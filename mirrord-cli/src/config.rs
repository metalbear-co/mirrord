use clap::{Args, Parser, Subcommand};

#[derive(Parser)]
#[clap(author, version, about, long_about = None)]
pub(super) struct Cli {
    #[clap(subcommand)]
    pub(super) commands: Commands,
}

#[derive(Subcommand)]
pub(super) enum Commands {
    Exec(Box<ExecArgs>),
    Extract {
        #[clap(value_parser)]
        path: String,
    },
    Login(LoginArgs),
}

#[derive(Args, Debug)]
pub(super) struct ExecArgs {
    /// Pod name to mirror.
    #[clap(short, long, value_parser)]
    pub pod_name: String,

    /// Namespace of the pod to mirror. Defaults to "default".
    #[clap(short = 'n', long, value_parser)]
    pub pod_namespace: Option<String>,

    /// Namespace to place agent in.
    #[clap(short = 'a', long, value_parser)]
    pub agent_namespace: Option<String>,

    /// Agent log level
    #[clap(short = 'l', long, value_parser)]
    pub agent_log_level: Option<String>,

    /// Agent image
    #[clap(short = 'i', long, value_parser)]
    pub agent_image: Option<String>,

    /// Enable file hooking
    #[clap(short = 'f', long, value_parser)]
    pub enable_fs: bool,

    /// The env vars to filter out
    #[clap(short = 'x', long, value_parser)]
    pub override_env_vars_exclude: Option<String>,

    /// The env vars to select
    #[clap(short = 's', long, value_parser)]
    pub override_env_vars_include: Option<String>,

    /// Enables resolving a remote DNS.
    #[clap(short = 'd', long, value_parser)]
    pub remote_dns: bool,

    /// Binary to execute and mirror traffic into.
    #[clap(value_parser)]
    pub binary: String,

    /// Agent TTL
    #[clap(long, value_parser)]
    pub agent_ttl: Option<u16>,

    /// Select container name to impersonate. Default is first container.
    #[clap(long, value_parser)]
    pub impersonated_container_name: Option<String>,

    /// Accept/reject invalid certificates.
    #[clap(short = 'c', long, value_parser)]
    pub accept_invalid_certificates: bool,

    /// Arguments to pass to the binary.
    #[clap(value_parser)]
    pub(super) binary_args: Vec<String>,

    /// Where to extract the library to (defaults to a temp dir)
    #[clap(long, value_parser)]
    pub extract_path: Option<String>,

    /// Use an Ephemeral Container to mirror traffic.
    #[clap(short, long, value_parser)]
    pub ephemeral_container: bool,
<<<<<<< HEAD

    /// Enable tcp outgoing feature.
    #[clap(short = 'o', long, value_parser)]
    pub enable_tcp_outgoing: bool,
=======
}

#[derive(Args, Debug)]
pub(super) struct LoginArgs {
    /// Manualy insert token
    #[clap(long)]
    pub token: Option<String>,

    /// Time to wait till close the connection wating for reply from identity server
    #[clap(long, default_value = "120")]
    pub timeout: u64,

    /// Override identity server url
    #[clap(long, default_value = "https://identity.metalbear.dev")]
    pub auth_server: String,

    /// Don't open web browser automatically and just print url
    #[clap(long)]
    pub no_open: bool,
>>>>>>> 0eb7539c
}<|MERGE_RESOLUTION|>--- conflicted
+++ resolved
@@ -82,12 +82,10 @@
     /// Use an Ephemeral Container to mirror traffic.
     #[clap(short, long, value_parser)]
     pub ephemeral_container: bool,
-<<<<<<< HEAD
 
     /// Enable tcp outgoing feature.
     #[clap(short = 'o', long, value_parser)]
     pub enable_tcp_outgoing: bool,
-=======
 }
 
 #[derive(Args, Debug)]
@@ -107,5 +105,4 @@
     /// Don't open web browser automatically and just print url
     #[clap(long)]
     pub no_open: bool,
->>>>>>> 0eb7539c
 }