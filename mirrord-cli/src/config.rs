--- conflicted
+++ resolved
@@ -83,11 +83,10 @@
     #[clap(short, long, value_parser)]
     pub ephemeral_container: bool,
 
-<<<<<<< HEAD
     /// Steal TCP instead of mirroring
     #[clap(long, value_parser)]
     pub tcp_steal: bool,
-=======
+
     /// Enable tcp outgoing feature.
     #[clap(short = 'o', long, value_parser)]
     pub enable_tcp_outgoing: bool,
@@ -110,5 +109,4 @@
     /// Don't open web browser automatically and just print url
     #[clap(long)]
     pub no_open: bool,
->>>>>>> 10fdf1cd
 }