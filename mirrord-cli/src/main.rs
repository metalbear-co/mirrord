use std::{
    fs::File,
    io::Write,
    path::{Path, PathBuf},
    time::Duration,
};

use anyhow::{anyhow, Context, Result};
use clap::Parser;
use config::*;
use exec::execvp;
use mirrord_auth::AuthConfig;
use rand::distributions::{Alphanumeric, DistString};
use semver::Version;
use tracing::{debug, error, info, warn};
use tracing_subscriber::{fmt, prelude::*, registry, EnvFilter};

mod config;

#[cfg(target_os = "linux")]
const INJECTION_ENV_VAR: &str = "LD_PRELOAD";

#[cfg(target_os = "macos")]
const INJECTION_ENV_VAR: &str = "DYLD_INSERT_LIBRARIES";

/// For some reason loading dylib from $TMPDIR can get the process killed somehow..?
#[cfg(target_os = "macos")]
mod mac {
    use std::str::FromStr;

    use super::*;

    pub fn temp_dir() -> PathBuf {
        PathBuf::from_str("/tmp/").unwrap()
    }
}

#[cfg(not(target_os = "macos"))]
use std::env::temp_dir;

#[cfg(target_os = "macos")]
use mac::temp_dir;

fn extract_library(dest_dir: Option<String>) -> Result<PathBuf> {
    let library_file = env!("MIRRORD_LAYER_FILE");
    let library_path = Path::new(library_file);

    let extension = library_path
        .components()
        .last()
        .unwrap()
        .as_os_str()
        .to_str()
        .unwrap()
        .split('.')
        .collect::<Vec<&str>>()[1];

    let file_name = format!(
        "{}-libmirrord_layer.{extension}",
        Alphanumeric
            .sample_string(&mut rand::thread_rng(), 10)
            .to_lowercase()
    );

    let file_path = match dest_dir {
        Some(dest_dir) => std::path::Path::new(&dest_dir).join(file_name),
        None => temp_dir().as_path().join(file_name),
    };
    let mut file = File::create(&file_path)
        .with_context(|| format!("Path \"{}\" creation failed", file_path.display()))?;
    let bytes = include_bytes!(env!("MIRRORD_LAYER_FILE"));
    file.write_all(bytes).unwrap();

    debug!("Extracted library file to {:?}", &file_path);
    Ok(file_path)
}

fn add_to_preload(path: &str) -> Result<()> {
    match std::env::var(INJECTION_ENV_VAR) {
        Ok(value) => {
            let new_value = format!("{}:{}", value, path);
            std::env::set_var(INJECTION_ENV_VAR, new_value);
            Ok(())
        }
        Err(std::env::VarError::NotPresent) => {
            std::env::set_var(INJECTION_ENV_VAR, path);
            Ok(())
        }
        Err(e) => {
            error!("Failed to set environment variable with error {:?}", e);
            Err(anyhow!("Failed to set environment variable"))
        }
    }
}

fn exec(args: &ExecArgs) -> Result<()> {
    info!(
        "Launching {:?} with arguments {:?}",
        args.binary, args.binary_args
    );
<<<<<<< HEAD
    if !args.no_tcp_outgoing && args.no_remote_dns {
        warn!("TCP outgoing enabled without remote DNS might cause issues when local machine has IPv6 enabled but remote cluster doesn't")
=======
    if (args.enable_tcp_outgoing || args.enable_udp_outgoing) && !args.remote_dns {
        warn!("TCP/UDP outgoing enabled without remote DNS might cause issues when local machine has IPv6 enabled but remote cluster doesn't")
>>>>>>> 85b447bc
    }

    std::env::set_var("MIRRORD_AGENT_IMPERSONATED_POD_NAME", args.pod_name.clone());

    if let Some(namespace) = &args.pod_namespace {
        std::env::set_var(
            "MIRRORD_AGENT_IMPERSONATED_POD_NAMESPACE",
            namespace.clone(),
        );
    }

    if let Some(namespace) = &args.agent_namespace {
        std::env::set_var("MIRRORD_AGENT_NAMESPACE", namespace.clone());
    }

    if let Some(impersonated_container_name) = &args.impersonated_container_name {
        std::env::set_var(
            "MIRRORD_IMPERSONATED_CONTAINER_NAME",
            impersonated_container_name,
        );
    }

    if let Some(log_level) = &args.agent_log_level {
        std::env::set_var("MIRRORD_AGENT_RUST_LOG", log_level.clone());
    }

    if let Some(image) = &args.agent_image {
        std::env::set_var("MIRRORD_AGENT_IMAGE", image.clone());
    }

    if let Some(agent_ttl) = &args.agent_ttl {
        std::env::set_var("MIRRORD_AGENT_TTL", agent_ttl.to_string());
    }

    if args.no_fs && args.ro_fs {
        warn!("Both filesystem read write and disabled fs - Disabling will take precedence");
    }

    if args.no_fs {
        std::env::set_var("MIRRORD_FILE_OPS", "false");
    }

    if args.ro_fs {
        std::env::set_var("MIRRORD_FILE_RO_OPS", "true");
    }

    if let Some(override_env_vars_exclude) = &args.override_env_vars_exclude {
        std::env::set_var(
            "MIRRORD_OVERRIDE_ENV_VARS_EXCLUDE",
            override_env_vars_exclude,
        );
    }

    if let Some(override_env_vars_include) = &args.override_env_vars_include {
        std::env::set_var(
            "MIRRORD_OVERRIDE_ENV_VARS_INCLUDE",
            override_env_vars_include,
        );
    }

    if args.no_remote_dns {
        std::env::set_var("MIRRORD_REMOTE_DNS", "false");
    }

    if args.accept_invalid_certificates {
        std::env::set_var("MIRRORD_ACCEPT_INVALID_CERTIFICATES", "true");
    }

    if args.ephemeral_container {
        std::env::set_var("MIRRORD_EPHEMERAL_CONTAINER", "true");
    };

    if args.tcp_steal {
        std::env::set_var("MIRRORD_AGENT_TCP_STEAL_TRAFFIC", "true");
    };

    if args.no_tcp_outgoing {
        std::env::set_var("MIRRORD_TCP_OUTGOING", "false");
    }

    if args.enable_udp_outgoing {
        std::env::set_var("MIRRORD_UDP_OUTGOING", true.to_string());
    }

    let library_path = extract_library(args.extract_path.clone())?;
    add_to_preload(library_path.to_str().unwrap()).unwrap();

    let mut binary_args = args.binary_args.clone();
    binary_args.insert(0, args.binary.clone());

    let err = execvp(args.binary.clone(), binary_args);
    error!("Couldn't execute {:?}", err);
    Err(anyhow!("Failed to execute binary"))
}

#[allow(dead_code)]
fn login(args: LoginArgs) -> Result<()> {
    match &args.token {
        Some(token) => AuthConfig::from_input(token)?.save()?,
        None => {
            AuthConfig::from_webbrowser(&args.auth_server, args.timeout, args.no_open)?.save()?
        }
    }

    println!(
        "Config succesfuly saved at {}",
        AuthConfig::config_path().display()
    );

    Ok(())
}

const CURRENT_VERSION: &str = env!("CARGO_PKG_VERSION");
fn main() -> Result<()> {
    registry()
        .with(fmt::layer())
        .with(EnvFilter::from_default_env())
        .init();
    prompt_outdated_version();

    let cli = Cli::parse();
    match cli.commands {
        Commands::Exec(args) => exec(&args)?,
        Commands::Extract { path } => {
            extract_library(Some(path))?;
        } // Commands::Login(args) => login(args)?,
    }
    Ok(())
}

fn prompt_outdated_version() {
    let check_version: bool = std::env::var("MIRRORD_CHECK_VERSION")
        .map(|s| s.parse().unwrap_or(true))
        .unwrap_or(true);

    if check_version {
        if let Ok(client) = reqwest::blocking::Client::builder().build() {
            if let Ok(result) = client
                .get(format!(
                    "https://version.mirrord.dev/get-latest-version?source=2&currentVersion={}",
                    CURRENT_VERSION
                ))
                .timeout(Duration::from_secs(1))
                .send()
            {
                if let Ok(latest_version) = Version::parse(&result.text().unwrap()) {
                    if latest_version > Version::parse(CURRENT_VERSION).unwrap() {
                        println!("New mirrord version available: {}. To update, run: `curl -fsSL https://raw.githubusercontent.com/metalbear-co/mirrord/main/scripts/install.sh | bash`.", latest_version);
                        println!("To disable version checks, set env variable MIRRORD_CHECK_VERSION to 'false'.")
                    }
                }
            }
        }
    }
}<|MERGE_RESOLUTION|>--- conflicted
+++ resolved
@@ -98,13 +98,8 @@
         "Launching {:?} with arguments {:?}",
         args.binary, args.binary_args
     );
-<<<<<<< HEAD
-    if !args.no_tcp_outgoing && args.no_remote_dns {
-        warn!("TCP outgoing enabled without remote DNS might cause issues when local machine has IPv6 enabled but remote cluster doesn't")
-=======
-    if (args.enable_tcp_outgoing || args.enable_udp_outgoing) && !args.remote_dns {
+    if !(args.no_tcp_outgoing || args.no_udp_outgoing) && args.no_remote_dns {
         warn!("TCP/UDP outgoing enabled without remote DNS might cause issues when local machine has IPv6 enabled but remote cluster doesn't")
->>>>>>> 85b447bc
     }
 
     std::env::set_var("MIRRORD_AGENT_IMPERSONATED_POD_NAME", args.pod_name.clone());
@@ -185,8 +180,8 @@
         std::env::set_var("MIRRORD_TCP_OUTGOING", "false");
     }
 
-    if args.enable_udp_outgoing {
-        std::env::set_var("MIRRORD_UDP_OUTGOING", true.to_string());
+    if args.no_udp_outgoing {
+        std::env::set_var("MIRRORD_UDP_OUTGOING", "false");
     }
 
     let library_path = extract_library(args.extract_path.clone())?;
