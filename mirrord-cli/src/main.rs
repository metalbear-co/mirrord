use std::{env::temp_dir, fs::File, io::Write, time::Duration};

use anyhow::{anyhow, Context, Result};
use clap::{Args, Parser, Subcommand};
use exec::execvp;
use semver::Version;
use tracing::{debug, error, info};
use tracing_subscriber::{fmt, prelude::*, registry, EnvFilter};

#[derive(Parser)]
#[clap(author, version, about, long_about = None)]
struct Cli {
    #[clap(subcommand)]
    commands: Commands,
}

#[derive(Subcommand)]
enum Commands {
    Exec(ExecArgs),
    Extract { path: String },
}

#[derive(Args, Debug)]
struct ExecArgs {
    /// Pod name to mirror.
    #[clap(short, long)]
    pub pod_name: String,

    /// Namespace of the pod to mirror. Defaults to "default".
    #[clap(short = 'n', long)]
    pub pod_namespace: Option<String>,

    /// Namespace to place agent in.
    #[clap(short = 'a', long)]
    pub agent_namespace: Option<String>,

    /// Agent log level
    #[clap(short = 'l', long)]
    pub agent_log_level: Option<String>,

    /// Agent image
    #[clap(short = 'i', long)]
    pub agent_image: Option<String>,

    /// Enable file hooking
    #[clap(short = 'f', long)]
    pub enable_fs: bool,

    /// Binary to execute and mirror traffic into.
    #[clap()]
    pub binary: String,

    /// Accept/reject invalid certificates.
    #[clap(short = 'c', long)]
    pub accept_invalid_certificates: bool,
    /// Arguments to pass to the binary.
    #[clap()]
    binary_args: Vec<String>,
}

#[cfg(target_os = "linux")]
const INJECTION_ENV_VAR: &str = "LD_PRELOAD";

#[cfg(target_os = "macos")]
const INJECTION_ENV_VAR: &str = "DYLD_INSERT_LIBRARIES";

fn extract_library(dest_dir: Option<String>) -> Result<String> {
    let library_file = env!("CARGO_CDYLIB_FILE_MIRRORD_LAYER");
    let library_path = std::path::Path::new(library_file);

    let file_name = library_path.components().last().unwrap();
    let file_path = match dest_dir {
        Some(dest_dir) => std::path::Path::new(&dest_dir).join(file_name),
        None => temp_dir().as_path().join(file_name),
    };
<<<<<<< HEAD

    let mut file = File::create(file_path.clone()).unwrap();
=======
    let mut file = File::create(&file_path)
        .with_context(|| format!("Path \"{}\" creation failed", file_path.display()))?;
>>>>>>> 604ad8fa
    let bytes = include_bytes!(env!("CARGO_CDYLIB_FILE_MIRRORD_LAYER"));
    file.write_all(bytes).unwrap();

    debug!("Extracted library file to {:?}", &file_path);
    Ok(file_path.to_str().unwrap().to_string())
}

fn add_to_preload(path: &str) -> Result<()> {
    match std::env::var(INJECTION_ENV_VAR) {
        Ok(value) => {
            let new_value = format!("{}:{}", value, path);
            std::env::set_var(INJECTION_ENV_VAR, new_value);
            Ok(())
        }
        Err(std::env::VarError::NotPresent) => {
            std::env::set_var(INJECTION_ENV_VAR, path);
            Ok(())
        }
        Err(e) => {
            error!("Failed to set environment variable with error {:?}", e);
            Err(anyhow!("Failed to set environment variable"))
        }
    }
}

fn exec(args: &ExecArgs) -> Result<()> {
    info!(
        "Launching {:?} with arguments {:?}",
        args.binary, args.binary_args
    );

    std::env::set_var("MIRRORD_AGENT_IMPERSONATED_POD_NAME", args.pod_name.clone());

    if let Some(namespace) = &args.pod_namespace {
        std::env::set_var(
            "MIRRORD_AGENT_IMPERSONATED_POD_NAMESPACE",
            namespace.clone(),
        );
    }

    if let Some(namespace) = &args.agent_namespace {
        std::env::set_var("MIRRORD_AGENT_NAMESPACE", namespace.clone());
    }

    if let Some(log_level) = &args.agent_log_level {
        std::env::set_var("MIRRORD_AGENT_RUST_LOG", log_level.clone());
    }

    if let Some(image) = &args.agent_image {
        std::env::set_var("MIRRORD_AGENT_IMAGE", image.clone());
    }

    if args.enable_fs {
        std::env::set_var("MIRRORD_FILE_OPS", true.to_string());
    }

    if args.accept_invalid_certificates {
        std::env::set_var("MIRRORD_ACCEPT_INVALID_CERTIFICATES", "true");
    }
<<<<<<< HEAD

    let library_path = extract_library(None);
=======
    let library_path = extract_library(None)?;
>>>>>>> 604ad8fa
    add_to_preload(&library_path).unwrap();

    let mut binary_args = args.binary_args.clone();
    binary_args.insert(0, args.binary.clone());

    let err = execvp(args.binary.clone(), binary_args);
    error!("Couldn't execute {:?}", err);
    Err(anyhow!("Failed to execute binary"))
}

const CURRENT_VERSION: &str = env!("CARGO_PKG_VERSION");
fn main() -> Result<()> {
    registry()
        .with(fmt::layer())
        .with(EnvFilter::from_default_env())
        .init();
    prompt_outdated_version();

    let cli = Cli::parse();
    match cli.commands {
        Commands::Exec(args) => exec(&args)?,
        Commands::Extract { path } => {
            extract_library(Some(path))?;
        }
    }
    Ok(())
}

fn prompt_outdated_version() {
    let check_version: bool = std::env::var("MIRRORD_CHECK_VERSION")
        .map(|s| s.parse().unwrap_or(true))
        .unwrap_or(true);

    if check_version {
        if let Ok(client) = reqwest::blocking::Client::builder().build() {
            if let Ok(result) = client
                .get(format!(
                    "https://version.mirrord.dev/get-latest-version?source=2&currentVersion={}",
                    CURRENT_VERSION
                ))
                .timeout(Duration::from_secs(1))
                .send()
            {
                if let Ok(latest_version) = Version::parse(&result.text().unwrap()) {
                    if latest_version > Version::parse(CURRENT_VERSION).unwrap() {
                        println!("New mirrord version available: {}. To update, run: `curl -fsSL https://raw.githubusercontent.com/metalbear-co/mirrord/main/scripts/install.sh | bash`.", latest_version);
                        println!("To disable version checks, set env variable MIRRORD_CHECK_VERSION to 'false'.")
                    }
                }
            }
        }
    }
}<|MERGE_RESOLUTION|>--- conflicted
+++ resolved
@@ -73,13 +73,8 @@
         Some(dest_dir) => std::path::Path::new(&dest_dir).join(file_name),
         None => temp_dir().as_path().join(file_name),
     };
-<<<<<<< HEAD
-
-    let mut file = File::create(file_path.clone()).unwrap();
-=======
     let mut file = File::create(&file_path)
         .with_context(|| format!("Path \"{}\" creation failed", file_path.display()))?;
->>>>>>> 604ad8fa
     let bytes = include_bytes!(env!("CARGO_CDYLIB_FILE_MIRRORD_LAYER"));
     file.write_all(bytes).unwrap();
 
@@ -139,17 +134,8 @@
     if args.accept_invalid_certificates {
         std::env::set_var("MIRRORD_ACCEPT_INVALID_CERTIFICATES", "true");
     }
-<<<<<<< HEAD
-
-    let library_path = extract_library(None);
-=======
     let library_path = extract_library(None)?;
->>>>>>> 604ad8fa
-    add_to_preload(&library_path).unwrap();
-
-    let mut binary_args = args.binary_args.clone();
     binary_args.insert(0, args.binary.clone());
-
     let err = execvp(args.binary.clone(), binary_args);
     error!("Couldn't execute {:?}", err);
     Err(anyhow!("Failed to execute binary"))
