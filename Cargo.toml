--- conflicted
+++ resolved
@@ -47,13 +47,10 @@
 streammap-ext = "0.1"
 num-traits = "0.2"
 regex = "1"
-<<<<<<< HEAD
 miette = "5"
-=======
 fancy-regex = { version = "0.10" }
 hyper = { version = "1.0.0-rc.2", features = ["full"] }
 http-body-util = { version = "0.1.0-rc.2" }
->>>>>>> 5d5c36c5
 
 # latest commits on rustls suppress certificate verification
 # https://github.com/rustls/rustls/pull/1032
