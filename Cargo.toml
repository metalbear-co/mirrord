[workspace]

members = [
<<<<<<< HEAD
    "mirrord/intproxy",
    #"mirrord/agent/env",
    #"mirrord/agent/iptables",
    #"mirrord/layer/tests/apps/fileops",
    #"mirrord/layer/tests/apps/outgoing",
    #"mirrord/layer/tests/apps/listen_ports",
    #"mirrord/layer/tests/apps/dns_resolve",
    #"mirrord/layer/tests/apps/recv_from",
    #"mirrord/layer/tests/apps/issue1776",
    #"mirrord/layer/tests/apps/issue1776portnot53",
    #"mirrord/layer/tests/apps/issue1899",
    #"mirrord/layer/tests/apps/issue2001",
    #"mirrord/layer/tests/apps/issue2438",
    #"mirrord/layer/tests/apps/issue3248",
    #"mirrord/layer/tests/apps/rebind0",
    #"sample/rust",
    #"medschool",
    #"tests",
    #"tests/rust-e2e-fileops",
    #"tests/rust-unix-socket-client",
    #"tests/rust-bypassed-unix-socket",
    #"tests/issue1317",
    #"tests/rust-websockets",
    #"tests/rust-sqs-printer",
=======
    "mirrord-win-poc/ifeo/*",
    "mirrord-win-poc/manual-exec/*"
>>>>>>> 7619ef0e
]
resolver = "2"

# latest commits on rustls suppress certificate verification
[workspace.package]
version = "3.152.1"
edition = "2021"
license = "MIT"
readme = "README.md"
repository = "https://github.com/metalbear/mirrord"
documentation = "https://metalbear.co/mirrord/docs"
authors = ["MetalBear <hi@metalbear.co>"]
description = "Run a local process in the context of a cloud environment"
homepage = "https://metalbear.co/mirrord"
publish = false
keywords = [
    "cli",
    "backend",
    "debug",
    "test",
    "kubernetes",
    "cloud",
    "native",
    "local",
    "ide",
    "devtool",
    "developer",
    "tool",
]
categories = ["development-tools", "backend", "devtool"]

[workspace.dependencies]
actix-codec = "0.5"

# Used by `operator`, `layer`, `console`, `protocol`, `intproxy-protocol`.
bincode = { version = "2", features = ["serde"] }
bytes = "1"

tokio = { version = "1", features = ["fs", "net", "io-util"] }
tokio-stream = { version = "0.1", features = ["sync"] }
serde = { version = "1", features = ["derive"] }
serde_json = "1"
serde_yaml = "0.9"
nix = { version = "0.29", features = ["net"] }
clap = { version = "4", features = ["derive"] }
tracing = "0.1"
tracing-subscriber = { version = "0.3", features = ["env-filter", "json"] }
futures = "0.3"
thiserror = "2"
k8s-openapi = { version = "0.24", features = ["earliest"] }
reqwest = { version = "0.12", default-features = false, features = [
    "blocking",
    "rustls-tls-native-roots",
    "json",
    "socks",
    "http2",
] }
kube = { version = "0.99", default-features = false, features = [
    "runtime",
    "derive",
    "client",
    "ws",
    "rustls-tls",
    "aws-lc-rs",
    "oidc",
    "socks5",
    "http-proxy",
] }
hickory-resolver = { version = "0.24.3", features = [
    "serde",
    "tokio-runtime",
] }
hickory-proto = "0.24.3"
tokio-util = { version = "0.7", features = ["net", "codec"] }

# Used by `layer`, `intproxy`, `tests`, `medschool`, `cli`, `agent`, `operator`.
rand = "0.9"
streammap-ext = "0.1"
regex = { version = "1", features = ["unicode-case"] }
fancy-regex = { version = "0.14" }
enum_dispatch = "0.3"
dotenvy = "0.15"

# If you update `hyper`, check that `h2` version is compatible in `intproxy/Cargo.toml`.
# There is a test for this: `cargo test -p mirrord-intproxy hyper_and_h2_versions_in_sync`
hyper = { version = "1", features = ["full"] }
hyper-util = { version = "0.1" }
http-body = "1"
http-body-util = "0.1"
libc = "0.2"
socket2 = { version = "0.5", features = ["all"] }
which = "7"
semver = "1"
exec = "0.3"
drain = "0.1"
base64 = "0.22"
rustls = "0.23"

# Used by `operator`, `tests`.
tokio-tungstenite = { version = "0.24" }

# Used by `operator`, `agent`.
http = { version = "1" }

# Used by `intproxy`, `cli`.
rustls-pemfile = "2"

# Used by `tests`, `layer`, `cli`, `kube`, `agent`, `config`, `operator`.
rstest = "0.23"

# Used by `layer`, `tests`, `sip`, `cli`.
tempfile = "3"

# Used by `cli`, `vpn`.
tun2 = { version = "4", features = ["async"] }

# Used by `layer`, `operator`, `tests`, `auth`.
chrono = "0.4"

# Used by `kube`, `agent`, `layer`.
tower = "0.5"

# Used by `agent`, `intproxy`, `cli`.
tokio-rustls = "0.26"

# Used by `agent`, `cli`.
rcgen = "0.13"

# Used by `config`, `operator`.
schemars = { version = "0.8.11" }

# Used by `config`, `vpn`.
ipnet = "2.8"

# Used by `macros`, `layer-macro`, `config-derive`.
proc-macro2 = "1"

# Used by `macros`, `config-derive`.
proc-macro2-diagnostics = "0.10"

# Used by `macros`, `layer-macro`, `config-derive`, `medschool`.
syn = { version = "2", features = ["full", "extra-traits"] }

# Used by `layer-macro`, `config-derive`.
quote = "1"

# Used by `console`, `cli`.
miette = "7"

# Used by `kube`, `intproxy`.
tokio-retry = "0.3"

# Used by `agent`, `tls-util`.
x509-parser = "0.17"

# Used by `agent`, `auth`, `tls-util`, `tests`
pem = "3"

# Used by `cli`, `auth`
home = "0.5"

[workspace.lints.rustdoc]
private_intra_doc_links = "allow"

[profile.release]
strip = "debuginfo"
# Enabling LTO causes this issue https://github.com/metalbear-co/mirrord/issues/906
lto = false<|MERGE_RESOLUTION|>--- conflicted
+++ resolved
@@ -1,8 +1,8 @@
 [workspace]
 
 members = [
-<<<<<<< HEAD
     "mirrord/intproxy",
+    "mirrord/cli",
     #"mirrord/agent/env",
     #"mirrord/agent/iptables",
     #"mirrord/layer/tests/apps/fileops",
@@ -26,10 +26,8 @@
     #"tests/issue1317",
     #"tests/rust-websockets",
     #"tests/rust-sqs-printer",
-=======
     "mirrord-win-poc/ifeo/*",
-    "mirrord-win-poc/manual-exec/*"
->>>>>>> 7619ef0e
+    "mirrord-win-poc/manual-exec/*",
 ]
 resolver = "2"
 
