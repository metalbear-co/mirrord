--- conflicted
+++ resolved
@@ -66,14 +66,10 @@
 bincode = { version = "2", features = ["serde"] }
 bytes = "1"
 
-<<<<<<< HEAD
-tokio = { version = "1", features = ["fs", "net", "io-util"] }
-=======
 # Used by `protocol`
 derive_more = "2.0.1"
 
-tokio = { version = "1" }
->>>>>>> d03355b9
+tokio = { version = "1", features = ["fs", "net", "io-util"] }
 tokio-stream = { version = "0.1", features = ["sync"] }
 serde = { version = "1", features = ["derive"] }
 serde_json = "1"
