--- conflicted
+++ resolved
@@ -44,11 +44,8 @@
 tokio-util = { version = "0.7", features = ["net", "codec"] }
 rand = "0.8"
 streammap-ext = "0.1"
-<<<<<<< HEAD
 num-traits = "0.2"
-=======
 regex = "1"
->>>>>>> fdbf61a9
 
 # latest commits on rustls suppress certificate verification
 # https://github.com/rustls/rustls/pull/1032
