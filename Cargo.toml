# Cross compilable mirrord workspace
# On Windows: You can build specific packages like cargo build -p mirrord -p mirrord-layer-win
# On Unix: Default cargo build will build the Unix-compatible crates
# All platforms: mirrord/* in members ensures all crates are available for explicit builds
# This will be resolved in the future, follow - https://github.com/rust-lang/rfcs/pull/3759
[workspace]
members = [
    "mirrord/*",
    "mirrord/layer/tests/apps/dns_resolve",
    "mirrord/layer/tests/apps/fileops", 
    "mirrord/layer/tests/apps/issue1776",
    "mirrord/layer/tests/apps/issue1776portnot53",
    "mirrord/layer/tests/apps/issue1899",
    "mirrord/layer/tests/apps/issue2001",
    "mirrord/layer/tests/apps/issue2438",
    "mirrord/layer/tests/apps/issue3248",
    "mirrord/layer/tests/apps/listen_ports",
    "mirrord/layer/tests/apps/outgoing",
    "mirrord/layer/tests/apps/rebind0",
    "mirrord/layer/tests/apps/recv_from",
    "tests",
    "tests/rust-e2e-fileops",
]

# Unix-specific workspace members
default-members = [
    "mirrord/agent",
    "mirrord/agent/env",
    "mirrord/agent/iptables",
    "mirrord/analytics",
    "mirrord/auth",
    "mirrord/cli",
    "mirrord/config",
    "mirrord/console",
    "mirrord/intproxy",
    "mirrord/kube",
    "mirrord/layer",
    "mirrord/layer-lib",
    "mirrord/macros",
    "mirrord/operator",
    "mirrord/progress",
    "mirrord/protocol",
    "mirrord/sip",
    "mirrord/tls-util",
    "mirrord/vpn",
]

resolver = "2"

# latest commits on rustls suppress certificate verification
[workspace.package]
edition = "2024"
version = "3.162.0"
license = "MIT"
readme = "README.md"
repository = "https://github.com/metalbear/mirrord"
documentation = "https://metalbear.co/mirrord/docs"
authors = ["MetalBear <hi@metalbear.co>"]
description = "Run a local process in the context of a cloud environment"
homepage = "https://metalbear.co/mirrord"
publish = false
keywords = [
    "cli",
    "backend",
    "debug",
    "test",
    "kubernetes",
    "cloud",
    "native",
    "local",
    "ide",
    "devtool",
    "developer",
    "tool",
]
categories = ["development-tools", "backend", "devtool"]

[workspace.dependencies]
actix-codec = "0.5"

# Used by `operator`, `layer`, `console`, `protocol`, `intproxy-protocol`.
bincode = { version = "2", features = ["serde"] }
bytes = "1"

<<<<<<< HEAD
tokio = { version = "1", features = ["full"] }
=======
# Used by `protocol`
derive_more = "2.0.1"

tokio = { version = "1", features = ["fs", "net", "io-util"] }
>>>>>>> 3cab9f8f
tokio-stream = { version = "0.1", features = ["sync"] }
serde = { version = "1", features = ["derive"] }
serde_json = "1"
serde_yaml = "0.9"
nix = { version = "0.29", features = ["net"] }
clap = { version = "4", features = ["derive"] }
tracing = "0.1"
tracing-subscriber = { version = "0.3", features = ["env-filter", "json"] }
futures = "0.3"
thiserror = "2"
k8s-openapi = { version = "0.24", features = ["earliest"] }
reqwest = { version = "0.12", default-features = false, features = [
    "blocking",
    "rustls-tls-native-roots",
    "json",
    "socks",
    "http2",
] }
kube = { git = "https://github.com/metalbear-co/kube.git", rev = "842a9e2ef0fe8bc62c25106c763a0a2f800ff6e5", default-features = false, features = [
    "runtime",
    "derive",
    "client",
    "ws",
    "rustls-tls",
    "aws-lc-rs",
    "oidc",
    "socks5",
    "http-proxy",
] }
hickory-resolver = { version = "0.24.3", features = [
    "serde",
    "tokio-runtime",
] }
hickory-proto = "0.24.3"
tokio-util = { version = "0.7", features = ["net", "codec"] }

# Used by `layer`, `intproxy`, `tests`, `medschool`, `cli`, `agent`, `operator`.
rand = "0.9"
streammap-ext = "0.1"
regex = { version = "1", features = ["unicode-case"] }
fancy-regex = { version = "0.14" }
enum_dispatch = "0.3"
dotenvy = "0.15"

# If you update `hyper`, check that `h2` version is compatible in `intproxy/Cargo.toml`.
# There is a test for this: `cargo test -p mirrord-intproxy hyper_and_h2_versions_in_sync`
hyper = { version = "1", features = ["full"] }
hyper-util = { version = "0.1" }
http-body = "1"
http-body-util = "0.1"
libc = "0.2"
socket2 = { version = "0.5", features = ["all"] }
which = "7"
semver = "1"
exec = "0.3"
drain = "0.1"
base64 = "0.22"
rustls = "0.23"

# Used by `operator`, `tests`.
tokio-tungstenite = { version = "0.24" }

# Used by `operator`, `agent`, `kube`.
http = { version = "1" }

# Used by `intproxy`, `cli`.
rustls-pemfile = "2"

# Used by `tests`, `layer`, `cli`, `kube`, `agent`, `config`, `operator`.
rstest = "0.23"

# Used by `layer`, `tests`, `sip`, `cli`.
tempfile = "3"

# Used by `cli`, `vpn`.
tun2 = { version = "4", features = ["async"] }

# Used by `layer`, `operator`, `tests`, `auth`.
chrono = "0.4"

# Used by `kube`, `agent`, `layer`.
tower = "0.5"

# Used by `agent`, `intproxy`, `cli`.
tokio-rustls = "0.26"

# Used by `agent`, `cli`.
rcgen = "0.13"

# Used by `config`, `operator`.
schemars = { version = "0.8.11" }

# Used by `config`, `vpn`.
ipnet = "2.8"

# Used by `macros`, `layer-macro`, `config-derive`.
proc-macro2 = "1"

# Used by `macros`, `config-derive`.
proc-macro2-diagnostics = "0.10"

# Used by `macros`, `layer-macro`, `config-derive`, `medschool`.
syn = { version = "2", features = ["full", "extra-traits"] }

# Used by `layer-macro`, `config-derive`.
quote = "1"

# Used by `console`, `cli`.
miette = "7"

# Used by `kube`, `intproxy`.
tokio-retry = "0.3"

# Used by `agent`, `tls-util`.
x509-parser = "0.17"

# Used by `agent`, `auth`, `tls-util`, `tests`
pem = "3"

# Used by `cli`, `auth`
home = "0.5"

# Used by `cli`, `analytics`
uuid = { version = "1.17", features = ["v4", "serde"] }

# Used by `cli`, `auth`
fs4 = { version = "0.13", features = ["tokio"], default-features = false }

# Used by `cli`, `sip`
hex = "0.4"

# Used by `config`, `protocol`.
strum = "0.27.1"
strum_macros = "0.27.1"

# Used by `cli`
dll-syringe = "0.16.0"

# Used by `layer` and `layerlib`
frida-gum = { version = "0.17", features = ["auto-download", "std"] }

# Used by `layer-win`
anyhow = "1.0"
minhook-detours-rs = "0.2.0"
windows-strings = "0.4"

# Used by `cli`, `intproxy`
windows = { version = "0.61", features = [
    "Win32_Security",
    "Win32_System_Pipes",
    "Win32_System_Threading",
] }
winapi = { version = "0.3.9", features = [
    "winbase", "minwindef", "winnt", "consoleapi", "libloaderapi", "fileapi", 
    "winsock2", "ws2tcpip", "ws2def", "ws2ipdef", "debugapi", 
    "processthreadsapi", "errhandlingapi", "sysinfoapi", "synchapi", "handleapi", "processenv"
] }



[workspace.lints.rustdoc]
private_intra_doc_links = "allow"

[profile.release]
strip = "debuginfo"
# Enabling LTO causes this issue https://github.com/metalbear-co/mirrord/issues/906
lto = false<|MERGE_RESOLUTION|>--- conflicted
+++ resolved
@@ -82,14 +82,10 @@
 bincode = { version = "2", features = ["serde"] }
 bytes = "1"
 
-<<<<<<< HEAD
-tokio = { version = "1", features = ["full"] }
-=======
 # Used by `protocol`
 derive_more = "2.0.1"
 
 tokio = { version = "1", features = ["fs", "net", "io-util"] }
->>>>>>> 3cab9f8f
 tokio-stream = { version = "0.1", features = ["sync"] }
 serde = { version = "1", features = ["derive"] }
 serde_json = "1"
