--- conflicted
+++ resolved
@@ -30,11 +30,7 @@
 
 # latest commits on rustls suppress certificate verification
 [workspace.package]
-<<<<<<< HEAD
-version = "3.144.0"
-=======
 version = "3.146.0"
->>>>>>> c3ef9a91
 edition = "2021"
 license = "MIT"
 readme = "README.md"
