--- conflicted
+++ resolved
@@ -150,11 +150,8 @@
     PortSubscribe(Vec<u16>),
     Close,
     ConnectionUnsubscribe(ConnectionID),
-<<<<<<< HEAD
     FileRequest(FileRequest),
-=======
     Ping,
->>>>>>> df4b15ef
 }
 
 #[derive(Encode, Decode, Debug, PartialEq, Clone)]
@@ -198,11 +195,8 @@
     TCPData(TCPData),
     TCPClose(TCPClose),
     LogMessage(LogMessage),
-<<<<<<< HEAD
     FileResponse(FileResponse),
-=======
     Pong,
->>>>>>> df4b15ef
 }
 
 pub struct ClientCodec {
