--- conflicted
+++ resolved
@@ -37,13 +37,13 @@
         }
     }
 
-<<<<<<< HEAD
     pub fn cast<R>(&mut self) -> &mut MessageBus<R>
     where
         R: BackgroundTask<MessageIn = T::MessageIn, MessageOut = T::MessageOut>,
     {
         unsafe { &mut *(self as *mut MessageBus<T> as *mut MessageBus<R>) }
-=======
+    }
+
     /// Returns a [`Closed`] instance for this [`MessageBus`].
     pub(crate) fn closed(&self) -> Closed<T> {
         Closed(self.tx.clone())
@@ -103,7 +103,6 @@
             _ = self.0.closed() => None,
             output = future => Some(output)
         }
->>>>>>> afccbc8d
     }
 }
 
@@ -260,6 +259,10 @@
         self.register(RestartableBackgroundTaskWrapper { task }, id, channel_size)
     }
 
+    pub fn tasks_ids(&self) -> impl Iterator<Item = &Id> {
+        self.handles.keys()
+    }
+
     pub async fn kill_task(&mut self, id: Id) {
         self.streams.remove(&id);
         let Some(task) = self.handles.remove(&id) else {
