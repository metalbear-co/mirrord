use mirrord_intproxy_protocol::{LayerToProxyMessage, codec::CodecError};
use mirrord_protocol::{DaemonMessage, ErrorKindInternal, RemoteIOError, ResponseError};
use thiserror::Error;

use crate::{
<<<<<<< HEAD
    MainTaskId,
    agent_conn::{AgentChannelError, AgentConnectionError},
=======
    agent_conn::{AgentConnectionError, AgentConnectionTaskError},
>>>>>>> 87a76b7c
    layer_initializer::LayerInitializerError,
    ping_pong::PingPongError,
    proxies::{
        files::FilesProxyError, incoming::IncomingProxyError, outgoing::OutgoingProxyError,
        simple::SimpleProxyError,
    },
};

#[derive(Error, Debug)]
#[error("agent sent an unexpected message: {0:?}")]
pub struct UnexpectedAgentMessage(pub DaemonMessage);

/// Convenience error type for internal errors. Used to wrap all internal errors.
#[derive(Error, Debug)]
pub(crate) enum InternalProxyError {
    #[error(transparent)]
    Startup(#[from] ProxyStartupError),
    #[error(transparent)]
    Runtime(#[from] ProxyRuntimeError),
}

/// This kind of error causes a partial failure of the proxy, meaning that for these errors does
/// exist a failover strategy, so in case of incurring of this error, the proxy change behavior,
/// according to [`crate::FailoverStrategy`]
#[derive(Error, Debug)]
pub(crate) enum ProxyRuntimeError {
    #[error("layer sent unexpected message: {0:?}")]
    UnexpectedLayerMessage(LayerToProxyMessage),

    #[error("connection with agent failed: {0}")]
    AgentConnection(#[from] AgentConnectionError),
    #[error("agent closed connection with error: {0}")]
    AgentFailed(String),
    #[error(transparent)]
    UnexpectedAgentMessage(#[from] UnexpectedAgentMessage),

    #[error("background task {0} exited unexpectedly")]
    TaskExit(MainTaskId),
    #[error("background task {0} panicked")]
    TaskPanic(MainTaskId),

    #[error("{0}")]
    AgentChannel(#[from] AgentConnectionTaskError),
    #[error("layer initializer failed: {0}")]
    LayerInitializer(#[from] LayerInitializerError),
    #[error("ping pong failed: {0}")]
    PingPong(#[from] PingPongError),
    #[error("layer connection failed: {0}")]
    LayerConnection(#[from] CodecError),
    #[error("simple proxy failed: {0}")]
    SimpleProxy(#[from] SimpleProxyError),
    #[error("outgoing proxy failed: {0}")]
    OutgoingProxy(#[from] OutgoingProxyError),
    #[error("incoming proxy failed: {0}")]
    IncomingProxy(#[from] IncomingProxyError),
    #[error("files proxy failed: {0}")]
    FilesProxy(#[from] FilesProxyError),
}

/// This kind of error causes a total failure of the proxy, meaning that for these errors doesn't
/// exist a failover strategy, so facing this error the proxy stops working.
#[derive(Error, Debug)]
pub enum ProxyStartupError {
    #[error("waiting for the first layer connection timed out")]
    ConnectionAcceptTimeout,
}

pub fn agent_lost_io_error() -> ResponseError {
    ResponseError::RemoteIO(RemoteIOError {
        raw_os_error: None,
        kind: ErrorKindInternal::Unknown("connection with mirrord-agent was lost".to_string()),
    })
}<|MERGE_RESOLUTION|>--- conflicted
+++ resolved
@@ -3,12 +3,8 @@
 use thiserror::Error;
 
 use crate::{
-<<<<<<< HEAD
     MainTaskId,
-    agent_conn::{AgentChannelError, AgentConnectionError},
-=======
     agent_conn::{AgentConnectionError, AgentConnectionTaskError},
->>>>>>> 87a76b7c
     layer_initializer::LayerInitializerError,
     ping_pong::PingPongError,
     proxies::{
