//! Utilities for handling multiple network protocol stacks within one
//! [`OutgoingProxy`](super::OutgoingProxy).

#[cfg(not(target_os = "windows"))]
use std::{env, path::PathBuf};
use std::{
    io,
    net::{IpAddr, Ipv4Addr, Ipv6Addr, SocketAddr},
};

#[cfg(not(target_os = "windows"))]
use ::tokio::fs;
use ::tokio::{
    io::{AsyncReadExt, AsyncWriteExt},
    net::{TcpListener, TcpStream, UdpSocket},
};
use bytes::BytesMut;
<<<<<<< HEAD
use mirrord_protocol::outgoing::{SocketAddress, UnixAddr, v2};
=======
use mirrord_intproxy_protocol::NetProtocol;
#[cfg(not(target_os = "windows"))]
use mirrord_protocol::outgoing::UnixAddr;
use mirrord_protocol::{
    ClientMessage, ConnectionId,
    outgoing::{
        LayerClose, LayerConnect, LayerWrite, SocketAddress, tcp::LayerTcpOutgoing,
        udp::LayerUdpOutgoing,
    },
};
#[cfg(not(target_os = "windows"))]
>>>>>>> c5631565
use rand::distr::{Alphanumeric, SampleString};
#[cfg(not(target_os = "windows"))]
use tokio::net::{UnixListener, UnixStream};

/// Opens a new socket for intercepting a connection to the given remote address.
pub async fn prepare_socket(
    remote_address: &SocketAddress,
    proto: v2::OutgoingProtocol,
) -> io::Result<PreparedSocket> {
    let socket = match remote_address {
        SocketAddress::Ip(addr) => {
            let ip_addr = match addr.ip() {
                IpAddr::V4(..) => IpAddr::V4(Ipv4Addr::LOCALHOST),
                IpAddr::V6(..) => IpAddr::V6(Ipv6Addr::LOCALHOST),
            };
            let bind_at = SocketAddr::new(ip_addr, 0);

            match proto {
                v2::OutgoingProtocol::Datagrams => {
                    PreparedSocket::UdpSocket(UdpSocket::bind(bind_at).await?)
                }
                v2::OutgoingProtocol::Stream => {
                    PreparedSocket::TcpListener(TcpListener::bind(bind_at).await?)
                }
            }
        }
        SocketAddress::Unix(..) => match proto {
            v2::OutgoingProtocol::Stream => {
                let path = PreparedSocket::generate_uds_path().await?;
                PreparedSocket::UnixListener(UnixListener::bind(path)?)
            }
            v2::OutgoingProtocol::Datagrams => {
                tracing::error!(
                    "layer requested intercepting outgoing datagrams over unix socket, this is not supported"
                );
                panic!("layer requested outgoing datagrams over unix sockets");
            }
<<<<<<< HEAD
        },
    };
=======
            #[cfg(not(target_os = "windows"))]
            SocketAddress::Unix(..) => match self {
                Self::Stream => {
                    let path = PreparedSocket::generate_uds_path().await?;
                    PreparedSocket::UnixListener(UnixListener::bind(path)?)
                }
                Self::Datagrams => {
                    tracing::error!(
                        "layer requested intercepting outgoing datagrams over unix socket, this is not supported"
                    );
                    panic!("layer requested outgoing datagrams over unix sockets");
                }
            },
            #[cfg(target_os = "windows")]
            _ => {
                return Err(std::io::Error::new(
                    std::io::ErrorKind::InvalidInput,
                    "unsupported SocketAddress",
                ));
            }
        };
>>>>>>> c5631565

    Ok(socket)
}

/// A socket prepared to accept an intercepted connection.
#[derive(Debug)]
pub enum PreparedSocket {
    /// There is no real listening/accepting here, see [`NetProtocol::Datagrams`] for more info.
    UdpSocket(UdpSocket),
    TcpListener(TcpListener),
    #[cfg(not(target_os = "windows"))]
    UnixListener(UnixListener),
}

impl PreparedSocket {
    /// For unix listeners, relative to the temp dir.
    #[cfg(not(target_os = "windows"))]
    const UNIX_STREAMS_DIRNAME: &'static str = "mirrord-unix-sockets";

    #[cfg(not(target_os = "windows"))]
    async fn generate_uds_path() -> io::Result<PathBuf> {
        let tmp_dir = env::temp_dir().join(Self::UNIX_STREAMS_DIRNAME);
        if !tmp_dir.exists() {
            fs::create_dir_all(&tmp_dir).await?;
        }

        let random_string: String = Alphanumeric.sample_string(&mut rand::rng(), 16);
        Ok(tmp_dir.join(random_string))
    }

    /// Returns the address of this socket.
    pub fn local_address(&self) -> io::Result<SocketAddress> {
        let address = match self {
            Self::TcpListener(listener) => listener.local_addr()?.into(),
            Self::UdpSocket(socket) => socket.local_addr()?.into(),
            #[cfg(not(target_os = "windows"))]
            Self::UnixListener(listener) => {
                let addr = listener.local_addr()?;
                let pathname = addr.as_pathname().unwrap().to_path_buf();
                SocketAddress::Unix(UnixAddr::Pathname(pathname))
            }
        };

        Ok(address)
    }

    /// Accepts one connection on this socket and returns a new socket for sending and receiving
    /// data.
    pub async fn accept(self) -> io::Result<ConnectedSocket> {
        let (inner, is_really_connected) = match self {
            Self::TcpListener(listener) => {
                let (stream, _) = listener.accept().await?;
                (InnerConnectedSocket::TcpStream(stream), true)
            }
            Self::UdpSocket(socket) => (InnerConnectedSocket::UdpSocket(socket), false),
            #[cfg(not(target_os = "windows"))]
            Self::UnixListener(listener) => {
                let (stream, _) = listener.accept().await?;
                (InnerConnectedSocket::UnixStream(stream), true)
            }
        };

        Ok(ConnectedSocket {
            inner,
            is_really_connected,
            buffer: BytesMut::with_capacity(64 * 1024),
        })
    }
}

enum InnerConnectedSocket {
    UdpSocket(UdpSocket),
    TcpStream(TcpStream),
    #[cfg(not(target_os = "windows"))]
    UnixStream(UnixStream),
}

/// A socket for intercepted connection with the layer.
pub struct ConnectedSocket {
    inner: InnerConnectedSocket,
    /// Meaningful only when `inner` is [`InnerConnectedSocket::UdpSocket`].
    is_really_connected: bool,
    buffer: BytesMut,
}

impl ConnectedSocket {
    /// Sends all given data to the layer.
    pub async fn send(&mut self, bytes: &[u8]) -> io::Result<()> {
        match &mut self.inner {
            InnerConnectedSocket::UdpSocket(socket) => {
                let bytes_sent = socket.send(bytes).await?;

                if bytes_sent != bytes.len() {
                    Err(io::Error::other("failed to send all bytes"))?;
                }

                Ok(())
            }
            InnerConnectedSocket::TcpStream(stream) => stream.write_all(bytes).await,
            #[cfg(not(target_os = "windows"))]
            InnerConnectedSocket::UnixStream(stream) => stream.write_all(bytes).await,
        }
    }

    /// Receives some data from the layer.
    pub async fn receive(&mut self) -> io::Result<Vec<u8>> {
        match &mut self.inner {
            InnerConnectedSocket::UdpSocket(socket) => {
                if !self.is_really_connected {
                    let peer = socket.peek_sender().await?;
                    socket.connect(peer).await?;
                    self.is_really_connected = true;
                }

                socket.recv_buf(&mut self.buffer).await?;
                let bytes = self.buffer.to_vec();
                self.buffer.clear();
                Ok(bytes)
            }
            InnerConnectedSocket::TcpStream(stream) => {
                stream.read_buf(&mut self.buffer).await?;
                let bytes = self.buffer.to_vec();
                self.buffer.clear();
                Ok(bytes)
            }
            #[cfg(not(target_os = "windows"))]
            InnerConnectedSocket::UnixStream(stream) => {
                stream.read_buf(&mut self.buffer).await?;
                let bytes = self.buffer.to_vec();
                self.buffer.clear();
                Ok(bytes)
            }
        }
    }

    /// Shuts the connection down. See [`AsyncWriteExt::shutdown`].
    ///
    /// # Note
    ///
    /// This is a no-op for UDP sockets.
    pub async fn shutdown(&mut self) -> io::Result<()> {
        match &mut self.inner {
            InnerConnectedSocket::TcpStream(stream) => stream.shutdown().await,
            #[cfg(not(target_os = "windows"))]
            InnerConnectedSocket::UnixStream(stream) => stream.shutdown().await,
            InnerConnectedSocket::UdpSocket(..) => Ok(()),
        }
    }
}<|MERGE_RESOLUTION|>--- conflicted
+++ resolved
@@ -15,21 +15,10 @@
     net::{TcpListener, TcpStream, UdpSocket},
 };
 use bytes::BytesMut;
-<<<<<<< HEAD
-use mirrord_protocol::outgoing::{SocketAddress, UnixAddr, v2};
-=======
-use mirrord_intproxy_protocol::NetProtocol;
 #[cfg(not(target_os = "windows"))]
 use mirrord_protocol::outgoing::UnixAddr;
-use mirrord_protocol::{
-    ClientMessage, ConnectionId,
-    outgoing::{
-        LayerClose, LayerConnect, LayerWrite, SocketAddress, tcp::LayerTcpOutgoing,
-        udp::LayerUdpOutgoing,
-    },
-};
-#[cfg(not(target_os = "windows"))]
->>>>>>> c5631565
+use mirrord_protocol::outgoing::{SocketAddress, v2};
+#[cfg(not(target_os = "windows"))]
 use rand::distr::{Alphanumeric, SampleString};
 #[cfg(not(target_os = "windows"))]
 use tokio::net::{UnixListener, UnixStream};
@@ -39,7 +28,7 @@
     remote_address: &SocketAddress,
     proto: v2::OutgoingProtocol,
 ) -> io::Result<PreparedSocket> {
-    let socket = match remote_address {
+    match remote_address {
         SocketAddress::Ip(addr) => {
             let ip_addr = match addr.ip() {
                 IpAddr::V4(..) => IpAddr::V4(Ipv4Addr::LOCALHOST),
@@ -49,17 +38,19 @@
 
             match proto {
                 v2::OutgoingProtocol::Datagrams => {
-                    PreparedSocket::UdpSocket(UdpSocket::bind(bind_at).await?)
+                    Ok(PreparedSocket::UdpSocket(UdpSocket::bind(bind_at).await?))
                 }
-                v2::OutgoingProtocol::Stream => {
-                    PreparedSocket::TcpListener(TcpListener::bind(bind_at).await?)
-                }
-            }
-        }
+                v2::OutgoingProtocol::Stream => Ok(PreparedSocket::TcpListener(
+                    TcpListener::bind(bind_at).await?,
+                )),
+            }
+        }
+
+        #[cfg(not(target_os = "windows"))]
         SocketAddress::Unix(..) => match proto {
             v2::OutgoingProtocol::Stream => {
                 let path = PreparedSocket::generate_uds_path().await?;
-                PreparedSocket::UnixListener(UnixListener::bind(path)?)
+                Ok(PreparedSocket::UnixListener(UnixListener::bind(path)?))
             }
             v2::OutgoingProtocol::Datagrams => {
                 tracing::error!(
@@ -67,34 +58,16 @@
                 );
                 panic!("layer requested outgoing datagrams over unix sockets");
             }
-<<<<<<< HEAD
         },
-    };
-=======
-            #[cfg(not(target_os = "windows"))]
-            SocketAddress::Unix(..) => match self {
-                Self::Stream => {
-                    let path = PreparedSocket::generate_uds_path().await?;
-                    PreparedSocket::UnixListener(UnixListener::bind(path)?)
-                }
-                Self::Datagrams => {
-                    tracing::error!(
-                        "layer requested intercepting outgoing datagrams over unix socket, this is not supported"
-                    );
-                    panic!("layer requested outgoing datagrams over unix sockets");
-                }
-            },
-            #[cfg(target_os = "windows")]
-            _ => {
-                return Err(std::io::Error::new(
-                    std::io::ErrorKind::InvalidInput,
-                    "unsupported SocketAddress",
-                ));
-            }
-        };
->>>>>>> c5631565
-
-    Ok(socket)
+
+        #[cfg(target_os = "windows")]
+        _ => {
+            return Err(std::io::Error::new(
+                std::io::ErrorKind::InvalidInput,
+                "unsupported SocketAddress",
+            ));
+        }
+    }
 }
 
 /// A socket prepared to accept an intercepted connection.
