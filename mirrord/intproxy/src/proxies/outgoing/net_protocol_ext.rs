--- conflicted
+++ resolved
@@ -21,13 +21,8 @@
 use mirrord_protocol::{
     ClientMessage, ConnectionId,
     outgoing::{
-<<<<<<< HEAD
-        tcp::LayerTcpOutgoing, udp::LayerUdpOutgoing, LayerClose, LayerConnect, LayerWrite,
-        SocketAddress,
-=======
-        LayerClose, LayerConnect, LayerWrite, SocketAddress, UnixAddr, tcp::LayerTcpOutgoing,
+        LayerClose, LayerConnect, LayerWrite, SocketAddress, tcp::LayerTcpOutgoing,
         udp::LayerUdpOutgoing,
->>>>>>> ebd7afb1
     },
 };
 #[cfg(not(windows))]
