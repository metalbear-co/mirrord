--- conflicted
+++ resolved
@@ -288,15 +288,10 @@
             port: request.port,
             version: request.version(),
         };
-<<<<<<< HEAD
-        let tx = self.tasks.as_mut().unwrap().register(
-=======
-
         let server_addr = normalize_connection_address(subscription.listening_on);
         tracing::info!("Using server address {} for connection", server_addr);
 
-        let tx = self.tasks.register(
->>>>>>> eca7f53b
+        let tx = self.tasks.as_mut().unwrap().register(
             HttpGatewayTask::new(
                 request,
                 self.client_store.clone(),
