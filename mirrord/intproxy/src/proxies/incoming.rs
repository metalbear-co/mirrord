--- conflicted
+++ resolved
@@ -15,20 +15,14 @@
 use mirrord_config::feature::network::incoming::tls_delivery::LocalTlsDelivery;
 use mirrord_intproxy_protocol::{
     ConnMetadataRequest, ConnMetadataResponse, IncomingRequest, IncomingResponse, LayerId,
-    MessageId, ProxyToLayerMessage,
+    MessageId, PortSubscription, ProxyToLayerMessage,
 };
 use mirrord_protocol::{
     tcp::{
         ChunkedRequest, ChunkedRequestBodyV1, ChunkedRequestErrorV1, ChunkedRequestErrorV2,
-<<<<<<< HEAD
-        ChunkedResponse, DaemonTcp, HttpRequest, HttpRequestMetadata, InternalHttpBodyFrame,
-        InternalHttpRequest, LayerTcp, LayerTcpSteal, NewTcpConnection, TcpData,
-        TrafficTransportType,
-=======
         ChunkedResponse, DaemonTcp, HttpRequest, HttpRequestMetadata, IncomingTrafficTransportType,
         InternalHttpBodyFrame, InternalHttpRequest, LayerTcp, LayerTcpSteal, NewTcpConnectionV1,
         NewTcpConnectionV2, TcpData,
->>>>>>> 06fc960d
     },
     ClientMessage, ConnectionId, RequestId, ResponseError,
 };
@@ -58,34 +52,6 @@
 mod tcp_proxy;
 mod tls;
 
-<<<<<<< HEAD
-#[derive(Default)]
-struct MirrorOrSteal<T> {
-    mirror: T,
-    steal: T,
-}
-
-impl<T> MirrorOrSteal<T> {
-    fn get(&self, is_steal: bool) -> &T {
-        if is_steal {
-            &self.steal
-        } else {
-            &self.mirror
-        }
-    }
-
-    fn get_mut(&mut self, is_steal: bool) -> &mut T {
-        if is_steal {
-            &mut self.steal
-        } else {
-            &mut self.mirror
-        }
-    }
-
-    fn for_both<F: Fn(&mut T)>(&mut self, f: F) {
-        f(&mut self.mirror);
-        f(&mut self.steal);
-=======
 /// Maps IDs of remote connections to `T`.
 ///
 /// Stores mirrored and stolen connections separately.
@@ -118,7 +84,6 @@
             mirror: Default::default(),
             steal: Default::default(),
         }
->>>>>>> 06fc960d
     }
 }
 
@@ -215,18 +180,6 @@
     tls_setup: Option<Arc<LocalTlsSetup>>,
     /// Cache for [`LocalHttpClient`](http::LocalHttpClient)s.
     client_store: ClientStore,
-<<<<<<< HEAD
-    /// Each mirrored/stolen remote connection is mapped to a [`TcpProxyTask`] here.
-    ///
-    /// Each entry here maps to a connection that is in progress both locally and remotely.
-    tcp_proxies: MirrorOrSteal<HashMap<ConnectionId, TaskSender<TcpProxyTask>>>,
-    /// Each mirrored/stolen remote HTTP request is mapped to a [`HttpGatewayTask`] here.
-    ///
-    /// Each entry here maps to a request that is in progress both locally and remotely.
-    http_gateways: MirrorOrSteal<HashMap<ConnectionId, HashMap<RequestId, HttpGatewayHandle>>>,
-=======
-    /// For connecting to the user application's server with TLS.
-    tls_setup: Option<Arc<LocalTlsSetup>>,
     /// Each mirrored/stolen remote connection is mapped to a [`TcpProxyTask`].
     ///
     /// Each entry here maps to a connection that is in progress both locally and remotely.
@@ -235,7 +188,6 @@
     ///
     /// Each entry here maps to a request that is in progress both locally and remotely.
     http_gateways: ConnectionMap<HashMap<RequestId, HttpGatewayHandle>>,
->>>>>>> 06fc960d
     /// Running [`BackgroundTask`]s utilized by this proxy.
     tasks: BackgroundTasks<InProxyTask, InProxyTaskMessage, InProxyTaskError>,
 }
@@ -248,11 +200,7 @@
         idle_local_http_connection_timeout: Duration,
         tls_delivery: LocalTlsDelivery,
     ) -> Self {
-<<<<<<< HEAD
-        let tls_setup = LocalTlsSetup::from_config(tls_delivery).map(Arc::new);
-=======
-        let tls_setup = LocalTlsSetup::from_config(https_delivery);
->>>>>>> 06fc960d
+        let tls_setup = LocalTlsSetup::from_config(tls_delivery);
 
         Self {
             subscriptions: Default::default(),
@@ -261,14 +209,8 @@
             tls_setup: tls_setup.clone(),
             client_store: ClientStore::new_with_timeout(
                 idle_local_http_connection_timeout,
-<<<<<<< HEAD
                 tls_setup,
             ),
-=======
-                tls_setup.clone(),
-            ),
-            tls_setup,
->>>>>>> 06fc960d
             tcp_proxies: Default::default(),
             http_gateways: Default::default(),
             tasks: Default::default(),
@@ -288,65 +230,30 @@
         &mut self,
         request: HttpRequest<StreamingBody>,
         body_tx: Option<mpsc::Sender<InternalHttpBodyFrame>>,
-<<<<<<< HEAD
-        transport: TrafficTransportType,
-=======
         transport: IncomingTrafficTransportType,
->>>>>>> 06fc960d
         is_steal: bool,
         message_bus: &MessageBus<Self>,
     ) {
         tracing::info!(
             full_headers = ?request.internal_request.headers,
             ?request,
-<<<<<<< HEAD
-            ?transport,
-=======
->>>>>>> 06fc960d
             is_steal,
             "Received an HTTP request from the agent",
         );
 
-<<<<<<< HEAD
-        let subscription = self
-            .subscriptions
-            .get(request.port)
-            .filter(|subscription| subscription.subscription.is_steal() == is_steal);
-=======
         let subscription = self.subscriptions.get(request.port).filter(|subscription| {
             match &subscription.subscription {
                 PortSubscription::Mirror(..) => is_steal.not(),
                 PortSubscription::Steal(..) => is_steal,
             }
         });
->>>>>>> 06fc960d
         let Some(subscription) = subscription else {
             tracing::debug!(
                 "Received a new HTTP request within a stale port subscription, \
                 sending an unsubscribe request or an error response."
             );
 
-<<<<<<< HEAD
-            if is_steal.not() {
-                return;
-            }
-
-            let no_other_requests = self
-                .http_gateways
-                .get(is_steal)
-                .get(&request.connection_id)
-                .map(|gateways| gateways.is_empty())
-                .unwrap_or(true);
-            if no_other_requests {
-                message_bus
-                    .send(ClientMessage::TcpSteal(
-                        LayerTcpSteal::ConnectionUnsubscribe(request.connection_id),
-                    ))
-                    .await;
-            } else {
-=======
             if is_steal {
->>>>>>> 06fc960d
                 let response = http::mirrord_error_response(
                     "port no longer subscribed",
                     request.version(),
@@ -402,12 +309,7 @@
     #[tracing::instrument(level = Level::TRACE, skip(self, message_bus))]
     async fn handle_new_connection(
         &mut self,
-<<<<<<< HEAD
-        connection: NewTcpConnection,
-        transport: TrafficTransportType,
-=======
         connection: NewTcpConnectionV2,
->>>>>>> 06fc960d
         is_steal: bool,
         message_bus: &mut MessageBus<Self>,
     ) -> Result<(), IncomingProxyError> {
@@ -426,14 +328,10 @@
         let subscription = self
             .subscriptions
             .get(destination_port)
-<<<<<<< HEAD
-            .filter(|subscription| subscription.subscription.is_steal() == is_steal);
-=======
             .filter(|subscription| match &subscription.subscription {
                 PortSubscription::Mirror(..) => is_steal.not(),
                 PortSubscription::Steal(..) => is_steal,
             });
->>>>>>> 06fc960d
         let Some(subscription) = subscription else {
             tracing::debug!(
                 port = destination_port,
@@ -480,13 +378,8 @@
                 LocalTcpConnection::FromTheStart {
                     socket,
                     peer: subscription.listening_on,
-<<<<<<< HEAD
-                    tls_setup: self.tls_setup.clone(),
-                    transport,
-=======
                     transport,
                     tls_setup: self.tls_setup.clone(),
->>>>>>> 06fc960d
                 },
                 is_steal.not(),
             ),
@@ -513,11 +406,7 @@
                 self.start_http_gateway(
                     request,
                     Some(body_tx),
-<<<<<<< HEAD
-                    TrafficTransportType::Tcp,
-=======
                     IncomingTrafficTransportType::Tcp,
->>>>>>> 06fc960d
                     is_steal,
                     message_bus,
                 )
@@ -668,10 +557,6 @@
 
             DaemonTcp::Data(data) => {
                 let tx = self.tcp_proxies.get(is_steal).get(&data.connection_id);
-<<<<<<< HEAD
-=======
-
->>>>>>> 06fc960d
                 if let Some(tx) = tx {
                     tx.send(data.bytes).await;
                 } else {
@@ -688,11 +573,7 @@
                 self.start_http_gateway(
                     request.map_body(From::from),
                     None,
-<<<<<<< HEAD
-                    TrafficTransportType::Tcp,
-=======
                     IncomingTrafficTransportType::Tcp,
->>>>>>> 06fc960d
                     is_steal,
                     message_bus,
                 )
@@ -703,11 +584,7 @@
                 self.start_http_gateway(
                     request.map_body(From::from),
                     None,
-<<<<<<< HEAD
-                    TrafficTransportType::Tcp,
-=======
                     IncomingTrafficTransportType::Tcp,
->>>>>>> 06fc960d
                     is_steal,
                     message_bus,
                 )
@@ -717,28 +594,6 @@
             DaemonTcp::HttpRequestChunked(request) => {
                 self.handle_chunked_request(request, is_steal, message_bus)
                     .await;
-<<<<<<< HEAD
-            }
-
-            DaemonTcp::NewConnection(connection) => {
-                self.handle_new_connection(
-                    connection,
-                    TrafficTransportType::Tcp,
-                    is_steal,
-                    message_bus,
-                )
-                .await?;
-            }
-
-            DaemonTcp::NewConnectionV2(connection) => {
-                self.handle_new_connection(
-                    connection.connection,
-                    connection.transport,
-                    is_steal,
-                    message_bus,
-                )
-                .await?;
-=======
             }
 
             DaemonTcp::NewConnectionV1(connection) => {
@@ -756,7 +611,6 @@
             DaemonTcp::NewConnectionV2(connection) => {
                 self.handle_new_connection(connection, is_steal, message_bus)
                     .await?;
->>>>>>> 06fc960d
             }
 
             DaemonTcp::SubscribeResult(result) => {
@@ -835,15 +689,10 @@
             }
 
             IncomingProxyMessage::ConnectionRefresh => {
-<<<<<<< HEAD
-                self.tcp_proxies.for_both(HashMap::clear);
-                self.http_gateways.for_both(HashMap::clear);
-=======
                 self.tcp_proxies.mirror.clear();
                 self.tcp_proxies.steal.clear();
                 self.http_gateways.mirror.clear();
                 self.http_gateways.steal.clear();
->>>>>>> 06fc960d
                 self.tasks.clear();
 
                 for subscription in self.subscriptions.iter_mut() {
@@ -882,30 +731,18 @@
 
                 self.metadata_store.no_longer_expect(connection_id);
 
-<<<<<<< HEAD
-                let send_unsubscribe = self
-=======
                 let send_close = self
->>>>>>> 06fc960d
                     .tcp_proxies
                     .get_mut(is_steal)
                     .remove(&connection_id)
                     .is_some();
-<<<<<<< HEAD
-                if send_unsubscribe && is_steal {
-=======
                 if send_close && is_steal {
->>>>>>> 06fc960d
                     message_bus
                         .send(ClientMessage::TcpSteal(
                             LayerTcpSteal::ConnectionUnsubscribe(connection_id),
                         ))
                         .await;
-<<<<<<< HEAD
-                } else if send_unsubscribe {
-=======
                 } else if send_close {
->>>>>>> 06fc960d
                     message_bus
                         .send(ClientMessage::Tcp(LayerTcp::ConnectionUnsubscribe(
                             connection_id,
@@ -914,15 +751,11 @@
                 }
             }
 
-<<<<<<< HEAD
-            TaskUpdate::Message(InProxyTaskMessage::Tcp(bytes)) if is_steal => {
-=======
             TaskUpdate::Message(..) if !is_steal => {
                 unreachable!("TcpProxyTask does not produce messages in mirror mode")
             }
 
             TaskUpdate::Message(InProxyTaskMessage::Tcp(bytes)) => {
->>>>>>> 06fc960d
                 if self.tcp_proxies.steal.contains_key(&connection_id) {
                     message_bus
                         .send(ClientMessage::TcpSteal(LayerTcpSteal::Data(TcpData {
@@ -932,8 +765,6 @@
                         .await;
                 }
             }
-
-            TaskUpdate::Message(InProxyTaskMessage::Tcp(..)) => {}
 
             TaskUpdate::Message(InProxyTaskMessage::Http(..)) => {
                 unreachable!("TcpProxyTask does not produce HTTP messages")
@@ -952,15 +783,6 @@
     ) {
         match update {
             TaskUpdate::Finished(result) => {
-<<<<<<< HEAD
-                let respond_on_panic = is_steal
-                    && self
-                        .http_gateways
-                        .steal
-                        .get_mut(&id.connection_id)
-                        .and_then(|gateways| gateways.remove(&id.request_id))
-                        .is_some();
-=======
                 let respond_on_panic = self
                     .http_gateways
                     .get_mut(is_steal)
@@ -968,7 +790,6 @@
                     .and_then(|gateways| gateways.remove(&id.request_id))
                     .is_some()
                     && is_steal;
->>>>>>> 06fc960d
 
                 match result {
                     Ok(()) => {}
@@ -1085,24 +906,6 @@
                                 .await;
                         }
                     }
-<<<<<<< HEAD
-                    HttpOut::Upgraded(on_upgrade) => {
-                        let proxy = self.tasks.register(
-                            TcpProxyTask::new(
-                                id.connection_id,
-                                LocalTcpConnection::AfterUpgrade(on_upgrade),
-                                is_steal.not(),
-                            ),
-                            InProxyTask::StealTcpProxy(id.connection_id),
-                            Self::CHANNEL_SIZE,
-                        );
-
-                        self.tcp_proxies
-                            .get_mut(is_steal)
-                            .insert(id.connection_id, proxy);
-                    }
-=======
->>>>>>> 06fc960d
                 }
             }
 
