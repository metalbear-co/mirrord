//! Handles the logic of the `incoming` feature.
//!
//!
//! Background tasks:
//! 1. TcpProxy - always handles remote connection first. Attempts to connect a couple times. Waits
//!    until connection becomes readable (is TCP) or receives an http request.
//! 2. HttpSender -

use std::{collections::HashMap, io, net::SocketAddr, ops::Not, sync::Arc, time::Duration};

use bound_socket::BoundTcpSocket;
use http::{ClientStore, ResponseMode, StreamingBody};
use http_gateway::HttpGatewayTask;
use metadata_store::MetadataStore;
use mirrord_config::feature::network::incoming::tls_delivery::LocalTlsDelivery;
use mirrord_intproxy_protocol::{
    ConnMetadataRequest, ConnMetadataResponse, IncomingRequest, IncomingResponse, LayerId,
    MessageId, PortSubscription, ProxyToLayerMessage,
};
use mirrord_protocol::{
    ClientMessage, ConnectionId, RequestId, ResponseError,
    tcp::{
        ChunkedRequest, ChunkedRequestBodyV1, ChunkedRequestErrorV1, ChunkedRequestErrorV2,
        ChunkedResponse, DaemonTcp, HttpRequest, HttpRequestMetadata, IncomingTrafficTransportType,
        InternalHttpBodyFrame, InternalHttpRequest, LayerTcp, LayerTcpSteal, NewTcpConnectionV1,
        NewTcpConnectionV2, TcpData,
    },
};
use semver::Version;
use tasks::{HttpGatewayId, HttpOut, InProxyTask, InProxyTaskError, InProxyTaskMessage};
use tcp_proxy::{LocalTcpConnection, TcpProxyTask};
use thiserror::Error;
use tls::LocalTlsSetup;
use tokio::sync::mpsc;
use tracing::Level;

use self::subscriptions::SubscriptionsManager;
use crate::{
    ProxyMessage,
    background_tasks::{
        BackgroundTask, BackgroundTasks, MessageBus, TaskError, TaskSender, TaskUpdate,
    },
    main_tasks::{LayerClosed, LayerForked, ToLayer},
};

mod bound_socket;
mod http;
mod http_gateway;
mod metadata_store;
mod port_subscription_ext;
mod subscriptions;
mod tasks;
mod tcp_proxy;
mod tls;

/// Maps IDs of remote connections to `T`.
///
/// Stores mirrored and stolen connections separately.
struct ConnectionMap<T> {
    mirror: HashMap<ConnectionId, T>,
    steal: HashMap<ConnectionId, T>,
}

impl<T> ConnectionMap<T> {
    fn get_mut(&mut self, is_steal: bool) -> &mut HashMap<ConnectionId, T> {
        if is_steal {
            &mut self.steal
        } else {
            &mut self.mirror
        }
    }

    fn get(&self, is_steal: bool) -> &HashMap<ConnectionId, T> {
        if is_steal { &self.steal } else { &self.mirror }
    }
}

impl<T> Default for ConnectionMap<T> {
    fn default() -> Self {
        Self {
            mirror: Default::default(),
            steal: Default::default(),
        }
    }
}

/// Errors that can occur when handling the `incoming` feature.
#[derive(Error, Debug)]
pub enum IncomingProxyError {
    #[error("failed to prepare a TCP socket: {0}")]
    SocketSetupFailed(#[source] io::Error),
    #[error("subscribing port failed: {0}")]
    SubscriptionFailed(#[source] ResponseError),

    #[error("HTTP method filter is not supported for this protocol version {0:?}!")]
    HttpMethodFilterNotSupported(Option<Version>),
}

/// Messages consumed by [`IncomingProxy`] running as a [`BackgroundTask`].
#[derive(Debug)]
pub enum IncomingProxyMessage {
    LayerRequest(MessageId, LayerId, IncomingRequest),
    LayerForked(LayerForked),
    LayerClosed(LayerClosed),
    AgentMirror(DaemonTcp),
    AgentSteal(DaemonTcp),
    /// Agent responded to [`ClientMessage::SwitchProtocolVersion`].
    AgentProtocolVersion(semver::Version),
    ConnectionRefresh,
}

/// Handle to a running [`HttpGatewayTask`].
struct HttpGatewayHandle {
    /// Only keeps the [`HttpGatewayTask`] alive.
    _tx: TaskSender<HttpGatewayTask>,
    /// For sending request body [`Frame`](hyper::body::Frame)s.
    ///
    /// [`None`] if all frames were already sent.
    body_tx: Option<mpsc::Sender<InternalHttpBodyFrame>>,
}

/// Handles logic and state of the `incoming` feature.
/// Run as a [`BackgroundTask`].
///
/// Handles port subscriptions state of the connected layers.
/// Utilizes multiple background tasks ([`TcpProxyTask`]s and [`HttpGatewayTask`]s) to handle
/// incoming connections and requests.
///
/// # Connections mirrored or stolen in whole
///
/// Each such connection exists in two places:
///
/// 1. Here, between the intproxy and the user application. Managed by a single [`TcpProxyTask`].
/// 2. In the cluster, between the agent and the original TCP client.
///
/// We are notified about such connections with the [`NewTcpConnectionV1`]/[`NewTcpConnectionV2`]
/// message.
///
/// The local connection lives until the agent or the user application closes it, or a local IO
/// error occurs. When we want to close this connection, we simply drop the [`TcpProxyTask`]'s
/// [`TaskSender`]. When a local IO error occurs, the [`TcpProxyTask`] finishes with an
/// [`InProxyTaskError`].
///
/// # Mirrored or stolen requests
///
/// In the cluster, we have a real persistent connection between the agent and the original HTTP
/// client. From this connection, intproxy receives a subset of requests.
///
/// Locally, we don't have a concept of a filtered connection.
/// Each request is handled independently by a single [`HttpGatewayTask`].
/// Also:
/// 1. Local HTTP connections are reused when possible.
/// 2. Unless the error is fatal, each request is retried a couple of times.
/// 3. We never send [`LayerTcpSteal::ConnectionUnsubscribe`] (due to requests being handled
///    independently). If a request fails locally, we send a
///    [`StatusCode::BAD_GATEWAY`](hyper::http::StatusCode::BAD_GATEWAY) response.
///
/// We are notified about mirrored/stolen requests with the [`HttpRequest`] messages.
///
/// The request can be cancelled only when one of the following happen:
/// 1. The agent closes the remote connection to which this request belongs
/// 2. The agent informs us that it failed to read request body ([`ChunkedRequest::ErrorV1`] or
///    [`ChunkedRequest::ErrorV2`])
///
/// When we want to cancel the request, we drop the [`HttpGatewayTask`]'s [`TaskSender`].
///
/// # HTTP upgrades
///
/// A mirrored/stolen HTTP request can result in an HTTP upgrade.
/// When this happens, the TCP connection is recovered and passed to a new [`TcpProxyTask`].
/// The TCP connection is then treated as mirrored/stolen in whole.
pub struct IncomingProxy {
    /// Active port subscriptions for all layers.
    subscriptions: SubscriptionsManager,
    /// For managing intercepted connections metadata.
    metadata_store: MetadataStore,
    /// What HTTP response flavor we produce.
    response_mode: ResponseMode,
    /// Cache for [`LocalHttpClient`](http::LocalHttpClient)s.
    client_store: ClientStore,
    /// For connecting to the user application's server with TLS.
    tls_setup: Option<Arc<LocalTlsSetup>>,
    /// Each mirrored/stolen remote connection is mapped to a [`TcpProxyTask`].
    ///
    /// Each entry here maps to a connection that is in progress both locally and remotely.
    tcp_proxies: ConnectionMap<TaskSender<TcpProxyTask>>,
    /// Each mirrored/stolen remote HTTP request is mapped to a [`HttpGatewayTask`].
    ///
    /// Each entry here maps to a request that is in progress both locally and remotely.
    http_gateways: ConnectionMap<HashMap<RequestId, HttpGatewayHandle>>,
    /// Running [`BackgroundTask`]s utilized by this proxy.
    tasks: BackgroundTasks<InProxyTask, InProxyTaskMessage, InProxyTaskError>,

    /// [`mirrord_protocol`] version negotiated with the agent.
    protocol_version: Option<Version>,
}

impl IncomingProxy {
    /// Used when registering new tasks in the internal [`BackgroundTasks`] instance.
    const CHANNEL_SIZE: usize = 512;

    pub fn new(
        idle_local_http_connection_timeout: Duration,
        https_delivery: LocalTlsDelivery,
    ) -> Self {
        let tls_setup = LocalTlsSetup::from_config(https_delivery);

        Self {
            subscriptions: Default::default(),
            metadata_store: Default::default(),
            response_mode: Default::default(),
            client_store: ClientStore::new_with_timeout(
                idle_local_http_connection_timeout,
                tls_setup.clone(),
            ),
            tls_setup,
            tcp_proxies: Default::default(),
            http_gateways: Default::default(),
            tasks: Default::default(),
            protocol_version: None,
        }
    }

    /// Starts a new [`HttpGatewayTask`] to handle the given request.
    ///
    /// If we don't have a [`PortSubscription`] for the port, the task is not started.
    /// Instead, we respond immediately to the agent.
    #[tracing::instrument(
        level = Level::DEBUG,
        skip(self, message_bus),
        ret,
    )]
    async fn start_http_gateway(
        &mut self,
        request: HttpRequest<StreamingBody>,
        body_tx: Option<mpsc::Sender<InternalHttpBodyFrame>>,
        transport: IncomingTrafficTransportType,
        is_steal: bool,
        message_bus: &MessageBus<Self>,
    ) {
        tracing::info!(
            full_headers = ?request.internal_request.headers,
            ?request,
            is_steal,
            "Received an HTTP request from the agent",
        );

        let subscription = self.subscriptions.get(request.port).filter(|subscription| {
            match &subscription.subscription {
                PortSubscription::Mirror(..) => is_steal.not(),
                PortSubscription::Steal(..) => is_steal,
            }
        });
        let Some(subscription) = subscription else {
            tracing::debug!(
                "Received a new HTTP request within a stale port subscription, \
                sending an unsubscribe request or an error response."
            );

            if is_steal {
                let response = http::mirrord_error_response(
                    "port no longer subscribed with an HTTP filter",
                    request.version(),
                    request.connection_id,
                    request.request_id,
                    request.port,
                );
                message_bus
                    .send(ClientMessage::TcpSteal(LayerTcpSteal::HttpResponse(
                        response,
                    )))
                    .await;
            }

            return;
        };

        let connection_id = request.connection_id;
        let request_id = request.request_id;
        let id = HttpGatewayId {
            connection_id,
            request_id,
            port: request.port,
            version: request.version(),
        };
<<<<<<< HEAD

        let server_addr = normalize_connection_address(subscription.listening_on);
        tracing::info!("Using server address {} for connection", server_addr);

        let tx = self.tasks.as_mut().unwrap().register(
=======
        let tx = self.tasks.register(
>>>>>>> 93c6f6b9
            HttpGatewayTask::new(
                request,
                self.client_store.clone(),
                is_steal.then_some(self.response_mode),
                server_addr,
                transport,
            ),
            if is_steal {
                InProxyTask::StealHttpGateway(id)
            } else {
                InProxyTask::MirrorHttpGateway(id)
            },
            Self::CHANNEL_SIZE,
        );
        self.http_gateways
            .get_mut(is_steal)
            .entry(connection_id)
            .or_default()
            .insert(request_id, HttpGatewayHandle { _tx: tx, body_tx });
    }

    /// Handles [`NewTcpConnectionV2`] message from the agent, starting a new [`TcpProxyTask`].
    ///
    /// If we don't have a [`PortSubscription`] for the port, the task is not started.
    /// Instead, we respond immediately to the agent.
    #[tracing::instrument(level = Level::TRACE, skip(self, message_bus))]
    async fn handle_new_connection(
        &mut self,
        connection: NewTcpConnectionV2,
        is_steal: bool,
        message_bus: &mut MessageBus<Self>,
    ) -> Result<(), IncomingProxyError> {
        let NewTcpConnectionV2 {
            connection:
                NewTcpConnectionV1 {
                    connection_id,
                    remote_address,
                    destination_port,
                    source_port,
                    local_address,
                },
            transport,
        } = connection;

        let subscription = self
            .subscriptions
            .get(destination_port)
            .filter(|subscription| match &subscription.subscription {
                PortSubscription::Mirror(..) => is_steal.not(),
                PortSubscription::Steal(..) => is_steal,
            });
        let Some(subscription) = subscription else {
            tracing::debug!(
                port = destination_port,
                connection_id,
                is_steal,
                "Received a new connection within a stale port subscription, sending an unsubscribe request.",
            );

            let message = if is_steal {
                ClientMessage::TcpSteal(LayerTcpSteal::ConnectionUnsubscribe(connection_id))
            } else {
                ClientMessage::Tcp(LayerTcp::ConnectionUnsubscribe(connection_id))
            };
            message_bus.send(message).await;

            return Ok(());
        };

        let socket = BoundTcpSocket::bind_specified_or_localhost(subscription.listening_on.ip())
            .map_err(IncomingProxyError::SocketSetupFailed)?;

        let peer_address = normalize_connection_address(subscription.listening_on);

        self.metadata_store.expect(
            ConnMetadataRequest {
                listener_address: subscription.listening_on,
                peer_address: socket
                    .local_addr()
                    .map_err(IncomingProxyError::SocketSetupFailed)?,
            },
            connection_id,
            ConnMetadataResponse {
                remote_source: SocketAddr::new(remote_address, source_port),
                local_address,
            },
        );

        let id = if is_steal {
            InProxyTask::StealTcpProxy(connection_id)
        } else {
            InProxyTask::MirrorTcpProxy(connection_id)
        };
        let tx = self.tasks.register(
            TcpProxyTask::new(
                connection_id,
                LocalTcpConnection::FromTheStart {
                    socket,
                    peer: peer_address,
                    transport,
                    tls_setup: self.tls_setup.clone(),
                },
                is_steal.not(),
            ),
            id,
            Self::CHANNEL_SIZE,
        );

        self.tcp_proxies.get_mut(is_steal).insert(connection_id, tx);

        Ok(())
    }

    /// Handles [`ChunkedRequest`] message from the agent.
    async fn handle_chunked_request(
        &mut self,
        request: ChunkedRequest,
        is_steal: bool,
        message_bus: &mut MessageBus<Self>,
    ) {
        match request {
            ChunkedRequest::StartV1(request) => {
                let (body_tx, body_rx) = mpsc::channel(128);
                let request = request.map_body(|frames| StreamingBody::new(body_rx, frames));
                self.start_http_gateway(
                    request,
                    Some(body_tx),
                    IncomingTrafficTransportType::Tcp,
                    is_steal,
                    message_bus,
                )
                .await;
            }

            ChunkedRequest::StartV2(request) => {
                let (body, body_tx) = if request.request.body.is_last {
                    (StreamingBody::from(request.request.body.frames), None)
                } else {
                    let (body_tx, body_rx) = mpsc::channel(128);
                    (
                        StreamingBody::new(body_rx, request.request.body.frames),
                        Some(body_tx),
                    )
                };

                let transport = request.transport;

                let HttpRequestMetadata::V1 { destination, .. } = request.metadata;
                let request = HttpRequest {
                    connection_id: request.connection_id,
                    request_id: request.request_id,
                    internal_request: InternalHttpRequest {
                        method: request.request.method,
                        uri: request.request.uri,
                        headers: request.request.headers,
                        version: request.request.version,
                        body,
                    },
                    port: destination.port(),
                };

                self.start_http_gateway(request, body_tx, transport, is_steal, message_bus)
                    .await;
            }

            ChunkedRequest::Body(ChunkedRequestBodyV1 {
                frames,
                is_last,
                connection_id,
                request_id,
            }) => {
                let gateway = self
                    .http_gateways
                    .get_mut(is_steal)
                    .get_mut(&connection_id)
                    .and_then(|gateways| gateways.get_mut(&request_id));
                let Some(gateway) = gateway else {
                    tracing::debug!(
                        connection_id,
                        request_id,
                        frames = ?frames,
                        last_body_chunk = is_last,
                        is_steal,
                        "Received a body chunk for a request that is no longer alive locally"
                    );

                    return;
                };

                let Some(tx) = gateway.body_tx.as_ref() else {
                    tracing::debug!(
                        connection_id,
                        request_id,
                        frames = ?frames,
                        last_body_chunk = is_last,
                        is_steal,
                        "Received a body chunk for a request with a closed body"
                    );

                    return;
                };

                for frame in frames {
                    if let Err(err) = tx.send(frame).await {
                        tracing::debug!(
                            frame = ?err.0,
                            connection_id,
                            request_id,
                            is_steal,
                            "Failed to send an HTTP request body frame to the HttpGatewayTask, channel is closed"
                        );
                        break;
                    }
                }

                if is_last {
                    gateway.body_tx = None;
                }
            }

            ChunkedRequest::ErrorV1(ChunkedRequestErrorV1 {
                connection_id,
                request_id,
            }) => {
                tracing::debug!(
                    connection_id,
                    request_id,
                    is_steal,
                    "Received an error in an HTTP request body",
                );

                if let Some(gateways) = self.http_gateways.get_mut(is_steal).get_mut(&connection_id)
                {
                    gateways.remove(&request_id);
                };
            }

            ChunkedRequest::ErrorV2(ChunkedRequestErrorV2 {
                connection_id,
                request_id,
                error_message,
            }) => {
                tracing::debug!(
                    connection_id,
                    request_id,
                    error = error_message,
                    is_steal,
                    "Received an error in an HTTP request body",
                );

                if let Some(gateways) = self.http_gateways.get_mut(is_steal).get_mut(&connection_id)
                {
                    gateways.remove(&request_id);
                };
            }
        }
    }

    /// Handles all agent messages.
    async fn handle_agent_message(
        &mut self,
        message: DaemonTcp,
        is_steal: bool,
        message_bus: &mut MessageBus<Self>,
    ) -> Result<(), IncomingProxyError> {
        match message {
            DaemonTcp::Close(close) => {
                self.tcp_proxies
                    .get_mut(is_steal)
                    .remove(&close.connection_id);
                self.http_gateways
                    .get_mut(is_steal)
                    .remove(&close.connection_id);
            }

            DaemonTcp::Data(data) => {
                let tx = self.tcp_proxies.get(is_steal).get(&data.connection_id);

                if let Some(tx) = tx {
                    tx.send(data.bytes.into_vec()).await;
                } else {
                    tracing::debug!(
                        connection_id = data.connection_id,
                        bytes = data.bytes.len(),
                        is_steal,
                        "Received new data for a connection that does not belong to any TcpProxy task",
                    );
                }
            }

            DaemonTcp::HttpRequest(request) => {
                self.start_http_gateway(
                    request.map_body(From::from),
                    None,
                    IncomingTrafficTransportType::Tcp,
                    is_steal,
                    message_bus,
                )
                .await;
            }

            DaemonTcp::HttpRequestFramed(request) => {
                self.start_http_gateway(
                    request.map_body(From::from),
                    None,
                    IncomingTrafficTransportType::Tcp,
                    is_steal,
                    message_bus,
                )
                .await;
            }

            DaemonTcp::HttpRequestChunked(request) => {
                self.handle_chunked_request(request, is_steal, message_bus)
                    .await;
            }

            DaemonTcp::NewConnectionV1(connection) => {
                self.handle_new_connection(
                    NewTcpConnectionV2 {
                        connection,
                        transport: IncomingTrafficTransportType::Tcp,
                    },
                    is_steal,
                    message_bus,
                )
                .await?;
            }

            DaemonTcp::NewConnectionV2(connection) => {
                self.handle_new_connection(connection, is_steal, message_bus)
                    .await?;
            }

            DaemonTcp::SubscribeResult(result) => {
                let msgs = self.subscriptions.agent_responded(result)?;

                for msg in msgs {
                    message_bus.send(msg).await;
                }
            }
        }

        Ok(())
    }

    /// Handles all messages from this task's [`MessageBus`].
    #[tracing::instrument(level = Level::TRACE, skip(self, message_bus), ret, err)]
    async fn handle_message(
        &mut self,
        message: IncomingProxyMessage,
        message_bus: &mut MessageBus<Self>,
    ) -> Result<(), IncomingProxyError> {
        match message {
            IncomingProxyMessage::LayerRequest(message_id, layer_id, req) => match req {
                IncomingRequest::PortSubscribe(subscribe) => {
                    let msg = self.subscriptions.layer_subscribed(
                        layer_id,
                        message_id,
                        subscribe,
                        self.protocol_version.as_ref(),
                    );

                    if let Some(msg) = msg {
                        message_bus.send(msg).await;
                    }
                }

                IncomingRequest::PortUnsubscribe(unsubscribe) => {
                    let msg = self.subscriptions.layer_unsubscribed(layer_id, unsubscribe);

                    if let Some(msg) = msg {
                        message_bus.send(msg).await;
                    }
                }
                IncomingRequest::ConnMetadata(req) => {
                    let res = self.metadata_store.get(req);
                    message_bus
                        .send(ToLayer {
                            message_id,
                            layer_id,
                            message: ProxyToLayerMessage::Incoming(IncomingResponse::ConnMetadata(
                                res,
                            )),
                        })
                        .await;
                }
            },

            IncomingProxyMessage::AgentMirror(msg) => {
                self.handle_agent_message(msg, false, message_bus).await?;
            }

            IncomingProxyMessage::AgentSteal(msg) => {
                self.handle_agent_message(msg, true, message_bus).await?;
            }

            IncomingProxyMessage::LayerClosed(msg) => {
                let msgs = self.subscriptions.layer_closed(msg.id);

                for msg in msgs {
                    message_bus.send(msg).await;
                }
            }

            IncomingProxyMessage::LayerForked(msg) => {
                self.subscriptions.layer_forked(msg.parent, msg.child);
            }

            IncomingProxyMessage::AgentProtocolVersion(protocol_version) => {
                self.response_mode = ResponseMode::from(&protocol_version);
                self.protocol_version.replace(protocol_version);
            }

            IncomingProxyMessage::ConnectionRefresh => {
                self.tcp_proxies.mirror.clear();
                self.tcp_proxies.steal.clear();
                self.http_gateways.mirror.clear();
                self.http_gateways.steal.clear();
                self.tasks.clear();

                for subscription in self.subscriptions.iter_mut() {
                    tracing::info!(?subscription, "Resubscribing after connection refresh");

                    message_bus
                        .send(ProxyMessage::ToAgent(
                            subscription.resubscribe_message(self.protocol_version.as_ref()),
                        ))
                        .await
                }
            }
        }

        Ok(())
    }

    /// Handles all updates from [`TcpProxyTask`]s.
    #[tracing::instrument(level = Level::TRACE, skip(self, message_bus), ret)]
    async fn handle_tcp_proxy_update(
        &mut self,
        connection_id: ConnectionId,
        is_steal: bool,
        update: TaskUpdate<InProxyTaskMessage, InProxyTaskError>,
        message_bus: &mut MessageBus<Self>,
    ) {
        match update {
            TaskUpdate::Finished(result) => {
                match result {
                    Err(TaskError::Error(error)) => {
                        tracing::warn!(connection_id, %error, is_steal, "TcpProxyTask failed");
                    }
                    Err(TaskError::Panic) => {
                        tracing::error!(connection_id, is_steal, "TcpProxyTask task panicked");
                    }
                    Ok(()) => {}
                };

                self.metadata_store.no_longer_expect(connection_id);

                let send_close = self
                    .tcp_proxies
                    .get_mut(is_steal)
                    .remove(&connection_id)
                    .is_some();
                if send_close && is_steal {
                    message_bus
                        .send(ClientMessage::TcpSteal(
                            LayerTcpSteal::ConnectionUnsubscribe(connection_id),
                        ))
                        .await;
                } else if send_close {
                    message_bus
                        .send(ClientMessage::Tcp(LayerTcp::ConnectionUnsubscribe(
                            connection_id,
                        )))
                        .await;
                }
            }

            TaskUpdate::Message(..) if !is_steal => {
                unreachable!("TcpProxyTask does not produce messages in mirror mode")
            }

            TaskUpdate::Message(InProxyTaskMessage::Tcp(bytes)) => {
                if self.tcp_proxies.steal.contains_key(&connection_id) {
                    message_bus
                        .send(ClientMessage::TcpSteal(LayerTcpSteal::Data(TcpData {
                            connection_id,
                            bytes: bytes.into(),
                        })))
                        .await;
                }
            }

            TaskUpdate::Message(InProxyTaskMessage::Http(..)) => {
                unreachable!("TcpProxyTask does not produce HTTP messages")
            }
        }
    }

    /// Handles all updates from [`HttpGatewayTask`]s.
    #[tracing::instrument(level = Level::TRACE, skip(self, message_bus), ret)]
    async fn handle_http_gateway_update(
        &mut self,
        id: HttpGatewayId,
        is_steal: bool,
        update: TaskUpdate<InProxyTaskMessage, InProxyTaskError>,
        message_bus: &mut MessageBus<Self>,
    ) {
        match update {
            TaskUpdate::Finished(result) => {
                let respond_on_panic = self
                    .http_gateways
                    .get_mut(is_steal)
                    .get_mut(&id.connection_id)
                    .and_then(|gateways| gateways.remove(&id.request_id))
                    .is_some()
                    && is_steal;

                match result {
                    Ok(()) => {}
                    Err(TaskError::Error(..)) => {
                        unreachable!("HttpGatewayTask does not return any errors")
                    }
                    Err(TaskError::Panic) => {
                        tracing::error!(
                            connection_id = id.connection_id,
                            request_id = id.request_id,
                            "HttpGatewayTask panicked",
                        );

                        if respond_on_panic {
                            let response = http::mirrord_error_response(
                                "HTTP gateway task panicked",
                                id.version,
                                id.connection_id,
                                id.request_id,
                                id.port,
                            );
                            message_bus
                                .send(ClientMessage::TcpSteal(LayerTcpSteal::HttpResponse(
                                    response,
                                )))
                                .await;
                        }
                    }
                }
            }

            TaskUpdate::Message(InProxyTaskMessage::Http(message)) => {
                let exists = self
                    .http_gateways
                    .get(is_steal)
                    .get(&id.connection_id)
                    .and_then(|gateways| gateways.get(&id.request_id))
                    .is_some();
                if !exists {
                    return;
                }

                match message {
                    HttpOut::Upgraded(on_upgrade) => {
                        let proxy = self.tasks.register(
                            TcpProxyTask::new(
                                id.connection_id,
                                LocalTcpConnection::AfterUpgrade(on_upgrade),
                                is_steal.not(),
                            ),
                            if is_steal {
                                InProxyTask::StealTcpProxy(id.connection_id)
                            } else {
                                InProxyTask::MirrorTcpProxy(id.connection_id)
                            },
                            Self::CHANNEL_SIZE,
                        );

                        self.tcp_proxies
                            .get_mut(is_steal)
                            .insert(id.connection_id, proxy);
                    }
                    _ if is_steal.not() => {
                        unreachable!("HttpGatewayTask does not produce responses in mirror mode")
                    }
                    HttpOut::ResponseBasic(response) => {
                        tracing::info!(
                            full_headers = ?response.internal_response.headers,
                            ?response,
                            "Received an HTTP response from an HttpGatewayTask",
                        );

                        message_bus
                            .send(ClientMessage::TcpSteal(LayerTcpSteal::HttpResponse(
                                response,
                            )))
                            .await
                    }
                    HttpOut::ResponseFramed(response) => {
                        tracing::info!(
                            full_headers = ?response.internal_response.headers,
                            ?response,
                            "Received an HTTP response from an HttpGatewayTask",
                        );

                        message_bus
                            .send(ClientMessage::TcpSteal(LayerTcpSteal::HttpResponseFramed(
                                response,
                            )))
                            .await
                    }
                    HttpOut::ResponseChunked(response) => {
                        if let ChunkedResponse::Start(start) = &response {
                            tracing::info!(
                                full_headers = ?start.internal_response.headers,
                                response = ?start,
                                "Received an HTTP response from an HttpGatewayTask",
                            );
                        }

                        message_bus
                            .send(ClientMessage::TcpSteal(LayerTcpSteal::HttpResponseChunked(
                                response,
                            )))
                            .await;
                    }
                }
            }

            TaskUpdate::Message(InProxyTaskMessage::Tcp(..)) => {
                unreachable!("HttpGatewayTask does not produce TCP messages")
            }
        }
    }
}

impl BackgroundTask for IncomingProxy {
    type Error = IncomingProxyError;
    type MessageIn = IncomingProxyMessage;
    type MessageOut = ProxyMessage;

    #[tracing::instrument(level = Level::INFO, name = "incoming_proxy_main_loop", skip_all, err)]
    async fn run(&mut self, message_bus: &mut MessageBus<Self>) -> Result<(), Self::Error> {
        loop {
            tokio::select! {
                msg = message_bus.recv() => match msg {
                    None => {
                        tracing::debug!("Message bus closed, exiting");
                        break Ok(());
                    },
                    Some(message) => self.handle_message(message, message_bus).await?,
                },

                Some((id, update)) = self.tasks.next() => match id {
                    InProxyTask::MirrorTcpProxy(connection_id) => {
                        self.handle_tcp_proxy_update(connection_id, false, update, message_bus).await;
                    }
                    InProxyTask::StealTcpProxy(connection_id) => {
                        self.handle_tcp_proxy_update(connection_id, true, update, message_bus).await;
                    }
                    InProxyTask::MirrorHttpGateway(id) => {
                        self.handle_http_gateway_update(id, false, update, message_bus).await;
                    }
                    InProxyTask::StealHttpGateway(id) => {
                        self.handle_http_gateway_update(id, true, update, message_bus).await;
                    }
                },
            }
        }
    }
}

/// Normalizes unspecified addresses (0.0.0.0, ::) to localhost for connection purposes.
///
/// This is needed because while servers can bind to unspecified addresses (meaning "listen on all
/// interfaces"), clients need a specific address to connect to. On Windows, connecting to
/// unspecified addresses can be problematic due to networking stack behavior and security policies.
fn normalize_connection_address(listen_addr: SocketAddr) -> SocketAddr {
    if cfg!(not(target_os = "windows")) {
        // On non-Windows platforms, unspecified addresses typically work fine for connections.
        return listen_addr;
    }

    use std::net::{Ipv4Addr, Ipv6Addr};

    match listen_addr.ip() {
        std::net::IpAddr::V4(Ipv4Addr::UNSPECIFIED) => {
            tracing::debug!(
                "Converting IPv4 unspecified {} to localhost for Windows compatibility",
                listen_addr
            );
            SocketAddr::new(Ipv4Addr::LOCALHOST.into(), listen_addr.port())
        }
        std::net::IpAddr::V6(Ipv6Addr::UNSPECIFIED) => {
            tracing::debug!(
                "Converting IPv6 unspecified {} to localhost for Windows compatibility",
                listen_addr
            );
            SocketAddr::new(Ipv6Addr::LOCALHOST.into(), listen_addr.port())
        }
        _ => listen_addr,
    }
}<|MERGE_RESOLUTION|>--- conflicted
+++ resolved
@@ -283,15 +283,11 @@
             port: request.port,
             version: request.version(),
         };
-<<<<<<< HEAD
 
         let server_addr = normalize_connection_address(subscription.listening_on);
         tracing::info!("Using server address {} for connection", server_addr);
 
-        let tx = self.tasks.as_mut().unwrap().register(
-=======
         let tx = self.tasks.register(
->>>>>>> 93c6f6b9
             HttpGatewayTask::new(
                 request,
                 self.client_store.clone(),
