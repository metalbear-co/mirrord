--- conflicted
+++ resolved
@@ -19,14 +19,10 @@
 };
 use mirrord_protocol::{
     tcp::{
-<<<<<<< HEAD
-        ChunkedRequest, ChunkedRequestBodyV1, ChunkedRequestErrorV1, DaemonTcp, HttpRequest,
-        HttpRequestMetadata, HttpRequestTransportType, InternalHttpBodyFrame, InternalHttpRequest,
-        LayerTcp, LayerTcpSteal, NewTcpConnection, StealType, TcpData,
-=======
-        ChunkedHttpBody, ChunkedHttpError, ChunkedRequest, ChunkedResponse, DaemonTcp, HttpRequest,
-        InternalHttpBodyFrame, LayerTcp, LayerTcpSteal, NewTcpConnection, StealType, TcpData,
->>>>>>> 96a9ce3b
+        ChunkedRequest, ChunkedRequestBodyV1, ChunkedRequestErrorV1, ChunkedRequestErrorV2,
+        ChunkedResponse, DaemonTcp, HttpRequest, HttpRequestMetadata, HttpRequestTransportType,
+        InternalHttpBodyFrame, InternalHttpRequest, LayerTcp, LayerTcpSteal, NewTcpConnection,
+        StealType, TcpData,
     },
     ClientMessage, ConnectionId, RequestId, ResponseError,
 };
@@ -473,8 +469,21 @@
                 };
             }
 
-            ChunkedRequest::ErrorV2(..) => {
-                todo!()
+            ChunkedRequest::ErrorV2(ChunkedRequestErrorV2 {
+                connection_id,
+                request_id,
+                error_message,
+            }) => {
+                tracing::debug!(
+                    connection_id,
+                    request_id,
+                    error = error_message,
+                    "Received an error in an HTTP request body",
+                );
+
+                if let Some(gateways) = self.http_gateways.get_mut(&connection_id) {
+                    gateways.remove(&request_id);
+                };
             }
         }
     }
