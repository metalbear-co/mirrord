--- conflicted
+++ resolved
@@ -301,19 +301,13 @@
     type MessageOut = InProxyTaskMessage;
 
     #[tracing::instrument(level = Level::TRACE, name = "http_gateway_task_main_loop", skip(message_bus))]
-<<<<<<< HEAD
     async fn run(&mut self, message_bus: &mut MessageBus<Self>) -> Result<(), Self::Error> {
-        let mut backoffs =
-            Backoff::new(10, Duration::from_millis(50), Duration::from_millis(500)).into_iter();
-=======
-    async fn run(self, message_bus: &mut MessageBus<Self>) -> Result<(), Self::Error> {
         // Will return 9 backoffs: 50ms, 100ms, 200ms, 400ms, 500ms, 500ms, ...
         let mut backoffs = ExponentialBackoff::from_millis(2)
             .factor(25)
             .max_delay(Duration::from_millis(500))
             .take(9);
 
->>>>>>> 4c559358
         let guard = message_bus.closed();
 
         let mut attempt = 0;
