<<<<<<< HEAD
use std::{fmt, io::ErrorKind, net::SocketAddr, ops::Not, sync::Arc, time::Duration};
=======
use std::{io::ErrorKind, net::SocketAddr, ops::Not, sync::Arc, time::Duration};
>>>>>>> 06fc960d

use bytes::BytesMut;
use hyper::upgrade::OnUpgrade;
use hyper_util::rt::TokioIo;
<<<<<<< HEAD
use mirrord_protocol::{tcp::TrafficTransportType, ConnectionId};
=======
use mirrord_protocol::{tcp::IncomingTrafficTransportType, ConnectionId};
>>>>>>> 06fc960d
use mirrord_tls_util::MaybeTls;
use rustls::pki_types::ServerName;
use tokio::{
    io::{AsyncReadExt, AsyncWriteExt},
    time,
};
use tracing::Level;

use super::{
    bound_socket::BoundTcpSocket,
    tasks::{InProxyTaskError, InProxyTaskMessage},
    tls::LocalTlsSetup,
};
use crate::background_tasks::{BackgroundTask, MessageBus};

/// Local TCP connections between the [`TcpProxyTask`] and the user application.
pub enum LocalTcpConnection {
    /// Not yet established. Should be made by the [`TcpProxyTask`] from the given
    /// [`BoundTcpSocket`].
    FromTheStart {
        socket: BoundTcpSocket,
        peer: SocketAddr,
<<<<<<< HEAD
        tls_setup: Option<Arc<LocalTlsSetup>>,
        transport: TrafficTransportType,
=======
        transport: IncomingTrafficTransportType,
        tls_setup: Option<Arc<LocalTlsSetup>>,
>>>>>>> 06fc960d
    },
    /// Upgraded HTTP connection from a previously stolen HTTP request.
    AfterUpgrade(OnUpgrade),
}

impl LocalTcpConnection {
<<<<<<< HEAD
    async fn make_connection(self) -> Result<(MaybeTls, Vec<u8>), InProxyTaskError> {
        match self {
            Self::FromTheStart {
                socket,
                peer,
                tls_setup,
                transport,
            } => {
                let stream = socket.connect(peer).await?;

                let Some(tls_setup) = tls_setup else {
                    return Ok((MaybeTls::NoTls(stream), Default::default()));
                };

                let TrafficTransportType::Tls {
                    alpn_protocol,
                    server_name,
                } = transport
                else {
                    return Ok((MaybeTls::NoTls(stream), Default::default()));
                };

                let (connector, use_server_name) = tls_setup.get(alpn_protocol).await?;

                let server_name = use_server_name
                    .or_else(|| ServerName::try_from(server_name?).ok())
                    .unwrap_or_else(|| {
                        ServerName::try_from("localhost").expect("'localhost' is a valid DNS name")
                    });

                let stream = connector.connect(server_name, stream).await?;

                Ok((MaybeTls::Tls(Box::new(stream)), Default::default()))
            }

            Self::AfterUpgrade(on_upgrade) => {
=======
    /// Makes the connection, returning the IO stream and data ready to be sent to the agent.
    async fn connect(self) -> Result<(MaybeTls, Vec<u8>), InProxyTaskError> {
        match self {
            LocalTcpConnection::FromTheStart {
                socket,
                peer,
                transport,
                tls_setup,
            } => {
                let stream = socket.connect(peer).await?;
                let stream = match (transport, tls_setup) {
                    (IncomingTrafficTransportType::Tcp, ..) => MaybeTls::NoTls(stream),
                    (.., None) => MaybeTls::NoTls(stream),
                    (
                        IncomingTrafficTransportType::Tls {
                            alpn_protocol,
                            server_name: original_server_name,
                        },
                        Some(setup),
                    ) => {
                        let (connector, server_name) = setup.get(alpn_protocol).await?;
                        let server_name = server_name
                            .or_else(|| {
                                let name = original_server_name.clone()?;
                                ServerName::try_from(name).ok()
                            })
                            .unwrap_or_else(|| {
                                ServerName::try_from("localhost")
                                    .expect("'localhost' is a valid DNS name")
                            });
                        let stream = connector.connect(server_name, stream).await?;
                        MaybeTls::Tls(Box::new(stream))
                    }
                };

                Ok((stream, Default::default()))
            }

            LocalTcpConnection::AfterUpgrade(on_upgrade) => {
>>>>>>> 06fc960d
                let upgraded = on_upgrade.await.map_err(InProxyTaskError::Upgrade)?;
                let parts = upgraded
                    .downcast::<TokioIo<MaybeTls>>()
                    .expect("IO type is known");
<<<<<<< HEAD
                let stream = parts.io.into_inner();
                let read_buf = parts.read_buf;

                Ok((stream, read_buf.into()))
            }
        }
    }
}

impl fmt::Debug for LocalTcpConnection {
    fn fmt(&self, f: &mut fmt::Formatter<'_>) -> fmt::Result {
        match self {
            Self::FromTheStart {
                socket,
                peer,
                transport,
                tls_setup,
            } => f
                .debug_struct("FromTheStart")
                .field("socket", socket)
                .field("peer", peer)
                .field("transport", transport)
                .field("tls_setup", &tls_setup.is_some())
                .finish(),
            Self::AfterUpgrade(..) => f.debug_tuple("AfterUpgrade").finish(),
        }
    }
}

=======

                Ok((parts.io.into_inner(), parts.read_buf.into()))
            }
        }
    }
}

>>>>>>> 06fc960d
/// [`BackgroundTask`] of [`IncomingProxy`](super::IncomingProxy) that handles a remote
/// stolen/mirrored TCP connection.
///
/// In steal mode, exits immediately when it's [`TaskSender`](crate::background_tasks::TaskSender)
/// is dropped.
///
/// In mirror mode, when it's [`TaskSender`](crate::background_tasks::TaskSender) is dropped,
/// this proxy keeps reading data from the user application and exits after
/// [`Self::MIRROR_MODE_LINGER_TIMEOUT`] of silence.
#[derive(Debug)]
pub struct TcpProxyTask {
    /// ID of the remote connection this task handles.
    ///
    /// Saved for [`std::fmt::Debug`] implementation.
    _connection_id: ConnectionId,
    /// The local connection between this task and the user application.
    connection: Option<LocalTcpConnection>,
    /// Whether this task should wait before exiting after the [`MessageBus`] is closed.
    ///
    /// This allows for reading all data from the user application before exiting,
    /// if this task receives only a copy of the original data (remote peer talks with someone
    /// else).
    linger_on_remote_close: bool,
}

impl TcpProxyTask {
    /// Mirror mode only: how long do we wait before exiting after the [`MessageBus`] is closed
    /// and user application doesn't send any data.
    pub const MIRROR_MODE_LINGER_TIMEOUT: Duration = Duration::from_secs(1);

    /// Creates a new task.
    ///
    /// * This task will talk with the user application using the given [`LocalTcpConnection`].
    /// * If `discard_data` is set, this task will silently discard all data coming from the user
    ///   application.
    pub fn new(
        connection_id: ConnectionId,
        connection: LocalTcpConnection,
        linger_on_remote_close: bool,
    ) -> Self {
        Self {
            _connection_id: connection_id,
            connection: Some(connection),
            linger_on_remote_close,
        }
    }
}

impl BackgroundTask for TcpProxyTask {
    type Error = InProxyTaskError;
    type MessageIn = Vec<u8>;
    type MessageOut = InProxyTaskMessage;

    #[tracing::instrument(
        level = Level::DEBUG, name = "tcp_proxy_task_main_loop",
        skip(message_bus),
        ret, err(level = Level::WARN),
    )]
    async fn run(&mut self, message_bus: &mut MessageBus<Self>) -> Result<(), Self::Error> {
<<<<<<< HEAD
        let Some(result) = message_bus
            .closed()
            .cancel_on_close(
                self.connection
                    .take()
                    .expect("consumed only here")
                    .make_connection(),
            )
            .await
        else {
            return Ok(());
        };

        let (mut stream, first_data) = result?;

        if first_data.is_empty().not() {
            // We don't send empty data,
            // because the agent recognizes it as a shutdown from the user application.
            message_bus.send(first_data).await;
        }
=======
        let connection = self
            .connection
            .take()
            .expect("task should have a valid connection before run");

        let Some((mut stream, read_buf)) = message_bus
            .closed()
            .cancel_on_close(connection.connect())
            .await
            .transpose()?
        else {
            return Ok(());
        };
>>>>>>> 06fc960d

        if self.discard_data.not() && read_buf.is_empty().not() {
            // We don't send empty data,
            // because the agent recognizes it as a shutdown from the user application.
            message_bus.send(read_buf).await;
        }

        let peer_addr = stream.as_ref().peer_addr()?;
        let self_addr = stream.as_ref().local_addr()?;

        let mut buf = BytesMut::with_capacity(64 * 1024);
        let mut reading_closed = false;
        let mut is_lingering = false;

        loop {
            tokio::select! {
                res = stream.read_buf(&mut buf), if !reading_closed => match res {
                    Err(e) if e.kind() == ErrorKind::WouldBlock => {},
                    Err(e) => break Err(e.into()),
                    Ok(..) => {
                        if buf.is_empty() {
                            reading_closed = true;

                            tracing::trace!(
                                peer_addr = %peer_addr,
                                self_addr = %self_addr,
                                "The user application shut down its side of the connection",
                            )
                        } else {
                            tracing::trace!(
                                data_len = buf.len(),
                                peer_addr = %peer_addr,
                                self_addr = %self_addr,
                                "Received some data from the user application",
                            );
                        }

                        message_bus.send(buf.to_vec()).await;
                        buf.clear();
                    }
                },

                msg = message_bus.recv(), if !is_lingering => match msg {
                    None if self.linger_on_remote_close => {
                        tracing::trace!(
                            peer_addr = %peer_addr,
                            self_addr = %self_addr,
                            "Message bus closed, waiting until the connection is silent",
                        );

                        is_lingering = true;
                    }
                    None => {
                        tracing::trace!(
                            peer_addr = %peer_addr,
                            self_addr = %self_addr,
                            "Message bus closed, exiting",
                        );

                        break Ok(());
                    }
                    Some(data) => {
                        if data.is_empty() {
                            tracing::trace!(
                                peer_addr = %peer_addr,
                                self_addr = %self_addr,
                                "The agent shut down its side of the connection",
                            );

                            stream.shutdown().await?;
                        } else {
                            tracing::trace!(
                                data_len = data.len(),
                                peer_addr = %peer_addr,
                                self_addr = %self_addr,
                                "Received some data from the agent",
                            );

                            stream.write_all(&data).await?;
                        }
                    },
                },

                _ = time::sleep(Self::MIRROR_MODE_LINGER_TIMEOUT), if is_lingering => {
                    tracing::trace!(
                        peer_addr = %peer_addr,
                        self_addr = %self_addr,
                        "Message bus is closed and the connection is silent, exiting",
                    );

                    break Ok(());
                }
            }
        }
    }
}<|MERGE_RESOLUTION|>--- conflicted
+++ resolved
@@ -1,17 +1,9 @@
-<<<<<<< HEAD
-use std::{fmt, io::ErrorKind, net::SocketAddr, ops::Not, sync::Arc, time::Duration};
-=======
 use std::{io::ErrorKind, net::SocketAddr, ops::Not, sync::Arc, time::Duration};
->>>>>>> 06fc960d
 
 use bytes::BytesMut;
 use hyper::upgrade::OnUpgrade;
 use hyper_util::rt::TokioIo;
-<<<<<<< HEAD
-use mirrord_protocol::{tcp::TrafficTransportType, ConnectionId};
-=======
 use mirrord_protocol::{tcp::IncomingTrafficTransportType, ConnectionId};
->>>>>>> 06fc960d
 use mirrord_tls_util::MaybeTls;
 use rustls::pki_types::ServerName;
 use tokio::{
@@ -28,63 +20,21 @@
 use crate::background_tasks::{BackgroundTask, MessageBus};
 
 /// Local TCP connections between the [`TcpProxyTask`] and the user application.
+#[derive(Debug)]
 pub enum LocalTcpConnection {
     /// Not yet established. Should be made by the [`TcpProxyTask`] from the given
     /// [`BoundTcpSocket`].
     FromTheStart {
         socket: BoundTcpSocket,
         peer: SocketAddr,
-<<<<<<< HEAD
-        tls_setup: Option<Arc<LocalTlsSetup>>,
-        transport: TrafficTransportType,
-=======
         transport: IncomingTrafficTransportType,
         tls_setup: Option<Arc<LocalTlsSetup>>,
->>>>>>> 06fc960d
     },
     /// Upgraded HTTP connection from a previously stolen HTTP request.
     AfterUpgrade(OnUpgrade),
 }
 
 impl LocalTcpConnection {
-<<<<<<< HEAD
-    async fn make_connection(self) -> Result<(MaybeTls, Vec<u8>), InProxyTaskError> {
-        match self {
-            Self::FromTheStart {
-                socket,
-                peer,
-                tls_setup,
-                transport,
-            } => {
-                let stream = socket.connect(peer).await?;
-
-                let Some(tls_setup) = tls_setup else {
-                    return Ok((MaybeTls::NoTls(stream), Default::default()));
-                };
-
-                let TrafficTransportType::Tls {
-                    alpn_protocol,
-                    server_name,
-                } = transport
-                else {
-                    return Ok((MaybeTls::NoTls(stream), Default::default()));
-                };
-
-                let (connector, use_server_name) = tls_setup.get(alpn_protocol).await?;
-
-                let server_name = use_server_name
-                    .or_else(|| ServerName::try_from(server_name?).ok())
-                    .unwrap_or_else(|| {
-                        ServerName::try_from("localhost").expect("'localhost' is a valid DNS name")
-                    });
-
-                let stream = connector.connect(server_name, stream).await?;
-
-                Ok((MaybeTls::Tls(Box::new(stream)), Default::default()))
-            }
-
-            Self::AfterUpgrade(on_upgrade) => {
-=======
     /// Makes the connection, returning the IO stream and data ready to be sent to the agent.
     async fn connect(self) -> Result<(MaybeTls, Vec<u8>), InProxyTaskError> {
         match self {
@@ -124,42 +74,10 @@
             }
 
             LocalTcpConnection::AfterUpgrade(on_upgrade) => {
->>>>>>> 06fc960d
                 let upgraded = on_upgrade.await.map_err(InProxyTaskError::Upgrade)?;
                 let parts = upgraded
                     .downcast::<TokioIo<MaybeTls>>()
                     .expect("IO type is known");
-<<<<<<< HEAD
-                let stream = parts.io.into_inner();
-                let read_buf = parts.read_buf;
-
-                Ok((stream, read_buf.into()))
-            }
-        }
-    }
-}
-
-impl fmt::Debug for LocalTcpConnection {
-    fn fmt(&self, f: &mut fmt::Formatter<'_>) -> fmt::Result {
-        match self {
-            Self::FromTheStart {
-                socket,
-                peer,
-                transport,
-                tls_setup,
-            } => f
-                .debug_struct("FromTheStart")
-                .field("socket", socket)
-                .field("peer", peer)
-                .field("transport", transport)
-                .field("tls_setup", &tls_setup.is_some())
-                .finish(),
-            Self::AfterUpgrade(..) => f.debug_tuple("AfterUpgrade").finish(),
-        }
-    }
-}
-
-=======
 
                 Ok((parts.io.into_inner(), parts.read_buf.into()))
             }
@@ -167,7 +85,6 @@
     }
 }
 
->>>>>>> 06fc960d
 /// [`BackgroundTask`] of [`IncomingProxy`](super::IncomingProxy) that handles a remote
 /// stolen/mirrored TCP connection.
 ///
@@ -227,28 +144,6 @@
         ret, err(level = Level::WARN),
     )]
     async fn run(&mut self, message_bus: &mut MessageBus<Self>) -> Result<(), Self::Error> {
-<<<<<<< HEAD
-        let Some(result) = message_bus
-            .closed()
-            .cancel_on_close(
-                self.connection
-                    .take()
-                    .expect("consumed only here")
-                    .make_connection(),
-            )
-            .await
-        else {
-            return Ok(());
-        };
-
-        let (mut stream, first_data) = result?;
-
-        if first_data.is_empty().not() {
-            // We don't send empty data,
-            // because the agent recognizes it as a shutdown from the user application.
-            message_bus.send(first_data).await;
-        }
-=======
         let connection = self
             .connection
             .take()
@@ -262,9 +157,8 @@
         else {
             return Ok(());
         };
->>>>>>> 06fc960d
-
-        if self.discard_data.not() && read_buf.is_empty().not() {
+
+        if read_buf.is_empty().not() {
             // We don't send empty data,
             // because the agent recognizes it as a shutdown from the user application.
             message_bus.send(read_buf).await;
