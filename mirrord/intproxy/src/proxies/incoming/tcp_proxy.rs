--- conflicted
+++ resolved
@@ -3,11 +3,8 @@
 use bytes::BytesMut;
 use hyper::upgrade::OnUpgrade;
 use hyper_util::rt::TokioIo;
-<<<<<<< HEAD
 use mirrord_protocol::ConnectionId;
-=======
 use mirrord_tls_util::MaybeTls;
->>>>>>> 0903da50
 use tokio::{
     io::{AsyncReadExt, AsyncWriteExt},
     time,
