--- conflicted
+++ resolved
@@ -79,11 +79,7 @@
     #[error("local HTTP upgrade failed: {0}")]
     Upgrade(#[source] hyper::Error),
     #[error("failed to prepare TLS client configuration: {0}")]
-<<<<<<< HEAD
-    Tls(#[from] LocalTlsSetupError),
-=======
     TlsSetup(#[from] LocalTlsSetupError),
->>>>>>> 06fc960d
 }
 
 impl From<Infallible> for InProxyTaskError {
