--- conflicted
+++ resolved
@@ -178,10 +178,7 @@
     /// [`TaskSender`]s for active [`Interceptor`] tasks.
     txs: HashMap<InterceptorId, TaskSender<Interceptor>>,
     /// For managing [`Interceptor`] tasks.
-<<<<<<< HEAD
-    background_tasks: Option<BackgroundTasks<InterceptorId, Vec<u8>, io::Error>>,
-=======
-    background_tasks: BackgroundTasks<InterceptorId, Bytes, io::Error>,
+    background_tasks: Option<BackgroundTasks<InterceptorId, Bytes, io::Error>>,
 
     /// Whether TCP connect requests should be handled in a non-blocking way.
     ///
@@ -198,7 +195,6 @@
     connections_in_layers: RemoteResources<u128>,
     /// Maps outgoing connection local IDs to local addresses of corresponding agent sockets.
     agent_local_addresses: HashMap<u128, SocketAddr>,
->>>>>>> 36dd9efb
 }
 
 impl OutgoingProxy {
@@ -381,17 +377,12 @@
             protocol,
         };
 
-<<<<<<< HEAD
-        tracing::debug!(%id, "Starting interceptor task");
-        let interceptor = self.background_tasks.as_mut().unwrap().register(
-=======
         tracing::debug!(
             %id,
             remote_address = %in_progress.remote_address,
             "Starting interceptor task"
         );
-        let interceptor = self.background_tasks.register(
->>>>>>> 36dd9efb
+        let interceptor = self.background_tasks.as_mut().unwrap().register(
             Interceptor::new(id, prepared_socket),
             id,
             Self::CHANNEL_SIZE,
@@ -431,10 +422,6 @@
         let connection_id = rand::random::<u128>();
         self.connections_in_layers.add(session_id, connection_id);
 
-<<<<<<< HEAD
-        let msg = request.protocol.wrap_agent_connect(request.remote_address);
-        message_bus.send_agent(msg).await;
-=======
         if let Some(socket) = &prepared_socket {
             let addr = socket.local_addr()?;
             let to_layer = ToLayer {
@@ -488,17 +475,16 @@
         let msg = request
             .protocol
             .wrap_agent_connect(request.remote_address, uid);
-        message_bus.send(msg).await;
+        message_bus.send_agent(msg).await;
 
         Ok(())
->>>>>>> 36dd9efb
     }
 
     #[tracing::instrument(level = Level::INFO, skip_all, ret)]
     async fn handle_connection_refresh(&mut self, message_bus: &mut MessageBus<Self>) {
         tracing::debug!("Closing all local connections");
         self.txs.clear();
-        self.background_tasks.clear();
+        self.background_tasks.as_mut().unwrap().clear();
         self.protocol_version = None;
 
         tracing::debug!(
