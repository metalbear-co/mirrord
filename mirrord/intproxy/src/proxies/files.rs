--- conflicted
+++ resolved
@@ -6,11 +6,7 @@
     file::{
         CloseDirRequest, CloseFileRequest, DirEntryInternal, ReadDirBatchRequest, ReadDirResponse,
         ReadFileResponse, ReadLimitedFileRequest, SeekFromInternal, MKDIR_VERSION,
-<<<<<<< HEAD
-        READDIR_BATCH_VERSION, READLINK_VERSION, STATFS_VERSION,
-=======
-        READDIR_BATCH_VERSION, READLINK_VERSION, RMDIR_VERSION,
->>>>>>> 63bd2577
+        READDIR_BATCH_VERSION, READLINK_VERSION, RMDIR_VERSION, STATFS_VERSION,
     },
     ClientMessage, DaemonMessage, ErrorKindInternal, FileRequest, FileResponse, RemoteIOError,
     ResponseError,
@@ -272,19 +268,17 @@
             {
                 Err(FileResponse::MakeDir(Err(ResponseError::NotImplemented)))
             }
-<<<<<<< HEAD
+            FileRequest::RemoveDir(..) | FileRequest::Unlink(..) | FileRequest::UnlinkAt(..)
+                if protocol_version
+                    .is_some_and(|version: &Version| !RMDIR_VERSION.matches(version)) =>
+            {
+                Err(FileResponse::RemoveDir(Err(ResponseError::NotImplemented)))
+            }
             FileRequest::StatFs(..)
                 if protocol_version
                     .is_some_and(|version: &Version| !STATFS_VERSION.matches(version)) =>
             {
                 Err(FileResponse::XstatFs(Err(ResponseError::NotImplemented)))
-=======
-            FileRequest::RemoveDir(..) | FileRequest::Unlink(..) | FileRequest::UnlinkAt(..)
-                if protocol_version
-                    .is_some_and(|version: &Version| !RMDIR_VERSION.matches(version)) =>
-            {
-                Err(FileResponse::RemoveDir(Err(ResponseError::NotImplemented)))
->>>>>>> 63bd2577
             }
             _ => Ok(()),
         }
