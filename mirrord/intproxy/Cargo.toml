--- conflicted
+++ resolved
@@ -39,11 +39,6 @@
 hyper-util.workspace = true
 http-body-util.workspace = true
 bytes.workspace = true
-<<<<<<< HEAD
-tokio-rustls.workspace = true
-=======
-rand.workspace = true
->>>>>>> c21b775f
 rustls.workspace = true
 strum.workspace = true
 strum_macros.workspace = true
