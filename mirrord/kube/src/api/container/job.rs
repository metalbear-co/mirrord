use futures::StreamExt;
use k8s_openapi::api::{batch::v1::Job, core::v1::Pod};
use kube::{
    api::{ListParams, PostParams},
    runtime::{watcher, WatchStreamExt},
    Api, Client,
};
use mirrord_config::agent::AgentConfig;
use mirrord_progress::Progress;
use mirrord_protocol::AGENT_OPERATOR_CERT_ENV;
use serde_json::json;
use tokio::pin;
use tracing::debug;

use crate::{
    api::{
        container::{
            pod::{PodTargetedVariant, PodVariant},
            util::wait_for_agent_startup,
            ContainerParams, ContainerVariant,
        },
        kubernetes::{get_k8s_resource_api, AgentKubernetesConnectInfo},
        runtime::RuntimeData,
    },
    error::{KubeApiError, Result},
};

pub async fn create_job_agent<P, V>(
    client: &Client,
    variant: &V,
    progress: &P,
) -> Result<AgentKubernetesConnectInfo>
where
    P: Progress + Send + Sync,
    V: ContainerVariant<Update = Job>,
{
    let params = variant.params();
    let mut pod_progress = progress.subtask("creating agent pod...");

    let agent = variant.agent_config();
    let agent_pod: Job = variant.as_update()?;

    let job_api = get_k8s_resource_api(client, agent.namespace.as_deref());

    job_api
        .create(&PostParams::default(), &agent_pod)
        .await
        .map_err(KubeApiError::KubeError)?;

    let watcher_config = watcher::Config::default()
        .labels(&format!("job-name={}", params.name))
        .timeout(60);

    pod_progress.success(Some("agent pod created"));

    let mut pod_progress = progress.subtask("waiting for pod to be ready...");

    let pod_api: Api<Pod> = get_k8s_resource_api(client, agent.namespace.as_deref());

    let stream = watcher(pod_api.clone(), watcher_config).applied_objects();
    pin!(stream);

    while let Some(Ok(pod)) = stream.next().await {
        if let Some(status) = &pod.status
            && let Some(phase) = &status.phase
        {
            debug!("Pod Phase = {phase:?}");
            if phase == "Running" {
                break;
            }
        }
    }

    let pods = pod_api
        .list(&ListParams::default().labels(&format!("job-name={}", params.name)))
        .await
        .map_err(KubeApiError::KubeError)?;

    let pod_name = pods
        .items
        .first()
        .and_then(|pod| pod.metadata.name.clone())
        .ok_or(KubeApiError::JobPodNotFound(params.name.clone()))?;

    let version = wait_for_agent_startup(&pod_api, &pod_name, "mirrord-agent".to_string()).await?;
    match version.as_ref() {
        Some(version) if version != env!("CARGO_PKG_VERSION") => {
            let message = format!(
                    "Agent version {version} does not match the local mirrord version {}. This may lead to unexpected errors.",
                    env!("CARGO_PKG_VERSION"),
                );
            pod_progress.warning(&message);
        }
        _ => {}
    }

    pod_progress.success(Some("pod is ready"));

    Ok(AgentKubernetesConnectInfo {
        pod_name,
        agent_port: params.port,
        namespace: agent.namespace.clone(),
        agent_version: version,
    })
}

pub struct JobVariant<T> {
    inner: T,
}

impl<'c> JobVariant<PodVariant<'c>> {
    pub fn new(agent: &'c AgentConfig, params: &'c ContainerParams) -> Self {
        JobVariant {
            inner: PodVariant::new(agent, params),
        }
    }
}

impl<T> ContainerVariant for JobVariant<T>
where
    T: ContainerVariant<Update = Pod>,
{
    type Update = Job;

    fn agent_config(&self) -> &AgentConfig {
        self.inner.agent_config()
    }

    fn params(&self) -> &ContainerParams {
        self.inner.params()
    }

<<<<<<< HEAD
    fn as_update(&self) -> Result<Self::Update> {
        let agent = self.agent_config();
        let params = self.params();
=======
    fn as_update(&self) -> Result<Job> {
        let JobVariant {
            agent,
            command_line,
            params,
        } = self;

        let tolerations = agent.tolerations.as_ref().unwrap_or(&DEFAULT_TOLERATIONS);

        let resources = agent.resources.clone().unwrap_or_else(|| {
            serde_json::from_value(serde_json::json!({
                "requests":
                {
                    "cpu": "1m",
                    "memory": "1Mi"
                },
                "limits":
                {
                    "cpu": "100m",
                    "memory": "100Mi"
                },
            }))
            .expect("Should be valid ResourceRequirements json")
        });

        let env = [
            ("RUST_LOG".to_string(), agent.log_level.clone()),
            (
                "MIRRORD_AGENT_STEALER_FLUSH_CONNECTIONS".to_string(),
                agent.flush_connections.to_string(),
            ),
            (
                "MIRRORD_AGENT_NFTABLES".to_string(),
                agent.nftables.to_string(),
            ),
        ]
        .into_iter()
        .chain(
            params
                .tls_cert
                .clone()
                .map(|cert| (AGENT_OPERATOR_CERT_ENV.to_string(), cert)),
        )
        .map(|(name, value)| json!({ "name": name, "value": value }))
        .collect::<Vec<_>>();
>>>>>>> 38adfc97

        serde_json::from_value(json!({
            "metadata": {
                "name": params.name,
                "labels": {
                    "kuma.io/sidecar-injection": "disabled",
                    "app": "mirrord"
                },
                "annotations":
                {
                    "sidecar.istio.io/inject": "false",
                    "linkerd.io/inject": "disabled"
                }
            },
            "spec": {
                "ttlSecondsAfterFinished": agent.ttl,
                "template": self.inner.as_update()?
            }
        }))
        .map_err(KubeApiError::from)
    }
}

pub struct JobTargetedVariant<'c> {
    inner: JobVariant<PodTargetedVariant<'c>>,
}

impl<'c> JobTargetedVariant<'c> {
    pub fn new(
        agent: &'c AgentConfig,
        params: &'c ContainerParams,
        runtime_data: &'c RuntimeData,
    ) -> Self {
        let inner = PodTargetedVariant::new(agent, params, runtime_data);

        JobTargetedVariant {
            inner: JobVariant { inner },
        }
    }
}

impl ContainerVariant for JobTargetedVariant<'_> {
    type Update = Job;

    fn agent_config(&self) -> &AgentConfig {
        self.inner.agent_config()
    }

    fn params(&self) -> &ContainerParams {
        self.inner.params()
    }

    fn as_update(&self) -> Result<Job> {
        self.inner.as_update()
    }
}

#[cfg(test)]
mod test {

    use mirrord_config::{
        agent::AgentFileConfig,
        config::{ConfigContext, MirrordConfig},
    };

    use super::*;
    use crate::api::{
        container::util::{get_capabilities, DEFAULT_TOLERATIONS},
        runtime::ContainerRuntime,
    };

    #[test]
    fn targetless() -> Result<(), Box<dyn std::error::Error>> {
        let mut config_context = ConfigContext::default();
        let agent = AgentFileConfig::default().generate_config(&mut config_context)?;
        let params = ContainerParams {
            name: "foobar".to_string(),
            port: 3000,
            gid: 13,
            tls_cert: None,
        };

        let update = JobVariant::new(&agent, &params).as_update()?;

        let expected: Job = serde_json::from_value(json!({
            "metadata": {
                "name": "foobar",
                "labels": {
                    "kuma.io/sidecar-injection": "disabled",
                    "app": "mirrord"
                },
                "annotations":
                {
                    "sidecar.istio.io/inject": "false",
                    "linkerd.io/inject": "disabled"
                }
            },
            "spec": {
                "ttlSecondsAfterFinished": agent.ttl,
                "template": {
                    "metadata": {
                        "annotations": {
                            "sidecar.istio.io/inject": "false",
                            "linkerd.io/inject": "disabled"
                        },
                        "labels": {
                            "kuma.io/sidecar-injection": "disabled",
                            "app": "mirrord"
                        }
                    },

                    "spec": {
                        "restartPolicy": "Never",
                        "imagePullSecrets": agent.image_pull_secrets,
                        "tolerations": *DEFAULT_TOLERATIONS,
                        "containers": [
                            {
                                "name": "mirrord-agent",
                                "image": agent.image(),
                                "imagePullPolicy": agent.image_pull_policy,
                                "command": ["./mirrord-agent", "-l", "3000", "targetless"],
                                "env": [
                                    { "name": "RUST_LOG", "value": agent.log_level },
                                    { "name": "MIRRORD_AGENT_STEALER_FLUSH_CONNECTIONS", "value": agent.flush_connections.to_string() },
                                    { "name": "MIRRORD_AGENT_NFTABLES", "value": agent.nftables.to_string() }
                                ],
                                "resources": // Add requests to avoid getting defaulted https://github.com/metalbear-co/mirrord/issues/579
                                {
                                    "requests":
                                    {
                                        "cpu": "1m",
                                        "memory": "1Mi"
                                    },
                                    "limits":
                                    {
                                        "cpu": "100m",
                                        "memory": "100Mi"
                                    },
                                }
                            }
                        ]
                    }
                }
            }
        }))?;

        assert_eq!(update, expected);

        Ok(())
    }

    #[test]
    fn targeted() -> Result<(), Box<dyn std::error::Error>> {
        let mut config_context = ConfigContext::default();
        let agent = AgentFileConfig::default().generate_config(&mut config_context)?;
        let params = ContainerParams {
            name: "foobar".to_string(),
            port: 3000,
            gid: 13,
            tls_cert: None,
        };

        let update = JobTargetedVariant::new(
            &agent,
            &params,
            &RuntimeData {
                mesh: None,
                pod_name: "pod".to_string(),
                pod_namespace: None,
                node_name: "foobaz".to_string(),
                container_id: "container".to_string(),
                container_runtime: ContainerRuntime::Docker,
                container_name: "foo".to_string(),
            },
        )
        .as_update()?;

        let expected: Job = serde_json::from_value(json!({
            "metadata": {
                "name": "foobar",
                "labels": {
                    "kuma.io/sidecar-injection": "disabled",
                    "app": "mirrord"
                },
                "annotations":
                {
                    "sidecar.istio.io/inject": "false",
                    "linkerd.io/inject": "disabled"
                }
            },
            "spec": {
                "ttlSecondsAfterFinished": agent.ttl,
                "template": {
                    "metadata": {
                        "annotations": {
                            "sidecar.istio.io/inject": "false",
                            "linkerd.io/inject": "disabled"
                        },
                        "labels": {
                            "kuma.io/sidecar-injection": "disabled",
                            "app": "mirrord"
                        }
                    },

                    "spec": {
                        "hostPID": true,
                        "nodeName": "foobaz",
                        "restartPolicy": "Never",
                        "volumes": [
                            {
                                "name": "hostrun",
                                "hostPath": {
                                    "path": "/run"
                                }
                            },
                            {
                                "name": "hostvar",
                                "hostPath": {
                                    "path": "/var"
                                }
                            }
                        ],
                        "imagePullSecrets": agent.image_pull_secrets,
                        "tolerations": *DEFAULT_TOLERATIONS,
                        "containers": [
                            {
                                "name": "mirrord-agent",
                                "image": agent.image(),
                                "imagePullPolicy": agent.image_pull_policy,
                                "securityContext": {
                                    "runAsGroup": 13,
                                    "privileged": agent.privileged,
                                    "capabilities": {
                                        "add": get_capabilities(&agent),
                                    }
                                },
                                "volumeMounts": [
                                    {
                                        "mountPath": "/host/run",
                                        "name": "hostrun"
                                    },
                                    {
                                        "mountPath": "/host/var",
                                        "name": "hostvar"
                                    }
                                ],
                                "command": ["./mirrord-agent", "-l", "3000", "targeted", "--container-id", "container", "--container-runtime", "docker"],
                                "env": [
                                    { "name": "RUST_LOG", "value": agent.log_level },
                                    { "name": "MIRRORD_AGENT_STEALER_FLUSH_CONNECTIONS", "value": agent.flush_connections.to_string() },
                                    { "name": "MIRRORD_AGENT_NFTABLES", "value": agent.nftables.to_string() }
                                ],
                                "resources": // Add requests to avoid getting defaulted https://github.com/metalbear-co/mirrord/issues/579
                                {
                                    "requests":
                                    {
                                        "cpu": "1m",
                                        "memory": "1Mi"
                                    },
                                    "limits":
                                    {
                                        "cpu": "100m",
                                        "memory": "100Mi"
                                    },
                                }
                            }
                        ]
                    }
                }
            }
        }))?;

        assert_eq!(update, expected);

        Ok(())
    }
}<|MERGE_RESOLUTION|>--- conflicted
+++ resolved
@@ -7,7 +7,6 @@
 };
 use mirrord_config::agent::AgentConfig;
 use mirrord_progress::Progress;
-use mirrord_protocol::AGENT_OPERATOR_CERT_ENV;
 use serde_json::json;
 use tokio::pin;
 use tracing::debug;
@@ -130,57 +129,9 @@
         self.inner.params()
     }
 
-<<<<<<< HEAD
     fn as_update(&self) -> Result<Self::Update> {
         let agent = self.agent_config();
         let params = self.params();
-=======
-    fn as_update(&self) -> Result<Job> {
-        let JobVariant {
-            agent,
-            command_line,
-            params,
-        } = self;
-
-        let tolerations = agent.tolerations.as_ref().unwrap_or(&DEFAULT_TOLERATIONS);
-
-        let resources = agent.resources.clone().unwrap_or_else(|| {
-            serde_json::from_value(serde_json::json!({
-                "requests":
-                {
-                    "cpu": "1m",
-                    "memory": "1Mi"
-                },
-                "limits":
-                {
-                    "cpu": "100m",
-                    "memory": "100Mi"
-                },
-            }))
-            .expect("Should be valid ResourceRequirements json")
-        });
-
-        let env = [
-            ("RUST_LOG".to_string(), agent.log_level.clone()),
-            (
-                "MIRRORD_AGENT_STEALER_FLUSH_CONNECTIONS".to_string(),
-                agent.flush_connections.to_string(),
-            ),
-            (
-                "MIRRORD_AGENT_NFTABLES".to_string(),
-                agent.nftables.to_string(),
-            ),
-        ]
-        .into_iter()
-        .chain(
-            params
-                .tls_cert
-                .clone()
-                .map(|cert| (AGENT_OPERATOR_CERT_ENV.to_string(), cert)),
-        )
-        .map(|(name, value)| json!({ "name": name, "value": value }))
-        .collect::<Vec<_>>();
->>>>>>> 38adfc97
 
         serde_json::from_value(json!({
             "metadata": {
