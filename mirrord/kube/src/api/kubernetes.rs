--- conflicted
+++ resolved
@@ -210,9 +210,6 @@
             None
         };
 
-<<<<<<< HEAD
-        let params = ContainerParams::new();
-=======
         let incoming_mode = config
             .map(|config| config.feature.network.incoming.mode)
             .unwrap_or_default();
@@ -229,7 +226,8 @@
         {
             progress.warning("couldn't determine mesh / sidecar with mirror mode");
         }
->>>>>>> a73c9a6c
+
+        let params = ContainerParams::new();
 
         info!("Spawning new agent.");
 
