use std::ops::Deref;

use k8s_openapi::{
    api::core::v1::{Namespace, Pod},
    NamespaceResourceScope,
};
use kube::{
    api::ListParams,
    config::{KubeConfigOptions, Kubeconfig},
    Api, Client, Config, Discovery,
};
use mirrord_config::{
    agent::AgentConfig,
    feature::network::incoming::IncomingMode,
    target::{Target, TargetConfig},
    LayerConfig,
};
use mirrord_progress::Progress;
use serde::{Deserialize, Serialize};
use tracing::{debug, info, trace};

use crate::{
    api::{
        container::{
            ephemeral::EphemeralTargetedVariant,
            job::{JobTargetedVariant, JobVariant},
            targeted::Targeted,
            targetless::Targetless,
            ContainerApi, ContainerParams,
        },
<<<<<<< HEAD
        runtime::{RuntimeData, RuntimeDataProvider},
        wrap_raw_connection,
=======
        runtime::RuntimeDataProvider,
        AgentManagment,
>>>>>>> 47c6460e
    },
    error::{KubeApiError, Result},
};

pub mod rollout;

pub struct KubernetesAPI {
    client: Client,
    agent: AgentConfig,
}

impl KubernetesAPI {
    pub async fn create(config: &LayerConfig) -> Result<Self> {
        let client = create_kube_api(
            config.accept_invalid_certificates,
            config.kubeconfig.clone(),
            config.kube_context.clone(),
        )
        .await?;

        Ok(KubernetesAPI::new(client, config.agent.clone()))
    }

    pub fn new(client: Client, agent: AgentConfig) -> Self {
        KubernetesAPI { client, agent }
    }

    pub async fn detect_openshift<P>(&self, progress: &P) -> Result<()>
    where
        P: Progress + Send + Sync,
    {
        // filter openshift to make it a lot faster
        if Discovery::new(self.client.clone())
            .filter(&["route.openshift.io"])
            .run()
            .await?
            .has_group("route.openshift.io")
        {
            progress.warning("mirrord has detected it's running on OpenShift. Due to the default PSP of OpenShift, mirrord may not be able to create the agent. Please refer to the documentation at https://mirrord.dev/docs/faq/limitations/#does-mirrord-support-openshift");
        } else {
            debug!("OpenShift was not detected.");
        }
        Ok(())
    }
}

<<<<<<< HEAD
    /// Checks if any `ContainerStatus` matches a mesh/sidecar name from our `MESH_LIST`, and the
    /// user is running incoming traffic in `IncomigMode::Mirror` mode, printing a warning if it
    /// does.
    #[tracing::instrument(level = "trace", ret, skip(self, progress))]
    pub async fn detect_mesh_mirror_mode<P>(
        &self,
        progress: &mut P,
        incoming_mode: IncomingMode,
        is_mesh: bool,
    ) -> Result<()>
    where
        P: Progress + Send + Sync,
    {
        if matches!(incoming_mode, IncomingMode::Mirror) && is_mesh {
            progress.warning(
                "mirrord has detected that you might be running on a cluster with a \
                 service mesh and `network.incoming.mode = \"mirror\"`, which is currently \
                 unsupported. You can set `network.incoming.mode` to \"steal\" (check out the\
                 `http_filter` configuration value if you only want to steal some of the traffic).",
            );
        }
        Ok(())
    }

    pub async fn create_agent_params(&self) -> Result<(Option<RuntimeData>, ContainerParams)> {
        let runtime_data = if let Some(ref path) = self.target.path
            && !matches!(path, mirrord_config::target::Target::Targetless)
        {
            let runtime_data = path
                .runtime_data(&self.client, self.target.namespace.as_deref())
                .await?;

            Some(runtime_data)
        } else {
            None
        };

        Ok((runtime_data, ContainerParams::new()))
    }
=======
/// Trait for IO streams returned from [`KubernetesAPI::create_connection`].
/// It's here only to group the exisiting traits we actually need and return a `Box<dyn ...>`
#[cfg(not(feature = "incluster"))]
pub trait UnpinStream:
    tokio::io::AsyncRead + tokio::io::AsyncWrite + Unpin + Send + 'static
{
}

/// Any type that implements bidirectional IO and can be sent to a different [`tokio::task`] is good
/// enough.
#[cfg(not(feature = "incluster"))]
impl<T> UnpinStream for T where
    T: tokio::io::AsyncRead + tokio::io::AsyncWrite + Unpin + Send + 'static
{
}

#[derive(Debug, Clone, Serialize, Deserialize, Hash, PartialEq, Eq)]
pub struct AgentKubernetesConnectInfo {
    pub pod_name: String,
    pub agent_port: u16,
    pub namespace: Option<String>,
    pub agent_version: Option<String>,
}

impl AgentManagment for KubernetesAPI {
    type AgentRef = AgentKubernetesConnectInfo;
    type Err = KubeApiError;
    #[cfg(feature = "incluster")]
    type Connection = tokio::net::TcpStream;
    #[cfg(not(feature = "incluster"))]
    type Connection = Box<dyn UnpinStream>;
>>>>>>> 47c6460e

    /// Connect to the agent using plain TCP connection.
    #[cfg(feature = "incluster")]
    pub async fn create_connection(
        &self,
        AgentKubernetesConnectInfo {
            pod_name,
            agent_port,
            namespace,
<<<<<<< HEAD
        }: AgentKubernetesConnectInfo,
    ) -> Result<(mpsc::Sender<ClientMessage>, mpsc::Receiver<DaemonMessage>)> {
=======
            ..
        }: Self::AgentRef,
    ) -> Result<Self::Connection> {
        use std::{net::IpAddr, time::Duration};

        use tokio::net::TcpStream;

>>>>>>> 47c6460e
        let pod_api: Api<Pod> = get_k8s_resource_api(&self.client, namespace.as_deref());

        let pod = pod_api.get(&pod_name).await?;

        let conn = if let Some(pod_ip) = pod.status.and_then(|status| status.pod_ip) {
            // When pod_ip is available we directly create it as SocketAddr to prevent tokio from
            // performing a DNS lookup.
            let ip = pod_ip.parse::<IpAddr>()?;
            trace!("connecting to pod {pod_ip}:{agent_port}");

            tokio::time::timeout(
                Duration::from_secs(self.agent.startup_timeout),
                TcpStream::connect((ip, agent_port)),
            )
            .await
            .map_err(|_| KubeApiError::AgentReadyTimeout)??
        } else {
            let hostname = match namespace {
                Some(namespace) => format!("{pod_name}.{namespace}"),
                None => pod_name,
            };
            trace!("connecting to pod {hostname}:{agent_port}");

            tokio::time::timeout(
                Duration::from_secs(self.agent.startup_timeout),
                TcpStream::connect((hostname.as_str(), agent_port)),
            )
            .await
            .map_err(|_| KubeApiError::AgentReadyTimeout)??
        };

        Ok(conn)
    }

    /// Connects to the agent using kube's [`Api::portforward`].
    #[cfg(not(feature = "incluster"))]
<<<<<<< HEAD
    pub async fn create_connection(
        &self,
        connect_info: AgentKubernetesConnectInfo,
    ) -> Result<(mpsc::Sender<ClientMessage>, mpsc::Receiver<DaemonMessage>)> {
=======
    async fn create_connection(&self, connect_info: Self::AgentRef) -> Result<Self::Connection> {
        use tokio_retry::{
            strategy::{jitter, ExponentialBackoff},
            Retry,
        };

>>>>>>> 47c6460e
        let pod_api: Api<Pod> =
            get_k8s_resource_api(&self.client, connect_info.namespace.as_deref());
        let retry_strategy = ExponentialBackoff::from_millis(10).map(jitter).take(3);
        let ports = &[connect_info.agent_port];
        let mut port_forwarder = Retry::spawn(retry_strategy, || {
            trace!("port-forward to pod {:?}", &connect_info);
            pod_api.portforward(&connect_info.pod_name, ports)
        })
        .await?;

        let stream = port_forwarder
            .take_stream(connect_info.agent_port)
            .ok_or(KubeApiError::PortForwardFailed)?;

        let stream: Box<dyn UnpinStream> = Box::new(stream);

        Ok(stream)
    }

    #[tracing::instrument(level = "trace", skip(self, progress))]
    pub async fn create_agent<P>(
        &self,
        progress: &mut P,
        target: &TargetConfig,
        config: Option<&LayerConfig>,
<<<<<<< HEAD
    ) -> Result<AgentKubernetesConnectInfo>
    where
        P: Progress + Send + Sync,
    {
        let (runtime_data, params) = self.create_agent_params().await?;
=======
        extra_env: Vec<(String, String)>,
    ) -> Result<Self::AgentRef, Self::Err>
    where
        P: Progress + Send + Sync,
    {
        let runtime_data = match target.path.as_ref().unwrap_or(&Target::Targetless) {
            Target::Targetless => None,
            path => path
                .runtime_data(&self.client, target.namespace.as_deref())
                .await?
                .into(),
        };
>>>>>>> 47c6460e

        let incoming_mode = config.map(|config| config.feature.network.incoming.mode);
        let is_mesh = runtime_data
            .as_ref()
            .map(|data| data.mesh.is_some())
            .unwrap_or_default();
        if matches!(incoming_mode, Some(IncomingMode::Mirror)) && is_mesh {
            progress.warning(
                "mirrord has detected that you might be running on a cluster with a \
                 service mesh and `network.incoming.mode = \"mirror\"`, which is currently \
                 unsupported. You can set `network.incoming.mode` to \"steal\" (check out the\
                 `http_filter` configuration value if you only want to steal some of the traffic).",
            );
        }

<<<<<<< HEAD
        info!("Spawning new agent.");
=======
        let params = {
            let mut params = ContainerParams::new();
            params.extra_env.extend(extra_env);
            params
        };
>>>>>>> 47c6460e

        info!(?params, "Spawning new agent");

        let agent_connect_info = match (runtime_data, self.agent.ephemeral) {
            (None, false) => {
                let variant = JobVariant::new(&self.agent, &params);

                Targetless::new(&self.client, &variant)
                    .create_agent(progress)
                    .await?
            }
            (Some(runtime_data), false) => {
                let variant = JobTargetedVariant::new(&self.agent, &params, &runtime_data);

                Targeted::new(&self.client, &runtime_data, &variant)
                    .create_agent(progress)
                    .await?
            }
            (Some(runtime_data), true) => {
                let variant = EphemeralTargetedVariant::new(&self.agent, &params, &runtime_data);

                Targeted::new(&self.client, &runtime_data, &variant)
                    .create_agent(progress)
                    .await?
            }
            (None, true) => return Err(KubeApiError::MissingRuntimeData),
        };

        info!(?agent_connect_info, "Created agent pod");

        Ok(agent_connect_info)
    }
}

#[derive(Debug, Clone, Serialize, Deserialize, Hash, PartialEq, Eq)]
pub struct AgentKubernetesConnectInfo {
    pub pod_name: String,
    pub agent_port: u16,
    pub namespace: Option<String>,
}

pub async fn create_kube_api<P>(
    accept_invalid_certificates: bool,
    kubeconfig: Option<P>,
    kube_context: Option<String>,
) -> Result<Client>
where
    P: AsRef<str>,
{
    let kube_config_opts = KubeConfigOptions {
        context: kube_context,
        ..Default::default()
    };

    let mut config = if let Some(kubeconfig) = kubeconfig {
        let kubeconfig = shellexpand::full(&kubeconfig)
            .map_err(|e| KubeApiError::ConfigPathExpansionError(e.to_string()))?;
        let parsed_kube_config = Kubeconfig::read_from(kubeconfig.deref())?;
        Config::from_custom_kubeconfig(parsed_kube_config, &kube_config_opts).await?
    } else if kube_config_opts.context.is_some() {
        // if context is set, it's not in cluster so it has to be a kubeconfig.
        Config::from_kubeconfig(&kube_config_opts).await?
    } else {
        // if context isn't set and user doesn't specify a kubeconfig, we infer which tries local
        // kube or incluster configuration.
        Config::infer().await?
    };
    config.accept_invalid_certs = accept_invalid_certificates;
    Client::try_from(config).map_err(KubeApiError::from)
}

pub fn get_k8s_resource_api<K>(client: &Client, namespace: Option<&str>) -> Api<K>
where
    K: kube::Resource<Scope = NamespaceResourceScope>,
    <K as kube::Resource>::DynamicType: Default,
{
    if let Some(namespace) = namespace {
        Api::namespaced(client.clone(), namespace)
    } else {
        Api::default_namespaced(client.clone())
    }
}

/// Get a vector of namespaces from an optional namespace. If the given namespace is Some, then
/// fetch its Namespace object, and return a vector only with that.
/// If the namespace is None - return all namespaces.
pub async fn get_namespaces(
    client: &Client,
    namespace: Option<&str>,
    lp: &ListParams,
) -> Result<Vec<Namespace>> {
    let api: Api<Namespace> = Api::all(client.clone());
    Ok(if let Some(namespace) = namespace {
        vec![api.get(namespace).await?]
    } else {
        api.list(lp).await?.items
    })
}

/// Check if the client can see a given namespace.
pub async fn namespace_exists_for_client(namespace: &str, client: &Client) -> bool {
    let api: Api<Namespace> = Api::all(client.clone());
    api.get(namespace).await.is_ok()
}<|MERGE_RESOLUTION|>--- conflicted
+++ resolved
@@ -28,13 +28,7 @@
             targetless::Targetless,
             ContainerApi, ContainerParams,
         },
-<<<<<<< HEAD
-        runtime::{RuntimeData, RuntimeDataProvider},
-        wrap_raw_connection,
-=======
         runtime::RuntimeDataProvider,
-        AgentManagment,
->>>>>>> 47c6460e
     },
     error::{KubeApiError, Result},
 };
@@ -81,80 +75,7 @@
     }
 }
 
-<<<<<<< HEAD
-    /// Checks if any `ContainerStatus` matches a mesh/sidecar name from our `MESH_LIST`, and the
-    /// user is running incoming traffic in `IncomigMode::Mirror` mode, printing a warning if it
-    /// does.
-    #[tracing::instrument(level = "trace", ret, skip(self, progress))]
-    pub async fn detect_mesh_mirror_mode<P>(
-        &self,
-        progress: &mut P,
-        incoming_mode: IncomingMode,
-        is_mesh: bool,
-    ) -> Result<()>
-    where
-        P: Progress + Send + Sync,
-    {
-        if matches!(incoming_mode, IncomingMode::Mirror) && is_mesh {
-            progress.warning(
-                "mirrord has detected that you might be running on a cluster with a \
-                 service mesh and `network.incoming.mode = \"mirror\"`, which is currently \
-                 unsupported. You can set `network.incoming.mode` to \"steal\" (check out the\
-                 `http_filter` configuration value if you only want to steal some of the traffic).",
-            );
-        }
-        Ok(())
-    }
-
-    pub async fn create_agent_params(&self) -> Result<(Option<RuntimeData>, ContainerParams)> {
-        let runtime_data = if let Some(ref path) = self.target.path
-            && !matches!(path, mirrord_config::target::Target::Targetless)
-        {
-            let runtime_data = path
-                .runtime_data(&self.client, self.target.namespace.as_deref())
-                .await?;
-
-            Some(runtime_data)
-        } else {
-            None
-        };
-
-        Ok((runtime_data, ContainerParams::new()))
-    }
-=======
-/// Trait for IO streams returned from [`KubernetesAPI::create_connection`].
-/// It's here only to group the exisiting traits we actually need and return a `Box<dyn ...>`
-#[cfg(not(feature = "incluster"))]
-pub trait UnpinStream:
-    tokio::io::AsyncRead + tokio::io::AsyncWrite + Unpin + Send + 'static
-{
-}
-
-/// Any type that implements bidirectional IO and can be sent to a different [`tokio::task`] is good
-/// enough.
-#[cfg(not(feature = "incluster"))]
-impl<T> UnpinStream for T where
-    T: tokio::io::AsyncRead + tokio::io::AsyncWrite + Unpin + Send + 'static
-{
-}
-
-#[derive(Debug, Clone, Serialize, Deserialize, Hash, PartialEq, Eq)]
-pub struct AgentKubernetesConnectInfo {
-    pub pod_name: String,
-    pub agent_port: u16,
-    pub namespace: Option<String>,
-    pub agent_version: Option<String>,
-}
-
-impl AgentManagment for KubernetesAPI {
-    type AgentRef = AgentKubernetesConnectInfo;
-    type Err = KubeApiError;
-    #[cfg(feature = "incluster")]
-    type Connection = tokio::net::TcpStream;
-    #[cfg(not(feature = "incluster"))]
-    type Connection = Box<dyn UnpinStream>;
->>>>>>> 47c6460e
-
+impl KubernetesAPI {
     /// Connect to the agent using plain TCP connection.
     #[cfg(feature = "incluster")]
     pub async fn create_connection(
@@ -163,18 +84,13 @@
             pod_name,
             agent_port,
             namespace,
-<<<<<<< HEAD
+            ..
         }: AgentKubernetesConnectInfo,
-    ) -> Result<(mpsc::Sender<ClientMessage>, mpsc::Receiver<DaemonMessage>)> {
-=======
-            ..
-        }: Self::AgentRef,
-    ) -> Result<Self::Connection> {
+    ) -> Result<tokio::net::TcpStream> {
         use std::{net::IpAddr, time::Duration};
 
         use tokio::net::TcpStream;
 
->>>>>>> 47c6460e
         let pod_api: Api<Pod> = get_k8s_resource_api(&self.client, namespace.as_deref());
 
         let pod = pod_api.get(&pod_name).await?;
@@ -211,19 +127,15 @@
 
     /// Connects to the agent using kube's [`Api::portforward`].
     #[cfg(not(feature = "incluster"))]
-<<<<<<< HEAD
     pub async fn create_connection(
         &self,
         connect_info: AgentKubernetesConnectInfo,
-    ) -> Result<(mpsc::Sender<ClientMessage>, mpsc::Receiver<DaemonMessage>)> {
-=======
-    async fn create_connection(&self, connect_info: Self::AgentRef) -> Result<Self::Connection> {
+    ) -> Result<Box<dyn UnpinStream>> {
         use tokio_retry::{
             strategy::{jitter, ExponentialBackoff},
             Retry,
         };
 
->>>>>>> 47c6460e
         let pod_api: Api<Pod> =
             get_k8s_resource_api(&self.client, connect_info.namespace.as_deref());
         let retry_strategy = ExponentialBackoff::from_millis(10).map(jitter).take(3);
@@ -249,15 +161,8 @@
         progress: &mut P,
         target: &TargetConfig,
         config: Option<&LayerConfig>,
-<<<<<<< HEAD
-    ) -> Result<AgentKubernetesConnectInfo>
-    where
-        P: Progress + Send + Sync,
-    {
-        let (runtime_data, params) = self.create_agent_params().await?;
-=======
         extra_env: Vec<(String, String)>,
-    ) -> Result<Self::AgentRef, Self::Err>
+    ) -> Result<AgentKubernetesConnectInfo, KubeApiError>
     where
         P: Progress + Send + Sync,
     {
@@ -268,7 +173,6 @@
                 .await?
                 .into(),
         };
->>>>>>> 47c6460e
 
         let incoming_mode = config.map(|config| config.feature.network.incoming.mode);
         let is_mesh = runtime_data
@@ -284,15 +188,11 @@
             );
         }
 
-<<<<<<< HEAD
-        info!("Spawning new agent.");
-=======
         let params = {
             let mut params = ContainerParams::new();
             params.extra_env.extend(extra_env);
             params
         };
->>>>>>> 47c6460e
 
         info!(?params, "Spawning new agent");
 
@@ -327,11 +227,28 @@
     }
 }
 
+/// Trait for IO streams returned from [`KubernetesAPI::create_connection`].
+/// It's here only to group the exisiting traits we actually need and return a `Box<dyn ...>`
+#[cfg(not(feature = "incluster"))]
+pub trait UnpinStream:
+    tokio::io::AsyncRead + tokio::io::AsyncWrite + Unpin + Send + 'static
+{
+}
+
+/// Any type that implements bidirectional IO and can be sent to a different [`tokio::task`] is good
+/// enough.
+#[cfg(not(feature = "incluster"))]
+impl<T> UnpinStream for T where
+    T: tokio::io::AsyncRead + tokio::io::AsyncWrite + Unpin + Send + 'static
+{
+}
+
 #[derive(Debug, Clone, Serialize, Deserialize, Hash, PartialEq, Eq)]
 pub struct AgentKubernetesConnectInfo {
     pub pod_name: String,
     pub agent_port: u16,
     pub namespace: Option<String>,
+    pub agent_version: Option<String>,
 }
 
 pub async fn create_kube_api<P>(
