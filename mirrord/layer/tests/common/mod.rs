--- conflicted
+++ resolved
@@ -750,11 +750,8 @@
     NodeIssue2283,
     RustIssue2204,
     RustIssue2438,
-<<<<<<< HEAD
     NodeIssue2807,
-=======
     RustRebind0,
->>>>>>> d3eae71e
     // For running applications with the executable and arguments determined at runtime.
     DynamicApp(String, Vec<String>),
 }
@@ -1124,11 +1121,8 @@
             | Application::NodeIssue2283
             | Application::RustIssue2204
             | Application::RustIssue2438
-<<<<<<< HEAD
             | Application::NodeIssue2807
-=======
             | Application::RustRebind0
->>>>>>> d3eae71e
             | Application::DynamicApp(..) => unimplemented!("shouldn't get here"),
             Application::PythonSelfConnect => 1337,
             Application::RustIssue2058 => 1234,
