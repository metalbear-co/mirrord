use std::{
    assert_matches::assert_matches,
    cmp::min,
    collections::HashMap,
    fmt::Debug,
    path::PathBuf,
    process::Stdio,
    sync::{Arc, Mutex},
};

use actix_codec::Framed;
use chrono::{Timelike, Utc};
use fancy_regex::Regex;
use futures::{SinkExt, StreamExt};
use mirrord_protocol::{
    file::{
        AccessFileRequest, AccessFileResponse, OpenFileRequest, OpenOptionsInternal,
        ReadFileRequest, SeekFromInternal, XstatRequest, XstatResponse,
    },
    tcp::{DaemonTcp, LayerTcp, NewTcpConnection, TcpClose, TcpData},
    ClientMessage, DaemonCodec, DaemonMessage, FileRequest, FileResponse,
};
use rstest::fixture;
use tokio::{
    io::{AsyncReadExt, AsyncWriteExt, BufReader},
    net::{TcpListener, TcpStream},
    process::{Child, Command},
};

/// Configuration for [`Application::RustOutgoingTcp`] and [`Application::RustOutgoingUdp`].
pub const RUST_OUTGOING_PEERS: &str = "1.1.1.1:1111,2.2.2.2:2222,3.3.3.3:3333";
/// Configuration for [`Application::RustOutgoingTcp`] and [`Application::RustOutgoingUdp`].
pub const RUST_OUTGOING_LOCAL: &str = "4.4.4.4:4444";

/// Returns string with time format of hh:mm:ss
fn format_time() -> String {
    let now = Utc::now();
    format!("{:02}:{:02}:{:02}", now.hour(), now.minute(), now.second())
}

pub struct TestProcess {
    pub child: Option<Child>,
    stderr: Arc<Mutex<String>>,
    stdout: Arc<Mutex<String>>,
    error_capture: Regex,
}

impl TestProcess {
    pub fn get_stdout(&self) -> String {
        self.stdout.lock().unwrap().clone()
    }

    pub fn get_stderr(&self) -> String {
        self.stderr.lock().unwrap().clone()
    }

    pub fn assert_log_level(&self, stderr: bool, level: &str) {
        if stderr {
            assert!(!self.stderr.lock().unwrap().contains(level));
        } else {
            assert!(!self.stdout.lock().unwrap().contains(level));
        }
    }

    fn from_child(mut child: Child) -> TestProcess {
        let stderr_data = Arc::new(Mutex::new(String::new()));
        let stdout_data = Arc::new(Mutex::new(String::new()));
        let child_stderr = child.stderr.take().unwrap();
        let child_stdout = child.stdout.take().unwrap();
        let stderr_data_reader = stderr_data.clone();
        let stdout_data_reader = stdout_data.clone();
        let pid = child.id().unwrap();

        tokio::spawn(async move {
            let mut reader = BufReader::new(child_stderr);
            let mut buf = [0; 1024];
            loop {
                let n = reader.read(&mut buf).await.unwrap();
                if n == 0 {
                    break;
                }
                let string = String::from_utf8_lossy(&buf[..n]);
                eprintln!("stderr {} {pid}: {}", format_time(), string);
                {
                    stderr_data_reader.lock().unwrap().push_str(&string);
                }
            }
        });
        tokio::spawn(async move {
            let mut reader = BufReader::new(child_stdout);
            let mut buf = [0; 1024];
            loop {
                let n = reader.read(&mut buf).await.unwrap();
                if n == 0 {
                    break;
                }
                let string = String::from_utf8_lossy(&buf[..n]);
                print!("stdout {} {pid}: {}", format_time(), string);
                {
                    stdout_data_reader.lock().unwrap().push_str(&string);
                }
            }
        });

        let error_capture = Regex::new(r"^.*ERROR[^\w_-]").unwrap();

        TestProcess {
            child: Some(child),
            stderr: stderr_data,
            stdout: stdout_data,
            error_capture,
        }
    }

    pub async fn start_process(
        executable: String,
        args: Vec<String>,
        env: HashMap<&str, &str>,
    ) -> TestProcess {
        let child = Command::new(executable)
            .args(args)
            .envs(env)
            .stdout(Stdio::piped())
            .stderr(Stdio::piped())
            .spawn()
            .unwrap();
        println!("Started application.");
        TestProcess::from_child(child)
    }

    pub fn assert_stdout_contains(&self, string: &str) {
        assert!(self.stdout.lock().unwrap().contains(string));
    }

    pub fn assert_stderr_contains(&self, string: &str) {
        assert!(self.stderr.lock().unwrap().contains(string));
    }

    pub fn assert_no_error_in_stdout(&self) {
        assert!(!self
            .error_capture
            .is_match(&self.stdout.lock().unwrap())
            .unwrap());
    }

    pub fn assert_no_error_in_stderr(&self) {
        assert!(!self
            .error_capture
            .is_match(&self.stderr.lock().unwrap())
            .unwrap());
    }

    pub async fn wait_assert_success(&mut self) {
        let awaited_child = self.child.take();
        let output = awaited_child.unwrap().wait_with_output().await.unwrap();
        assert!(output.status.success());
    }

    pub async fn wait(&mut self) {
        self.child.take().unwrap().wait().await.unwrap();
    }
}

pub struct LayerConnection {
    pub codec: Framed<TcpStream, DaemonCodec>,
    num_connections: u64,
}

impl LayerConnection {
    /// Accept a connection from the layer
    /// Return the codec of the accepted stream.
    async fn accept_library_connection(listener: &TcpListener) -> Framed<TcpStream, DaemonCodec> {
        let (stream, _) = listener.accept().await.unwrap();
        println!("Got connection from library.");
        Framed::new(stream, DaemonCodec::new())
    }

    /// Accept the library's connection and verify initial ENV message
    pub async fn get_initialized_connection(listener: &TcpListener) -> LayerConnection {
        let codec = Self::accept_library_connection(listener).await;
        println!("Got connection from layer.");
        LayerConnection {
            codec,
            num_connections: 0,
        }
    }

    /// Accept the library's connection and verify initial ENV message, `FileRequest` message
    /// (depends on tested program), and PortSubscribe message caused by the listen hook.
    ///
    /// Handle flask's 2 process behaviour.
    pub async fn get_initialized_connection_with_port(
        listener: &TcpListener,
        app_port: u16,
    ) -> LayerConnection {
        let mut codec = Self::accept_library_connection(listener).await;

        // Python runs in 2 processes, only one of which is the application. The library is
        // loaded into both so the first connection will not contain the application and
        // so will not send any of the messages that are generated by the hooks that are
        // triggered by the app.
        // So accept the next connection which will be the one by the library that was
        // loaded to the python process that actually runs the application.
        let (msg, codec) = tokio::select! {
            Some(msg) = codec.next() => (msg, codec),
            mut codec = Self::accept_library_connection(listener) => {
                let msg = codec.next().await.expect("no message received from the second library connection");
                (msg, codec)
            }
        };

        println!("Got first message from library: {:?}", msg);

        match msg.expect("failed to receive message from library") {
            ClientMessage::Tcp(LayerTcp::PortSubscribe(port)) => {
                assert_eq!(app_port, port);
                Self {
                    codec,
                    num_connections: 0,
                }
            }
            ClientMessage::FileRequest(FileRequest::Open(OpenFileRequest {
                path,
                open_options:
                    OpenOptionsInternal {
                        read: true,
                        write: false,
                        append: false,
                        truncate: false,
                        create: false,
                        create_new: false,
                    },
            })) => {
                assert_eq!(path, PathBuf::from("/etc/hostname"));
                let mut layer_connection = Self {
                    codec,
                    num_connections: 0,
                };

                layer_connection
                    .handle_gethostname::<false>(Some(app_port))
                    .await;
                layer_connection
            }
            unexpected => panic!("Initialized connection with unexpected message {unexpected:#?}"),
        }
    }

    /// Handles the `gethostname` hook that fiddles with the agent's file system by opening
    /// `/etc/hostname` remotely.
    ///
    /// This hook leverages our ability of opening a file on the agent's `FileManager` to `open`,
    /// `read`, and `close` the `/etc/hostname` file, and thus some of the integration tests that
    /// rely on hostname resolving must handle these messages before we resume the normal flow for
    /// mirroring/stealing/outgoing traffic.
    ///
    /// ## Args
    ///
    /// - `FIRST_CALL`: some tests will consume the first message from [`Self::codec`], so we use
    ///   this `const` to check if we should call `codec.next` or if it was already called for us.
    ///   If you're using [`LayerConnection::get_initialized_connection_with_port`], you should set
    ///   this to `false`.
    pub async fn handle_gethostname<const FIRST_CALL: bool>(
        &mut self,
        app_port: Option<u16>,
    ) -> Option<()> {
        // Should we call `codec.next` or was it called outside already?
        if FIRST_CALL {
            // open file
            let open_file_request = self.codec.next().await?.unwrap();

            assert_eq!(
                open_file_request,
                ClientMessage::FileRequest(FileRequest::Open(OpenFileRequest {
                    path: PathBuf::from("/etc/hostname"),
                    open_options: OpenOptionsInternal {
                        read: true,
                        write: false,
                        append: false,
                        truncate: false,
                        create: false,
                        create_new: false
                    }
                }))
            );
        }
        self.answer_file_open().await;

        // read file
        let read_request = self
            .codec
            .next()
            .await
            .expect("Read request success!")
            .expect("Read request exists!");
        assert_eq!(
            read_request,
            ClientMessage::FileRequest(FileRequest::Read(ReadFileRequest {
                remote_fd: 0xb16,
                buffer_size: 256,
            }))
        );

        self.answer_file_read(b"metalbear-hostname".to_vec()).await;

        // TODO(alex): Add a wait time here, we can end up in the "Close request success" error.
        // close file (very rarely?).
        let close_request = self
            .codec
            .next()
            .await
            .expect("Close request success!")
            .expect("Close request exists!");

        println!("Should be a close file request: {read_request:#?}");
        assert_eq!(
            close_request,
            ClientMessage::FileRequest(FileRequest::Close(
                mirrord_protocol::file::CloseFileRequest { fd: 0xb16 }
            ))
        );

        let port = app_port?;
        let port_subscribe = self
            .codec
            .next()
            .await
            .expect("PortSubscribe request success!")
            .expect("PortSubscribe request exists!");
        assert_eq!(
            port_subscribe,
            ClientMessage::Tcp(LayerTcp::PortSubscribe(port))
        );

        Some(())
    }

    pub async fn is_ended(&mut self) -> bool {
        self.codec.next().await.is_none()
    }

    /// Send the layer a message telling it the target got a new incoming connection.
    /// There is no such actual connection, because there is no target, but the layer should start
    /// a mirror connection with the application.
    /// Return the id of the new connection.
    pub async fn send_new_connection(&mut self, port: u16) -> u64 {
        let new_connection_id = self.num_connections;
        self.codec
            .send(DaemonMessage::Tcp(DaemonTcp::NewConnection(
                NewTcpConnection {
                    connection_id: new_connection_id,
                    remote_address: "127.0.0.1".parse().unwrap(),
                    destination_port: port,
                    source_port: "31415".parse().unwrap(),
                    local_address: "1.1.1.1".parse().unwrap(),
                },
            )))
            .await
            .unwrap();
        self.num_connections += 1;
        new_connection_id
    }

    async fn send_tcp_data(&mut self, message_data: &str, connection_id: u64) {
        self.codec
            .send(DaemonMessage::Tcp(DaemonTcp::Data(TcpData {
                connection_id,
                bytes: Vec::from(message_data),
            })))
            .await
            .unwrap();
    }

    /// Send the layer a message telling it the target got a new incoming connection.
    /// There is no such actual connection, because there is no target, but the layer should start
    /// a mirror connection with the application.
    /// Return the id of the new connection.
    pub async fn send_close(&mut self, connection_id: u64) {
        self.codec
            .send(DaemonMessage::Tcp(DaemonTcp::Close(TcpClose {
                connection_id,
            })))
            .await
            .unwrap();
    }

    /// Tell the layer there is a new incoming connection, then send data "from that connection".
    pub async fn send_connection_then_data(&mut self, message_data: &str, port: u16) {
        let new_connection_id = self.send_new_connection(port).await;
        self.send_tcp_data(message_data, new_connection_id).await;
        self.send_close(new_connection_id).await;
    }

    /// Verify layer hooks an `open` of file `file_name` with only read flag set. Send back answer
    /// with given `fd`.
    pub async fn expect_file_open_for_reading(&mut self, file_name: &str, fd: u64) {
        self.expect_file_open_with_options(
            file_name,
            fd,
            OpenOptionsInternal {
                read: true,
                write: false,
                append: false,
                truncate: false,
                create: false,
                create_new: false,
            },
        )
        .await
    }

    /// Verify layer hooks an `open` of file `file_name` with read flag set, and any other flags.
    /// Send back answer with given `fd`.
    pub async fn expect_file_open_with_read_flag(&mut self, file_name: &str, fd: u64) {
        // Verify the app tries to open the expected file.
        assert_matches!(
            self.codec.next().await.unwrap().unwrap(),
            ClientMessage::FileRequest(FileRequest::Open(
                mirrord_protocol::file::OpenFileRequest {
                    path,
                    open_options: OpenOptionsInternal { read: true, .. },
                }
            )) if path.to_str().unwrap() == file_name
        );

        // Answer open.
        self.codec
            .send(DaemonMessage::File(mirrord_protocol::FileResponse::Open(
                Ok(mirrord_protocol::file::OpenFileResponse { fd }),
            )))
            .await
            .unwrap();
    }

    /// Verify layer hooks an `open` of file `file_name` with write, truncate and create flags set.
    /// Send back answer with given `fd`.
    pub async fn expect_file_open_for_writing(&mut self, file_name: &str, fd: u64) {
        self.expect_file_open_with_options(
            file_name,
            fd,
            OpenOptionsInternal {
                read: true,
                write: true,
                append: false,
                truncate: true,
                create: true,
                create_new: false,
            },
        )
        .await
    }

    /// Verify layer hooks an `open` of file `file_name` with given open options, send back answer
    /// with given `fd`.
    pub async fn expect_file_open_with_options(
        &mut self,
        file_name: &str,
        fd: u64,
        open_options: OpenOptionsInternal,
    ) {
        // Verify the app tries to open the expected file.
        assert_eq!(
            self.codec.next().await.unwrap().unwrap(),
            ClientMessage::FileRequest(FileRequest::Open(
                mirrord_protocol::file::OpenFileRequest {
                    path: file_name.to_string().into(),
                    open_options,
                }
            ))
        );

        // Answer open.
        self.codec
            .send(DaemonMessage::File(mirrord_protocol::FileResponse::Open(
                Ok(mirrord_protocol::file::OpenFileResponse { fd }),
            )))
            .await
            .unwrap();
    }

    /// Like the other expect_file_open_... but where we don't compare to predefined open options.
    pub async fn expect_file_open_with_whatever_options(&mut self, file_name: &str, fd: u64) {
        // Verify the app tries to open the expected file.
        assert_matches!(
            self.codec.next().await.unwrap().unwrap(),
            ClientMessage::FileRequest(FileRequest::Open(
                mirrord_protocol::file::OpenFileRequest {
                    path,
                    open_options: _,
                }
            )) if path.to_str().unwrap() == file_name
        );

        // Answer open.
        self.codec
            .send(DaemonMessage::File(mirrord_protocol::FileResponse::Open(
                Ok(mirrord_protocol::file::OpenFileResponse { fd }),
            )))
            .await
            .unwrap();
    }

    /// Verify that the passed message (not the next message from self.codec!) is a file read.
    /// Return buffer size.
    pub async fn expect_message_file_read(message: ClientMessage, expected_fd: u64) -> u64 {
        // Verify the app reads the file.
        if let ClientMessage::FileRequest(FileRequest::Read(
            mirrord_protocol::file::ReadFileRequest {
                remote_fd: requested_fd,
                buffer_size,
            },
        )) = message
        {
            assert_eq!(expected_fd, requested_fd);
            return buffer_size;
        }
        panic!("Expected Read FileRequest. Got {message:?}");
    }

    /// Verify the layer hooks a read of `expected_fd`, return buffer size.
    pub async fn expect_only_file_read(&mut self, expected_fd: u64) -> u64 {
        // Verify the app reads the file.
        Self::expect_message_file_read(self.codec.next().await.unwrap().unwrap(), expected_fd).await
    }

    pub async fn answer_file_open(&mut self) {
        self.codec
            .send(DaemonMessage::File(FileResponse::Open(Ok(
                mirrord_protocol::file::OpenFileResponse { fd: 0xb16 },
            ))))
            .await
            .unwrap();
    }

    /// Send file read response with given `contents`.
    pub async fn answer_file_read(&mut self, contents: Vec<u8>) {
        let read_amount = contents.len();
        self.codec
            .send(DaemonMessage::File(FileResponse::Read(Ok(
                mirrord_protocol::file::ReadFileResponse {
                    bytes: contents,
                    read_amount: read_amount as u64,
                },
            ))))
            .await
            .unwrap();
    }

    /// Answer an already verified file read request, then expect another one and answer with 0
    /// bytes.
    pub async fn answer_file_read_twice(
        &mut self,
        contents: &str,
        expected_fd: u64,
        buffer_size: u64,
    ) {
        let read_amount = min(buffer_size, contents.len() as u64);
        let contents = contents.as_bytes()[0..read_amount as usize].to_vec();
        self.answer_file_read(contents).await;
        // last call returns 0.
        let _buffer_size = self.expect_only_file_read(expected_fd).await;
        self.answer_file_read(vec![]).await;
    }

    /// Verify the layer hooks a read of `expected_fd`, return buffer size.
    pub async fn expect_file_read(&mut self, contents: &str, expected_fd: u64) {
        let buffer_size = self.expect_only_file_read(expected_fd).await;
        self.answer_file_read_twice(contents, expected_fd, buffer_size)
            .await
    }

    /// Verify the layer hooks a read of `expected_fd`, return buffer size.
    pub async fn consume_xstats_then_expect_file_read(&mut self, contents: &str, expected_fd: u64) {
        let message = self.consume_xstats().await;
        let buffer_size = Self::expect_message_file_read(message, expected_fd).await;
        self.answer_file_read_twice(contents, expected_fd, buffer_size)
            .await
    }

    /// For when the application does not keep reading until it gets 0 bytes.
    pub async fn expect_single_file_read(&mut self, contents: &str, expected_fd: u64) {
        let buffer_size = self.expect_only_file_read(expected_fd).await;
        let read_amount = min(buffer_size, contents.len() as u64);
        let contents = contents.as_bytes()[0..read_amount as usize].to_vec();
        self.answer_file_read(contents).await;
    }

    /// Verify that the layer sends a file write request with the expected contents.
    /// Send back response.
    pub async fn consume_xstats_then_expect_file_write(&mut self, contents: &str, fd: u64) {
        let message = self.consume_xstats().await;
        assert_eq!(
            message,
            ClientMessage::FileRequest(FileRequest::Write(
                mirrord_protocol::file::WriteFileRequest {
                    fd,
                    write_bytes: contents.as_bytes().to_vec()
                }
            ))
        );

        let written_amount = contents.len() as u64;
        self.codec
            .send(DaemonMessage::File(FileResponse::Write(Ok(
                mirrord_protocol::file::WriteFileResponse { written_amount },
            ))))
            .await
            .unwrap();
    }

    /// Verify that the layer sends a file write request with the expected contents.
    /// Send back response.
    pub async fn consume_xstats_then_expect_file_lseek(
        &mut self,
        seek_from: SeekFromInternal,
        fd: u64,
    ) {
        let message = self.consume_xstats().await;
        assert_eq!(
            message,
            ClientMessage::FileRequest(FileRequest::Seek(
                mirrord_protocol::file::SeekFileRequest { fd, seek_from }
            ))
        );

        self.codec
            .send(DaemonMessage::File(FileResponse::Seek(Ok(
                mirrord_protocol::file::SeekFileResponse { result_offset: 0 },
            ))))
            .await
            .unwrap();
    }

    /// Read next layer message and verify it's a close request.
    pub async fn expect_file_close(&mut self, fd: u64) {
        assert_eq!(
            self.codec.next().await.unwrap().unwrap(),
            ClientMessage::FileRequest(FileRequest::Close(
                mirrord_protocol::file::CloseFileRequest { fd }
            ))
        );
    }

    /// Verify the next message from the layer is an access to the given path with the given mode.
    /// Send back a response.
    pub async fn expect_file_access(&mut self, pathname: PathBuf, mode: u8) {
        assert_eq!(
            self.codec.next().await.unwrap().unwrap(),
            ClientMessage::FileRequest(FileRequest::Access(AccessFileRequest { pathname, mode }))
        );

        self.codec
            .send(DaemonMessage::File(FileResponse::Access(Ok(
                AccessFileResponse {},
            ))))
            .await
            .unwrap();
    }

    /// Assert that the layer sends an xstat request with the given fd, answer the request.
    pub async fn expect_xstat(&mut self, path: Option<PathBuf>, fd: Option<u64>) {
        assert_eq!(
            self.codec.next().await.unwrap().unwrap(),
            ClientMessage::FileRequest(FileRequest::Xstat(XstatRequest {
                path,
                fd,
                follow_symlink: true,
            }))
        );

        self.codec
            .send(DaemonMessage::File(FileResponse::Xstat(Ok(
                XstatResponse {
                    metadata: Default::default(),
                },
            ))))
            .await
            .unwrap();
    }

    /// Consume messages from the codec and return the first non-xstat message.
    pub async fn consume_xstats(&mut self) -> ClientMessage {
        let mut message = self.codec.next().await.unwrap().unwrap();
        while let ClientMessage::FileRequest(FileRequest::Xstat(_xstat_request)) = message {
            // Answer xstat.
            self.codec
                .send(DaemonMessage::File(FileResponse::Xstat(Ok(
                    XstatResponse {
                        metadata: Default::default(),
                    },
                ))))
                .await
                .unwrap();
            message = self.codec.next().await.unwrap().unwrap();
        }
        message
    }

    /// Expect all the requested requests for gethostname hook
    pub async fn expect_gethostname(&mut self, fd: u64) {
        self.expect_file_open_for_reading("/etc/hostname", fd).await;

        self.expect_single_file_read("foobar\n", fd).await;

        self.expect_file_close(fd).await;
    }
}

/// Various applications used by integration tests.
#[derive(Debug)]
pub enum Application {
    Go19HTTP,
    Go20HTTP,
    NodeHTTP,
    PythonFastApiHTTP,
    PythonFlaskHTTP,
    PythonSelfConnect,
    PythonDontLoad,
    PythonListen,
    RustFileOps,
    Go19FileOps,
    Go20FileOps,
    EnvBashCat,
    NodeFileOps,
    NodeSpawn,
    Go19Dir,
    Go20Dir,
    Go19DirBypass,
    Go20DirBypass,
    Go20Issue834,
    Go19Issue834,
    Go18Issue834,
    BashShebang,
    Go18Read,
    Go19Read,
    Go20Read,
    Go18Write,
    Go19Write,
    Go20Write,
    Go18LSeek,
    Go19LSeek,
    Go20LSeek,
    Go18FAccessAt,
    Go19FAccessAt,
    Go20FAccessAt,
    Go19SelfOpen,
    RustOutgoingUdp,
    RustOutgoingTcp,
    RustIssue1123,
    RustIssue1054,
<<<<<<< HEAD
    RustDnsResolve,
=======
    RustRecvFrom,
>>>>>>> e60d84fd
    // For running applications with the executable and arguments determined at runtime.
    // Compiled only on macos just because it's currently only used there, but could be used also
    // on Linux.
    #[cfg(target_os = "macos")]
    DynamicApp(String, Vec<String>),
}

impl Application {
    /// Run python with shell resolving to find the actual executable.
    ///
    /// This is to help tests that run python with mirrord work locally on systems with pyenv.
    /// If we run `python3` on a system with pyenv the first executed is not python but bash. On mac
    /// that prevents the layer from loading because of SIP.
    async fn get_python3_executable() -> String {
        let mut python = Command::new("python3")
            .stdin(Stdio::piped())
            .stdout(Stdio::piped())
            .spawn()
            .unwrap();
        let child_stdin = python.stdin.as_mut().unwrap();
        child_stdin
            .write_all(b"import sys\nprint(sys.executable)")
            .await
            .unwrap();
        let output = python.wait_with_output().await.unwrap();
        String::from(String::from_utf8_lossy(&output.stdout).trim())
    }

    pub async fn get_executable(&self) -> String {
        match self {
            Application::PythonFlaskHTTP
            | Application::PythonSelfConnect
            | Application::PythonDontLoad
            | Application::PythonListen => Self::get_python3_executable().await,
            Application::PythonFastApiHTTP => String::from("uvicorn"),
            Application::NodeHTTP => String::from("node"),
            Application::Go19HTTP => String::from("tests/apps/app_go/19.go_test_app"),
            Application::Go20HTTP => String::from("tests/apps/app_go/20.go_test_app"),
            Application::Go19FileOps => String::from("tests/apps/fileops/go/19.go_test_app"),
            Application::Go20FileOps => String::from("tests/apps/fileops/go/20.go_test_app"),
            Application::RustFileOps => {
                format!(
                    "{}/{}",
                    env!("CARGO_MANIFEST_DIR"),
                    "../../target/debug/fileops"
                )
            }
            Application::EnvBashCat => String::from("tests/apps/env_bash_cat.sh"),
            Application::NodeFileOps | Application::NodeSpawn => String::from("node"),
            Application::Go19Dir => String::from("tests/apps/dir_go/19.go_test_app"),
            Application::Go20Dir => String::from("tests/apps/dir_go/20.go_test_app"),
            Application::Go20Issue834 => String::from("tests/apps/issue834/20.go_test_app"),
            Application::Go19Issue834 => String::from("tests/apps/issue834/19.go_test_app"),
            Application::Go18Issue834 => String::from("tests/apps/issue834/18.go_test_app"),
            Application::Go19DirBypass => String::from("tests/apps/dir_go_bypass/19.go_test_app"),
            Application::Go20DirBypass => String::from("tests/apps/dir_go_bypass/20.go_test_app"),
            Application::BashShebang => String::from("tests/apps/nothing.sh"),
            Application::Go18Read => String::from("tests/apps/read_go/18.go_test_app"),
            Application::Go19Read => String::from("tests/apps/read_go/19.go_test_app"),
            Application::Go20Read => String::from("tests/apps/read_go/20.go_test_app"),
            Application::Go18Write => String::from("tests/apps/write_go/18.go_test_app"),
            Application::Go19Write => String::from("tests/apps/write_go/19.go_test_app"),
            Application::Go20Write => String::from("tests/apps/write_go/20.go_test_app"),
            Application::Go18LSeek => String::from("tests/apps/lseek_go/18.go_test_app"),
            Application::Go19LSeek => String::from("tests/apps/lseek_go/19.go_test_app"),
            Application::Go20LSeek => String::from("tests/apps/lseek_go/20.go_test_app"),
            Application::Go18FAccessAt => String::from("tests/apps/faccessat_go/18.go_test_app"),
            Application::Go19FAccessAt => String::from("tests/apps/faccessat_go/19.go_test_app"),
            Application::Go20FAccessAt => String::from("tests/apps/faccessat_go/20.go_test_app"),
            Application::Go19SelfOpen => String::from("tests/apps/self_open/19.go_test_app"),
            Application::RustIssue1123 => String::from("tests/apps/issue1123/target/issue1123"),
            Application::RustIssue1054 => String::from("tests/apps/issue1054/target/issue1054"),
            Application::RustOutgoingUdp | Application::RustOutgoingTcp => format!(
                "{}/{}",
                env!("CARGO_MANIFEST_DIR"),
                "../../target/debug/outgoing",
            ),
<<<<<<< HEAD
            Application::RustDnsResolve => format!(
                "{}/{}",
                env!("CARGO_MANIFEST_DIR"),
                "../../target/debug/dns_resolve",
            ),
=======
            Application::RustRecvFrom => {
                format!(
                    "{}/{}",
                    env!("CARGO_MANIFEST_DIR"),
                    "../../target/debug/recv_from"
                )
            }
>>>>>>> e60d84fd
            #[cfg(target_os = "macos")]
            Application::DynamicApp(exe, _args) => exe.clone(),
        }
    }

    pub fn get_args(&self) -> Vec<String> {
        let mut app_path = PathBuf::from(env!("CARGO_MANIFEST_DIR"));
        app_path.push("tests/apps/");
        match self {
            Application::PythonFlaskHTTP => {
                app_path.push("app_flask.py");
                println!("using flask server from {app_path:?}");
                vec![String::from("-u"), app_path.to_string_lossy().to_string()]
            }
            Application::PythonDontLoad => {
                app_path.push("dont_load.py");
                println!("using script from {app_path:?}");
                vec![String::from("-u"), app_path.to_string_lossy().to_string()]
            }
            Application::PythonListen => {
                app_path.push("app_listen.py");
                println!("using script from {app_path:?}");
                vec![String::from("-u"), app_path.to_string_lossy().to_string()]
            }
            Application::PythonFastApiHTTP => vec![
                String::from("--port=9999"),
                String::from("--host=0.0.0.0"),
                String::from("--app-dir=tests/apps/"),
                String::from("app_fastapi:app"),
            ],
            Application::NodeHTTP => {
                app_path.push("app_node.js");
                vec![app_path.to_string_lossy().to_string()]
            }
            Application::NodeFileOps => {
                app_path.push("fileops.js");
                vec![app_path.to_string_lossy().to_string()]
            }
            Application::NodeSpawn => {
                app_path.push("node_spawn.mjs");
                vec![app_path.to_string_lossy().to_string()]
            }
            Application::PythonSelfConnect => {
                app_path.push("self_connect.py");
                vec![String::from("-u"), app_path.to_string_lossy().to_string()]
            }
            Application::Go19HTTP
            | Application::Go20HTTP
            | Application::Go19Dir
            | Application::Go20Dir
            | Application::Go19FileOps
            | Application::Go20FileOps
            | Application::Go20Issue834
            | Application::Go19Issue834
            | Application::Go18Issue834
            | Application::Go20Read
            | Application::Go19Read
            | Application::Go18Read
            | Application::Go20Write
            | Application::Go19Write
            | Application::Go18Write
            | Application::Go20LSeek
            | Application::Go19LSeek
            | Application::Go18LSeek
            | Application::Go20FAccessAt
            | Application::Go19FAccessAt
            | Application::Go18FAccessAt
            | Application::RustFileOps
            | Application::RustIssue1123
            | Application::RustIssue1054
<<<<<<< HEAD
            | Application::RustDnsResolve
=======
            | Application::RustRecvFrom
>>>>>>> e60d84fd
            | Application::EnvBashCat
            | Application::BashShebang
            | Application::Go19SelfOpen
            | Application::Go19DirBypass
            | Application::Go20DirBypass => vec![],
            Application::RustOutgoingUdp => ["--udp", RUST_OUTGOING_LOCAL, RUST_OUTGOING_PEERS]
                .into_iter()
                .map(Into::into)
                .collect(),
            Application::RustOutgoingTcp => ["--tcp", RUST_OUTGOING_LOCAL, RUST_OUTGOING_PEERS]
                .into_iter()
                .map(Into::into)
                .collect(),
            #[cfg(target_os = "macos")]
            Application::DynamicApp(_exe, args) => args.to_owned(),
        }
    }

    pub fn get_app_port(&self) -> u16 {
        match self {
            Application::Go19HTTP
            | Application::Go20HTTP
            | Application::Go19FileOps
            | Application::Go20FileOps
            | Application::NodeHTTP
            | Application::RustIssue1123
            | Application::RustIssue1054
            | Application::PythonFlaskHTTP => 80,
            Application::PythonFastApiHTTP => 1234,
            Application::PythonListen => 21232,
            Application::PythonDontLoad
            | Application::RustFileOps
            | Application::RustDnsResolve
            | Application::EnvBashCat
            | Application::NodeFileOps
            | Application::NodeSpawn
            | Application::BashShebang
            | Application::Go20Issue834
            | Application::Go19Issue834
            | Application::Go18Issue834
            | Application::Go20Read
            | Application::Go19Read
            | Application::Go18Read
            | Application::Go20Write
            | Application::Go19Write
            | Application::Go18Write
            | Application::Go20LSeek
            | Application::Go19LSeek
            | Application::Go18LSeek
            | Application::Go20FAccessAt
            | Application::Go19FAccessAt
            | Application::Go18FAccessAt
            | Application::Go19DirBypass
            | Application::Go20DirBypass
            | Application::Go19SelfOpen
            | Application::Go19Dir
            | Application::Go20Dir
            | Application::RustOutgoingUdp
            | Application::RustOutgoingTcp
            | Application::RustRecvFrom => unimplemented!("shouldn't get here"),
            #[cfg(target_os = "macos")]
            Application::DynamicApp(_, _) => unimplemented!("shouldn't get here"),
            Application::PythonSelfConnect => 1337,
        }
    }

    /// Start the test process with the given env.
    async fn get_test_process(&self, env: HashMap<&str, &str>) -> TestProcess {
        let executable = self.get_executable().await;
        println!("Using executable: {}", &executable);
        println!("Using args: {:?}", self.get_args());
        TestProcess::start_process(executable, self.get_args(), env).await
    }

    /// Start the test process and return the started process and a tcp listener that the layer is
    /// supposed to connect to.
    pub async fn get_test_process_and_listener(
        &self,
        dylib_path: &PathBuf,
        extra_env_vars: Vec<(&str, &str)>,
        configuration_file: Option<&str>,
    ) -> (TestProcess, TcpListener) {
        let listener = TcpListener::bind("127.0.0.1:0").await.unwrap();
        let addr = listener.local_addr().unwrap().to_string();
        println!("Listening for messages from the layer on {addr}");
        let env = get_env(
            dylib_path.to_str().unwrap(),
            &addr,
            extra_env_vars,
            configuration_file,
        );
        let test_process = self.get_test_process(env).await;

        (test_process, listener)
    }

    /// Start the process of this application, with the layer lib loaded.
    /// Will start it with env from `get_env` plus whatever is passed in `extra_env_vars`.
    pub async fn start_process_with_layer(
        &self,
        dylib_path: &PathBuf,
        extra_env_vars: Vec<(&str, &str)>,
        configuration_file: Option<&str>,
    ) -> (TestProcess, LayerConnection) {
        let (test_process, listener) = self
            .get_test_process_and_listener(dylib_path, extra_env_vars, configuration_file)
            .await;
        let layer_connection = LayerConnection::get_initialized_connection(&listener).await;
        (test_process, layer_connection)
    }

    /// Like `start_process_with_layer`, but also verify a port subscribe.
    pub async fn start_process_with_layer_and_port(
        &self,
        dylib_path: &PathBuf,
        extra_env_vars: Vec<(&str, &str)>,
        configuration_file: Option<&str>,
    ) -> (TestProcess, LayerConnection) {
        let (test_process, listener) = self
            .get_test_process_and_listener(dylib_path, extra_env_vars, configuration_file)
            .await;

        let layer_connection =
            LayerConnection::get_initialized_connection_with_port(&listener, self.get_app_port())
                .await;

        (test_process, layer_connection)
    }
}

/// Return the path to the existing layer lib, or build it first and return the path, according to
/// whether the environment variable MIRRORD_TEST_USE_EXISTING_LIB is set.
/// When testing locally the lib should be rebuilt on each run so that when developers make changes
/// they don't have to also manually build the lib before running the tests.
/// Building is slow on the CI though, so the CI can set the env var and use an artifact of an
/// earlier job on the same run (there are no code changes in between).
#[fixture]
#[once]
pub fn dylib_path() -> PathBuf {
    match std::env::var("MIRRORD_TEST_USE_EXISTING_LIB") {
        Ok(path) => {
            let dylib_path = PathBuf::from(path);
            println!("Using existing layer lib from: {dylib_path:?}");
            assert!(dylib_path.exists());
            dylib_path
        }
        Err(_) => {
            let dylib_path = test_cdylib::build_current_project();
            println!("Built library at {dylib_path:?}");
            dylib_path
        }
    }
}

/// Fixture to get configuration files directory.
#[fixture]
#[once]
pub fn config_dir() -> PathBuf {
    let mut config_path = PathBuf::from(env!("CARGO_MANIFEST_DIR"));
    config_path.push("tests/configs");
    config_path
}

pub fn get_env<'a>(
    dylib_path_str: &'a str,
    addr: &'a str,
    extra_vars: Vec<(&'a str, &'a str)>,
    config: Option<&'a str>,
) -> HashMap<&'a str, &'a str> {
    let mut env = HashMap::new();
    env.insert("RUST_LOG", "warn,mirrord=debug");
    env.insert("MIRRORD_IMPERSONATED_TARGET", "pod/mock-target"); // Just pass some value.
    env.insert("MIRRORD_CONNECT_TCP", addr);
    env.insert("MIRRORD_REMOTE_DNS", "false");
    if let Some(config) = config {
        env.insert("MIRRORD_CONFIG_FILE", config);
    }
    env.insert("DYLD_INSERT_LIBRARIES", dylib_path_str);
    env.insert("LD_PRELOAD", dylib_path_str);
    for (key, value) in extra_vars {
        env.insert(key, value);
    }
    env
}

pub fn get_env_no_fs<'a>(dylib_path_str: &'a str, addr: &'a str) -> HashMap<&'a str, &'a str> {
    let mut env = HashMap::new();
    env.insert("RUST_LOG", "warn,mirrord=debug");
    env.insert("MIRRORD_IMPERSONATED_TARGET", "pod/mock-target"); // Just pass some value.
    env.insert("MIRRORD_CONNECT_TCP", addr);
    env.insert("MIRRORD_REMOTE_DNS", "false");
    env.insert("MIRRORD_FILE_MODE", "local");
    env.insert("DYLD_INSERT_LIBRARIES", dylib_path_str);
    env.insert("LD_PRELOAD", dylib_path_str);
    env
}<|MERGE_RESOLUTION|>--- conflicted
+++ resolved
@@ -748,11 +748,8 @@
     RustOutgoingTcp,
     RustIssue1123,
     RustIssue1054,
-<<<<<<< HEAD
     RustDnsResolve,
-=======
     RustRecvFrom,
->>>>>>> e60d84fd
     // For running applications with the executable and arguments determined at runtime.
     // Compiled only on macos just because it's currently only used there, but could be used also
     // on Linux.
@@ -830,13 +827,11 @@
                 env!("CARGO_MANIFEST_DIR"),
                 "../../target/debug/outgoing",
             ),
-<<<<<<< HEAD
             Application::RustDnsResolve => format!(
                 "{}/{}",
                 env!("CARGO_MANIFEST_DIR"),
                 "../../target/debug/dns_resolve",
             ),
-=======
             Application::RustRecvFrom => {
                 format!(
                     "{}/{}",
@@ -844,7 +839,6 @@
                     "../../target/debug/recv_from"
                 )
             }
->>>>>>> e60d84fd
             #[cfg(target_os = "macos")]
             Application::DynamicApp(exe, _args) => exe.clone(),
         }
@@ -915,11 +909,8 @@
             | Application::RustFileOps
             | Application::RustIssue1123
             | Application::RustIssue1054
-<<<<<<< HEAD
             | Application::RustDnsResolve
-=======
             | Application::RustRecvFrom
->>>>>>> e60d84fd
             | Application::EnvBashCat
             | Application::BashShebang
             | Application::Go19SelfOpen
