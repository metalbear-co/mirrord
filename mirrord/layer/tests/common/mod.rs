--- conflicted
+++ resolved
@@ -935,11 +935,8 @@
         &self,
         dylib_path: &PathBuf,
         extra_env_vars: Vec<(&str, &str)>,
-<<<<<<< HEAD
         resolve_hostname: bool,
-=======
         configuration_file: Option<&str>,
->>>>>>> d765f73f
     ) -> (TestProcess, LayerConnection) {
         let (test_process, listener) = self
             .get_test_process_and_listener(dylib_path, extra_env_vars, configuration_file)
@@ -984,13 +981,13 @@
     }
 }
 
-<<<<<<< HEAD
 /// Used by [`http_mirroring::mirroring_with_http`] to identify if it's a `go` application, and thus
 /// manually resolve DNS, which brings some file ops messages before `TcpSubscribe`.
 #[fixture]
 pub const fn is_go(#[default(false)] go: bool) -> bool {
     go
-=======
+}
+
 /// Fixture to get configuration files directory.
 #[fixture]
 #[once]
@@ -998,7 +995,6 @@
     let mut config_path = PathBuf::from(env!("CARGO_MANIFEST_DIR"));
     config_path.push("tests/configs");
     config_path
->>>>>>> d765f73f
 }
 
 pub fn get_env<'a>(
