use std::{
    assert_matches::assert_matches,
    cmp::min,
    collections::HashMap,
    fmt::Debug,
    path::PathBuf,
    process::Stdio,
    sync::{Arc, Mutex},
};

use actix_codec::Framed;
use chrono::{Timelike, Utc};
use fancy_regex::Regex;
use futures::{SinkExt, StreamExt};
use mirrord_protocol::{
    file::{
        AccessFileRequest, AccessFileResponse, OpenFileRequest, OpenOptionsInternal,
        ReadFileRequest, SeekFromInternal, XstatRequest, XstatResponse,
    },
    tcp::{DaemonTcp, LayerTcp, NewTcpConnection, TcpClose, TcpData},
    ClientMessage, DaemonCodec, DaemonMessage, FileRequest, FileResponse,
};
use rstest::fixture;
use tokio::{
    io::{AsyncReadExt, AsyncWriteExt, BufReader},
    net::{TcpListener, TcpStream},
    process::{Child, Command},
};

/// Configuration for [`Application::RustOutgoingTcp`] and [`Application::RustOutgoingUdp`].
pub const RUST_OUTGOING_PEERS: &str = "1.1.1.1:1111,2.2.2.2:2222,3.3.3.3:3333";
/// Configuration for [`Application::RustOutgoingTcp`] and [`Application::RustOutgoingUdp`].
pub const RUST_OUTGOING_LOCAL: &str = "4.4.4.4:4444";

/// Returns string with time format of hh:mm:ss
fn format_time() -> String {
    let now = Utc::now();
    format!("{:02}:{:02}:{:02}", now.hour(), now.minute(), now.second())
}

pub struct TestProcess {
    pub child: Option<Child>,
    stderr: Arc<Mutex<String>>,
    stdout: Arc<Mutex<String>>,
    error_capture: Regex,
}

impl TestProcess {
    pub fn get_stdout(&self) -> String {
        self.stdout.lock().unwrap().clone()
    }

    pub fn get_stderr(&self) -> String {
        self.stderr.lock().unwrap().clone()
    }

    pub fn assert_log_level(&self, stderr: bool, level: &str) {
        if stderr {
            assert!(!self.stderr.lock().unwrap().contains(level));
        } else {
            assert!(!self.stdout.lock().unwrap().contains(level));
        }
    }

    fn from_child(mut child: Child) -> TestProcess {
        let stderr_data = Arc::new(Mutex::new(String::new()));
        let stdout_data = Arc::new(Mutex::new(String::new()));
        let child_stderr = child.stderr.take().unwrap();
        let child_stdout = child.stdout.take().unwrap();
        let stderr_data_reader = stderr_data.clone();
        let stdout_data_reader = stdout_data.clone();
        let pid = child.id().unwrap();

        tokio::spawn(async move {
            let mut reader = BufReader::new(child_stderr);
            let mut buf = [0; 1024];
            loop {
                let n = reader.read(&mut buf).await.unwrap();
                if n == 0 {
                    break;
                }
                let string = String::from_utf8_lossy(&buf[..n]);
                eprintln!("stderr {} {pid}: {}", format_time(), string);
                {
                    stderr_data_reader.lock().unwrap().push_str(&string);
                }
            }
        });
        tokio::spawn(async move {
            let mut reader = BufReader::new(child_stdout);
            let mut buf = [0; 1024];
            loop {
                let n = reader.read(&mut buf).await.unwrap();
                if n == 0 {
                    break;
                }
                let string = String::from_utf8_lossy(&buf[..n]);
                print!("stdout {} {pid}: {}", format_time(), string);
                {
                    stdout_data_reader.lock().unwrap().push_str(&string);
                }
            }
        });

        let error_capture = Regex::new(r"^.*ERROR[^\w_-]").unwrap();

        TestProcess {
            child: Some(child),
            stderr: stderr_data,
            stdout: stdout_data,
            error_capture,
        }
    }

    pub async fn start_process(
        executable: String,
        args: Vec<String>,
        env: HashMap<&str, &str>,
    ) -> TestProcess {
        let child = Command::new(executable)
            .args(args)
            .envs(env)
            .stdout(Stdio::piped())
            .stderr(Stdio::piped())
            .spawn()
            .unwrap();
        println!("Started application.");
        TestProcess::from_child(child)
    }

    pub fn assert_stdout_contains(&self, string: &str) {
        assert!(self.stdout.lock().unwrap().contains(string));
    }

    pub fn assert_stderr_contains(&self, string: &str) {
        assert!(self.stderr.lock().unwrap().contains(string));
    }

    pub fn assert_no_error_in_stdout(&self) {
        assert!(!self
            .error_capture
            .is_match(&self.stdout.lock().unwrap())
            .unwrap());
    }

    pub fn assert_no_error_in_stderr(&self) {
        assert!(!self
            .error_capture
            .is_match(&self.stderr.lock().unwrap())
            .unwrap());
    }

    pub async fn wait_assert_success(&mut self) {
        let awaited_child = self.child.take();
        let output = awaited_child.unwrap().wait_with_output().await.unwrap();
        assert!(output.status.success());
    }

    pub async fn wait(&mut self) {
        self.child.take().unwrap().wait().await.unwrap();
    }
}

pub struct LayerConnection {
    pub codec: Framed<TcpStream, DaemonCodec>,
    num_connections: u64,
}

impl LayerConnection {
    /// Accept a connection from the layer
    /// Return the codec of the accepted stream.
    async fn accept_library_connection(listener: &TcpListener) -> Framed<TcpStream, DaemonCodec> {
        let (stream, _) = listener.accept().await.unwrap();
        println!("Got connection from library.");
        Framed::new(stream, DaemonCodec::new())
    }

    /// Accept the library's connection and verify initial ENV message
    pub async fn get_initialized_connection(listener: &TcpListener) -> LayerConnection {
        let codec = Self::accept_library_connection(listener).await;
        println!("Got connection from layer.");
        LayerConnection {
            codec,
            num_connections: 0,
        }
    }

    /// Accept the library's connection and verify initial ENV message, `FileRequest` message
    /// (depends on tested program), and PortSubscribe message caused by the listen hook.
    ///
    /// Handle flask's 2 process behaviour.
    pub async fn get_initialized_connection_with_port(
        listener: &TcpListener,
        app_port: u16,
    ) -> LayerConnection {
        let mut codec = Self::accept_library_connection(listener).await;

        // Python runs in 2 processes, only one of which is the application. The library is
        // loaded into both so the first connection will not contain the application and
        // so will not send any of the messages that are generated by the hooks that are
        // triggered by the app.
        // So accept the next connection which will be the one by the library that was
        // loaded to the python process that actually runs the application.
        let (msg, codec) = tokio::select! {
            Some(msg) = codec.next() => (msg, codec),
            mut codec = Self::accept_library_connection(listener) => {
                let msg = codec.next().await.expect("no message received from the second library connection");
                (msg, codec)
            }
        };

        println!("Got first message from library: {:?}", msg);

        match msg.expect("failed to receive message from library") {
            ClientMessage::Tcp(LayerTcp::PortSubscribe(port)) => {
                assert_eq!(app_port, port);
                Self {
                    codec,
                    num_connections: 0,
                }
            }
            ClientMessage::FileRequest(FileRequest::Open(OpenFileRequest {
                path,
                open_options:
                    OpenOptionsInternal {
                        read: true,
                        write: false,
                        append: false,
                        truncate: false,
                        create: false,
                        create_new: false,
                    },
            })) => {
                assert_eq!(path, PathBuf::from("/etc/hostname"));
                let mut layer_connection = Self {
                    codec,
                    num_connections: 0,
                };

                layer_connection
                    .handle_gethostname::<false>(Some(app_port))
                    .await;
                layer_connection
            }
            unexpected => panic!("Initialized connection with unexpected message {unexpected:#?}"),
        }
    }

    /// Handles the `gethostname` hook that fiddles with the agent's file system by opening
    /// `/etc/hostname` remotely.
    ///
    /// This hook leverages our ability of opening a file on the agent's `FileManager` to `open`,
    /// `read`, and `close` the `/etc/hostname` file, and thus some of the integration tests that
    /// rely on hostname resolving must handle these messages before we resume the normal flow for
    /// mirroring/stealing/outgoing traffic.
    ///
    /// ## Args
    ///
    /// - `FIRST_CALL`: some tests will consume the first message from [`Self::codec`], so we use
    ///   this `const` to check if we should call `codec.next` or if it was already called for us.
    ///   If you're using [`LayerConnection::get_initialized_connection_with_port`], you should set
    ///   this to `false`.
    pub async fn handle_gethostname<const FIRST_CALL: bool>(
        &mut self,
        app_port: Option<u16>,
    ) -> Option<()> {
        // Should we call `codec.next` or was it called outside already?
        if FIRST_CALL {
            // open file
            let open_file_request = self.codec.next().await?.unwrap();

            assert_eq!(
                open_file_request,
                ClientMessage::FileRequest(FileRequest::Open(OpenFileRequest {
                    path: PathBuf::from("/etc/hostname"),
                    open_options: OpenOptionsInternal {
                        read: true,
                        write: false,
                        append: false,
                        truncate: false,
                        create: false,
                        create_new: false
                    }
                }))
            );
        }
        self.answer_file_open().await;

        // read file
        let read_request = self
            .codec
            .next()
            .await
            .expect("Read request success!")
            .expect("Read request exists!");
        assert_eq!(
            read_request,
            ClientMessage::FileRequest(FileRequest::Read(ReadFileRequest {
                remote_fd: 0xb16,
                buffer_size: 256,
            }))
        );

        self.answer_file_read(b"metalbear-hostname".to_vec()).await;

        // TODO(alex): Add a wait time here, we can end up in the "Close request success" error.
        // close file (very rarely?).
        let close_request = self
            .codec
            .next()
            .await
            .expect("Close request success!")
            .expect("Close request exists!");

        println!("Should be a close file request: {read_request:#?}");
        assert_eq!(
            close_request,
            ClientMessage::FileRequest(FileRequest::Close(
                mirrord_protocol::file::CloseFileRequest { fd: 0xb16 }
            ))
        );

        let port = app_port?;
        let port_subscribe = self
            .codec
            .next()
            .await
            .expect("PortSubscribe request success!")
            .expect("PortSubscribe request exists!");
        assert_eq!(
            port_subscribe,
            ClientMessage::Tcp(LayerTcp::PortSubscribe(port))
        );

        Some(())
    }

    pub async fn is_ended(&mut self) -> bool {
        self.codec.next().await.is_none()
    }

    /// Send the layer a message telling it the target got a new incoming connection.
    /// There is no such actual connection, because there is no target, but the layer should start
    /// a mirror connection with the application.
    /// Return the id of the new connection.
    pub async fn send_new_connection(&mut self, port: u16) -> u64 {
        let new_connection_id = self.num_connections;
        self.codec
            .send(DaemonMessage::Tcp(DaemonTcp::NewConnection(
                NewTcpConnection {
                    connection_id: new_connection_id,
                    remote_address: "127.0.0.1".parse().unwrap(),
                    destination_port: port,
                    source_port: "31415".parse().unwrap(),
                    local_address: "1.1.1.1".parse().unwrap(),
                },
            )))
            .await
            .unwrap();
        self.num_connections += 1;
        new_connection_id
    }

    async fn send_tcp_data(&mut self, message_data: &str, connection_id: u64) {
        self.codec
            .send(DaemonMessage::Tcp(DaemonTcp::Data(TcpData {
                connection_id,
                bytes: Vec::from(message_data),
            })))
            .await
            .unwrap();
    }

    /// Send the layer a message telling it the target got a new incoming connection.
    /// There is no such actual connection, because there is no target, but the layer should start
    /// a mirror connection with the application.
    /// Return the id of the new connection.
    pub async fn send_close(&mut self, connection_id: u64) {
        self.codec
            .send(DaemonMessage::Tcp(DaemonTcp::Close(TcpClose {
                connection_id,
            })))
            .await
            .unwrap();
    }

    /// Tell the layer there is a new incoming connection, then send data "from that connection".
    pub async fn send_connection_then_data(&mut self, message_data: &str, port: u16) {
        let new_connection_id = self.send_new_connection(port).await;
        self.send_tcp_data(message_data, new_connection_id).await;
        self.send_close(new_connection_id).await;
    }

    /// Verify layer hooks an `open` of file `file_name` with only read flag set. Send back answer
    /// with given `fd`.
    pub async fn expect_file_open_for_reading(&mut self, file_name: &str, fd: u64) {
        self.expect_file_open_with_options(
            file_name,
            fd,
            OpenOptionsInternal {
                read: true,
                write: false,
                append: false,
                truncate: false,
                create: false,
                create_new: false,
            },
        )
        .await
    }

    /// Verify layer hooks an `open` of file `file_name` with read flag set, and any other flags.
    /// Send back answer with given `fd`.
    pub async fn expect_file_open_with_read_flag(&mut self, file_name: &str, fd: u64) {
        // Verify the app tries to open the expected file.
        assert_matches!(
            self.codec.next().await.unwrap().unwrap(),
            ClientMessage::FileRequest(FileRequest::Open(
                mirrord_protocol::file::OpenFileRequest {
                    path,
                    open_options: OpenOptionsInternal { read: true, .. },
                }
            )) if path.to_str().unwrap() == file_name
        );

        // Answer open.
        self.codec
            .send(DaemonMessage::File(mirrord_protocol::FileResponse::Open(
                Ok(mirrord_protocol::file::OpenFileResponse { fd }),
            )))
            .await
            .unwrap();
    }

    /// Verify layer hooks an `open` of file `file_name` with write, truncate and create flags set.
    /// Send back answer with given `fd`.
    pub async fn expect_file_open_for_writing(&mut self, file_name: &str, fd: u64) {
        self.expect_file_open_with_options(
            file_name,
            fd,
            OpenOptionsInternal {
                read: true,
                write: true,
                append: false,
                truncate: true,
                create: true,
                create_new: false,
            },
        )
        .await
    }

    /// Verify layer hooks an `open` of file `file_name` with given open options, send back answer
    /// with given `fd`.
    pub async fn expect_file_open_with_options(
        &mut self,
        file_name: &str,
        fd: u64,
        open_options: OpenOptionsInternal,
    ) {
        // Verify the app tries to open the expected file.
        assert_eq!(
            self.codec.next().await.unwrap().unwrap(),
            ClientMessage::FileRequest(FileRequest::Open(
                mirrord_protocol::file::OpenFileRequest {
                    path: file_name.to_string().into(),
                    open_options,
                }
            ))
        );

        // Answer open.
        self.codec
            .send(DaemonMessage::File(mirrord_protocol::FileResponse::Open(
                Ok(mirrord_protocol::file::OpenFileResponse { fd }),
            )))
            .await
            .unwrap();
    }

    /// Like the other expect_file_open_... but where we don't compare to predefined open options.
    pub async fn expect_file_open_with_whatever_options(&mut self, file_name: &str, fd: u64) {
        // Verify the app tries to open the expected file.
        assert_matches!(
            self.codec.next().await.unwrap().unwrap(),
            ClientMessage::FileRequest(FileRequest::Open(
                mirrord_protocol::file::OpenFileRequest {
                    path,
                    open_options: _,
                }
            )) if path.to_str().unwrap() == file_name
        );

        // Answer open.
        self.codec
            .send(DaemonMessage::File(mirrord_protocol::FileResponse::Open(
                Ok(mirrord_protocol::file::OpenFileResponse { fd }),
            )))
            .await
            .unwrap();
    }

    /// Verify that the passed message (not the next message from self.codec!) is a file read.
    /// Return buffer size.
    pub async fn expect_message_file_read(message: ClientMessage, expected_fd: u64) -> u64 {
        // Verify the app reads the file.
        if let ClientMessage::FileRequest(FileRequest::Read(
            mirrord_protocol::file::ReadFileRequest {
                remote_fd: requested_fd,
                buffer_size,
            },
        )) = message
        {
            assert_eq!(expected_fd, requested_fd);
            return buffer_size;
        }
        panic!("Expected Read FileRequest. Got {message:?}");
    }

    /// Verify the layer hooks a read of `expected_fd`, return buffer size.
    pub async fn expect_only_file_read(&mut self, expected_fd: u64) -> u64 {
        // Verify the app reads the file.
        Self::expect_message_file_read(self.codec.next().await.unwrap().unwrap(), expected_fd).await
    }

    pub async fn answer_file_open(&mut self) {
        self.codec
            .send(DaemonMessage::File(FileResponse::Open(Ok(
                mirrord_protocol::file::OpenFileResponse { fd: 0xb16 },
            ))))
            .await
            .unwrap();
    }

    /// Send file read response with given `contents`.
    pub async fn answer_file_read(&mut self, contents: Vec<u8>) {
        let read_amount = contents.len();
        self.codec
            .send(DaemonMessage::File(FileResponse::Read(Ok(
                mirrord_protocol::file::ReadFileResponse {
                    bytes: contents,
                    read_amount: read_amount as u64,
                },
            ))))
            .await
            .unwrap();
    }

    /// Answer an already verified file read request, then expect another one and answer with 0
    /// bytes.
    pub async fn answer_file_read_twice(
        &mut self,
        contents: &str,
        expected_fd: u64,
        buffer_size: u64,
    ) {
        let read_amount = min(buffer_size, contents.len() as u64);
        let contents = contents.as_bytes()[0..read_amount as usize].to_vec();
        self.answer_file_read(contents).await;
        // last call returns 0.
        let _buffer_size = self.expect_only_file_read(expected_fd).await;
        self.answer_file_read(vec![]).await;
    }

    /// Verify the layer hooks a read of `expected_fd`, return buffer size.
    pub async fn expect_file_read(&mut self, contents: &str, expected_fd: u64) {
        let buffer_size = self.expect_only_file_read(expected_fd).await;
        self.answer_file_read_twice(contents, expected_fd, buffer_size)
            .await
    }

    /// Verify the layer hooks a read of `expected_fd`, return buffer size.
    pub async fn consume_xstats_then_expect_file_read(&mut self, contents: &str, expected_fd: u64) {
        let message = self.consume_xstats().await;
        let buffer_size = Self::expect_message_file_read(message, expected_fd).await;
        self.answer_file_read_twice(contents, expected_fd, buffer_size)
            .await
    }

    /// For when the application does not keep reading until it gets 0 bytes.
    pub async fn expect_single_file_read(&mut self, contents: &str, expected_fd: u64) {
        let buffer_size = self.expect_only_file_read(expected_fd).await;
        let read_amount = min(buffer_size, contents.len() as u64);
        let contents = contents.as_bytes()[0..read_amount as usize].to_vec();
        self.answer_file_read(contents).await;
    }

    /// Verify that the layer sends a file write request with the expected contents.
    /// Send back response.
    pub async fn consume_xstats_then_expect_file_write(&mut self, contents: &str, fd: u64) {
        let message = self.consume_xstats().await;
        assert_eq!(
            message,
            ClientMessage::FileRequest(FileRequest::Write(
                mirrord_protocol::file::WriteFileRequest {
                    fd,
                    write_bytes: contents.as_bytes().to_vec()
                }
            ))
        );

        let written_amount = contents.len() as u64;
        self.codec
            .send(DaemonMessage::File(FileResponse::Write(Ok(
                mirrord_protocol::file::WriteFileResponse { written_amount },
            ))))
            .await
            .unwrap();
    }

    /// Verify that the layer sends a file write request with the expected contents.
    /// Send back response.
    pub async fn consume_xstats_then_expect_file_lseek(
        &mut self,
        seek_from: SeekFromInternal,
        fd: u64,
    ) {
        let message = self.consume_xstats().await;
        assert_eq!(
            message,
            ClientMessage::FileRequest(FileRequest::Seek(
                mirrord_protocol::file::SeekFileRequest { fd, seek_from }
            ))
        );

        self.codec
            .send(DaemonMessage::File(FileResponse::Seek(Ok(
                mirrord_protocol::file::SeekFileResponse { result_offset: 0 },
            ))))
            .await
            .unwrap();
    }

    /// Read next layer message and verify it's a close request.
    pub async fn expect_file_close(&mut self, fd: u64) {
        assert_eq!(
            self.codec.next().await.unwrap().unwrap(),
            ClientMessage::FileRequest(FileRequest::Close(
                mirrord_protocol::file::CloseFileRequest { fd }
            ))
        );
    }

    /// Verify the next message from the layer is an access to the given path with the given mode.
    /// Send back a response.
    pub async fn expect_file_access(&mut self, pathname: PathBuf, mode: u8) {
        assert_eq!(
            self.codec.next().await.unwrap().unwrap(),
            ClientMessage::FileRequest(FileRequest::Access(AccessFileRequest { pathname, mode }))
        );

        self.codec
            .send(DaemonMessage::File(FileResponse::Access(Ok(
                AccessFileResponse {},
            ))))
            .await
            .unwrap();
    }

    /// Assert that the layer sends an xstat request with the given fd, answer the request.
    pub async fn expect_xstat(&mut self, path: Option<PathBuf>, fd: Option<u64>) {
        assert_eq!(
            self.codec.next().await.unwrap().unwrap(),
            ClientMessage::FileRequest(FileRequest::Xstat(XstatRequest {
                path,
                fd,
                follow_symlink: true,
            }))
        );

        self.codec
            .send(DaemonMessage::File(FileResponse::Xstat(Ok(
                XstatResponse {
                    metadata: Default::default(),
                },
            ))))
            .await
            .unwrap();
    }

    /// Consume messages from the codec and return the first non-xstat message.
    pub async fn consume_xstats(&mut self) -> ClientMessage {
        let mut message = self.codec.next().await.unwrap().unwrap();
        while let ClientMessage::FileRequest(FileRequest::Xstat(_xstat_request)) = message {
            // Answer xstat.
            self.codec
                .send(DaemonMessage::File(FileResponse::Xstat(Ok(
                    XstatResponse {
                        metadata: Default::default(),
                    },
                ))))
                .await
                .unwrap();
            message = self.codec.next().await.unwrap().unwrap();
        }
        message
    }

    /// Expect all the requested requests for gethostname hook
    pub async fn expect_gethostname(&mut self, fd: u64) {
        self.expect_file_open_for_reading("/etc/hostname", fd).await;

        self.expect_single_file_read("foobar\n", fd).await;

        self.expect_file_close(fd).await;
    }
}

/// Various applications used by integration tests.
#[derive(Debug)]
pub enum Application {
    Go19HTTP,
    Go20HTTP,
    NodeHTTP,
    PythonFastApiHTTP,
    PythonFlaskHTTP,
    PythonSelfConnect,
    PythonDontLoad,
    PythonListen,
    RustFileOps,
    Go19FileOps,
    Go20FileOps,
    EnvBashCat,
    NodeFileOps,
    NodeSpawn,
    Go19Dir,
    Go20Dir,
    Go19DirBypass,
    Go20DirBypass,
    Go20Issue834,
    Go19Issue834,
    Go18Issue834,
    BashShebang,
    Go18Read,
    Go19Read,
    Go20Read,
    Go18Write,
    Go19Write,
    Go20Write,
    Go18LSeek,
    Go19LSeek,
    Go20LSeek,
    Go18FAccessAt,
    Go19FAccessAt,
    Go20FAccessAt,
    Go19SelfOpen,
    RustOutgoingUdp,
    RustOutgoingTcp,
    RustIssue1123,
    RustIssue1054,
    RustIssue1458,
    RustIssue1458PortNot53,
    RustDnsResolve,
    RustRecvFrom,
    RustListenPorts,
    // For running applications with the executable and arguments determined at runtime.
    // Compiled only on macos just because it's currently only used there, but could be used also
    // on Linux.
    #[cfg(target_os = "macos")]
    DynamicApp(String, Vec<String>),
}

impl Application {
    /// Run python with shell resolving to find the actual executable.
    ///
    /// This is to help tests that run python with mirrord work locally on systems with pyenv.
    /// If we run `python3` on a system with pyenv the first executed is not python but bash. On mac
    /// that prevents the layer from loading because of SIP.
    async fn get_python3_executable() -> String {
        let mut python = Command::new("python3")
            .stdin(Stdio::piped())
            .stdout(Stdio::piped())
            .spawn()
            .unwrap();
        let child_stdin = python.stdin.as_mut().unwrap();
        child_stdin
            .write_all(b"import sys\nprint(sys.executable)")
            .await
            .unwrap();
        let output = python.wait_with_output().await.unwrap();
        String::from(String::from_utf8_lossy(&output.stdout).trim())
    }

    pub async fn get_executable(&self) -> String {
        match self {
            Application::PythonFlaskHTTP
            | Application::PythonSelfConnect
            | Application::PythonDontLoad
            | Application::PythonListen => Self::get_python3_executable().await,
            Application::PythonFastApiHTTP => String::from("uvicorn"),
            Application::NodeHTTP => String::from("node"),
            Application::Go19HTTP => String::from("tests/apps/app_go/19.go_test_app"),
            Application::Go20HTTP => String::from("tests/apps/app_go/20.go_test_app"),
            Application::Go19FileOps => String::from("tests/apps/fileops/go/19.go_test_app"),
            Application::Go20FileOps => String::from("tests/apps/fileops/go/20.go_test_app"),
            Application::RustFileOps => {
                format!(
                    "{}/{}",
                    env!("CARGO_MANIFEST_DIR"),
                    "../../target/debug/fileops"
                )
            }
            Application::EnvBashCat => String::from("tests/apps/env_bash_cat.sh"),
            Application::NodeFileOps | Application::NodeSpawn => String::from("node"),
            Application::Go19Dir => String::from("tests/apps/dir_go/19.go_test_app"),
            Application::Go20Dir => String::from("tests/apps/dir_go/20.go_test_app"),
            Application::Go20Issue834 => String::from("tests/apps/issue834/20.go_test_app"),
            Application::Go19Issue834 => String::from("tests/apps/issue834/19.go_test_app"),
            Application::Go18Issue834 => String::from("tests/apps/issue834/18.go_test_app"),
            Application::Go19DirBypass => String::from("tests/apps/dir_go_bypass/19.go_test_app"),
            Application::Go20DirBypass => String::from("tests/apps/dir_go_bypass/20.go_test_app"),
            Application::BashShebang => String::from("tests/apps/nothing.sh"),
            Application::Go18Read => String::from("tests/apps/read_go/18.go_test_app"),
            Application::Go19Read => String::from("tests/apps/read_go/19.go_test_app"),
            Application::Go20Read => String::from("tests/apps/read_go/20.go_test_app"),
            Application::Go18Write => String::from("tests/apps/write_go/18.go_test_app"),
            Application::Go19Write => String::from("tests/apps/write_go/19.go_test_app"),
            Application::Go20Write => String::from("tests/apps/write_go/20.go_test_app"),
            Application::Go18LSeek => String::from("tests/apps/lseek_go/18.go_test_app"),
            Application::Go19LSeek => String::from("tests/apps/lseek_go/19.go_test_app"),
            Application::Go20LSeek => String::from("tests/apps/lseek_go/20.go_test_app"),
            Application::Go18FAccessAt => String::from("tests/apps/faccessat_go/18.go_test_app"),
            Application::Go19FAccessAt => String::from("tests/apps/faccessat_go/19.go_test_app"),
            Application::Go20FAccessAt => String::from("tests/apps/faccessat_go/20.go_test_app"),
            Application::Go19SelfOpen => String::from("tests/apps/self_open/19.go_test_app"),
            Application::RustIssue1123 => String::from("tests/apps/issue1123/target/issue1123"),
            Application::RustIssue1054 => String::from("tests/apps/issue1054/target/issue1054"),
            Application::RustIssue1458 => String::from("tests/apps/issue1458/target/issue1458"),
            Application::RustIssue1458PortNot53 => {
                String::from("tests/apps/issue1458portnot53/target/issue1458portnot53")
            }
            Application::RustOutgoingUdp | Application::RustOutgoingTcp => format!(
                "{}/{}",
                env!("CARGO_MANIFEST_DIR"),
                "../../target/debug/outgoing",
            ),
            Application::RustDnsResolve => format!(
                "{}/{}",
                env!("CARGO_MANIFEST_DIR"),
                "../../target/debug/dns_resolve",
            ),
            Application::RustRecvFrom => {
                format!(
                    "{}/{}",
                    env!("CARGO_MANIFEST_DIR"),
                    "../../target/debug/recv_from"
                )
            }
            Application::RustListenPorts => {
                format!(
                    "{}/{}",
                    env!("CARGO_MANIFEST_DIR"),
                    "../../target/debug/listen_ports"
                )
            }
            #[cfg(target_os = "macos")]
            Application::DynamicApp(exe, _args) => exe.clone(),
        }
    }

    pub fn get_args(&self) -> Vec<String> {
        let mut app_path = PathBuf::from(env!("CARGO_MANIFEST_DIR"));
        app_path.push("tests/apps/");
        match self {
            Application::PythonFlaskHTTP => {
                app_path.push("app_flask.py");
                println!("using flask server from {app_path:?}");
                vec![String::from("-u"), app_path.to_string_lossy().to_string()]
            }
            Application::PythonDontLoad => {
                app_path.push("dont_load.py");
                println!("using script from {app_path:?}");
                vec![String::from("-u"), app_path.to_string_lossy().to_string()]
            }
            Application::PythonListen => {
                app_path.push("app_listen.py");
                println!("using script from {app_path:?}");
                vec![String::from("-u"), app_path.to_string_lossy().to_string()]
            }
            Application::PythonFastApiHTTP => vec![
                String::from("--port=9999"),
                String::from("--host=0.0.0.0"),
                String::from("--app-dir=tests/apps/"),
                String::from("app_fastapi:app"),
            ],
            Application::NodeHTTP => {
                app_path.push("app_node.js");
                vec![app_path.to_string_lossy().to_string()]
            }
            Application::NodeFileOps => {
                app_path.push("fileops.js");
                vec![app_path.to_string_lossy().to_string()]
            }
            Application::NodeSpawn => {
                app_path.push("node_spawn.mjs");
                vec![app_path.to_string_lossy().to_string()]
            }
            Application::PythonSelfConnect => {
                app_path.push("self_connect.py");
                vec![String::from("-u"), app_path.to_string_lossy().to_string()]
            }
            Application::Go19HTTP
            | Application::Go20HTTP
            | Application::Go19Dir
            | Application::Go20Dir
            | Application::Go19FileOps
            | Application::Go20FileOps
            | Application::Go20Issue834
            | Application::Go19Issue834
            | Application::Go18Issue834
            | Application::Go20Read
            | Application::Go19Read
            | Application::Go18Read
            | Application::Go20Write
            | Application::Go19Write
            | Application::Go18Write
            | Application::Go20LSeek
            | Application::Go19LSeek
            | Application::Go18LSeek
            | Application::Go20FAccessAt
            | Application::Go19FAccessAt
            | Application::Go18FAccessAt
            | Application::RustFileOps
            | Application::RustIssue1123
            | Application::RustIssue1054
            | Application::RustIssue1458
            | Application::RustIssue1458PortNot53
            | Application::RustDnsResolve
            | Application::RustRecvFrom
            | Application::RustListenPorts
            | Application::EnvBashCat
            | Application::BashShebang
            | Application::Go19SelfOpen
            | Application::Go19DirBypass
            | Application::Go20DirBypass => vec![],
            Application::RustOutgoingUdp => ["--udp", RUST_OUTGOING_LOCAL, RUST_OUTGOING_PEERS]
                .into_iter()
                .map(Into::into)
                .collect(),
            Application::RustOutgoingTcp => ["--tcp", RUST_OUTGOING_LOCAL, RUST_OUTGOING_PEERS]
                .into_iter()
                .map(Into::into)
                .collect(),
            #[cfg(target_os = "macos")]
            Application::DynamicApp(_exe, args) => args.to_owned(),
        }
    }

    pub fn get_app_port(&self) -> u16 {
        match self {
            Application::Go19HTTP
            | Application::Go20HTTP
            | Application::Go19FileOps
            | Application::Go20FileOps
            | Application::NodeHTTP
            | Application::RustIssue1123
            | Application::RustIssue1054
            | Application::PythonFlaskHTTP => 80,
            Application::PythonFastApiHTTP => 1234,
            Application::PythonListen => 21232,
            Application::PythonDontLoad
            | Application::RustFileOps
            | Application::RustDnsResolve
            | Application::EnvBashCat
            | Application::NodeFileOps
            | Application::NodeSpawn
            | Application::BashShebang
            | Application::Go20Issue834
            | Application::Go19Issue834
            | Application::Go18Issue834
            | Application::Go20Read
            | Application::Go19Read
            | Application::Go18Read
            | Application::Go20Write
            | Application::Go19Write
            | Application::Go18Write
            | Application::Go20LSeek
            | Application::Go19LSeek
            | Application::Go18LSeek
            | Application::Go20FAccessAt
            | Application::Go19FAccessAt
            | Application::Go18FAccessAt
            | Application::Go19DirBypass
            | Application::Go20DirBypass
            | Application::Go19SelfOpen
            | Application::Go19Dir
            | Application::Go20Dir
            | Application::RustOutgoingUdp
            | Application::RustOutgoingTcp
<<<<<<< HEAD
            | Application::RustIssue1458
            | Application::RustIssue1458PortNot53
=======
            | Application::RustListenPorts
>>>>>>> 9620b391
            | Application::RustRecvFrom => unimplemented!("shouldn't get here"),
            #[cfg(target_os = "macos")]
            Application::DynamicApp(_, _) => unimplemented!("shouldn't get here"),
            Application::PythonSelfConnect => 1337,
        }
    }

    /// Start the test process with the given env.
    async fn get_test_process(&self, env: HashMap<&str, &str>) -> TestProcess {
        let executable = self.get_executable().await;
        println!("Using executable: {}", &executable);
        println!("Using args: {:?}", self.get_args());
        TestProcess::start_process(executable, self.get_args(), env).await
    }

    /// Start the test process and return the started process and a tcp listener that the layer is
    /// supposed to connect to.
    pub async fn get_test_process_and_listener(
        &self,
        dylib_path: &PathBuf,
        extra_env_vars: Vec<(&str, &str)>,
        configuration_file: Option<&str>,
    ) -> (TestProcess, TcpListener) {
        let listener = TcpListener::bind("127.0.0.1:0").await.unwrap();
        let addr = listener.local_addr().unwrap().to_string();
        println!("Listening for messages from the layer on {addr}");
        let env = get_env(
            dylib_path.to_str().unwrap(),
            &addr,
            extra_env_vars,
            configuration_file,
        );
        let test_process = self.get_test_process(env).await;

        (test_process, listener)
    }

    /// Start the process of this application, with the layer lib loaded.
    /// Will start it with env from `get_env` plus whatever is passed in `extra_env_vars`.
    pub async fn start_process_with_layer(
        &self,
        dylib_path: &PathBuf,
        extra_env_vars: Vec<(&str, &str)>,
        configuration_file: Option<&str>,
    ) -> (TestProcess, LayerConnection) {
        let (test_process, listener) = self
            .get_test_process_and_listener(dylib_path, extra_env_vars, configuration_file)
            .await;
        let layer_connection = LayerConnection::get_initialized_connection(&listener).await;
        (test_process, layer_connection)
    }

    /// Like `start_process_with_layer`, but also verify a port subscribe.
    pub async fn start_process_with_layer_and_port(
        &self,
        dylib_path: &PathBuf,
        extra_env_vars: Vec<(&str, &str)>,
        configuration_file: Option<&str>,
    ) -> (TestProcess, LayerConnection) {
        let (test_process, listener) = self
            .get_test_process_and_listener(dylib_path, extra_env_vars, configuration_file)
            .await;

        let layer_connection =
            LayerConnection::get_initialized_connection_with_port(&listener, self.get_app_port())
                .await;

        (test_process, layer_connection)
    }
}

/// Return the path to the existing layer lib, or build it first and return the path, according to
/// whether the environment variable MIRRORD_TEST_USE_EXISTING_LIB is set.
/// When testing locally the lib should be rebuilt on each run so that when developers make changes
/// they don't have to also manually build the lib before running the tests.
/// Building is slow on the CI though, so the CI can set the env var and use an artifact of an
/// earlier job on the same run (there are no code changes in between).
#[fixture]
#[once]
pub fn dylib_path() -> PathBuf {
    match std::env::var("MIRRORD_TEST_USE_EXISTING_LIB") {
        Ok(path) => {
            let dylib_path = PathBuf::from(path);
            println!("Using existing layer lib from: {dylib_path:?}");
            assert!(dylib_path.exists());
            dylib_path
        }
        Err(_) => {
            let dylib_path = test_cdylib::build_current_project();
            println!("Built library at {dylib_path:?}");
            dylib_path
        }
    }
}

/// Fixture to get configuration files directory.
#[fixture]
#[once]
pub fn config_dir() -> PathBuf {
    let mut config_path = PathBuf::from(env!("CARGO_MANIFEST_DIR"));
    config_path.push("tests/configs");
    config_path
}

pub fn get_env<'a>(
    dylib_path_str: &'a str,
    addr: &'a str,
    extra_vars: Vec<(&'a str, &'a str)>,
    config: Option<&'a str>,
) -> HashMap<&'a str, &'a str> {
    let mut env = HashMap::new();
    env.insert("RUST_LOG", "warn,mirrord=debug");
    env.insert("MIRRORD_IMPERSONATED_TARGET", "pod/mock-target"); // Just pass some value.
    env.insert("MIRRORD_CONNECT_TCP", addr);
    env.insert("MIRRORD_REMOTE_DNS", "false");
    if let Some(config) = config {
        env.insert("MIRRORD_CONFIG_FILE", config);
    }
    env.insert("DYLD_INSERT_LIBRARIES", dylib_path_str);
    env.insert("LD_PRELOAD", dylib_path_str);
    for (key, value) in extra_vars {
        env.insert(key, value);
    }
    env
}

pub fn get_env_no_fs<'a>(dylib_path_str: &'a str, addr: &'a str) -> HashMap<&'a str, &'a str> {
    let mut env = HashMap::new();
    env.insert("RUST_LOG", "warn,mirrord=debug");
    env.insert("MIRRORD_IMPERSONATED_TARGET", "pod/mock-target"); // Just pass some value.
    env.insert("MIRRORD_CONNECT_TCP", addr);
    env.insert("MIRRORD_REMOTE_DNS", "false");
    env.insert("MIRRORD_FILE_MODE", "local");
    env.insert("DYLD_INSERT_LIBRARIES", dylib_path_str);
    env.insert("LD_PRELOAD", dylib_path_str);
    env
}<|MERGE_RESOLUTION|>--- conflicted
+++ resolved
@@ -987,12 +987,9 @@
             | Application::Go20Dir
             | Application::RustOutgoingUdp
             | Application::RustOutgoingTcp
-<<<<<<< HEAD
             | Application::RustIssue1458
             | Application::RustIssue1458PortNot53
-=======
             | Application::RustListenPorts
->>>>>>> 9620b391
             | Application::RustRecvFrom => unimplemented!("shouldn't get here"),
             #[cfg(target_os = "macos")]
             Application::DynamicApp(_, _) => unimplemented!("shouldn't get here"),
