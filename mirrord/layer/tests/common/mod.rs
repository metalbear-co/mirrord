--- conflicted
+++ resolved
@@ -489,7 +489,6 @@
             .unwrap();
     }
 
-<<<<<<< HEAD
     /// Makes a [`FileRequest::Statefs`] and answers it.
     pub async fn expect_statfs(&mut self, expected_path: &str) {
         // Expecting `statfs` call with path.
@@ -528,7 +527,10 @@
                     metadata: Default::default(),
                 },
             ))))
-=======
+            .await
+            .unwrap();
+    }
+
     /// Makes a [`FileRequest::RemoveDir`] and answers it.
     pub async fn expect_remove_dir(&mut self, expected_dir_name: &str) {
         // Expecting `rmdir` call with path.
@@ -544,7 +546,6 @@
             .send(DaemonMessage::File(
                 mirrord_protocol::FileResponse::RemoveDir(Ok(())),
             ))
->>>>>>> 63bd2577
             .await
             .unwrap();
     }
@@ -825,11 +826,8 @@
     Fork,
     ReadLink,
     MakeDir,
-<<<<<<< HEAD
     StatfsFstatfs,
-=======
     RemoveDir,
->>>>>>> 63bd2577
     OpenFile,
     CIssue2055,
     CIssue2178,
@@ -886,11 +884,8 @@
             Application::Fork => String::from("tests/apps/fork/out.c_test_app"),
             Application::ReadLink => String::from("tests/apps/readlink/out.c_test_app"),
             Application::MakeDir => String::from("tests/apps/mkdir/out.c_test_app"),
-<<<<<<< HEAD
             Application::StatfsFstatfs => String::from("tests/apps/statfs_fstatfs/out.c_test_app"),
-=======
             Application::RemoveDir => String::from("tests/apps/rmdir/out.c_test_app"),
->>>>>>> 63bd2577
             Application::Realpath => String::from("tests/apps/realpath/out.c_test_app"),
             Application::NodeHTTP | Application::NodeIssue2283 | Application::NodeIssue2807 => {
                 String::from("node")
@@ -1129,11 +1124,8 @@
             | Application::Fork
             | Application::ReadLink
             | Application::MakeDir
-<<<<<<< HEAD
             | Application::StatfsFstatfs
-=======
             | Application::RemoveDir
->>>>>>> 63bd2577
             | Application::Realpath
             | Application::RustFileOps
             | Application::RustIssue1123
@@ -1212,11 +1204,8 @@
             | Application::Fork
             | Application::ReadLink
             | Application::MakeDir
-<<<<<<< HEAD
             | Application::StatfsFstatfs
-=======
             | Application::RemoveDir
->>>>>>> 63bd2577
             | Application::Realpath
             | Application::Go21Issue834
             | Application::Go22Issue834
