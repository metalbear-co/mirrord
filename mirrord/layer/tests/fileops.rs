#![feature(assert_matches)]
#![warn(clippy::indexing_slicing)]

#[cfg(target_os = "linux")]
use std::assert_matches::assert_matches;
#[cfg(target_os = "macos")]
use std::{env, fs};
use std::{
    env::temp_dir,
    path::Path,
    time::Duration,
};

<<<<<<< HEAD
#[cfg(not(target_os = "windows"))]
use std::path::PathBuf;
#[cfg(not(target_os = "windows"))]
use libc::{pid_t, O_RDWR};
use mirrord_protocol::{file::*, *};
#[cfg(target_os = "macos")]
use mirrord_sip::{sip_patch, SipPatchOptions, MIRRORD_TEMP_BIN_DIR_PATH_BUF};
#[cfg(not(target_os = "windows"))]
=======
use libc::{O_RDWR, pid_t};
use mirrord_protocol::{file::*, *};
#[cfg(target_os = "macos")]
use mirrord_sip::{MIRRORD_TEMP_BIN_DIR_PATH_BUF, SipPatchOptions, sip_patch};
>>>>>>> 084005b7
use nix::{
    sys::signal::{self, Signal},
    unistd::Pid,
};
use rstest::rstest;

mod common;
pub use common::*;

fn get_rw_test_file_env_vars() -> Vec<(&'static str, &'static str)> {
    vec![
        ("MIRRORD_FILE_MODE", "localwithoverrides"),
        ("MIRRORD_FILE_READ_WRITE_PATTERN", "/app/test.txt"),
    ]
}

/// Verify that mirrord doesn't open remote file if it's the same binary it's running.
#[rstest]
#[tokio::test]
#[timeout(Duration::from_secs(20))]
async fn self_open(
    #[values(
        Application::Go21SelfOpen,
        Application::Go22SelfOpen,
        Application::Go23SelfOpen
    )]
    application: Application,
    dylib_path: &Path,
) {
    let _tracing = init_tracing();

    let (mut test_process, mut intproxy) = application
        .start_process_with_layer(dylib_path, vec![], None)
        .await;

    assert_eq!(intproxy.try_recv().await, None);
    test_process.wait_assert_success().await;
    test_process.assert_no_error_in_stderr().await;
    test_process.assert_no_error_in_stdout().await;
}

/// Verify that if the user's app is trying to read out of mirrord's temp bin dir for some messed up
/// reason (actually shouldn't happen, this is a second line of defence), that we hook that and the
/// file is read from the path outside of that dir,
/// e.g.: app tries to read /tmp/mirrord-bin/usr/local/foo, then make it read from /usr/local/foo.
#[cfg(target_os = "macos")]
#[rstest]
#[tokio::test]
#[timeout(Duration::from_secs(20))]
async fn read_from_mirrord_bin(dylib_path: &Path) {
    let _tracing = init_tracing();

    let contents = "please don't flake";
    let temp_dir = env::temp_dir();
    let file_path = temp_dir.join("mirrord-test-read-from-mirrord-bin");

    // write contents to <TMPDIR>/mirrord-test-read-from-mirrord-bin.
    fs::write(&file_path, contents).unwrap();

    // <TMPDIR>/mirrord-bin/<TMPDIR>/mirrord-test-read-from-mirrord-bin.
    let path_in_mirrord_bin =
        MIRRORD_TEMP_BIN_DIR_PATH_BUF.join(file_path.strip_prefix("/").unwrap());

    // Make sure we write and read from different paths (this is "meta check").
    assert_ne!(file_path, path_in_mirrord_bin);

    let executable = sip_patch("cat", SipPatchOptions::default(), None)
        .unwrap()
        .unwrap();

    // <TMPDIR>/mirrord-bin/cat <TMPDIR>/mirrord-bin/<TMPDIR>/mirrord-test-read-from-mirrord-bin
    let application = Application::DynamicApp(
        executable,
        vec![path_in_mirrord_bin.to_string_lossy().to_string()],
    );

    let (mut test_process, _intproxy) = application
        .start_process_with_layer(dylib_path, vec![], None)
        .await;

    test_process.wait_assert_success().await;
    test_process.assert_no_error_in_stderr().await;
    test_process.assert_no_error_in_stdout().await;

    // We read the contents from <TMPDIR>/<OUR-FILE> even though the app tried to read from
    // <TMPDIR>/mirrord-bin/<TMPDIR>/<OUR-FILE>.
    test_process.assert_stdout_contains(contents).await;
}

/// Verifies `pwrite` - if opening a file in write mode and writing to it at an offset of zero
/// matches the expected bytes written.
#[rstest]
#[tokio::test]
#[timeout(Duration::from_secs(60))]
async fn pwrite(#[values(Application::RustFileOps)] application: Application, dylib_path: &Path) {
    let _tracing = init_tracing();

    // add rw override for the specific path
    let (mut test_process, mut intproxy) = application
        .start_process_with_layer(
            dylib_path,
            vec![("MIRRORD_FILE_READ_WRITE_PATTERN", "/tmp/test_file.txt")],
            None,
        )
        .await;

    let fd = 1;

    intproxy
        .expect_file_open_with_options(
            "/tmp/test_file.txt",
            fd,
            OpenOptionsInternal {
                read: false,
                write: true,
                append: false,
                truncate: false,
                create: true,
                create_new: false,
            },
        )
        .await;

    assert_eq!(
        intproxy.recv().await,
        ClientMessage::FileRequest(FileRequest::WriteLimited(WriteLimitedFileRequest {
            remote_fd: fd,
            start_from: 0,
            write_bytes: vec![
                72, 101, 108, 108, 111, 44, 32, 73, 32, 97, 109, 32, 116, 104, 101, 32, 102, 105,
                108, 101, 32, 121, 111, 117, 39, 114, 101, 32, 119, 114, 105, 116, 105, 110, 103,
                33, 0
            ]
            .into()
        }))
    );

    // reply to pwrite
    intproxy
        .send(DaemonMessage::File(FileResponse::WriteLimited(Ok(
            WriteFileResponse { written_amount: 37 },
        ))))
        .await;

    intproxy.expect_file_close(fd).await;

    // Rust compiles with newer libc on Linux that uses statx
    #[cfg(target_os = "macos")]
    {
        // lstat test
        assert_eq!(
            intproxy.recv().await,
            ClientMessage::FileRequest(FileRequest::Xstat(XstatRequest {
                path: Some("/tmp/test_file.txt".to_string().into()),
                fd: None,
                follow_symlink: false
            }))
        );

        let metadata = MetadataInternal {
            device_id: 0,
            size: 1,
            user_id: 2,
            blocks: 3,
            ..Default::default()
        };
        intproxy
            .send(DaemonMessage::File(FileResponse::Xstat(Ok(
                XstatResponse { metadata },
            ))))
            .await;

        // fstat test
        assert_eq!(
            intproxy.recv().await,
            ClientMessage::FileRequest(FileRequest::Xstat(XstatRequest {
                path: Some("/tmp/test_file.txt".to_string().into()),
                fd: None,
                follow_symlink: true
            }))
        );

        let metadata = MetadataInternal {
            device_id: 4,
            size: 5,
            user_id: 6,
            blocks: 7,
            ..Default::default()
        };
        intproxy
            .send(DaemonMessage::File(FileResponse::Xstat(Ok(
                XstatResponse { metadata },
            ))))
            .await;
    }
    // Assert all clear
    test_process.wait_assert_success().await;
    test_process.assert_no_error_in_stderr().await;

    // Assert that fwrite flushed correclty
    let data = std::fs::read("/tmp/test_file2.txt").unwrap();
    assert_eq!(
        "Hello, I am the file you're writing!\0",
        &String::from_utf8_lossy(&data)
    );
}

/// Verifies `pwrite` - if opening a file in write mode and writing to it at an offset of zero
/// matches the expected bytes written.
#[rstest]
#[tokio::test]
#[timeout(Duration::from_secs(60))]
async fn node_close(
    #[values(Application::NodeFileOps)] application: Application,
    dylib_path: &Path,
) {
    let _tracing = init_tracing();

    let (mut test_process, mut intproxy) = application
        .start_process_with_layer(
            dylib_path,
            // add rw override for the specific path
            vec![("MIRRORD_FILE_READ_WRITE_PATTERN", "/tmp/test_file.txt")],
            None,
        )
        .await;

    let fd = 1;

    intproxy
        .expect_file_open_for_reading("/tmp/test_file.txt", fd)
        .await;

    let contents = "hello";
    // on macOS it will send xstat before reading.
    #[cfg(target_os = "macos")]
    {
        let read_amount = contents.len();
        assert_eq!(
            intproxy.recv().await,
            ClientMessage::FileRequest(FileRequest::Xstat(XstatRequest {
                path: None,
                fd: Some(1),
                follow_symlink: true
            }))
        );

        let metadata = MetadataInternal {
            device_id: 0,
            size: read_amount as u64,
            user_id: 2,
            blocks: 3,
            ..Default::default()
        };
        intproxy
            .send(DaemonMessage::File(FileResponse::Xstat(Ok(
                XstatResponse { metadata },
            ))))
            .await;
    }

    intproxy.expect_file_read(contents, fd).await;

    intproxy.expect_file_close(fd).await;

    // Assert all clear
    test_process.wait_assert_success().await;
    test_process.assert_no_error_in_stderr().await;
}

#[rstest]
#[tokio::test]
#[timeout(Duration::from_secs(60))]
#[cfg(target_os = "linux")]
async fn go_stat(
    #[values(
        Application::Go21FileOps,
        Application::Go22FileOps,
        Application::Go23FileOps
    )]
    application: Application,
    dylib_path: &Path,
) {
    let _tracing = init_tracing();

    // add rw override for the specific path
    let (mut test_process, mut intproxy) = application
        .start_process_with_layer(
            dylib_path,
            vec![("MIRRORD_FILE_READ_WRITE_PATTERN", "/tmp/test_file.txt")],
            None,
        )
        .await;

    let fd = 1;

    intproxy
        .expect_file_open_with_options(
            "/tmp/test_file.txt",
            fd,
            OpenOptionsInternal {
                read: false,
                write: true,
                append: false,
                truncate: false,
                create: true,
                create_new: false,
            },
        )
        .await;

    assert_eq!(
        intproxy.recv().await,
        ClientMessage::FileRequest(FileRequest::Xstat(XstatRequest {
            path: Some("/tmp/test_file.txt".to_string().into()),
            fd: None,
            follow_symlink: true
        }))
    );

    let metadata = MetadataInternal {
        device_id: 0,
        size: 0,
        user_id: 2,
        blocks: 3,
        ..Default::default()
    };
    intproxy
        .send(DaemonMessage::File(FileResponse::Xstat(Ok(
            XstatResponse { metadata },
        ))))
        .await;

    intproxy.expect_statfs("/tmp/test_file.txt").await;
    intproxy.expect_fstatfs(fd).await;

    test_process.wait_assert_success().await;
    test_process.assert_no_error_in_stderr().await;
}

#[rstest]
#[tokio::test]
#[timeout(Duration::from_secs(10))]
#[cfg(target_os = "macos")]
async fn go_dir(
    #[values(Application::Go21Dir, Application::Go22Dir, Application::Go23Dir)]
    application: Application,
    dylib_path: &Path,
) {
    let _tracing = init_tracing();

    let (mut test_process, mut intproxy) = application
        .start_process_with_layer(
            dylib_path,
            vec![("MIRRORD_FILE_READ_ONLY_PATTERN", "/tmp/foo")],
            None,
        )
        .await;

    let fd = 1;
    intproxy.expect_file_open_for_reading("/tmp/foo", fd).await;

    let mut message = intproxy.recv().await;
    if matches!(message, ClientMessage::FileRequest(FileRequest::Xstat(..))) {
        assert_eq!(
            message,
            ClientMessage::FileRequest(FileRequest::Xstat(XstatRequest {
                path: None,
                fd: Some(fd),
                follow_symlink: true
            }))
        );

        let metadata = MetadataInternal {
            device_id: 0,
            size: 0,
            user_id: 2,
            blocks: 3,
            mode: libc::S_IFDIR as u32,
            ..Default::default()
        };

        intproxy
            .send(DaemonMessage::File(FileResponse::Xstat(Ok(
                XstatResponse { metadata },
            ))))
            .await;

        message = intproxy.recv().await;
    }

    assert_eq!(
        message,
        ClientMessage::FileRequest(FileRequest::FdOpenDir(FdOpenDirRequest { remote_fd: 1 }))
    );

    let dir_fd = 2;
    intproxy
        .send(DaemonMessage::File(FileResponse::OpenDir(Ok(
            OpenDirResponse { fd: dir_fd },
        ))))
        .await;

    assert_eq!(
        intproxy.recv().await,
        ClientMessage::FileRequest(FileRequest::ReadDirBatch(ReadDirBatchRequest {
            remote_fd: dir_fd,
            amount: 128
        }))
    );

    intproxy
        .send(DaemonMessage::File(FileResponse::ReadDirBatch(Ok(
            ReadDirBatchResponse {
                fd: dir_fd,
                dir_entries: vec![
                    DirEntryInternal {
                        name: "a".to_string(),
                        inode: 1,
                        position: 1,
                        file_type: libc::DT_REG,
                    },
                    DirEntryInternal {
                        name: "b".to_string(),
                        inode: 2,
                        position: 2,
                        file_type: libc::DT_REG,
                    },
                ],
            },
        ))))
        .await;

    assert_eq!(
        intproxy.recv().await,
        ClientMessage::FileRequest(FileRequest::ReadDirBatch(ReadDirBatchRequest {
            remote_fd: dir_fd,
            amount: 128
        }))
    );

    intproxy
        .send(DaemonMessage::File(FileResponse::ReadDirBatch(Ok(
            ReadDirBatchResponse {
                fd: dir_fd,
                dir_entries: Vec::new(),
            },
        ))))
        .await;

    assert_eq!(
        intproxy.recv().await,
        ClientMessage::FileRequest(FileRequest::CloseDir(CloseDirRequest { remote_fd: dir_fd }))
    );
    intproxy.expect_file_close(fd).await;

    test_process.wait_assert_success().await;
    test_process.assert_no_error_in_stderr().await;
}

#[rstest]
#[tokio::test]
#[timeout(Duration::from_secs(10))]
#[cfg(target_os = "linux")]
async fn go_dir_on_linux(
    #[values(Application::Go21Dir, Application::Go22Dir, Application::Go23Dir)]
    application: Application,
    dylib_path: &Path,
) {
    let _tracing = init_tracing();

    let (mut test_process, mut intproxy) = application
        .start_process_with_layer(
            dylib_path,
            vec![("MIRRORD_FILE_READ_ONLY_PATTERN", "/tmp/foo")],
            None,
        )
        .await;

    let fd = 1;
    intproxy.expect_file_open_for_reading("/tmp/foo", fd).await;

    // Go calls a bare syscall, the layer hooks it and sends the request to the agent.
    assert_matches!(
        intproxy.recv().await,
        ClientMessage::FileRequest(FileRequest::GetDEnts64(GetDEnts64Request {
            remote_fd: 1,
            .. // Don't want to commit to a specific buffer size.
        }))
    );

    // Simulating the agent: create the response the test expects - two files, "a" and "b".
    let entries = vec![
        DirEntryInternal {
            inode: 1,
            position: 1,
            name: "a".to_string(),
            file_type: libc::DT_REG,
        },
        DirEntryInternal {
            inode: 2,
            position: 2,
            name: "b".to_string(),
            file_type: libc::DT_REG,
        },
    ];

    // The total size of the linux_dirent64 structs in memory.
    let result_size = entries
        .iter()
        .map(|entry| entry.get_d_reclen64())
        .sum::<u16>() as u64;

    intproxy
        .send(DaemonMessage::File(FileResponse::GetDEnts64(Ok(
            GetDEnts64Response {
                fd: 1,
                entries,
                result_size,
            },
        ))))
        .await;

    // The caller keeps calling the syscall until it gets an "empty" result.
    assert_matches!(
        intproxy.recv().await,
        ClientMessage::FileRequest(FileRequest::GetDEnts64(GetDEnts64Request {
            remote_fd: 1,
            ..
        }))
    );

    // "Empty" result: no entries, total size of 0.
    intproxy
        .send(DaemonMessage::File(FileResponse::GetDEnts64(Ok(
            GetDEnts64Response {
                fd: 1,
                entries: vec![],
                result_size: 0,
            },
        ))))
        .await;

    intproxy.expect_file_close(fd).await;

    test_process.wait_assert_success().await;
    test_process.assert_no_error_in_stderr().await;
}

/// Test that the bypass works for reading dirs with Go.
/// Run with mirrord a go program that opens a dir and fails it does not found expected files in it,
/// then assert it did not fail.
/// Have FS on, but the specific path of the dir local, so that we cover that case where the syscall
/// is hooked, but we bypass.
#[rstest]
#[tokio::test]
#[timeout(Duration::from_secs(10))]
async fn go_dir_bypass(
    #[values(
        Application::Go21DirBypass,
        Application::Go22DirBypass,
        Application::Go23DirBypass
    )]
    application: Application,
    dylib_path: &Path,
) {
    let _tracing = init_tracing();

    let tmp_dir = temp_dir().join("go_dir_bypass_test");
    std::fs::create_dir_all(tmp_dir.clone()).unwrap();
    std::fs::write(tmp_dir.join("a"), "").unwrap();
    std::fs::write(tmp_dir.join("b"), "").unwrap();

    let path_string = tmp_dir.to_str().unwrap().to_string();

    // But make this path local so that in the getdents64 detour we get to the bypass.
    let (mut test_process, _intproxy) = application
        .start_process_with_layer(
            dylib_path,
            vec![
                ("MIRRORD_TEST_GO_DIR_BYPASS_PATH", &path_string),
                ("MIRRORD_FILE_LOCAL_PATTERN", &path_string),
            ],
            None,
        )
        .await;

    test_process.wait_assert_success().await;
    test_process.assert_no_error_in_stderr().await;
}

#[cfg(target_os = "windows")]
use tokio::process::Child;
#[cfg(target_os = "windows")]
use windows::Win32::{
    Foundation::CloseHandle,
    System::Threading::{OpenProcess, TerminateProcess, PROCESS_TERMINATE},
};

#[cfg(target_os = "windows")]
fn terminate_tokio_child(child: &Child) -> std::io::Result<()> {
    let pid = child.id().ok_or_else(|| std::io::Error::new(
        std::io::ErrorKind::Other,
        "Failed to get child process ID",
    ))?;

    unsafe {
        let handle = OpenProcess(PROCESS_TERMINATE, false.into(), pid)?;
        if handle.is_invalid() {
            return Err(std::io::Error::last_os_error());
        }

        let result = TerminateProcess(handle, 1);
        let _ = CloseHandle(handle).unwrap();

        match result {
            Ok(()) => Ok(()),
            Err(_) => Err(std::io::Error::last_os_error()),
        }
    }
}


/// Test go file read and close.
/// This test also verifies the close hook, since go's `os.ReadFile` calls `Close`.
/// We don't call close in other tests because Go does not wait for the operation to complete before
/// returning, which means we can't just normally wait in the test for the message from the layer
/// because the app could close before the message is sent.
/// What we do here in order to avoid race conditions is that the Go test app for this test waits
/// for a signal after calling `Close` (implicitly, by calling `ReadFile`), and the test sends the
/// signal to the app only once the close message was verified. Only then does the test app exit.
#[rstest]
#[tokio::test]
#[timeout(Duration::from_secs(10))]
async fn read_go(
    #[values(Application::Go21Read, Application::Go22Read, Application::Go23Read)]
    application: Application,
    dylib_path: &Path,
) {
    let _tracing = init_tracing();

    let (mut test_process, mut intproxy) = application
        .start_process_with_layer(dylib_path, vec![("MIRRORD_FILE_MODE", "read")], None)
        .await;

    let fd = 1;
    intproxy
        .expect_file_open_for_reading("/app/test.txt", fd)
        .await;

    // Different go versions (mac/linux, 1.18/1.19/1.20) use different amounts of xstat calls here.
    // We accept and answer however many xstat calls the app does, then we verify and answer the
    // read calls.
    intproxy
        .consume_xstats_then_expect_file_read("Pineapples.", fd)
        .await;

    intproxy.expect_file_close(fd).await;
    // Notify Go test app that the close detour completed and it can exit.
    // (The go app waits for this, since Go does not wait for the close detour to complete before
    // returning from `Close`).
    #[cfg(target_os = "windows")]
    terminate_tokio_child(&test_process.child).unwrap();
    #[cfg(not(target_os = "windows"))]
    signal::kill(
        Pid::from_raw(test_process.child.id().unwrap() as pid_t),
        Signal::SIGTERM,
    )
    .unwrap();

    // Assert all clear
    test_process.wait_assert_success().await;
    test_process.assert_no_error_in_stderr().await;
}

/// Test go file write.
#[rstest]
#[tokio::test]
#[timeout(Duration::from_secs(10))]
async fn write_go(
    #[values(Application::Go21Write, Application::Go22Write, Application::Go23Write)]
    application: Application,
    dylib_path: &Path,
) {
    let _tracing = init_tracing();

    let (mut test_process, mut layer_connection) = application
        .start_process_with_layer(dylib_path, get_rw_test_file_env_vars(), None)
        .await;

    let fd = 1;
    layer_connection
        .expect_file_open_for_writing("/app/test.txt", fd)
        .await;

    layer_connection
        .consume_xstats_then_expect_file_write("Pineapples.", 1)
        .await;

    // Assert all clear
    test_process.wait_assert_success().await;
    test_process.assert_no_error_in_stderr().await;
}

/// Test go file lseek.
#[rstest]
#[tokio::test]
#[timeout(Duration::from_secs(10))]
async fn lseek_go(
    #[values(Application::Go21LSeek, Application::Go22LSeek, Application::Go23LSeek)]
    application: Application,
    dylib_path: &Path,
) {
    let _tracing = init_tracing();

    let (mut test_process, mut intproxy) = application
        .start_process_with_layer(dylib_path, get_rw_test_file_env_vars(), None)
        .await;

    let fd = 1;
    intproxy
        .expect_file_open_with_read_flag("/app/test.txt", fd)
        .await;

    intproxy
        .consume_xstats_then_expect_file_lseek(SeekFromInternal::Current(4), fd)
        .await;

    intproxy.expect_single_file_read("apples.", fd).await;

    // Assert all clear
    test_process.wait_assert_success().await;
    test_process.assert_no_error_in_stderr().await;
}

/// Test go file access.
#[rstest]
#[tokio::test]
#[timeout(Duration::from_secs(10))]
async fn faccessat_go(
    #[values(
        Application::Go21FAccessAt,
        Application::Go22FAccessAt,
        Application::Go23FAccessAt
    )]
    application: Application,
    dylib_path: &Path,
) {
    let _tracing = init_tracing();

    let (mut test_process, mut intproxy) = application
        .start_process_with_layer(dylib_path, get_rw_test_file_env_vars(), None)
        .await;

    #[cfg(not(target_os = "windows"))]
    intproxy
        .expect_file_access(PathBuf::from("/app/test.txt"), O_RDWR as u8)
        .await;

    // Assert all clear
    test_process.wait_assert_success().await;
    test_process.assert_no_error_in_stderr().await;
}<|MERGE_RESOLUTION|>--- conflicted
+++ resolved
@@ -11,21 +11,13 @@
     time::Duration,
 };
 
-<<<<<<< HEAD
 #[cfg(not(target_os = "windows"))]
 use std::path::PathBuf;
 #[cfg(not(target_os = "windows"))]
-use libc::{pid_t, O_RDWR};
-use mirrord_protocol::{file::*, *};
-#[cfg(target_os = "macos")]
-use mirrord_sip::{sip_patch, SipPatchOptions, MIRRORD_TEMP_BIN_DIR_PATH_BUF};
-#[cfg(not(target_os = "windows"))]
-=======
 use libc::{O_RDWR, pid_t};
 use mirrord_protocol::{file::*, *};
 #[cfg(target_os = "macos")]
 use mirrord_sip::{MIRRORD_TEMP_BIN_DIR_PATH_BUF, SipPatchOptions, sip_patch};
->>>>>>> 084005b7
 use nix::{
     sys::signal::{self, Signal},
     unistd::Pid,
