--- conflicted
+++ resolved
@@ -39,18 +39,14 @@
     )]
     application: Application,
     dylib_path: &PathBuf,
-<<<<<<< HEAD
     is_go: bool,
-=======
     config_dir: &PathBuf,
->>>>>>> d765f73f
 ) {
     let mut config_path = config_dir.clone();
     config_path.push("port_mapping.json");
     let (mut test_process, mut layer_connection) = application
         .start_process_with_layer_and_port(
             dylib_path,
-<<<<<<< HEAD
             vec![
                 ("MIRRORD_FILE_MODE", "local"),
                 ("MIRRORD_UDP_OUTGOING", "false"),
@@ -61,10 +57,7 @@
                 // flask and go "manually" resolve DNS (they don't use `getaddrinfo`).
                 .map(|arg| arg.contains("app_flask.py") || is_go)
                 .unwrap_or_default(),
-=======
-            vec![("MIRRORD_FILE_MODE", "local")],
             Some(config_path.to_str().unwrap()),
->>>>>>> d765f73f
         )
         .await;
 
@@ -114,9 +107,5 @@
     config_dir: &PathBuf,
     #[values(Application::Go19HTTP, Application::Go20HTTP)] application: Application,
 ) {
-<<<<<<< HEAD
-    mirroring_with_http(application, dylib_path, is_go(true)).await;
-=======
-    mirroring_with_http(application, dylib_path, config_dir).await;
->>>>>>> d765f73f
+    mirroring_with_http(application, dylib_path, is_go(true), config_dir).await;
 }