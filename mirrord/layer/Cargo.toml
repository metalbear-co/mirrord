--- conflicted
+++ resolved
@@ -56,11 +56,7 @@
 itertools = "0.10"
 os_info = "3"
 hyper = { workspace = true, features = ["client"] }
-<<<<<<< HEAD
-http-body-util = "0.1.0-rc.1"
-=======
 http-body-util  = { workspace = true }
->>>>>>> 99dda8fd
 
 [target.'cfg(target_os = "macos")'.dependencies]
 mirrord-sip = { path = "../sip" }
