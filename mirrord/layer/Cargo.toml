[package]
name = "mirrord-layer"
version.workspace = true
authors.workspace = true
description.workspace = true
documentation.workspace = true
readme.workspace = true
homepage.workspace = true
repository.workspace = true
license.workspace = true
keywords.workspace = true
categories.workspace = true
publish.workspace = true
edition.workspace = true
# See more keys and their definitions at https://doc.rust-lang.org/cargo/reference/manifest.html

[dependencies]
mirrord-config = { path = "../config"}
mirrord-protocol = { path = "../protocol"}
mirrord-layer-macro = { path = "./macro"}
mirrord-console = { path = "../console" }

ctor = "0.2"
libc.workspace = true
nix.workspace = true
tracing.workspace = true
tracing-subscriber.workspace = true
tracing-appender = { git = "https://github.com/metalbear-co/tracing", package = "tracing-appender", branch = "worker_options_non_blocking_v1" }
frida-gum = { git = "https://github.com/metalbear-co/frida-rust", version = "0.8", features = ["auto-download"], branch="metalbear2" }
futures.workspace = true

tokio = { workspace = true, features = ["fs"] }
serde_json.workspace = true

actix-codec.workspace = true
bytes.workspace = true
tokio-stream.workspace = true
tokio-util.workspace = true
thiserror.workspace = true
trust-dns-resolver.workspace = true
num-traits.workspace = true

rand = "0.8"
fancy-regex.workspace = true
regex.workspace = true
errno = "0.3"
async-trait.workspace = true
socket2.workspace = true
anyhow.workspace = true
streammap-ext.workspace = true
urlencoding = "2"
itertools = "0.10"
os_info = "3"
bytemuck = "1"
hyper = { workspace = true, features = ["client", "http1", "http2"] }
http-body-util  = { workspace = true }
bimap.workspace = true
dashmap = "5.4"

[target.'cfg(target_os = "macos")'.dependencies]
mirrord-sip = { path = "../sip" }
null-terminated = "0.3"

[dev-dependencies]
k8s-openapi.workspace = true
chrono = { version = "0.4", features = ["clock"] }
<<<<<<< HEAD
base64 = "0.13"
http-body = { workspace = true }
hyper = { workspace = true }
=======
base64 = "0.21"
http-body = "0.4"
hyper = "0.14"
>>>>>>> 5fc352c9
rstest = "*"
test-cdylib = "*"
tower = "0.4"
tokio = { version = "1", features = ["rt", "rt-multi-thread", "net", "macros", "process"] }

[lib]
crate_type = ["cdylib"]
<|MERGE_RESOLUTION|>--- conflicted
+++ resolved
@@ -64,15 +64,9 @@
 [dev-dependencies]
 k8s-openapi.workspace = true
 chrono = { version = "0.4", features = ["clock"] }
-<<<<<<< HEAD
-base64 = "0.13"
+base64 = "0.21"
 http-body = { workspace = true }
 hyper = { workspace = true }
-=======
-base64 = "0.21"
-http-body = "0.4"
-hyper = "0.14"
->>>>>>> 5fc352c9
 rstest = "*"
 test-cdylib = "*"
 tower = "0.4"
