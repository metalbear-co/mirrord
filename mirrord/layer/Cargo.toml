[package]
name = "mirrord-layer"
version.workspace = true
authors.workspace = true
description.workspace = true
documentation.workspace = true
readme.workspace = true
homepage.workspace = true
repository.workspace = true
license.workspace = true
keywords.workspace = true
categories.workspace = true
publish.workspace = true
edition.workspace = true
# See more keys and their definitions at https://doc.rust-lang.org/cargo/reference/manifest.html

[dependencies]
mirrord-config = { path = "../config"}
mirrord-protocol = { path = "../protocol"}
mirrord-layer-macro = { path = "./macro"}
mirrord-progress = { path = "../progress" }
<<<<<<< HEAD
mirrord-kube = { path = "../kube", features = ["env_guard"] }
mirrord-sip = { path = "../sip" }
=======
>>>>>>> 5c9564fd

ctor = "0.1"
libc = "0.2"
nix.workspace = true
tracing.workspace = true
tracing-subscriber.workspace = true
tracing-appender = { git = "https://github.com/metalbear-co/tracing", package = "tracing-appender", branch = "worker_options_non_blocking_v1" }
frida-gum = { git="https://github.com/metalbear-co/frida-rust.git", branch = "metalbear2", version = "0.8", features = ["auto-download"] }
futures.workspace = true
k8s-openapi.workspace = true
kube.workspace = true

tokio.workspace = true
serde_json.workspace = true

actix-codec.workspace = true
bytes.workspace = true
tokio-stream.workspace = true
tokio-util.workspace = true
thiserror.workspace = true
trust-dns-resolver.workspace = true
rand = "0.8"
fancy-regex = { version = "0.10" }
errno = "0.2"
async-trait = "0.1"
socket2 = "0.4"
anyhow.workspace = true
streammap-ext.workspace = true
stacker = "0.1"
urlencoding = "2"
itertools = "0.10"
os_info = "3"

[target.'cfg(target_os = "macos")'.dependencies]
mirrord-sip = { path = "../sip" }
null-terminated = "0.3"

[dev-dependencies]
base64 = "0.13"
http-body = "0.4"
hyper = "0.14"
rstest = "*"
test-cdylib = "*"
tower = "0.4"
tokio = { version = "1", features = ["rt", "rt-multi-thread", "net", "macros", "process"] }

[lib]
crate_type = ["cdylib"]
<|MERGE_RESOLUTION|>--- conflicted
+++ resolved
@@ -19,11 +19,7 @@
 mirrord-protocol = { path = "../protocol"}
 mirrord-layer-macro = { path = "./macro"}
 mirrord-progress = { path = "../progress" }
-<<<<<<< HEAD
 mirrord-kube = { path = "../kube", features = ["env_guard"] }
-mirrord-sip = { path = "../sip" }
-=======
->>>>>>> 5c9564fd
 
 ctor = "0.1"
 libc = "0.2"
