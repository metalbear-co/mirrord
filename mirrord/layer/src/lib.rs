<<<<<<< HEAD
#![cfg(not(target_os = "windows"))]
#![feature(c_variadic)]
#![feature(naked_functions)]
#![feature(io_error_uncategorized)]
#![feature(let_chains)]
#![feature(try_trait_v2)]
#![feature(try_trait_v2_residual)]
#![feature(c_size_t)]
#![feature(once_cell_try)]
#![feature(vec_into_raw_parts)]
#![allow(rustdoc::private_intra_doc_links)]
#![warn(clippy::indexing_slicing)]
#![deny(unused_crate_dependencies)]

//! Loaded dynamically with your local process.
//!
//! Paired with [`mirrord-agent`], it makes your local process behave as if it was running in a
//! remote context.
//!
//! Check out the [Introduction](https://metalbear.co/mirrord/docs/overview/introduction/) guide to learn
//! more about mirrord.
//!
//! ## How it works
//!
//! This crate intercepts your processes' [`libc`] calls, and instead of executing them locally (as
//! normal), it instead forwards them as a message to the mirrord-agent pod.
//! The operation is executed there, with the result being returned back to `mirrord-layer`, and
//! finally to the original [`libc`] call.
//!
//! ### Example
//!
//! Let's say you have a Node.js app that just opens a file, like this:
//!
//! - `open-file.mjs`
//!
//! ```js
//! import { open } from 'node:fs';
//!
//! const file = open('/tmp/hello.txt');
//! ```
//!
//! When run with mirrord, this is what's going to happen:
//!
//! 1. We intercept the call to [`libc::open`] using our `open_detour` hook, which calls
//!    [`file::ops::open`];
//!
//! 2. [`file::ops::open`] sends an open file message to `mirrord-agent`;
//!
//! 3. `mirrore-agent` tries to open `/tmp/hello.txt` in the remote context it's running, and
//!    returns the result of the operation back to `mirrord-layer`;
//!
//! 4. We handle the mapping of the remote file (the one we have open in `mirrord-agent`), and a
//!    local file (temporarily created);
//!
//! 5. And finally, we return the expected result (type) to your Node.js application, as if it had
//!    just called [`libc::open`].
//!
//! Your application will get an fd that is valid in the context of mirrord, and calls to other file
//! functions (like [`libc::read`]), will work just fine, operating on the remote file.
//!
//! ## Configuration
//!
//! The functions we intercept are controlled via the `mirrord-config` crate, check its
//! documentation for more details, or
//! [Configuration](https://metalbear.co/mirrord/docs/reference/configuration/) for usage information.

extern crate alloc;
extern crate core;

use std::{
    cmp::Ordering,
    collections::{HashMap, HashSet},
    net::SocketAddr,
    panic,
    sync::OnceLock,
    time::Duration,
};

#[cfg(not(target_os = "windows"))]
use std::os::unix::process::parent_id;

use ctor::ctor;
use error::{LayerError, Result};
use file::OPEN_FILES;
use hooks::HookManager;
use libc::{c_int, pid_t};
use load::ExecuteArgs;
#[cfg(target_os = "macos")]
use mirrord_config::feature::fs::FsConfig;
use mirrord_config::{
    feature::{env::mapper::EnvVarsRemapper, fs::FsModeConfig, network::incoming::IncomingMode},
    LayerConfig, MIRRORD_LAYER_INTPROXY_ADDR,
};
use mirrord_intproxy_protocol::NewSessionRequest;
use mirrord_layer_macro::{hook_fn, hook_guard_fn};
use mirrord_protocol::{EnvVars, GetEnvVarsRequest};
use proxy_connection::ProxyConnection;
use setup::LayerSetup;
use socket::SOCKETS;
use tracing_subscriber::{fmt::format::FmtSpan, prelude::*};

use crate::{
    common::make_proxy_request_with_response, debugger_ports::DebuggerPorts, detour::DetourGuard,
    load::LoadType,
};

/// Silences `deny(unused_crate_dependencies)`.
///
/// These dependencies are only used in integration tests.
#[cfg(test)]
mod integration_tests_deps {
    use actix_codec as _;
    #[cfg(target_os = "macos")]
    use apple_codesign as _;
    use futures as _;
    use mirrord_intproxy as _;
    use serde_json as _;
    use tempfile as _;
    use test_cdylib as _;
    use tests as _;
    use tokio as _;
}

mod common;
mod debugger_ports;
mod detour;
mod error;
mod exec_hooks;
#[cfg(target_os = "macos")]
mod exec_utils;
mod file;
mod hooks;
mod load;
mod macros;
mod proxy_connection;
mod setup;
mod socket;
#[cfg(target_os = "macos")]
mod tls;

#[cfg(all(
    any(target_arch = "x86_64", target_arch = "aarch64"),
    target_os = "linux"
))]
mod go;

#[cfg(all(
    any(target_arch = "x86_64", target_arch = "aarch64"),
    target_os = "linux"
))]
use crate::go::go_hooks;

const TRACE_ONLY_ENV: &str = "MIRRORD_LAYER_TRACE_ONLY";

// TODO: We don't really need a lock, we just need a type that:
//  1. Can be initialized as static (with a const constructor or whatever)
//  2. Is `Sync` (because shared static vars have to be).
//  3. Can replace the held [`ProxyConnection`] with a different one (because we need to reset it on
//     `fork`).
//  We only ever set it in the ctor or in the `fork` hook (in the child process), and in both cases
//  there are no other threads yet in that process, so we don't need write synchronization.
//  Assuming it's safe to call `send` simultaneously from two threads, on two references to the
//  same `Sender` (is it), we also don't need read synchronization.
/// Global connection to the internal proxy.
/// Should not be used directly. Use [`common::make_proxy_request_with_response`] or
/// [`common::make_proxy_request_no_response`] functions instead.
static mut PROXY_CONNECTION: OnceLock<ProxyConnection> = OnceLock::new();

static SETUP: OnceLock<LayerSetup> = OnceLock::new();

fn setup() -> &'static LayerSetup {
    SETUP.get().expect("layer is not initialized")
}

// The following statics are to avoid using CoreFoundation or high level macOS APIs
// that aren't safe to use after fork.

/// Executable information (name, args)
static EXECUTABLE_ARGS: OnceLock<ExecuteArgs> = OnceLock::new();

/// Executable path we're loaded to
static EXECUTABLE_PATH: OnceLock<String> = OnceLock::new();

/// Read/write timeout for layer<->intproxy TCP sockets.
/// Can be configured in the [`LayerConfig`].
static PROXY_CONNECTION_TIMEOUT: OnceLock<Duration> = OnceLock::new();

/// Loads mirrord configuration and does some patching (SIP, dotnet, etc)
fn layer_pre_initialization() -> Result<(), LayerError> {
    let given_process = EXECUTABLE_ARGS.get_or_try_init(ExecuteArgs::from_env)?;

    EXECUTABLE_PATH.get_or_try_init(|| {
        std::env::current_exe().map(|arg| arg.to_string_lossy().into_owned())
    })?;

    let config = mirrord_config::util::read_resolved_config()?;

    #[cfg(target_os = "macos")]
    let patch_binaries = config
        .sip_binaries
        .clone()
        .map(|x| x.to_vec())
        .unwrap_or_default();

    #[cfg(target_os = "macos")]
    let skip_patch_binaries = config.skip_sip.to_vec();

    // SIP Patch the process' binary then re-execute it. Needed
    // for https://github.com/metalbear-co/mirrord/issues/1529
    #[cfg(target_os = "macos")]
    if given_process.ends_with("dotnet") {
        let path = EXECUTABLE_PATH
            .get()
            .expect("EXECUTABLE_PATH needs to be set!");
        let args = EXECUTABLE_ARGS
            .get()
            .expect("EXECUTABLE_ARGS needs to be set!")
            .args
            .clone();
        let load_type = match &given_process.load_type(&config) {
            LoadType::Full => "full",
            LoadType::SIPOnly => "SIP only",
            LoadType::Skip => "skip",
        };
        let log_info = config
            .experimental
            .sip_log_destination
            .as_ref()
            .map(|log_destination| mirrord_sip::SipLogInfo {
                log_destination,
                args: Some(args.as_slice()),
                load_type: Some(load_type),
            });

        if let Ok(Some(binary)) = mirrord_sip::sip_patch(
            path,
            mirrord_sip::SipPatchOptions {
                patch: &patch_binaries,
                skip: &skip_patch_binaries,
            },
            log_info,
        ) {
            let err = exec::execvp(binary, args);
            tracing::error!("Couldn't execute {:?}", err);
            return Err(LayerError::ExecFailed(err));
        }
    }

    match given_process.load_type(&config) {
        LoadType::Full => layer_start(config),
        #[cfg(target_os = "macos")]
        LoadType::SIPOnly => sip_only_layer_start(config, patch_binaries, skip_patch_binaries),
        LoadType::Skip => load_only_layer_start(&config),
    }

    Ok(())
}

/// Initialize a new session with the internal proxy and set [`PROXY_CONNECTION`]
/// if not in trace only mode.
fn load_only_layer_start(config: &LayerConfig) {
    // Check if we're in trace only mode (no agent)
    let trace_only = std::env::var(TRACE_ONLY_ENV)
        .unwrap_or_default()
        .parse()
        .unwrap_or(false);
    if trace_only {
        return;
    }

    let address = std::env::var(MIRRORD_LAYER_INTPROXY_ADDR)
        .expect("missing internal proxy address")
        .parse::<SocketAddr>()
        .expect("malformed internal proxy address");

    let new_connection = ProxyConnection::new(
        address,
        NewSessionRequest::New(
            EXECUTABLE_ARGS
                .get()
                .expect("EXECUTABLE_ARGS MUST BE SET")
                .to_process_info(config),
        ),
        *PROXY_CONNECTION_TIMEOUT
            .get_or_init(|| Duration::from_secs(config.internal_proxy.socket_timeout)),
    )
    .expect("failed to initialize proxy connection");

    unsafe {
        // SAFETY
        // Called only from library constructor.
        #[allow(static_mut_refs)]
        PROXY_CONNECTION
            .set(new_connection)
            .expect("setting PROXY_CONNECTION singleton")
    }
}

/// The one true start of mirrord-layer.
///
/// Calls [`layer_pre_initialization`], which runs mirrord-layer.
#[ctor]
fn mirrord_layer_entry_point() {
    if cfg!(test) {
        return;
    }

    let res = panic::catch_unwind(|| match layer_pre_initialization() {
        Err(LayerError::NoProcessFound) => {}
        Err(e) => {
            eprintln!("mirrord layer setup failed with {e:?}");
            std::process::exit(-1)
        }
        Ok(()) => {}
    });

    if res.is_err() {
        eprintln!("mirrord layer setup panicked");
        std::process::exit(-1);
    }
}

/// Initialize logger. Set the logs to go according to the layer's config either to a trace file, to
/// mirrord-console or to stderr.
fn init_tracing() {
    if let Ok(console_addr) = std::env::var("MIRRORD_CONSOLE_ADDR") {
        mirrord_console::init_logger(&console_addr).expect("logger initialization failed");
    } else {
        tracing_subscriber::registry()
            .with(
                tracing_subscriber::fmt::layer()
                    .with_thread_ids(true)
                    .with_span_events(FmtSpan::NEW | FmtSpan::CLOSE)
                    .compact()
                    .with_writer(std::io::stderr),
            )
            .with(tracing_subscriber::EnvFilter::from_default_env())
            .init();
    };
}

/// Occurs after [`layer_pre_initialization`] has succeeded.
///
/// Initialized the main parts of mirrord-layer.
///
/// ## Details
///
/// Sets up a few things based on the [`LayerConfig`] given by the user:
///
/// 1. [`tracing_subscriber`] or [`mirrord_console`];
///
/// 2. Global [`SETUP`];
///
/// 3. Global [`PROXY_CONNECTION`];
///
/// 4. Replaces the [`libc`] calls with our hooks with [`enable_hooks`];
///
/// 5. Fetches remote environment from the agent (if enabled with
///     [`EnvFileConfig::load_from_process`](mirrord_config::feature::env::EnvFileConfig::load_from_process)).
fn layer_start(mut config: LayerConfig) {
    if config.target.path.is_none() && config.feature.fs.mode.ne(&FsModeConfig::Local) {
        // Use localwithoverrides on targetless regardless of user config, unless fs-mode is already
        // set to local.
        config.feature.fs.mode = FsModeConfig::LocalWithOverrides;
    }

    // Check if we're in trace only mode (no agent)
    let trace_only = std::env::var(TRACE_ONLY_ENV)
        .unwrap_or_default()
        .parse()
        .unwrap_or(false);

    // Disable all features that require the agent
    if trace_only {
        config.feature.fs.mode = FsModeConfig::Local;
        config.feature.network.dns.enabled = false;
        config.feature.network.incoming.mode = IncomingMode::Off;
        config.feature.network.outgoing.tcp = false;
        config.feature.network.outgoing.udp = false;
    }

    init_tracing();

    let proxy_connection_timeout = *PROXY_CONNECTION_TIMEOUT
        .get_or_init(|| Duration::from_secs(config.internal_proxy.socket_timeout));

    let debugger_ports = DebuggerPorts::from_env();
    let local_hostname = trace_only || !config.feature.hostname;
    let process_info = EXECUTABLE_ARGS
        .get()
        .expect("EXECUTABLE_ARGS MUST BE SET")
        .to_process_info(&config);
    let state = LayerSetup::new(config, debugger_ports, local_hostname);
    SETUP.set(state).unwrap();

    let state = setup();
    enable_hooks(state);

    let _detour_guard = DetourGuard::new();

    // remove resolved encoded config from env vars when logging them
    let env_vars_print_only: Vec<_> = std::env::vars()
        .filter(|(k, _v)| k != LayerConfig::RESOLVED_CONFIG_ENV)
        .collect();
    tracing::info!("Initializing mirrord-layer!");
    tracing::debug!(
        executable = ?EXECUTABLE_PATH.get(),
        args = ?EXECUTABLE_ARGS.get(),
        pid = std::process::id(),
        parent_pid = parent_id(),
        env_vars = ?env_vars_print_only,
        "Loaded into executable (base64 config omitted)",
    );

    if trace_only {
        tracing::debug!("Skipping new intproxy connection (trace only)");
        return;
    }

    #[allow(static_mut_refs)]
    unsafe {
        let address = setup().proxy_address();
        let new_connection = ProxyConnection::new(
            address,
            NewSessionRequest::New(process_info),
            proxy_connection_timeout,
        )
        .unwrap_or_else(|_| panic!("failed to initialize proxy connection at {address}"));
        PROXY_CONNECTION
            .set(new_connection)
            .expect("setting PROXY_CONNECTION singleton")
    }

    let fetch_env = setup().env_config().load_from_process.unwrap_or(false)
        && !std::env::var(REMOTE_ENV_FETCHED)
            .unwrap_or_default()
            .parse::<bool>()
            .unwrap_or(false);
    if fetch_env {
        let env = fetch_env_vars();
        for (key, value) in env {
            std::env::set_var(key, value);
        }

        std::env::set_var(REMOTE_ENV_FETCHED, "true");
    }

    if let Some(unset) = setup().env_config().unset.as_ref() {
        let unset = unset.iter().map(|s| s.to_lowercase()).collect::<Vec<_>>();
        std::env::vars().for_each(|(key, _)| {
            if unset.contains(&key.to_lowercase()) {
                std::env::remove_var(&key);
            }
        });
    }
}

/// Name of environment variable used to mark whether remote environment has already been fetched.
const REMOTE_ENV_FETCHED: &str = "MIRRORD_REMOTE_ENV_FETCHED";

/// Fetches remote environment from the agent.
/// Uses [`SETUP`] and [`PROXY_CONNECTION`] globals.
fn fetch_env_vars() -> HashMap<String, String> {
    let (env_vars_exclude, env_vars_include) = match (
        setup()
            .env_config()
            .exclude
            .clone()
            .map(|exclude| exclude.join(";")),
        setup()
            .env_config()
            .include
            .clone()
            .map(|include| include.join(";")),
    ) {
        (Some(..), Some(..)) => {
            panic!("invalid env config");
        }
        (Some(exclude), None) => (HashSet::from(EnvVars(exclude)), HashSet::new()),
        (None, Some(include)) => (HashSet::new(), HashSet::from(EnvVars(include))),
        (None, None) => (HashSet::new(), HashSet::from(EnvVars("*".to_owned()))),
    };

    let mut env_vars = (!env_vars_exclude.is_empty() || !env_vars_include.is_empty())
        .then(|| {
            make_proxy_request_with_response(GetEnvVarsRequest {
                env_vars_filter: env_vars_exclude,
                env_vars_select: env_vars_include,
            })
            .expect("failed to make request to proxy")
            .expect("failed to fetch remote env")
        })
        .unwrap_or_default();

    if let Some(file) = &setup().env_config().env_file {
        let envs_from_file = dotenvy::from_path_iter(file)
            .and_then(|iter| iter.collect::<Result<Vec<_>, _>>())
            .expect("failed to access the env file");

        env_vars.extend(envs_from_file);
    }

    if let Some(mapping) = setup().env_config().mapping.clone() {
        env_vars = EnvVarsRemapper::new(mapping, env_vars)
            .expect("Failed creating regex, this should've been caught when verifying config!")
            .remapped();
    }

    if let Some(overrides) = setup().env_config().r#override.as_ref() {
        env_vars.extend(overrides.iter().map(|(k, v)| (k.clone(), v.clone())));
    }

    env_vars
}

/// We need to hook execve syscall to allow mirrord-layer to be loaded with sip patch when loading
/// mirrord-layer on a process where specified to skip with MIRRORD_SKIP_PROCESSES
#[cfg(target_os = "macos")]
fn sip_only_layer_start(
    mut config: LayerConfig,
    patch_binaries: Vec<String>,
    skip_patch_binaries: Vec<String>,
) {
    use mirrord_config::feature::fs::READONLY_FILE_BUFFER_DEFAULT;

    load_only_layer_start(&config);

    let mut hook_manager = HookManager::default();

    unsafe {
        exec_utils::enable_macos_hooks(&mut hook_manager, patch_binaries, skip_patch_binaries)
    };
    unsafe { exec_hooks::hooks::enable_exec_hooks(&mut hook_manager) };
    // we need to hook file access to patch path to our temp bin.
    config.feature.fs = FsConfig {
        mode: FsModeConfig::Local,
        read_write: None,
        read_only: None,
        local: None,
        not_found: None,
        mapping: None,
        readonly_file_buffer: READONLY_FILE_BUFFER_DEFAULT,
    };
    let debugger_ports = DebuggerPorts::from_env();
    let setup = LayerSetup::new(config, debugger_ports, true);

    SETUP.set(setup).expect("SETUP set failed");

    unsafe { file::hooks::enable_file_hooks(&mut hook_manager) };
}

/// Prepares the [`HookManager`] and [`replace!`]s [`libc`] calls with our hooks, according to what
/// the user configured.
///
/// ## Parameters
///
/// - `enabled_file_ops`: replaces [`libc`] file-ish calls with our own from [`file::hooks`], see
///   `FsConfig::is_active`, and [`hooks::enable_file_hooks`](file::hooks::enable_file_hooks);
///
/// - `enabled_remote_dns`: replaces [`libc::getaddrinfo`] and [`libc::freeaddrinfo`] when this is
///   `true`, see [`NetworkConfig`](mirrord_config::feature::network::NetworkConfig), and
///   [`hooks::enable_socket_hooks`](socket::hooks::enable_socket_hooks).
#[mirrord_layer_macro::instrument(level = tracing::Level::TRACE)]
fn enable_hooks(state: &LayerSetup) {
    let enabled_file_ops = state.fs_config().is_active();
    let enabled_remote_dns = state.remote_dns_enabled();

    let mut hook_manager = HookManager::default();

    unsafe {
        replace!(&mut hook_manager, "close", close_detour, FnClose, FN_CLOSE);
        replace!(
            &mut hook_manager,
            "close$NOCANCEL",
            close_nocancel_detour,
            FnClose_nocancel,
            FN_CLOSE_NOCANCEL
        );

        replace!(
            &mut hook_manager,
            "__close_nocancel",
            __close_nocancel_detour,
            Fn__close_nocancel,
            FN___CLOSE_NOCANCEL
        );

        replace!(
            &mut hook_manager,
            "__close",
            __close_detour,
            Fn__close,
            FN___CLOSE
        );

        // Solve leak on uvloop which calls the syscall directly.
        #[cfg(target_os = "linux")]
        {
            replace!(
                &mut hook_manager,
                "uv_fs_close",
                uv_fs_close_detour,
                FnUv_fs_close,
                FN_UV_FS_CLOSE
            );
        };

        replace!(&mut hook_manager, "fork", fork_detour, FnFork, FN_FORK);
    };

    unsafe {
        socket::hooks::enable_socket_hooks(
            &mut hook_manager,
            enabled_remote_dns,
            state.experimental(),
        )
    };

    if cfg!(target_os = "macos") || state.experimental().enable_exec_hooks_linux {
        unsafe { exec_hooks::hooks::enable_exec_hooks(&mut hook_manager) };
    }

    #[cfg(target_os = "macos")]
    {
        use crate::exec_utils::enable_macos_hooks;

        let patch_binaries = state.sip_binaries();
        let skip_patch_binaries = state.skip_patch_binaries();
        unsafe { enable_macos_hooks(&mut hook_manager, patch_binaries, skip_patch_binaries) };

        if state.experimental().trust_any_certificate {
            unsafe { tls::enable_tls_hooks(&mut hook_manager) };
        }
    }

    if enabled_file_ops {
        unsafe { file::hooks::enable_file_hooks(&mut hook_manager) };
    }

    #[cfg(all(
        any(target_arch = "x86_64", target_arch = "aarch64"),
        target_os = "linux"
    ))]
    {
        go_hooks::enable_hooks(&mut hook_manager);
    }
}

/// Shared code for closing `fd` in our data structures.
///
/// Callers should call their respective close before calling this.
///
/// ## Details
///
/// Removes the `fd` key from either [`SOCKETS`] or [`OPEN_FILES`].
/// **DON'T ADD LOGS HERE SINCE CALLER MIGHT CLOSE STDOUT/STDERR CAUSING THIS TO CRASH**
#[mirrord_layer_macro::instrument(level = "trace", fields(pid = std::process::id()))]
pub(crate) fn close_layer_fd(fd: c_int) {
    // Remove from sockets.
    if let Some(socket) = SOCKETS.lock().expect("SOCKETS lock failed").remove(&fd) {
        // Closed file is a socket, so if it's already bound to a port - notify agent to stop
        // mirroring/stealing that port.
        socket.close();
    } else if setup().fs_config().is_active() {
        OPEN_FILES
            .lock()
            .expect("OPEN_FILES lock failed")
            .remove(&fd);
    }
}

// TODO: When this is annotated with `hook_guard_fn`, then the outgoing sockets never call it (we
// just bypass). Everything works, so, should we intervene?
//
/// Attempts to close on a managed `Socket`, if there is no socket with `fd`, then this means we
/// either let the `fd` bypass and call [`libc::close`] directly, or it might be a managed file
/// `fd`, so it tries to do the same for files.
///
/// ## Hook
///
/// Replaces [`libc::close`].
#[hook_guard_fn]
pub(crate) unsafe extern "C" fn close_detour(fd: c_int) -> c_int {
    let res = FN_CLOSE(fd);
    close_layer_fd(fd);
    res
}

/// Hook for `libc::fork`.
///
/// on macOS, be wary what we do in this path as we might trigger <https://github.com/metalbear-co/mirrord/issues/1745>
#[hook_guard_fn]
pub(crate) unsafe extern "C" fn fork_detour() -> pid_t {
    tracing::debug!("Process {} forking!.", std::process::id());

    let res = FN_FORK();

    match res.cmp(&0) {
        Ordering::Equal => {
            tracing::debug!("Child process initializing layer.");
            #[allow(static_mut_refs)]
            let parent_connection = match unsafe { PROXY_CONNECTION.take() } {
                Some(conn) => conn,
                None => {
                    tracing::debug!("Skipping new inptroxy connection (trace only)");
                    return res;
                }
            };

            let new_connection = ProxyConnection::new(
                parent_connection.proxy_addr(),
                NewSessionRequest::Forked(parent_connection.layer_id()),
                PROXY_CONNECTION_TIMEOUT
                    .get()
                    .copied()
                    .expect("PROXY_CONNECTION_TIMEOUT should be set by now!"),
            )
            .expect("failed to establish proxy connection for child");
            #[allow(static_mut_refs)]
            PROXY_CONNECTION
                .set(new_connection)
                .expect("Failed setting PROXY_CONNECTION in child fork");
            // in macOS (and tbh sounds logical) we can't just drop the old connection in the child,
            // as it needs to access a mutex with invalid state, so we need to forget it.
            // better implementation would be to somehow close the underlying connections
            // but side effect should be trivial
            std::mem::forget(parent_connection);
        }
        Ordering::Greater => tracing::debug!("Child process id is {res}."),
        Ordering::Less => tracing::debug!("fork failed"),
    }

    res
}

/// No need to guard because we call another detour which will do the guard for us.
///
/// ## Hook
///
/// One of the many [`libc::close`]-ish functions.
#[hook_fn]
pub(crate) unsafe extern "C" fn close_nocancel_detour(fd: c_int) -> c_int {
    close_detour(fd)
}

#[hook_fn]
pub(crate) unsafe extern "C" fn __close_nocancel_detour(fd: c_int) -> c_int {
    close_detour(fd)
}

#[hook_fn]
pub(crate) unsafe extern "C" fn __close_detour(fd: c_int) -> c_int {
    close_detour(fd)
}

/// ## Hook
///
/// Needed for libuv that calls the syscall directly.
/// <https://github.dev/libuv/libuv/blob/7b84d5b0ecb737b4cc30ce63eade690d994e00a6/src/unix/core.c#L557-L558>
#[cfg(target_os = "linux")]
#[hook_guard_fn]
pub(crate) unsafe extern "C" fn uv_fs_close_detour(
    a: usize,
    b: usize,
    fd: c_int,
    c: usize,
) -> c_int {
    // In this case we call `close_layer_fd` before the original close function, because execution
    // does not return to here after calling `FN_UV_FS_CLOSE`.
    close_layer_fd(fd);
    FN_UV_FS_CLOSE(a, b, fd, c)
}
=======
#![feature(c_variadic)]
#![feature(io_error_uncategorized)]
#![feature(try_trait_v2)]
#![feature(try_trait_v2_residual)]
#![feature(c_size_t)]
#![feature(once_cell_try)]
#![feature(vec_into_raw_parts)]
#![allow(rustdoc::private_intra_doc_links)]
#![warn(clippy::indexing_slicing)]
#![deny(unused_crate_dependencies)]
// TODO(alex): Get a big `Box` for the big variants.
#![allow(clippy::result_large_err)]

//! Loaded dynamically with your local process.
//!
//! Paired with [`mirrord-agent`], it makes your local process behave as if it was running in a
//! remote context.
//!
//! Check out the [Introduction](https://metalbear.co/mirrord/docs/overview/introduction/) guide to learn
//! more about mirrord.
//!
//! ## How it works
//!
//! This crate intercepts your processes' [`libc`] calls, and instead of executing them locally (as
//! normal), it instead forwards them as a message to the mirrord-agent pod.
//! The operation is executed there, with the result being returned back to `mirrord-layer`, and
//! finally to the original [`libc`] call.
//!
//! ### Example
//!
//! Let's say you have a Node.js app that just opens a file, like this:
//!
//! - `open-file.mjs`
//!
//! ```js
//! import { open } from 'node:fs';
//!
//! const file = open('/tmp/hello.txt');
//! ```
//!
//! When run with mirrord, this is what's going to happen:
//!
//! 1. We intercept the call to [`libc::open`] using our `open_detour` hook, which calls
//!    [`file::ops::open`];
//!
//! 2. [`file::ops::open`] sends an open file message to `mirrord-agent`;
//!
//! 3. `mirrore-agent` tries to open `/tmp/hello.txt` in the remote context it's running, and
//!    returns the result of the operation back to `mirrord-layer`;
//!
//! 4. We handle the mapping of the remote file (the one we have open in `mirrord-agent`), and a
//!    local file (temporarily created);
//!
//! 5. And finally, we return the expected result (type) to your Node.js application, as if it had
//!    just called [`libc::open`].
//!
//! Your application will get an fd that is valid in the context of mirrord, and calls to other file
//! functions (like [`libc::read`]), will work just fine, operating on the remote file.
//!
//! ## Configuration
//!
//! The functions we intercept are controlled via the `mirrord-config` crate, check its
//! documentation for more details, or
//! [Configuration](https://metalbear.co/mirrord/docs/reference/configuration/) for usage information.

extern crate alloc;
extern crate core;

use std::{
    cmp::Ordering,
    collections::{HashMap, HashSet},
    net::SocketAddr,
    os::unix::process::parent_id,
    panic,
    sync::OnceLock,
    time::Duration,
};

use ctor::ctor;
use error::{LayerError, Result};
use file::OPEN_FILES;
use hooks::HookManager;
use libc::{c_int, pid_t};
use load::ExecuteArgs;
#[cfg(target_os = "macos")]
use mirrord_config::feature::fs::FsConfig;
use mirrord_config::{
    LayerConfig, MIRRORD_LAYER_INTPROXY_ADDR,
    feature::{env::mapper::EnvVarsRemapper, fs::FsModeConfig, network::incoming::IncomingMode},
};
use mirrord_intproxy_protocol::NewSessionRequest;
use mirrord_layer_macro::{hook_fn, hook_guard_fn};
use mirrord_protocol::{EnvVars, GetEnvVarsRequest};
use proxy_connection::ProxyConnection;
use setup::LayerSetup;
use socket::SOCKETS;
use tracing_subscriber::{fmt::format::FmtSpan, prelude::*};

use crate::{
    common::make_proxy_request_with_response, debugger_ports::DebuggerPorts, detour::DetourGuard,
    load::LoadType,
};

/// Silences `deny(unused_crate_dependencies)`.
///
/// These dependencies are only used in integration tests.
#[cfg(test)]
mod integration_tests_deps {
    use actix_codec as _;
    #[cfg(target_os = "macos")]
    use apple_codesign as _;
    use futures as _;
    use mirrord_intproxy as _;
    use serde_json as _;
    use tempfile as _;
    use test_cdylib as _;
    use tests as _;
    use tokio as _;
}

mod common;
mod debugger_ports;
mod detour;
mod error;
mod exec_hooks;
#[cfg(target_os = "macos")]
mod exec_utils;
mod file;
mod hooks;
mod load;
mod macros;
mod proxy_connection;
mod setup;
mod socket;
#[cfg(target_os = "macos")]
mod tls;

#[cfg(all(
    any(target_arch = "x86_64", target_arch = "aarch64"),
    target_os = "linux"
))]
mod go;

#[cfg(all(
    any(target_arch = "x86_64", target_arch = "aarch64"),
    target_os = "linux"
))]
use crate::go::go_hooks;

const TRACE_ONLY_ENV: &str = "MIRRORD_LAYER_TRACE_ONLY";

// TODO: We don't really need a lock, we just need a type that:
//  1. Can be initialized as static (with a const constructor or whatever)
//  2. Is `Sync` (because shared static vars have to be).
//  3. Can replace the held [`ProxyConnection`] with a different one (because we need to reset it on
//     `fork`).
//  We only ever set it in the ctor or in the `fork` hook (in the child process), and in both cases
//  there are no other threads yet in that process, so we don't need write synchronization.
//  Assuming it's safe to call `send` simultaneously from two threads, on two references to the
//  same `Sender` (is it), we also don't need read synchronization.
/// Global connection to the internal proxy.
/// Should not be used directly. Use [`common::make_proxy_request_with_response`] or
/// [`common::make_proxy_request_no_response`] functions instead.
static mut PROXY_CONNECTION: OnceLock<ProxyConnection> = OnceLock::new();

static SETUP: OnceLock<LayerSetup> = OnceLock::new();

fn setup() -> &'static LayerSetup {
    SETUP.get().expect("layer is not initialized")
}

// The following statics are to avoid using CoreFoundation or high level macOS APIs
// that aren't safe to use after fork.

/// Executable information (name, args)
static EXECUTABLE_ARGS: OnceLock<ExecuteArgs> = OnceLock::new();

/// Executable path we're loaded to
static EXECUTABLE_PATH: OnceLock<String> = OnceLock::new();

/// Read/write timeout for layer<->intproxy TCP sockets.
/// Can be configured in the [`LayerConfig`].
static PROXY_CONNECTION_TIMEOUT: OnceLock<Duration> = OnceLock::new();

/// Loads mirrord configuration and does some patching (SIP, dotnet, etc)
fn layer_pre_initialization() -> Result<(), LayerError> {
    let given_process = EXECUTABLE_ARGS.get_or_try_init(ExecuteArgs::from_env)?;

    EXECUTABLE_PATH.get_or_try_init(|| {
        std::env::current_exe().map(|arg| arg.to_string_lossy().into_owned())
    })?;

    let config = mirrord_config::util::read_resolved_config()?;

    #[cfg(target_os = "macos")]
    let patch_binaries = config
        .sip_binaries
        .clone()
        .map(|x| x.to_vec())
        .unwrap_or_default();

    #[cfg(target_os = "macos")]
    let skip_patch_binaries = config.skip_sip.to_vec();

    // SIP Patch the process' binary then re-execute it. Needed
    // for https://github.com/metalbear-co/mirrord/issues/1529
    #[cfg(target_os = "macos")]
    if given_process.ends_with("dotnet") {
        let path = EXECUTABLE_PATH
            .get()
            .expect("EXECUTABLE_PATH needs to be set!");
        let args = EXECUTABLE_ARGS
            .get()
            .expect("EXECUTABLE_ARGS needs to be set!")
            .args
            .clone();
        let load_type = match &given_process.load_type(&config) {
            LoadType::Full => "full",
            LoadType::SIPOnly => "SIP only",
            LoadType::Skip => "skip",
        };
        let log_info = config
            .experimental
            .sip_log_destination
            .as_ref()
            .map(|log_destination| mirrord_sip::SipLogInfo {
                log_destination,
                args: Some(args.as_slice()),
                load_type: Some(load_type),
            });

        if let Ok(Some(binary)) = mirrord_sip::sip_patch(
            path,
            mirrord_sip::SipPatchOptions {
                patch: &patch_binaries,
                skip: &skip_patch_binaries,
            },
            log_info,
        ) {
            let err = exec::execvp(binary, args);
            tracing::error!("Couldn't execute {:?}", err);
            return Err(LayerError::ExecFailed(err));
        }
    }

    match given_process.load_type(&config) {
        LoadType::Full => layer_start(config),
        #[cfg(target_os = "macos")]
        LoadType::SIPOnly => sip_only_layer_start(config, patch_binaries, skip_patch_binaries),
        LoadType::Skip => load_only_layer_start(&config),
    }

    Ok(())
}

/// Initialize a new session with the internal proxy and set [`PROXY_CONNECTION`]
/// if not in trace only mode.
fn load_only_layer_start(config: &LayerConfig) {
    // Check if we're in trace only mode (no agent)
    let trace_only = std::env::var(TRACE_ONLY_ENV)
        .unwrap_or_default()
        .parse()
        .unwrap_or(false);
    if trace_only {
        return;
    }

    let address = std::env::var(MIRRORD_LAYER_INTPROXY_ADDR)
        .expect("missing internal proxy address")
        .parse::<SocketAddr>()
        .expect("malformed internal proxy address");

    let new_connection = ProxyConnection::new(
        address,
        NewSessionRequest::New(
            EXECUTABLE_ARGS
                .get()
                .expect("EXECUTABLE_ARGS MUST BE SET")
                .to_process_info(config),
        ),
        *PROXY_CONNECTION_TIMEOUT
            .get_or_init(|| Duration::from_secs(config.internal_proxy.socket_timeout)),
    )
    .expect("failed to initialize proxy connection");

    unsafe {
        // SAFETY
        // Called only from library constructor.
        #[allow(static_mut_refs)]
        PROXY_CONNECTION
            .set(new_connection)
            .expect("setting PROXY_CONNECTION singleton")
    }
}

/// The one true start of mirrord-layer.
///
/// Calls [`layer_pre_initialization`], which runs mirrord-layer.
#[ctor]
fn mirrord_layer_entry_point() {
    if cfg!(test) {
        return;
    }

    let res = panic::catch_unwind(|| match layer_pre_initialization() {
        Err(LayerError::NoProcessFound) => {}
        Err(e) => {
            eprintln!("mirrord layer setup failed with {e:?}");
            std::process::exit(-1)
        }
        Ok(()) => {}
    });

    if res.is_err() {
        eprintln!("mirrord layer setup panicked");
        std::process::exit(-1);
    }
}

/// Initialize logger. Set the logs to go according to the layer's config either to a trace file, to
/// mirrord-console or to stderr.
fn init_tracing() {
    if let Ok(console_addr) = std::env::var("MIRRORD_CONSOLE_ADDR") {
        mirrord_console::init_logger(&console_addr).expect("logger initialization failed");
    } else {
        tracing_subscriber::registry()
            .with(
                tracing_subscriber::fmt::layer()
                    .with_thread_ids(true)
                    .with_span_events(FmtSpan::NEW | FmtSpan::CLOSE)
                    .compact()
                    .with_writer(std::io::stderr),
            )
            .with(tracing_subscriber::EnvFilter::from_default_env())
            .init();
    };
}

/// Occurs after [`layer_pre_initialization`] has succeeded.
///
/// Initialized the main parts of mirrord-layer.
///
/// ## Details
///
/// Sets up a few things based on the [`LayerConfig`] given by the user:
///
/// 1. [`tracing_subscriber`] or [`mirrord_console`];
///
/// 2. Global [`SETUP`];
///
/// 3. Global [`PROXY_CONNECTION`];
///
/// 4. Replaces the [`libc`] calls with our hooks with [`enable_hooks`];
///
/// 5. Fetches remote environment from the agent (if enabled with
///    [`EnvFileConfig::load_from_process`](mirrord_config::feature::env::EnvFileConfig::load_from_process)).
fn layer_start(mut config: LayerConfig) {
    if config.target.path.is_none() && config.feature.fs.mode.ne(&FsModeConfig::Local) {
        // Use localwithoverrides on targetless regardless of user config, unless fs-mode is already
        // set to local.
        config.feature.fs.mode = FsModeConfig::LocalWithOverrides;
    }

    // Check if we're in trace only mode (no agent)
    let trace_only = std::env::var(TRACE_ONLY_ENV)
        .unwrap_or_default()
        .parse()
        .unwrap_or(false);

    // Disable all features that require the agent
    if trace_only {
        config.feature.fs.mode = FsModeConfig::Local;
        config.feature.network.dns.enabled = false;
        config.feature.network.incoming.mode = IncomingMode::Off;
        config.feature.network.outgoing.tcp = false;
        config.feature.network.outgoing.udp = false;
    }

    init_tracing();

    let proxy_connection_timeout = *PROXY_CONNECTION_TIMEOUT
        .get_or_init(|| Duration::from_secs(config.internal_proxy.socket_timeout));

    let debugger_ports = DebuggerPorts::from_env();
    let local_hostname = trace_only || !config.feature.hostname;
    let process_info = EXECUTABLE_ARGS
        .get()
        .expect("EXECUTABLE_ARGS MUST BE SET")
        .to_process_info(&config);
    let state = LayerSetup::new(config, debugger_ports, local_hostname);
    SETUP.set(state).unwrap();

    let state = setup();
    enable_hooks(state);

    let _detour_guard = DetourGuard::new();

    // remove resolved encoded config from env vars when logging them
    let env_vars_print_only: Vec<_> = std::env::vars()
        .filter(|(k, _v)| k != LayerConfig::RESOLVED_CONFIG_ENV)
        .collect();
    tracing::info!("Initializing mirrord-layer!");
    tracing::debug!(
        executable = ?EXECUTABLE_PATH.get(),
        args = ?EXECUTABLE_ARGS.get(),
        pid = std::process::id(),
        parent_pid = parent_id(),
        env_vars = ?env_vars_print_only,
        "Loaded into executable (base64 config omitted)",
    );

    if trace_only {
        tracing::debug!("Skipping new intproxy connection (trace only)");
        return;
    }

    #[allow(static_mut_refs)]
    unsafe {
        let address = setup().proxy_address();
        let new_connection = ProxyConnection::new(
            address,
            NewSessionRequest::New(process_info),
            proxy_connection_timeout,
        )
        .unwrap_or_else(|_| panic!("failed to initialize proxy connection at {address}"));
        PROXY_CONNECTION
            .set(new_connection)
            .expect("setting PROXY_CONNECTION singleton")
    }

    let fetch_env = setup().env_config().load_from_process.unwrap_or(false)
        && !std::env::var(REMOTE_ENV_FETCHED)
            .unwrap_or_default()
            .parse::<bool>()
            .unwrap_or(false);
    if fetch_env {
        let env = fetch_env_vars();
        for (key, value) in env {
            // TODO: Audit that the environment access only happens in single-threaded code.
            unsafe { std::env::set_var(key, value) };
        }

        // TODO: Audit that the environment access only happens in single-threaded code.
        unsafe { std::env::set_var(REMOTE_ENV_FETCHED, "true") };
    }

    if let Some(unset) = setup().env_config().unset.as_ref() {
        let unset = unset.iter().map(|s| s.to_lowercase()).collect::<Vec<_>>();
        std::env::vars().for_each(|(key, _)| {
            if unset.contains(&key.to_lowercase()) {
                // TODO: Audit that the environment access only happens in single-threaded code.
                unsafe { std::env::remove_var(&key) };
            }
        });
    }
}

/// Name of environment variable used to mark whether remote environment has already been fetched.
const REMOTE_ENV_FETCHED: &str = "MIRRORD_REMOTE_ENV_FETCHED";

/// Fetches remote environment from the agent.
/// Uses [`SETUP`] and [`PROXY_CONNECTION`] globals.
fn fetch_env_vars() -> HashMap<String, String> {
    let (env_vars_exclude, env_vars_include) = match (
        setup()
            .env_config()
            .exclude
            .clone()
            .map(|exclude| exclude.join(";")),
        setup()
            .env_config()
            .include
            .clone()
            .map(|include| include.join(";")),
    ) {
        (Some(..), Some(..)) => {
            panic!("invalid env config");
        }
        (Some(exclude), None) => (HashSet::from(EnvVars(exclude)), HashSet::new()),
        (None, Some(include)) => (HashSet::new(), HashSet::from(EnvVars(include))),
        (None, None) => (HashSet::new(), HashSet::from(EnvVars("*".to_owned()))),
    };

    let mut env_vars = if !env_vars_exclude.is_empty() || !env_vars_include.is_empty() {
        {
            make_proxy_request_with_response(GetEnvVarsRequest {
                env_vars_filter: env_vars_exclude,
                env_vars_select: env_vars_include,
            })
            .expect("failed to make request to proxy")
            .expect("failed to fetch remote env")
        }
    } else {
        Default::default()
    };

    if let Some(file) = &setup().env_config().env_file {
        let envs_from_file = dotenvy::from_path_iter(file)
            .and_then(|iter| iter.collect::<Result<Vec<_>, _>>())
            .expect("failed to access the env file");

        env_vars.extend(envs_from_file);
    }

    if let Some(mapping) = setup().env_config().mapping.clone() {
        env_vars = EnvVarsRemapper::new(mapping, env_vars)
            .expect("Failed creating regex, this should've been caught when verifying config!")
            .remapped();
    }

    if let Some(overrides) = setup().env_config().r#override.as_ref() {
        env_vars.extend(overrides.iter().map(|(k, v)| (k.clone(), v.clone())));
    }

    env_vars
}

/// We need to hook execve syscall to allow mirrord-layer to be loaded with sip patch when loading
/// mirrord-layer on a process where specified to skip with MIRRORD_SKIP_PROCESSES
#[cfg(target_os = "macos")]
fn sip_only_layer_start(
    mut config: LayerConfig,
    patch_binaries: Vec<String>,
    skip_patch_binaries: Vec<String>,
) {
    use mirrord_config::feature::fs::READONLY_FILE_BUFFER_DEFAULT;

    load_only_layer_start(&config);

    let mut hook_manager = HookManager::default();

    unsafe {
        exec_utils::enable_macos_hooks(&mut hook_manager, patch_binaries, skip_patch_binaries)
    };
    unsafe { exec_hooks::hooks::enable_exec_hooks(&mut hook_manager) };
    // we need to hook file access to patch path to our temp bin.
    config.feature.fs = FsConfig {
        mode: FsModeConfig::Local,
        read_write: None,
        read_only: None,
        local: None,
        not_found: None,
        mapping: None,
        readonly_file_buffer: READONLY_FILE_BUFFER_DEFAULT,
    };
    let debugger_ports = DebuggerPorts::from_env();
    let setup = LayerSetup::new(config, debugger_ports, true);

    SETUP.set(setup).expect("SETUP set failed");

    unsafe { file::hooks::enable_file_hooks(&mut hook_manager) };
}

/// Prepares the [`HookManager`] and [`replace!`]s [`libc`] calls with our hooks, according to what
/// the user configured.
///
/// ## Parameters
///
/// - `enabled_file_ops`: replaces [`libc`] file-ish calls with our own from [`file::hooks`], see
///   `FsConfig::is_active`, and [`hooks::enable_file_hooks`](file::hooks::enable_file_hooks);
///
/// - `enabled_remote_dns`: replaces [`libc::getaddrinfo`] and [`libc::freeaddrinfo`] when this is
///   `true`, see [`NetworkConfig`](mirrord_config::feature::network::NetworkConfig), and
///   [`hooks::enable_socket_hooks`](socket::hooks::enable_socket_hooks).
#[mirrord_layer_macro::instrument(level = tracing::Level::TRACE)]
fn enable_hooks(state: &LayerSetup) {
    let enabled_file_ops = state.fs_config().is_active();
    let enabled_remote_dns = state.remote_dns_enabled();

    let mut hook_manager = HookManager::default();

    unsafe {
        replace!(&mut hook_manager, "close", close_detour, FnClose, FN_CLOSE);
        replace!(
            &mut hook_manager,
            "close$NOCANCEL",
            close_nocancel_detour,
            FnClose_nocancel,
            FN_CLOSE_NOCANCEL
        );

        replace!(
            &mut hook_manager,
            "__close_nocancel",
            __close_nocancel_detour,
            Fn__close_nocancel,
            FN___CLOSE_NOCANCEL
        );

        replace!(
            &mut hook_manager,
            "__close",
            __close_detour,
            Fn__close,
            FN___CLOSE
        );

        // Solve leak on uvloop which calls the syscall directly.
        #[cfg(target_os = "linux")]
        {
            replace!(
                &mut hook_manager,
                "uv_fs_close",
                uv_fs_close_detour,
                FnUv_fs_close,
                FN_UV_FS_CLOSE
            );
        };

        replace!(&mut hook_manager, "fork", fork_detour, FnFork, FN_FORK);
    };

    unsafe {
        socket::hooks::enable_socket_hooks(
            &mut hook_manager,
            enabled_remote_dns,
            state.experimental(),
        )
    };

    if cfg!(target_os = "macos") || state.experimental().enable_exec_hooks_linux {
        unsafe { exec_hooks::hooks::enable_exec_hooks(&mut hook_manager) };
    }

    #[cfg(target_os = "macos")]
    {
        use crate::exec_utils::enable_macos_hooks;

        let patch_binaries = state.sip_binaries();
        let skip_patch_binaries = state.skip_patch_binaries();
        unsafe { enable_macos_hooks(&mut hook_manager, patch_binaries, skip_patch_binaries) };

        if state.experimental().trust_any_certificate {
            unsafe { tls::enable_tls_hooks(&mut hook_manager) };
        }
    }

    if enabled_file_ops {
        unsafe { file::hooks::enable_file_hooks(&mut hook_manager) };
    }

    #[cfg(all(
        any(target_arch = "x86_64", target_arch = "aarch64"),
        target_os = "linux"
    ))]
    {
        go_hooks::enable_hooks(&mut hook_manager);
    }
}

/// Shared code for closing `fd` in our data structures.
///
/// Callers should call their respective close before calling this.
///
/// ## Details
///
/// Removes the `fd` key from either [`SOCKETS`] or [`OPEN_FILES`].
/// **DON'T ADD LOGS HERE SINCE CALLER MIGHT CLOSE STDOUT/STDERR CAUSING THIS TO CRASH**
#[mirrord_layer_macro::instrument(level = "trace", fields(pid = std::process::id()))]
pub(crate) fn close_layer_fd(fd: c_int) {
    // Remove from sockets.
    match SOCKETS.lock().expect("SOCKETS lock failed").remove(&fd) {
        Some(socket) => {
            // Closed file is a socket, so if it's already bound to a port - notify agent to stop
            // mirroring/stealing that port.
            socket.close();
        }
        _ => {
            if setup().fs_config().is_active() {
                OPEN_FILES
                    .lock()
                    .expect("OPEN_FILES lock failed")
                    .remove(&fd);
            }
        }
    }
}

// TODO: When this is annotated with `hook_guard_fn`, then the outgoing sockets never call it (we
// just bypass). Everything works, so, should we intervene?
//
/// Attempts to close on a managed `Socket`, if there is no socket with `fd`, then this means we
/// either let the `fd` bypass and call [`libc::close`] directly, or it might be a managed file
/// `fd`, so it tries to do the same for files.
///
/// ## Hook
///
/// Replaces [`libc::close`].
#[hook_guard_fn]
pub(crate) unsafe extern "C" fn close_detour(fd: c_int) -> c_int {
    unsafe {
        let res = FN_CLOSE(fd);
        close_layer_fd(fd);
        res
    }
}

/// Hook for `libc::fork`.
///
/// on macOS, be wary what we do in this path as we might trigger <https://github.com/metalbear-co/mirrord/issues/1745>
#[hook_guard_fn]
pub(crate) unsafe extern "C" fn fork_detour() -> pid_t {
    unsafe {
        tracing::debug!("Process {} forking!.", std::process::id());

        let res = FN_FORK();

        match res.cmp(&0) {
            Ordering::Equal => {
                tracing::debug!("Child process initializing layer.");
                #[allow(static_mut_refs)]
                let parent_connection = match PROXY_CONNECTION.take() {
                    Some(conn) => conn,
                    None => {
                        tracing::debug!("Skipping new inptroxy connection (trace only)");
                        return res;
                    }
                };

                let new_connection = ProxyConnection::new(
                    parent_connection.proxy_addr(),
                    NewSessionRequest::Forked(parent_connection.layer_id()),
                    PROXY_CONNECTION_TIMEOUT
                        .get()
                        .copied()
                        .expect("PROXY_CONNECTION_TIMEOUT should be set by now!"),
                )
                .expect("failed to establish proxy connection for child");
                #[allow(static_mut_refs)]
                PROXY_CONNECTION
                    .set(new_connection)
                    .expect("Failed setting PROXY_CONNECTION in child fork");
                // in macOS (and tbh sounds logical) we can't just drop the old connection in the
                // child, as it needs to access a mutex with invalid state, so we
                // need to forget it. better implementation would be to somehow
                // close the underlying connections but side effect should be
                // trivial
                std::mem::forget(parent_connection);
            }
            Ordering::Greater => tracing::debug!("Child process id is {res}."),
            Ordering::Less => tracing::debug!("fork failed"),
        }

        res
    }
}

/// No need to guard because we call another detour which will do the guard for us.
///
/// ## Hook
///
/// One of the many [`libc::close`]-ish functions.
#[hook_fn]
pub(crate) unsafe extern "C" fn close_nocancel_detour(fd: c_int) -> c_int {
    unsafe { close_detour(fd) }
}

#[hook_fn]
pub(crate) unsafe extern "C" fn __close_nocancel_detour(fd: c_int) -> c_int {
    unsafe { close_detour(fd) }
}

#[hook_fn]
pub(crate) unsafe extern "C" fn __close_detour(fd: c_int) -> c_int {
    unsafe { close_detour(fd) }
}

/// ## Hook
///
/// Needed for libuv that calls the syscall directly.
/// <https://github.dev/libuv/libuv/blob/7b84d5b0ecb737b4cc30ce63eade690d994e00a6/src/unix/core.c#L557-L558>
#[cfg(target_os = "linux")]
#[hook_guard_fn]
pub(crate) unsafe extern "C" fn uv_fs_close_detour(
    a: usize,
    b: usize,
    fd: c_int,
    c: usize,
) -> c_int {
    unsafe {
        // In this case we call `close_layer_fd` before the original close function, because
        // execution does not return to here after calling `FN_UV_FS_CLOSE`.
        close_layer_fd(fd);
        FN_UV_FS_CLOSE(a, b, fd, c)
    }
}
>>>>>>> 084005b7
<|MERGE_RESOLUTION|>--- conflicted
+++ resolved
@@ -1,9 +1,6 @@
-<<<<<<< HEAD
 #![cfg(not(target_os = "windows"))]
 #![feature(c_variadic)]
-#![feature(naked_functions)]
 #![feature(io_error_uncategorized)]
-#![feature(let_chains)]
 #![feature(try_trait_v2)]
 #![feature(try_trait_v2_residual)]
 #![feature(c_size_t)]
@@ -12,6 +9,8 @@
 #![allow(rustdoc::private_intra_doc_links)]
 #![warn(clippy::indexing_slicing)]
 #![deny(unused_crate_dependencies)]
+// TODO(alex): Get a big `Box` for the big variants.
+#![allow(clippy::result_large_err)]
 
 //! Loaded dynamically with your local process.
 //!
@@ -89,8 +88,8 @@
 #[cfg(target_os = "macos")]
 use mirrord_config::feature::fs::FsConfig;
 use mirrord_config::{
+    LayerConfig, MIRRORD_LAYER_INTPROXY_ADDR,
     feature::{env::mapper::EnvVarsRemapper, fs::FsModeConfig, network::incoming::IncomingMode},
-    LayerConfig, MIRRORD_LAYER_INTPROXY_ADDR,
 };
 use mirrord_intproxy_protocol::NewSessionRequest;
 use mirrord_layer_macro::{hook_fn, hook_guard_fn};
@@ -357,776 +356,6 @@
 /// 4. Replaces the [`libc`] calls with our hooks with [`enable_hooks`];
 ///
 /// 5. Fetches remote environment from the agent (if enabled with
-///     [`EnvFileConfig::load_from_process`](mirrord_config::feature::env::EnvFileConfig::load_from_process)).
-fn layer_start(mut config: LayerConfig) {
-    if config.target.path.is_none() && config.feature.fs.mode.ne(&FsModeConfig::Local) {
-        // Use localwithoverrides on targetless regardless of user config, unless fs-mode is already
-        // set to local.
-        config.feature.fs.mode = FsModeConfig::LocalWithOverrides;
-    }
-
-    // Check if we're in trace only mode (no agent)
-    let trace_only = std::env::var(TRACE_ONLY_ENV)
-        .unwrap_or_default()
-        .parse()
-        .unwrap_or(false);
-
-    // Disable all features that require the agent
-    if trace_only {
-        config.feature.fs.mode = FsModeConfig::Local;
-        config.feature.network.dns.enabled = false;
-        config.feature.network.incoming.mode = IncomingMode::Off;
-        config.feature.network.outgoing.tcp = false;
-        config.feature.network.outgoing.udp = false;
-    }
-
-    init_tracing();
-
-    let proxy_connection_timeout = *PROXY_CONNECTION_TIMEOUT
-        .get_or_init(|| Duration::from_secs(config.internal_proxy.socket_timeout));
-
-    let debugger_ports = DebuggerPorts::from_env();
-    let local_hostname = trace_only || !config.feature.hostname;
-    let process_info = EXECUTABLE_ARGS
-        .get()
-        .expect("EXECUTABLE_ARGS MUST BE SET")
-        .to_process_info(&config);
-    let state = LayerSetup::new(config, debugger_ports, local_hostname);
-    SETUP.set(state).unwrap();
-
-    let state = setup();
-    enable_hooks(state);
-
-    let _detour_guard = DetourGuard::new();
-
-    // remove resolved encoded config from env vars when logging them
-    let env_vars_print_only: Vec<_> = std::env::vars()
-        .filter(|(k, _v)| k != LayerConfig::RESOLVED_CONFIG_ENV)
-        .collect();
-    tracing::info!("Initializing mirrord-layer!");
-    tracing::debug!(
-        executable = ?EXECUTABLE_PATH.get(),
-        args = ?EXECUTABLE_ARGS.get(),
-        pid = std::process::id(),
-        parent_pid = parent_id(),
-        env_vars = ?env_vars_print_only,
-        "Loaded into executable (base64 config omitted)",
-    );
-
-    if trace_only {
-        tracing::debug!("Skipping new intproxy connection (trace only)");
-        return;
-    }
-
-    #[allow(static_mut_refs)]
-    unsafe {
-        let address = setup().proxy_address();
-        let new_connection = ProxyConnection::new(
-            address,
-            NewSessionRequest::New(process_info),
-            proxy_connection_timeout,
-        )
-        .unwrap_or_else(|_| panic!("failed to initialize proxy connection at {address}"));
-        PROXY_CONNECTION
-            .set(new_connection)
-            .expect("setting PROXY_CONNECTION singleton")
-    }
-
-    let fetch_env = setup().env_config().load_from_process.unwrap_or(false)
-        && !std::env::var(REMOTE_ENV_FETCHED)
-            .unwrap_or_default()
-            .parse::<bool>()
-            .unwrap_or(false);
-    if fetch_env {
-        let env = fetch_env_vars();
-        for (key, value) in env {
-            std::env::set_var(key, value);
-        }
-
-        std::env::set_var(REMOTE_ENV_FETCHED, "true");
-    }
-
-    if let Some(unset) = setup().env_config().unset.as_ref() {
-        let unset = unset.iter().map(|s| s.to_lowercase()).collect::<Vec<_>>();
-        std::env::vars().for_each(|(key, _)| {
-            if unset.contains(&key.to_lowercase()) {
-                std::env::remove_var(&key);
-            }
-        });
-    }
-}
-
-/// Name of environment variable used to mark whether remote environment has already been fetched.
-const REMOTE_ENV_FETCHED: &str = "MIRRORD_REMOTE_ENV_FETCHED";
-
-/// Fetches remote environment from the agent.
-/// Uses [`SETUP`] and [`PROXY_CONNECTION`] globals.
-fn fetch_env_vars() -> HashMap<String, String> {
-    let (env_vars_exclude, env_vars_include) = match (
-        setup()
-            .env_config()
-            .exclude
-            .clone()
-            .map(|exclude| exclude.join(";")),
-        setup()
-            .env_config()
-            .include
-            .clone()
-            .map(|include| include.join(";")),
-    ) {
-        (Some(..), Some(..)) => {
-            panic!("invalid env config");
-        }
-        (Some(exclude), None) => (HashSet::from(EnvVars(exclude)), HashSet::new()),
-        (None, Some(include)) => (HashSet::new(), HashSet::from(EnvVars(include))),
-        (None, None) => (HashSet::new(), HashSet::from(EnvVars("*".to_owned()))),
-    };
-
-    let mut env_vars = (!env_vars_exclude.is_empty() || !env_vars_include.is_empty())
-        .then(|| {
-            make_proxy_request_with_response(GetEnvVarsRequest {
-                env_vars_filter: env_vars_exclude,
-                env_vars_select: env_vars_include,
-            })
-            .expect("failed to make request to proxy")
-            .expect("failed to fetch remote env")
-        })
-        .unwrap_or_default();
-
-    if let Some(file) = &setup().env_config().env_file {
-        let envs_from_file = dotenvy::from_path_iter(file)
-            .and_then(|iter| iter.collect::<Result<Vec<_>, _>>())
-            .expect("failed to access the env file");
-
-        env_vars.extend(envs_from_file);
-    }
-
-    if let Some(mapping) = setup().env_config().mapping.clone() {
-        env_vars = EnvVarsRemapper::new(mapping, env_vars)
-            .expect("Failed creating regex, this should've been caught when verifying config!")
-            .remapped();
-    }
-
-    if let Some(overrides) = setup().env_config().r#override.as_ref() {
-        env_vars.extend(overrides.iter().map(|(k, v)| (k.clone(), v.clone())));
-    }
-
-    env_vars
-}
-
-/// We need to hook execve syscall to allow mirrord-layer to be loaded with sip patch when loading
-/// mirrord-layer on a process where specified to skip with MIRRORD_SKIP_PROCESSES
-#[cfg(target_os = "macos")]
-fn sip_only_layer_start(
-    mut config: LayerConfig,
-    patch_binaries: Vec<String>,
-    skip_patch_binaries: Vec<String>,
-) {
-    use mirrord_config::feature::fs::READONLY_FILE_BUFFER_DEFAULT;
-
-    load_only_layer_start(&config);
-
-    let mut hook_manager = HookManager::default();
-
-    unsafe {
-        exec_utils::enable_macos_hooks(&mut hook_manager, patch_binaries, skip_patch_binaries)
-    };
-    unsafe { exec_hooks::hooks::enable_exec_hooks(&mut hook_manager) };
-    // we need to hook file access to patch path to our temp bin.
-    config.feature.fs = FsConfig {
-        mode: FsModeConfig::Local,
-        read_write: None,
-        read_only: None,
-        local: None,
-        not_found: None,
-        mapping: None,
-        readonly_file_buffer: READONLY_FILE_BUFFER_DEFAULT,
-    };
-    let debugger_ports = DebuggerPorts::from_env();
-    let setup = LayerSetup::new(config, debugger_ports, true);
-
-    SETUP.set(setup).expect("SETUP set failed");
-
-    unsafe { file::hooks::enable_file_hooks(&mut hook_manager) };
-}
-
-/// Prepares the [`HookManager`] and [`replace!`]s [`libc`] calls with our hooks, according to what
-/// the user configured.
-///
-/// ## Parameters
-///
-/// - `enabled_file_ops`: replaces [`libc`] file-ish calls with our own from [`file::hooks`], see
-///   `FsConfig::is_active`, and [`hooks::enable_file_hooks`](file::hooks::enable_file_hooks);
-///
-/// - `enabled_remote_dns`: replaces [`libc::getaddrinfo`] and [`libc::freeaddrinfo`] when this is
-///   `true`, see [`NetworkConfig`](mirrord_config::feature::network::NetworkConfig), and
-///   [`hooks::enable_socket_hooks`](socket::hooks::enable_socket_hooks).
-#[mirrord_layer_macro::instrument(level = tracing::Level::TRACE)]
-fn enable_hooks(state: &LayerSetup) {
-    let enabled_file_ops = state.fs_config().is_active();
-    let enabled_remote_dns = state.remote_dns_enabled();
-
-    let mut hook_manager = HookManager::default();
-
-    unsafe {
-        replace!(&mut hook_manager, "close", close_detour, FnClose, FN_CLOSE);
-        replace!(
-            &mut hook_manager,
-            "close$NOCANCEL",
-            close_nocancel_detour,
-            FnClose_nocancel,
-            FN_CLOSE_NOCANCEL
-        );
-
-        replace!(
-            &mut hook_manager,
-            "__close_nocancel",
-            __close_nocancel_detour,
-            Fn__close_nocancel,
-            FN___CLOSE_NOCANCEL
-        );
-
-        replace!(
-            &mut hook_manager,
-            "__close",
-            __close_detour,
-            Fn__close,
-            FN___CLOSE
-        );
-
-        // Solve leak on uvloop which calls the syscall directly.
-        #[cfg(target_os = "linux")]
-        {
-            replace!(
-                &mut hook_manager,
-                "uv_fs_close",
-                uv_fs_close_detour,
-                FnUv_fs_close,
-                FN_UV_FS_CLOSE
-            );
-        };
-
-        replace!(&mut hook_manager, "fork", fork_detour, FnFork, FN_FORK);
-    };
-
-    unsafe {
-        socket::hooks::enable_socket_hooks(
-            &mut hook_manager,
-            enabled_remote_dns,
-            state.experimental(),
-        )
-    };
-
-    if cfg!(target_os = "macos") || state.experimental().enable_exec_hooks_linux {
-        unsafe { exec_hooks::hooks::enable_exec_hooks(&mut hook_manager) };
-    }
-
-    #[cfg(target_os = "macos")]
-    {
-        use crate::exec_utils::enable_macos_hooks;
-
-        let patch_binaries = state.sip_binaries();
-        let skip_patch_binaries = state.skip_patch_binaries();
-        unsafe { enable_macos_hooks(&mut hook_manager, patch_binaries, skip_patch_binaries) };
-
-        if state.experimental().trust_any_certificate {
-            unsafe { tls::enable_tls_hooks(&mut hook_manager) };
-        }
-    }
-
-    if enabled_file_ops {
-        unsafe { file::hooks::enable_file_hooks(&mut hook_manager) };
-    }
-
-    #[cfg(all(
-        any(target_arch = "x86_64", target_arch = "aarch64"),
-        target_os = "linux"
-    ))]
-    {
-        go_hooks::enable_hooks(&mut hook_manager);
-    }
-}
-
-/// Shared code for closing `fd` in our data structures.
-///
-/// Callers should call their respective close before calling this.
-///
-/// ## Details
-///
-/// Removes the `fd` key from either [`SOCKETS`] or [`OPEN_FILES`].
-/// **DON'T ADD LOGS HERE SINCE CALLER MIGHT CLOSE STDOUT/STDERR CAUSING THIS TO CRASH**
-#[mirrord_layer_macro::instrument(level = "trace", fields(pid = std::process::id()))]
-pub(crate) fn close_layer_fd(fd: c_int) {
-    // Remove from sockets.
-    if let Some(socket) = SOCKETS.lock().expect("SOCKETS lock failed").remove(&fd) {
-        // Closed file is a socket, so if it's already bound to a port - notify agent to stop
-        // mirroring/stealing that port.
-        socket.close();
-    } else if setup().fs_config().is_active() {
-        OPEN_FILES
-            .lock()
-            .expect("OPEN_FILES lock failed")
-            .remove(&fd);
-    }
-}
-
-// TODO: When this is annotated with `hook_guard_fn`, then the outgoing sockets never call it (we
-// just bypass). Everything works, so, should we intervene?
-//
-/// Attempts to close on a managed `Socket`, if there is no socket with `fd`, then this means we
-/// either let the `fd` bypass and call [`libc::close`] directly, or it might be a managed file
-/// `fd`, so it tries to do the same for files.
-///
-/// ## Hook
-///
-/// Replaces [`libc::close`].
-#[hook_guard_fn]
-pub(crate) unsafe extern "C" fn close_detour(fd: c_int) -> c_int {
-    let res = FN_CLOSE(fd);
-    close_layer_fd(fd);
-    res
-}
-
-/// Hook for `libc::fork`.
-///
-/// on macOS, be wary what we do in this path as we might trigger <https://github.com/metalbear-co/mirrord/issues/1745>
-#[hook_guard_fn]
-pub(crate) unsafe extern "C" fn fork_detour() -> pid_t {
-    tracing::debug!("Process {} forking!.", std::process::id());
-
-    let res = FN_FORK();
-
-    match res.cmp(&0) {
-        Ordering::Equal => {
-            tracing::debug!("Child process initializing layer.");
-            #[allow(static_mut_refs)]
-            let parent_connection = match unsafe { PROXY_CONNECTION.take() } {
-                Some(conn) => conn,
-                None => {
-                    tracing::debug!("Skipping new inptroxy connection (trace only)");
-                    return res;
-                }
-            };
-
-            let new_connection = ProxyConnection::new(
-                parent_connection.proxy_addr(),
-                NewSessionRequest::Forked(parent_connection.layer_id()),
-                PROXY_CONNECTION_TIMEOUT
-                    .get()
-                    .copied()
-                    .expect("PROXY_CONNECTION_TIMEOUT should be set by now!"),
-            )
-            .expect("failed to establish proxy connection for child");
-            #[allow(static_mut_refs)]
-            PROXY_CONNECTION
-                .set(new_connection)
-                .expect("Failed setting PROXY_CONNECTION in child fork");
-            // in macOS (and tbh sounds logical) we can't just drop the old connection in the child,
-            // as it needs to access a mutex with invalid state, so we need to forget it.
-            // better implementation would be to somehow close the underlying connections
-            // but side effect should be trivial
-            std::mem::forget(parent_connection);
-        }
-        Ordering::Greater => tracing::debug!("Child process id is {res}."),
-        Ordering::Less => tracing::debug!("fork failed"),
-    }
-
-    res
-}
-
-/// No need to guard because we call another detour which will do the guard for us.
-///
-/// ## Hook
-///
-/// One of the many [`libc::close`]-ish functions.
-#[hook_fn]
-pub(crate) unsafe extern "C" fn close_nocancel_detour(fd: c_int) -> c_int {
-    close_detour(fd)
-}
-
-#[hook_fn]
-pub(crate) unsafe extern "C" fn __close_nocancel_detour(fd: c_int) -> c_int {
-    close_detour(fd)
-}
-
-#[hook_fn]
-pub(crate) unsafe extern "C" fn __close_detour(fd: c_int) -> c_int {
-    close_detour(fd)
-}
-
-/// ## Hook
-///
-/// Needed for libuv that calls the syscall directly.
-/// <https://github.dev/libuv/libuv/blob/7b84d5b0ecb737b4cc30ce63eade690d994e00a6/src/unix/core.c#L557-L558>
-#[cfg(target_os = "linux")]
-#[hook_guard_fn]
-pub(crate) unsafe extern "C" fn uv_fs_close_detour(
-    a: usize,
-    b: usize,
-    fd: c_int,
-    c: usize,
-) -> c_int {
-    // In this case we call `close_layer_fd` before the original close function, because execution
-    // does not return to here after calling `FN_UV_FS_CLOSE`.
-    close_layer_fd(fd);
-    FN_UV_FS_CLOSE(a, b, fd, c)
-}
-=======
-#![feature(c_variadic)]
-#![feature(io_error_uncategorized)]
-#![feature(try_trait_v2)]
-#![feature(try_trait_v2_residual)]
-#![feature(c_size_t)]
-#![feature(once_cell_try)]
-#![feature(vec_into_raw_parts)]
-#![allow(rustdoc::private_intra_doc_links)]
-#![warn(clippy::indexing_slicing)]
-#![deny(unused_crate_dependencies)]
-// TODO(alex): Get a big `Box` for the big variants.
-#![allow(clippy::result_large_err)]
-
-//! Loaded dynamically with your local process.
-//!
-//! Paired with [`mirrord-agent`], it makes your local process behave as if it was running in a
-//! remote context.
-//!
-//! Check out the [Introduction](https://metalbear.co/mirrord/docs/overview/introduction/) guide to learn
-//! more about mirrord.
-//!
-//! ## How it works
-//!
-//! This crate intercepts your processes' [`libc`] calls, and instead of executing them locally (as
-//! normal), it instead forwards them as a message to the mirrord-agent pod.
-//! The operation is executed there, with the result being returned back to `mirrord-layer`, and
-//! finally to the original [`libc`] call.
-//!
-//! ### Example
-//!
-//! Let's say you have a Node.js app that just opens a file, like this:
-//!
-//! - `open-file.mjs`
-//!
-//! ```js
-//! import { open } from 'node:fs';
-//!
-//! const file = open('/tmp/hello.txt');
-//! ```
-//!
-//! When run with mirrord, this is what's going to happen:
-//!
-//! 1. We intercept the call to [`libc::open`] using our `open_detour` hook, which calls
-//!    [`file::ops::open`];
-//!
-//! 2. [`file::ops::open`] sends an open file message to `mirrord-agent`;
-//!
-//! 3. `mirrore-agent` tries to open `/tmp/hello.txt` in the remote context it's running, and
-//!    returns the result of the operation back to `mirrord-layer`;
-//!
-//! 4. We handle the mapping of the remote file (the one we have open in `mirrord-agent`), and a
-//!    local file (temporarily created);
-//!
-//! 5. And finally, we return the expected result (type) to your Node.js application, as if it had
-//!    just called [`libc::open`].
-//!
-//! Your application will get an fd that is valid in the context of mirrord, and calls to other file
-//! functions (like [`libc::read`]), will work just fine, operating on the remote file.
-//!
-//! ## Configuration
-//!
-//! The functions we intercept are controlled via the `mirrord-config` crate, check its
-//! documentation for more details, or
-//! [Configuration](https://metalbear.co/mirrord/docs/reference/configuration/) for usage information.
-
-extern crate alloc;
-extern crate core;
-
-use std::{
-    cmp::Ordering,
-    collections::{HashMap, HashSet},
-    net::SocketAddr,
-    os::unix::process::parent_id,
-    panic,
-    sync::OnceLock,
-    time::Duration,
-};
-
-use ctor::ctor;
-use error::{LayerError, Result};
-use file::OPEN_FILES;
-use hooks::HookManager;
-use libc::{c_int, pid_t};
-use load::ExecuteArgs;
-#[cfg(target_os = "macos")]
-use mirrord_config::feature::fs::FsConfig;
-use mirrord_config::{
-    LayerConfig, MIRRORD_LAYER_INTPROXY_ADDR,
-    feature::{env::mapper::EnvVarsRemapper, fs::FsModeConfig, network::incoming::IncomingMode},
-};
-use mirrord_intproxy_protocol::NewSessionRequest;
-use mirrord_layer_macro::{hook_fn, hook_guard_fn};
-use mirrord_protocol::{EnvVars, GetEnvVarsRequest};
-use proxy_connection::ProxyConnection;
-use setup::LayerSetup;
-use socket::SOCKETS;
-use tracing_subscriber::{fmt::format::FmtSpan, prelude::*};
-
-use crate::{
-    common::make_proxy_request_with_response, debugger_ports::DebuggerPorts, detour::DetourGuard,
-    load::LoadType,
-};
-
-/// Silences `deny(unused_crate_dependencies)`.
-///
-/// These dependencies are only used in integration tests.
-#[cfg(test)]
-mod integration_tests_deps {
-    use actix_codec as _;
-    #[cfg(target_os = "macos")]
-    use apple_codesign as _;
-    use futures as _;
-    use mirrord_intproxy as _;
-    use serde_json as _;
-    use tempfile as _;
-    use test_cdylib as _;
-    use tests as _;
-    use tokio as _;
-}
-
-mod common;
-mod debugger_ports;
-mod detour;
-mod error;
-mod exec_hooks;
-#[cfg(target_os = "macos")]
-mod exec_utils;
-mod file;
-mod hooks;
-mod load;
-mod macros;
-mod proxy_connection;
-mod setup;
-mod socket;
-#[cfg(target_os = "macos")]
-mod tls;
-
-#[cfg(all(
-    any(target_arch = "x86_64", target_arch = "aarch64"),
-    target_os = "linux"
-))]
-mod go;
-
-#[cfg(all(
-    any(target_arch = "x86_64", target_arch = "aarch64"),
-    target_os = "linux"
-))]
-use crate::go::go_hooks;
-
-const TRACE_ONLY_ENV: &str = "MIRRORD_LAYER_TRACE_ONLY";
-
-// TODO: We don't really need a lock, we just need a type that:
-//  1. Can be initialized as static (with a const constructor or whatever)
-//  2. Is `Sync` (because shared static vars have to be).
-//  3. Can replace the held [`ProxyConnection`] with a different one (because we need to reset it on
-//     `fork`).
-//  We only ever set it in the ctor or in the `fork` hook (in the child process), and in both cases
-//  there are no other threads yet in that process, so we don't need write synchronization.
-//  Assuming it's safe to call `send` simultaneously from two threads, on two references to the
-//  same `Sender` (is it), we also don't need read synchronization.
-/// Global connection to the internal proxy.
-/// Should not be used directly. Use [`common::make_proxy_request_with_response`] or
-/// [`common::make_proxy_request_no_response`] functions instead.
-static mut PROXY_CONNECTION: OnceLock<ProxyConnection> = OnceLock::new();
-
-static SETUP: OnceLock<LayerSetup> = OnceLock::new();
-
-fn setup() -> &'static LayerSetup {
-    SETUP.get().expect("layer is not initialized")
-}
-
-// The following statics are to avoid using CoreFoundation or high level macOS APIs
-// that aren't safe to use after fork.
-
-/// Executable information (name, args)
-static EXECUTABLE_ARGS: OnceLock<ExecuteArgs> = OnceLock::new();
-
-/// Executable path we're loaded to
-static EXECUTABLE_PATH: OnceLock<String> = OnceLock::new();
-
-/// Read/write timeout for layer<->intproxy TCP sockets.
-/// Can be configured in the [`LayerConfig`].
-static PROXY_CONNECTION_TIMEOUT: OnceLock<Duration> = OnceLock::new();
-
-/// Loads mirrord configuration and does some patching (SIP, dotnet, etc)
-fn layer_pre_initialization() -> Result<(), LayerError> {
-    let given_process = EXECUTABLE_ARGS.get_or_try_init(ExecuteArgs::from_env)?;
-
-    EXECUTABLE_PATH.get_or_try_init(|| {
-        std::env::current_exe().map(|arg| arg.to_string_lossy().into_owned())
-    })?;
-
-    let config = mirrord_config::util::read_resolved_config()?;
-
-    #[cfg(target_os = "macos")]
-    let patch_binaries = config
-        .sip_binaries
-        .clone()
-        .map(|x| x.to_vec())
-        .unwrap_or_default();
-
-    #[cfg(target_os = "macos")]
-    let skip_patch_binaries = config.skip_sip.to_vec();
-
-    // SIP Patch the process' binary then re-execute it. Needed
-    // for https://github.com/metalbear-co/mirrord/issues/1529
-    #[cfg(target_os = "macos")]
-    if given_process.ends_with("dotnet") {
-        let path = EXECUTABLE_PATH
-            .get()
-            .expect("EXECUTABLE_PATH needs to be set!");
-        let args = EXECUTABLE_ARGS
-            .get()
-            .expect("EXECUTABLE_ARGS needs to be set!")
-            .args
-            .clone();
-        let load_type = match &given_process.load_type(&config) {
-            LoadType::Full => "full",
-            LoadType::SIPOnly => "SIP only",
-            LoadType::Skip => "skip",
-        };
-        let log_info = config
-            .experimental
-            .sip_log_destination
-            .as_ref()
-            .map(|log_destination| mirrord_sip::SipLogInfo {
-                log_destination,
-                args: Some(args.as_slice()),
-                load_type: Some(load_type),
-            });
-
-        if let Ok(Some(binary)) = mirrord_sip::sip_patch(
-            path,
-            mirrord_sip::SipPatchOptions {
-                patch: &patch_binaries,
-                skip: &skip_patch_binaries,
-            },
-            log_info,
-        ) {
-            let err = exec::execvp(binary, args);
-            tracing::error!("Couldn't execute {:?}", err);
-            return Err(LayerError::ExecFailed(err));
-        }
-    }
-
-    match given_process.load_type(&config) {
-        LoadType::Full => layer_start(config),
-        #[cfg(target_os = "macos")]
-        LoadType::SIPOnly => sip_only_layer_start(config, patch_binaries, skip_patch_binaries),
-        LoadType::Skip => load_only_layer_start(&config),
-    }
-
-    Ok(())
-}
-
-/// Initialize a new session with the internal proxy and set [`PROXY_CONNECTION`]
-/// if not in trace only mode.
-fn load_only_layer_start(config: &LayerConfig) {
-    // Check if we're in trace only mode (no agent)
-    let trace_only = std::env::var(TRACE_ONLY_ENV)
-        .unwrap_or_default()
-        .parse()
-        .unwrap_or(false);
-    if trace_only {
-        return;
-    }
-
-    let address = std::env::var(MIRRORD_LAYER_INTPROXY_ADDR)
-        .expect("missing internal proxy address")
-        .parse::<SocketAddr>()
-        .expect("malformed internal proxy address");
-
-    let new_connection = ProxyConnection::new(
-        address,
-        NewSessionRequest::New(
-            EXECUTABLE_ARGS
-                .get()
-                .expect("EXECUTABLE_ARGS MUST BE SET")
-                .to_process_info(config),
-        ),
-        *PROXY_CONNECTION_TIMEOUT
-            .get_or_init(|| Duration::from_secs(config.internal_proxy.socket_timeout)),
-    )
-    .expect("failed to initialize proxy connection");
-
-    unsafe {
-        // SAFETY
-        // Called only from library constructor.
-        #[allow(static_mut_refs)]
-        PROXY_CONNECTION
-            .set(new_connection)
-            .expect("setting PROXY_CONNECTION singleton")
-    }
-}
-
-/// The one true start of mirrord-layer.
-///
-/// Calls [`layer_pre_initialization`], which runs mirrord-layer.
-#[ctor]
-fn mirrord_layer_entry_point() {
-    if cfg!(test) {
-        return;
-    }
-
-    let res = panic::catch_unwind(|| match layer_pre_initialization() {
-        Err(LayerError::NoProcessFound) => {}
-        Err(e) => {
-            eprintln!("mirrord layer setup failed with {e:?}");
-            std::process::exit(-1)
-        }
-        Ok(()) => {}
-    });
-
-    if res.is_err() {
-        eprintln!("mirrord layer setup panicked");
-        std::process::exit(-1);
-    }
-}
-
-/// Initialize logger. Set the logs to go according to the layer's config either to a trace file, to
-/// mirrord-console or to stderr.
-fn init_tracing() {
-    if let Ok(console_addr) = std::env::var("MIRRORD_CONSOLE_ADDR") {
-        mirrord_console::init_logger(&console_addr).expect("logger initialization failed");
-    } else {
-        tracing_subscriber::registry()
-            .with(
-                tracing_subscriber::fmt::layer()
-                    .with_thread_ids(true)
-                    .with_span_events(FmtSpan::NEW | FmtSpan::CLOSE)
-                    .compact()
-                    .with_writer(std::io::stderr),
-            )
-            .with(tracing_subscriber::EnvFilter::from_default_env())
-            .init();
-    };
-}
-
-/// Occurs after [`layer_pre_initialization`] has succeeded.
-///
-/// Initialized the main parts of mirrord-layer.
-///
-/// ## Details
-///
-/// Sets up a few things based on the [`LayerConfig`] given by the user:
-///
-/// 1. [`tracing_subscriber`] or [`mirrord_console`];
-///
-/// 2. Global [`SETUP`];
-///
-/// 3. Global [`PROXY_CONNECTION`];
-///
-/// 4. Replaces the [`libc`] calls with our hooks with [`enable_hooks`];
-///
-/// 5. Fetches remote environment from the agent (if enabled with
 ///    [`EnvFileConfig::load_from_process`](mirrord_config::feature::env::EnvFileConfig::load_from_process)).
 fn layer_start(mut config: LayerConfig) {
     if config.target.path.is_none() && config.feature.fs.mode.ne(&FsModeConfig::Local) {
@@ -1557,5 +786,4 @@
         close_layer_fd(fd);
         FN_UV_FS_CLOSE(a, b, fd, c)
     }
-}
->>>>>>> 084005b7
+}