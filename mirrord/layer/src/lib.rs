--- conflicted
+++ resolved
@@ -493,79 +493,6 @@
     receiver: Receiver<HookMessage>,
     config: LayerConfig,
 ) {
-<<<<<<< HEAD
-    // Environment was set by cli/extension, so we can skip that.
-    if std::env::var("MIRRORD_EXTERNAL_ENV").is_err() {
-        let (env_vars_filter, env_vars_select) = match (
-            config
-                .feature
-                .env
-                .exclude
-                .clone()
-                .map(|exclude| exclude.join(";")),
-            config
-                .feature
-                .env
-                .include
-                .clone()
-                .map(|include| include.join(";")),
-        ) {
-            (Some(_), Some(_)) => panic!(
-                r#"mirrord-layer encountered an issue:
-
-                mirrord doesn't support specifying both
-                `OVERRIDE_ENV_VARS_EXCLUDE` and `OVERRIDE_ENV_VARS_INCLUDE` at the same time!
-
-                > Use either `--override_env_vars_exclude` or `--override_env_vars_include`.
-                >> If you want to include all, use `--override_env_vars_include="*"`."#
-            ),
-            (Some(exclude), None) => (HashSet::from(EnvVars(exclude)), HashSet::new()),
-            (None, Some(include)) => (HashSet::new(), HashSet::from(EnvVars(include))),
-            (None, None) => (HashSet::new(), HashSet::from(EnvVars("*".to_owned()))),
-        };
-
-        if !env_vars_filter.is_empty() || !env_vars_select.is_empty() {
-            // TODO: Handle this error. We're just ignoring it here and letting -layer crash later.
-            let _codec_result = tx
-                .send(ClientMessage::GetEnvVarsRequest(GetEnvVarsRequest {
-                    env_vars_filter,
-                    env_vars_select,
-                }))
-                .await;
-
-            select! {
-              msg = rx.recv() => {
-                if let Some(DaemonMessage::GetEnvVarsResponse(Ok(remote_env_vars))) = msg {
-                    trace!("DaemonMessage::GetEnvVarsResponse {:#?}!", remote_env_vars);
-
-                    for (key, value) in remote_env_vars.into_iter() {
-                        std::env::set_var(&key, &value);
-                        debug_assert_eq!(std::env::var(key), Ok(value));
-                    }
-
-                    if let Some(overrides) = &config.feature.env.overrides {
-                        for (key, value) in overrides {
-                            std::env::set_var(key, value);
-                        }
-                    }
-                } else {
-                    let raw_issue = format!("Expected env vars response, but got {msg:?}");
-                    graceful_exit!("{}{FAIL_STILL_STUCK}{}", FAIL_UNEXPECTED_RESPONSE, raw_issue);
-                }
-              },
-              _ = sleep(Duration::from_secs(config.agent.communication_timeout.unwrap_or(30).into())) => {
-                graceful_exit!(r#"
-                    agent response timeout - expected env var response
-
-                    check that the agent image can run on your architecture
-                "#);
-              }
-            }
-        };
-    }
-
-=======
->>>>>>> d6d95482
     tokio::spawn(thread_loop(receiver, tx, rx, config));
 }
 
