#![feature(c_variadic)]
#![feature(result_option_inspect)]
#![feature(const_trait_impl)]
#![feature(naked_functions)]
#![feature(result_flattening)]
#![feature(io_error_uncategorized)]
#![feature(let_chains)]
#![feature(async_closure)]
#![feature(try_trait_v2)]
#![feature(try_trait_v2_residual)]
#![feature(trait_alias)]
#![feature(c_size_t)]
#![feature(pointer_byte_offsets)]
#![feature(lazy_cell)]
#![feature(async_fn_in_trait)]
#![feature(once_cell_try)]
#![allow(rustdoc::private_intra_doc_links)]
#![allow(incomplete_features)]
#![warn(clippy::indexing_slicing)]

//! Loaded dynamically with your local process.
//!
//! Paired with [`mirrord-agent`], it makes your local process behave as if it was running in a
//! remote context.
//!
//! Check out the [Introduction](https://mirrord.dev/docs/overview/introduction/) guide to learn
//! more about mirrord.
//!
//! ## How it works
//!
//! This crate intercepts your processes' [`libc`] calls, and instead of executing them locally (as
//! normal), it instead forwards them as a message to the mirrord-agent pod.
//! The operation is executed there, with the result being returned back to `mirrord-layer`, and
//! finally to the original [`libc`] call.
//!
//! ### Example
//!
//! Let's say you have a Node.js app that just opens a file, like this:
//!
//! - `open-file.mjs`
//!
//! ```js
//! import { open } from 'node:fs';
//!
//! const file = open('/tmp/hello.txt');
//! ```
//!
//! When run with mirrord, this is what's going to happen:
//!
//! 1. We intercept the call to [`libc::open`] using our `open_detour` hook, which calls
//!  [`file::ops::open`];
//!
//! 2. [`file::ops::open`] sends an open file message to `mirrord-agent`;
//!
//! 3. `mirrore-agent` tries to open `/tmp/hello.txt` in the remote context it's running, and
//! returns the result of the operation back to `mirrord-layer`;
//!
//! 4. We handle the mapping of the remote file (the one we have open in `mirrord-agent`), and a
//! local file (temporarily created);
//!
//! 5. And finally, we return the expected result (type) to your Node.js application, as if it had
//! just called [`libc::open`].
//!
//! Your application will get an fd that is valid in the context of mirrord, and calls to other file
//! functions (like [`libc::read`]), will work just fine, operating on the remote file.
//!
//! ## Configuration
//!
//! The functions we intercept are controlled via the `mirrord-config` crate, check its
//! documentation for more details, or
//! [Configuration](https://mirrord.dev/docs/overview/configuration/) for usage information.

extern crate alloc;
extern crate core;

use std::{collections::VecDeque, ffi::OsString, net::SocketAddr, panic, sync::OnceLock};

use bimap::BiMap;
use common::ResponseChannel;
use ctor::ctor;
use dns::GetAddrInfo;
use error::{LayerError, Result};
use file::{filter::FileFilter, OPEN_FILES};
use hooks::HookManager;
use libc::{c_int, pid_t};
use load::ExecutableName;
use mirrord_config::{
    feature::{
        fs::{FsConfig, FsModeConfig},
        network::{
            incoming::{IncomingConfig, IncomingMode},
            NetworkConfig,
        },
        FeatureConfig,
    },
    LayerConfig,
};
use mirrord_layer_macro::{hook_fn, hook_guard_fn};
use mirrord_protocol::{
    dns::{DnsLookup, GetAddrInfoRequest},
    tcp::{HttpResponseFallback, LayerTcpSteal},
    ClientMessage, DaemonMessage,
};
use outgoing::{tcp::TcpOutgoingHandler, udp::UdpOutgoingHandler};
use regex::RegexSet;
use socket::{OutgoingSelector, SOCKETS};
use tcp::TcpHandler;
use tcp_mirror::TcpMirrorHandler;
use tcp_steal::TcpStealHandler;
use tokio::{
    runtime::Runtime,
    select,
    sync::mpsc::{channel, Receiver, Sender},
    time::{Duration, Interval},
};
use tracing::{debug, error, info, trace, warn};
use tracing_subscriber::{fmt::format::FmtSpan, prelude::*};

use crate::{
    common::HookMessage,
    debugger_ports::DebuggerPorts,
    detour::DetourGuard,
    file::{filter::FILE_FILTER, FileHandler},
    load::LoadType,
    socket::CONNECTION_QUEUE,
};

mod common;
mod connection;
mod debugger_ports;
mod detour;
mod dns;
mod error;
#[cfg(target_os = "macos")]
mod exec_utils;
mod file;
mod hooks;
mod load;
mod macros;
mod outgoing;
mod socket;
mod tcp;
mod tcp_mirror;
mod tcp_steal;

#[cfg(all(
    any(target_arch = "x86_64", target_arch = "aarch64"),
    target_os = "linux"
))]
mod go;

#[cfg(all(
    any(target_arch = "x86_64", target_arch = "aarch64"),
    target_os = "linux"
))]
use crate::go::go_hooks;

const TRACE_ONLY_ENV: &str = "MIRRORD_LAYER_TRACE_ONLY";

fn build_runtime() -> Runtime {
    tokio::runtime::Builder::new_current_thread()
        .enable_all()
        .build()
        .unwrap()
}

// TODO: We don't really need a lock, we just need a type that:
//  1. Can be initialized as static (with a const constructor or whatever)
//  2. Is `Sync` (because shared static vars have to be).
//  3. Can replace the held `Sender` with a different one (because we need to reset it on `fork`).
//  We only ever set it in the ctor or in the `fork` hook (in the child process), and in both cases
//  there are no other threads yet in that process, so we don't need write synchronization.
//  Assuming it's safe to call `send` simultaneously from two threads, on two references to the
//  same `Sender` (is it), we also don't need read synchronization.
/// [`Sender`] for the [`HookMessage`]s that are handled internally, and converted (when applicable)
/// to [`ClientMessage`]s.
///
/// The messages sent through here originate from the hooks, and are (usually) converted
/// to [`ClientMessage`]s.
///
/// ## Usage
///
/// You probably don't want to use this directly, instead prefer calling
/// [`blocking_send_hook_message`](common::blocking_send_hook_message) to send internal messages.
pub(crate) static mut HOOK_SENDER: OnceLock<Sender<HookMessage>> = OnceLock::new();

pub(crate) static LAYER_INITIALIZED: OnceLock<()> = OnceLock::new();

/// Holds the file operations configuration, as specified by [`FsConfig`].
///
/// ## Usage
///
/// Mainly used to share the [`FsConfig`] in places where we can't easily pass this as an argument
/// to some function:
///
/// 1. [`close_layer_fd`];
/// 2. [`go_hooks`] file operations.
pub(crate) static FILE_MODE: OnceLock<FsConfig> = OnceLock::new();

/// Tells us if the user enabled the Tcp outgoing feature in [`OutgoingConfig`].
///
/// ## Usage
///
/// Used to change the behavior of the `socket::ops::connect` hook operation.
pub(crate) static ENABLED_TCP_OUTGOING: OnceLock<bool> = OnceLock::new();

/// Tells us if the user enabled the Udp outgoing feature in [`OutgoingConfig`].
///
/// ## Usage
///
/// Used to change the behavior of the `socket::ops::connect` hook operation.
pub(crate) static ENABLED_UDP_OUTGOING: OnceLock<bool> = OnceLock::new();

/// Unix streams to connect to remotely.
///
/// ## Usage
///
/// Used to change the behavior of the `socket::ops::connect` hook operation.
pub(crate) static REMOTE_UNIX_STREAMS: OnceLock<Option<RegexSet>> = OnceLock::new();

/// Tells us if the user enabled wants to ignore localhots connections in [`OutgoingConfig`].
///
/// ## Usage
///
/// When true, localhost connections will stay local (won't go to the remote pod localhost)
pub(crate) static OUTGOING_IGNORE_LOCALHOST: OnceLock<bool> = OnceLock::new();

/// Incoming config [`IncomingConfig`].
pub(crate) static INCOMING_CONFIG: OnceLock<IncomingConfig> = OnceLock::new();

/// Indicates this is a targetless run, so that users can be warned if their application is
/// mirroring/stealing from a targetless agent.
pub(crate) static TARGETLESS: OnceLock<bool> = OnceLock::new();

<<<<<<< HEAD
/// Ports to ignore on listening for mirroring/stealing.
pub(crate) static INCOMING_IGNORE_PORTS: OnceLock<HashSet<u16>> = OnceLock::new();

/// Whether to resolve DNS locally or through the remote pod.
pub(crate) static REMOTE_DNS: OnceLock<bool> = OnceLock::new();
=======
// TODO(alex): To support DNS on the selector, change it to `LazyLock<Arc<Mutex>>`, so we can modify
// the global on `OutgoingSelector::connect_remote`, converting `AddressFilter:Name` to however
// many addresses we resolve into `AddressFilter::Socket`.
//
// Also, we need a global for `REMOTE_DNS`, so we can check it in
// `OutgoingSelector::connect_remote`, and only resolve DNS through remote if it's `true`.
>>>>>>> 3b3eaf0f

/// Selector for how outgoing connection will behave, either sending traffic via the remote or from
/// local app, according to how the user set up the `remote`, and `local` filter, in
/// `feature.network.outgoing`.
pub(crate) static OUTGOING_SELECTOR: OnceLock<OutgoingSelector> = OnceLock::new();

/// Ports to ignore because they are used by the IDE debugger
pub(crate) static DEBUGGER_IGNORED_PORTS: OnceLock<DebuggerPorts> = OnceLock::new();

/// Mapping of ports to use for binding local sockets created by us for intercepting.
pub(crate) static LISTEN_PORTS: OnceLock<BiMap<u16, u16>> = OnceLock::new();

// The following statics are to avoid using CoreFoundation or high level macOS APIs
// that aren't safe to use after fork.

/// Executable we're loaded to
pub(crate) static EXECUTABLE_NAME: OnceLock<ExecutableName> = OnceLock::new();

/// Executable path we're loaded to
pub(crate) static EXECUTABLE_PATH: OnceLock<String> = OnceLock::new();

/// Program arguments
pub(crate) static EXECUTABLE_ARGS: OnceLock<Vec<OsString>> = OnceLock::new();

/// Prevent mirrord from connecting to ports used by the IDE debugger
pub(crate) fn is_debugger_port(addr: &SocketAddr) -> bool {
    DEBUGGER_IGNORED_PORTS
        .get()
        .expect("DEBUGGER_IGNORED_PORTS not initialized")
        .contains(addr)
}

/// Loads mirrord configuration and does some patching (SIP, dotnet, etc)
fn layer_pre_initialization() -> Result<(), LayerError> {
    let given_process = EXECUTABLE_NAME.get_or_try_init(ExecutableName::from_env)?;

    EXECUTABLE_PATH.get_or_try_init(|| {
        std::env::current_exe().map(|arg| arg.to_string_lossy().into_owned())
    })?;
    EXECUTABLE_ARGS.get_or_init(|| std::env::args_os().collect());
    let config = LayerConfig::from_env()?;

    #[cfg(target_os = "macos")]
    let patch_binaries = config
        .sip_binaries
        .clone()
        .map(|x| x.to_vec())
        .unwrap_or_default();

    // SIP Patch the process' binary then re-execute it. Needed
    // for https://github.com/metalbear-co/mirrord/issues/1529
    #[cfg(target_os = "macos")]
    if given_process.ends_with("dotnet") {
        let path = EXECUTABLE_PATH
            .get()
            .expect("EXECUTABLE_PATH needs to be set!");
        if let Ok(Some(binary)) = mirrord_sip::sip_patch(path, &patch_binaries) {
            let err = exec::execvp(
                binary,
                EXECUTABLE_ARGS
                    .get()
                    .expect("EXECUTABLE_ARGS needs to be set!"),
            );
            error!("Couldn't execute {:?}", err);
            return Err(LayerError::ExecFailed(err));
        }
    }

    match given_process.load_type(config) {
        LoadType::Full(config) => layer_start(*config),
        #[cfg(target_os = "macos")]
        LoadType::SIPOnly => sip_only_layer_start(patch_binaries),
        LoadType::Skip => {}
    }

    Ok(())
}

/// The one true start of mirrord-layer.
///
/// Calls [`layer_pre_initialization`], which runs mirrord-layer.
#[ctor]
fn mirrord_layer_entry_point() {
    // If we try to use `#[cfg(not(test))]`, it gives a bunch of unused warnings, unless you specify
    // a profile, for example `cargo check --profile=dev`.
    if !cfg!(test) {
        let _ = panic::catch_unwind(|| {
            if let Err(fail) = layer_pre_initialization() {
                match fail {
                    LayerError::NoProcessFound => (),
                    _ => {
                        eprintln!("mirrord layer setup failed with {fail:?}");
                        std::process::exit(-1)
                    }
                }
            }
        });
    }
}

/// Initialize logger. Set the logs to go according to the layer's config either to a trace file, to
/// mirrord-console or to stderr.
fn init_tracing() {
    if let Ok(console_addr) = std::env::var("MIRRORD_CONSOLE_ADDR") {
        mirrord_console::init_logger(&console_addr).expect("logger initialization failed");
    } else {
        tracing_subscriber::registry()
            .with(
                tracing_subscriber::fmt::layer()
                    .with_thread_ids(true)
                    .with_span_events(FmtSpan::NEW | FmtSpan::CLOSE)
                    .compact()
                    .with_writer(std::io::stderr),
            )
            .with(tracing_subscriber::EnvFilter::from_default_env())
            .init();
    };
}

/// Set the shared static variables according to the layer's configuration.
/// These have to be global because they have to be accessed from hooks (which are called by user
/// code in user threads).
///
/// Would panic if any of the variables is already set. This should never be the case.
fn set_globals(config: &LayerConfig) {
    FILE_MODE
        .set(config.feature.fs.clone())
        .expect("Setting FILE_MODE failed.");

    // These must come before `OutgoingSelector::new`.
    ENABLED_TCP_OUTGOING
        .set(config.feature.network.outgoing.tcp)
        .expect("Setting ENABLED_TCP_OUTGOING singleton");
    ENABLED_UDP_OUTGOING
        .set(config.feature.network.outgoing.udp)
        .expect("Setting ENABLED_UDP_OUTGOING singleton");

<<<<<<< HEAD
    REMOTE_DNS
        .set(config.feature.network.dns)
        .expect("Setting REMOTE_DNS singleton");
=======
    INCOMING_CONFIG
        .set(config.feature.network.incoming.clone())
        .expect("SETTING INCOMING_CONFIG singleton");
>>>>>>> 3b3eaf0f

    {
        let outgoing_selector: OutgoingSelector = config
            .feature
            .network
            .outgoing
            .filter
            .clone()
            .try_into()
            .expect("Failed setting up outgoing traffic filter!");

        // This will crash the app if it comes before `ENABLED_(TCP|UDP)_OUTGOING`!
        OUTGOING_SELECTOR
            .set(outgoing_selector)
            .expect("Setting OUTGOING_SELECTOR singleton");
    }

    REMOTE_UNIX_STREAMS
        .set(
            config
                .feature
                .network
                .outgoing
                .unix_streams
                .clone()
                .map(|vec_or_single| vec_or_single.to_vec())
                .map(RegexSet::new)
                .transpose()
                .expect("Invalid unix stream regex set."),
        )
        .expect("Setting REMOTE_UNIX_STREAMS failed.");

    OUTGOING_IGNORE_LOCALHOST
        .set(config.feature.network.outgoing.ignore_localhost)
        .expect("Setting OUTGOING_IGNORE_LOCALHOST singleton");

    TARGETLESS
        .set(config.target.path.is_none())
        .expect("Setting TARGETLESS singleton");

    FILE_FILTER.get_or_init(|| FileFilter::new(config.feature.fs.clone()));

    DEBUGGER_IGNORED_PORTS
        .set(DebuggerPorts::from_env())
        .expect("Setting DEBUGGER_IGNORED_PORTS failed");

    LISTEN_PORTS
        .set(config.feature.network.incoming.listen_ports.clone())
        .expect("Setting LISTEN_PORTS failed");
}

/// Occurs after [`layer_pre_initialization`] has succeeded.
///
/// Starts the main parts of mirrord-layer.
///
/// ## Details
///
/// Sets up a few things based on the [`LayerConfig`] given by the user:
///
/// 1. [`tracing_subscriber`], or [`mirrord_console`];
///
/// 2. Connects to the mirrord-agent with [`connection::connect`];
///
/// 3. Initializes some of our globals;
///
/// 4. Replaces the [`libc`] calls with our hooks with [`enable_hooks`];
///
/// 5. Starts the main mirrord-layer thread.
fn layer_start(mut config: LayerConfig) {
    if config.target.path.is_none() {
        // Use localwithoverrides on targetless regardless of user config.
        config.feature.fs.mode = FsModeConfig::LocalWithOverrides;
    }

    // Check if we're in trace only mode (no agent)
    let trace_only = std::env::var(TRACE_ONLY_ENV)
        .unwrap_or_default()
        .parse()
        .unwrap_or(false);

    // Disable all features that require the agent
    if trace_only {
        config.feature.fs.mode = FsModeConfig::Local;
        config.feature.network.dns = false;
        config.feature.network.incoming.mode = IncomingMode::Off;
        config.feature.network.outgoing.tcp = false;
        config.feature.network.outgoing.udp = false;
    }

    // does not need to be atomic because on the first call there are never other threads.
    // Will be false when manually called from fork hook.
    if LAYER_INITIALIZED.get().is_none() {
        // If we're here it's not a fork, we're in the ctor.
        let _ = LAYER_INITIALIZED.set(());
        init_tracing();
        set_globals(&config);
        enable_hooks(
            config.feature.fs.is_active(),
            config.feature.network.dns,
            config
                .sip_binaries
                .clone()
                .map(|x| x.to_vec())
                .unwrap_or_default(),
        );
    }

    let _detour_guard = DetourGuard::new();
    info!("Initializing mirrord-layer!");
    trace!(
        "Loaded into executable: {}, on pid {}, with args: {:?}",
        EXECUTABLE_PATH
            .get()
            .expect("EXECUTABLE_PATH should be set!"),
        std::process::id(),
        EXECUTABLE_ARGS
            .get()
            .expect("EXECUTABLE_ARGS needs to be set!")
    );

    if trace_only {
        return;
    }

    let address = config
        .connect_tcp
        .as_ref()
        .expect("layer loaded without proxy address to connect to")
        .parse()
        .expect("couldn't parse proxy address");

    let runtime = build_runtime();
    let (tx, rx) = runtime.block_on(connection::connect_to_proxy(address));
    let (sender, receiver) = channel::<HookMessage>(1000);

    // SAFETY: mutation of `HOOK_SENDER` happens only in the ctor, or in the fork hook, and in all
    // of those cases there's only one thread so we can do this safely.
    unsafe {
        if let Some(old_sender) = HOOK_SENDER.take() {
            // HOOK_SENDER is already set, we're currently on a fork detour.

            // we can't call drop since it might trigger the traceback that can be seen here
            // https://github.com/metalbear-co/mirrord/issues/1792
            // so we leak it.
            std::mem::forget(old_sender);
        }
        HOOK_SENDER
            .set(sender)
            .expect("Setting HOOK_SENDER singleton");
    };

    start_layer_thread(tx, rx, receiver, config, runtime);
}

/// We need to hook execve syscall to allow mirrord-layer to be loaded with sip patch when loading
/// mirrord-layer on a process where specified to skip with MIRRORD_SKIP_PROCESSES
#[cfg(target_os = "macos")]
fn sip_only_layer_start(patch_binaries: Vec<String>) {
    let mut hook_manager = HookManager::default();

    unsafe { exec_utils::enable_execve_hook(&mut hook_manager, patch_binaries) };
    // we need to hook file access to patch path to our temp bin.
    FILE_FILTER
        .set(FileFilter::new(FsConfig {
            mode: FsModeConfig::Local,
            read_write: None,
            read_only: None,
            local: None,
        }))
        .expect("FILE_FILTER set failed");
    unsafe { file::hooks::enable_file_hooks(&mut hook_manager) };
}

/// Acts as an API to the various features of mirrord-layer, holding the actual feature handler
/// types.
struct Layer {
    /// Used by the many `T::handle_hook_message` functions to send [`ClientMessage`]s to
    /// mirrord-agent.
    ///
    /// The [`Receiver`] lives in the
    /// [`wrap_raw_connection`](mirrord_kube::api::wrap_raw_connection) loop, where we read from
    /// this channel and send the messages to the agent.
    tx: Sender<ClientMessage>,

    /// Used in the [`thread_loop`] to read [`DaemonMessage`]s and pass them to
    /// `handle_daemon_message`.
    ///
    /// The [`Sender`] lives in the [`wrap_raw_connection`](mirrord_kube::api::wrap_raw_connection)
    /// loop, where we receive the remote [`DaemonMessage`]s, and send them through it.
    rx: Receiver<DaemonMessage>,

    /// Part of the heartbeat mechanism of mirrord.
    ///
    /// When it's been too long since we've last received a message (60 seconds), and this is
    /// `false`, we send a [`ClientMessage::Ping`], set this to `true`, and expect to receive a
    /// [`DaemonMessage::Pong`], setting it to `false` and completing the hearbeat detection.
    ping: bool,

    ping_interval: Interval,

    /// Handler to the TCP mirror operations, see [`TcpMirrorHandler`].
    tcp_mirror_handler: TcpMirrorHandler,

    /// Handler to the TCP outgoing operations, see [`TcpOutgoingHandler`].
    tcp_outgoing_handler: TcpOutgoingHandler,

    /// Handler to the UDP outgoing operations, see [`UdpOutgoingHandler`].
    udp_outgoing_handler: UdpOutgoingHandler,
    // TODO: Starting to think about a better abstraction over this whole mess. File operations are
    // pretty much just `std::fs::File` things, so I think the best approach would be to create
    // a `FakeFile`, and implement `std::io` traits on it.
    //
    // Maybe every `FakeFile` could hold it's own `oneshot` channel, read more about this on the
    // `common` module above `XHook` structs.
    file_handler: FileHandler,

    /// Handles the DNS lookup response we get from the agent, see
    /// `getaddrinfo`.
    ///
    /// Unlike most of the other [`DaemonMessage`] handlers, this message is handled directly in
    /// `handle_daemon_message`.
    ///
    /// These are a list of [`oneshot::Sender`](tokio::sync::oneshot::Sender) channels containing
    /// the [`RemoteResult`](mirrord_protocol::codec::RemoteResult)s of the [`DnsLookup`] operation
    /// from the agent.
    getaddrinfo_handler_queue: VecDeque<ResponseChannel<DnsLookup>>,

    /// Handler to the TCP stealer operations, see [`UdpOutgoingHandler`].
    pub tcp_steal_handler: TcpStealHandler,

    /// Receives responses in the layer loop to be forwarded to the agent.
    ///
    /// Part of the stealer HTTP traffic feature, see `http`.
    pub http_response_receiver: Receiver<HttpResponseFallback>,

    /// Sets the way we handle [`HookMessage::Tcp`] in `handle_hook_message`:
    ///
    /// - `true`: uses `tcp_steal_handler`;
    /// - `false`: uses `tcp_mirror_handler`.
    steal: bool,
}

impl Layer {
    fn new(
        tx: Sender<ClientMessage>,
        rx: Receiver<DaemonMessage>,
        incoming: IncomingConfig,
    ) -> Layer {
        // TODO: buffer size?
        let (http_response_sender, http_response_receiver) = channel(1024);
        let steal = incoming.is_steal();
        let IncomingConfig {
            http_header_filter,
            http_filter,
            port_mapping,
            ..
        } = incoming;

        Self {
            tx,
            rx,
            ping: false,
            ping_interval: tokio::time::interval(Duration::from_secs(30)),
            tcp_mirror_handler: TcpMirrorHandler::new(port_mapping.clone()),
            tcp_outgoing_handler: TcpOutgoingHandler::default(),
            udp_outgoing_handler: Default::default(),
            file_handler: FileHandler::default(),
            getaddrinfo_handler_queue: VecDeque::new(),
            tcp_steal_handler: TcpStealHandler::new(
                http_response_sender,
                port_mapping,
                (http_filter, http_header_filter).into(),
            ),
            http_response_receiver,
            steal,
        }
    }

    /// Sends a [`ClientMessage`] through `Layer::tx` to the [`Receiver`] in
    /// [`wrap_raw_connection`](mirrord_kube::api::wrap_raw_connection).
    async fn send(&mut self, msg: ClientMessage) -> Result<(), ClientMessage> {
        self.ping_interval.reset();
        self.tx.send(msg).await.map_err(|err| err.0)
    }

    /// Passes most of the [`HookMessage`]s to their appropriate handlers, together with the
    /// `Layer::tx` channel.
    ///
    /// ## Special case
    ///
    /// The [`HookMessage::GetAddrInfo`] message is dealt with here, we convert it to a
    /// [`ClientMessage::GetAddrInfoRequest`], and send it with [`Self::send`].
    #[tracing::instrument(level = "trace", skip(self))]
    async fn handle_hook_message(&mut self, hook_message: HookMessage) {
        match hook_message {
            HookMessage::Tcp(message) => {
                if self.steal {
                    self.tcp_steal_handler
                        .handle_hook_message(message, &self.tx)
                        .await
                        .unwrap();
                } else {
                    self.tcp_mirror_handler
                        .handle_hook_message(message, &self.tx)
                        .await
                        .unwrap();
                }
            }
            HookMessage::File(message) => {
                self.file_handler
                    .handle_hook_message(message, &self.tx)
                    .await
                    .unwrap();
            }
            HookMessage::GetAddrinfo(GetAddrInfo {
                node,
                hook_channel_tx,
            }) => {
                self.getaddrinfo_handler_queue.push_back(hook_channel_tx);
                let request = ClientMessage::GetAddrInfoRequest(GetAddrInfoRequest { node });

                self.send(request).await.unwrap();
            }
            HookMessage::TcpOutgoing(message) => self
                .tcp_outgoing_handler
                .handle_hook_message(message, &self.tx)
                .await
                .unwrap(),
            HookMessage::UdpOutgoing(message) => self
                .udp_outgoing_handler
                .handle_hook_message(message, &self.tx)
                .await
                .unwrap(),
        }
    }

    /// Passes most of the [`DaemonMessage`]s to their appropriate handlers.
    ///
    /// ## Special case
    ///
    /// ### [`DaemonMessage::Pong`]
    ///
    /// This message has no dedicated handler, and is thus handled directly here, changing the
    /// [`Self::ping`] state.
    ///
    /// ### [`DaemonMessage::GetEnvVarsResponse`] and [`DaemonMessage::PauseTarget`]
    ///
    /// Handled during mirrord-layer initialization, this message should never make it this far.
    ///
    /// ### [`DaemonMessage::GetAddrInfoResponse`]
    ///
    /// Also (somewhat) dealt with here, as there is no dedicated handler for it. We just pass the
    /// response along in one of the feature's channels from
    /// `Self::getaddrinfo_handler_queue`.
    ///
    /// ### [`DaemonMessage::LogMessage`]
    ///
    /// This message is handled in protocol level `wrap_raw_connection`.
    #[tracing::instrument(level = "trace", skip(self))]
    async fn handle_daemon_message(&mut self, daemon_message: DaemonMessage) -> Result<()> {
        match daemon_message {
            DaemonMessage::Tcp(message) => {
                self.tcp_mirror_handler.handle_daemon_message(message).await
            }
            DaemonMessage::TcpSteal(message) => {
                self.tcp_steal_handler.handle_daemon_message(message).await
            }
            DaemonMessage::File(message) => self.file_handler.handle_daemon_message(message).await,
            DaemonMessage::TcpOutgoing(message) => {
                self.tcp_outgoing_handler
                    .handle_daemon_message(message)
                    .await
            }
            DaemonMessage::UdpOutgoing(message) => {
                self.udp_outgoing_handler
                    .handle_daemon_message(message)
                    .await
            }
            DaemonMessage::Pong => {
                if self.ping {
                    self.ping = false;
                    trace!("Daemon sent pong!");
                } else {
                    Err(LayerError::UnmatchedPong)?;
                }

                Ok(())
            }
            DaemonMessage::GetEnvVarsResponse(_) => {
                unreachable!("We get env vars only on initialization right now, shouldn't happen")
            }
            DaemonMessage::GetAddrInfoResponse(get_addr_info) => self
                .getaddrinfo_handler_queue
                .pop_front()
                .ok_or(LayerError::SendErrorGetAddrInfoResponse)?
                .send(get_addr_info.0)
                .map_err(|_| LayerError::SendErrorGetAddrInfoResponse),
            DaemonMessage::Close(error_message) => Err(LayerError::AgentErrorClosed(error_message)),
            DaemonMessage::LogMessage(_) => Ok(()),
            DaemonMessage::PauseTarget(_) => {
                unreachable!("We set pausing target only on initialization, shouldn't happen")
            }
            DaemonMessage::SwitchProtocolVersionResponse(_) => Ok(()),
        }
    }
}

/// Main loop of mirrord-layer.
///
/// ## Parameters
///
/// - `receiver`: receives the [`HookMessage`]s and pass them along with
///   `Layer::handle_hook_message`;
///
/// - `tx`, `rx`: see `Layer::tx`](link), and [`Layer::rx`;
///
/// - `config`: the mirrord-layer configuration, see [`LayerConfig`].
///
/// ## Details
///
/// We have our big loop here that is initialized in a separate task by [`start_layer_thread`].
///
/// In this loop we:
///
/// - Pass [`HookMessage`]s to be handled by the [`Layer`];
///
/// - Read from the [`Layer`] feature handlers [`Receiver`]s, to turn outgoing messages into
///   [`ClientMessage`]s, sending them with `Layer::send`;
///
/// - Handle the heartbeat mechanism (Ping/Pong feature), sending a [`ClientMessage::Ping`] if all
///   the other channels received nothing for a while (30 seconds);
async fn thread_loop(
    mut receiver: Receiver<HookMessage>,
    tx: Sender<ClientMessage>,
    rx: Receiver<DaemonMessage>,
    config: LayerConfig,
) {
    let LayerConfig {
        feature:
            FeatureConfig {
                network: NetworkConfig { incoming, .. },
                ..
            },
        ..
    } = config;
    let mut layer = Layer::new(tx, rx, incoming);
    layer.ping_interval.tick().await;

    if let Err(err) = layer
        .tx
        .send(ClientMessage::SwitchProtocolVersion(
            mirrord_protocol::VERSION.clone(),
        ))
        .await
    {
        warn!("Unable to switch protocol: {err}");
    }

    loop {
        select! {
            hook_message = receiver.recv() => {
                layer.handle_hook_message(hook_message.unwrap()).await;
            }
            Some(tcp_outgoing_message) = layer.tcp_outgoing_handler.recv() => {
                if let Err(fail) =
                    layer.send(ClientMessage::TcpOutgoing(tcp_outgoing_message)).await {
                        error!("Error sending client message: {:#?}", fail);
                        break;
                    }
            }
            Some(udp_outgoing_message) = layer.udp_outgoing_handler.recv() => {
                if let Err(fail) =
                    layer.send(ClientMessage::UdpOutgoing(udp_outgoing_message)).await {
                        error!("Error sending client message: {:#?}", fail);
                        break;
                    }
            }
            daemon_message = layer.rx.recv() => {
                match daemon_message {
                    Some(message) => {
                        match layer.handle_daemon_message(message).await {
                            Err(LayerError::SendErrorConnection(_)) => {
                                info!("Connection closed by agent");
                                continue;
                            }
                            Err(LayerError::AppClosedConnection(connection_unsubscribe)) => {
                                layer.send(connection_unsubscribe).await.unwrap();
                            }
                            Err(err) => {
                                error!("Error handling daemon message: {:?}", err);
                                break;
                            }
                            Ok(()) => {}
                        }
                    },
                    None => {
                        error!("agent connection lost");
                        break;
                    }
                }
            },
            Some(message) = layer.tcp_steal_handler.next() => {
                layer.send(message).await.unwrap();
            }
            Some(response) = layer.http_response_receiver.recv() => {
                let message = match response {
                    HttpResponseFallback::Framed(res) => ClientMessage::TcpSteal(LayerTcpSteal::HttpResponseFramed(res)),
                    HttpResponseFallback::Fallback(res) => ClientMessage::TcpSteal(LayerTcpSteal::HttpResponse(res))
                };

                layer.send(message).await.unwrap();
            }
            _ = layer.ping_interval.tick() => {
                if !layer.ping {
                    layer.send(ClientMessage::Ping).await.unwrap();
                    trace!("sent ping to daemon");
                    layer.ping = true;
                } else {
                    panic!("Client: unmatched ping");
                }
            }
        }
    }
    graceful_exit!("mirrord has encountered an error and is now exiting.");
}

/// Initializes mirrord-layer's [`thread_loop`] in a separate [`tokio::task`].
#[tracing::instrument(level = "trace", skip(tx, rx, receiver))]
fn start_layer_thread(
    tx: Sender<ClientMessage>,
    rx: Receiver<DaemonMessage>,
    receiver: Receiver<HookMessage>,
    config: LayerConfig,
    runtime: Runtime,
) {
    std::thread::spawn(move || {
        let _guard = DetourGuard::new();
        runtime.block_on(thread_loop(receiver, tx, rx, config))
    });
}

/// Prepares the [`HookManager`] and [`replace!`]s [`libc`] calls with our hooks, according to what
/// the user configured.
///
/// ## Parameters
///
/// - `enabled_file_ops`: replaces [`libc`] file-ish calls with our own from [`file::hooks`], see
///   `FsConfig::is_active`, and [`hooks::enable_file_hooks`](file::hooks::enable_file_hooks);
///
/// - `enabled_remote_dns`: replaces [`libc::getaddrinfo`] and [`libc::freeaddrinfo`] when this is
///   `true`, see [`NetworkConfig`], and
///   [`hooks::enable_socket_hooks`](socket::hooks::enable_socket_hooks).
#[tracing::instrument(level = "trace")]
fn enable_hooks(enabled_file_ops: bool, enabled_remote_dns: bool, patch_binaries: Vec<String>) {
    let mut hook_manager = HookManager::default();

    unsafe {
        replace!(&mut hook_manager, "close", close_detour, FnClose, FN_CLOSE);
        replace!(
            &mut hook_manager,
            "close$NOCANCEL",
            close_nocancel_detour,
            FnClose_nocancel,
            FN_CLOSE_NOCANCEL
        );

        replace!(
            &mut hook_manager,
            "__close_nocancel",
            __close_nocancel_detour,
            Fn__close_nocancel,
            FN___CLOSE_NOCANCEL
        );

        replace!(
            &mut hook_manager,
            "__close",
            __close_detour,
            Fn__close,
            FN___CLOSE
        );

        // Solve leak on uvloop which calls the syscall directly.
        #[cfg(target_os = "linux")]
        {
            replace!(
                &mut hook_manager,
                "uv_fs_close",
                uv_fs_close_detour,
                FnUv_fs_close,
                FN_UV_FS_CLOSE
            );
        };

        replace!(&mut hook_manager, "fork", fork_detour, FnFork, FN_FORK);
    };

    unsafe { socket::hooks::enable_socket_hooks(&mut hook_manager, enabled_remote_dns) };

    #[cfg(target_os = "macos")]
    unsafe {
        exec_utils::enable_execve_hook(&mut hook_manager, patch_binaries)
    };

    if enabled_file_ops {
        unsafe { file::hooks::enable_file_hooks(&mut hook_manager) };
    }

    #[cfg(all(
        any(target_arch = "x86_64", target_arch = "aarch64"),
        target_os = "linux"
    ))]
    {
        go_hooks::enable_hooks(&mut hook_manager);
    }
}

/// Shared code for closing `fd` in our data structures.
///
/// Callers should call their respective close before calling this.
///
/// ## Details
///
/// Removes the `fd` key from either [`SOCKETS`] or [`OPEN_FILES`].
/// **DON'T ADD LOGS HERE SINCE CALLER MIGHT CLOSE STDOUT/STDERR CAUSING THIS TO CRASH**
pub(crate) fn close_layer_fd(fd: c_int) {
    let file_mode_active = FILE_MODE
        .get()
        .expect("Should be set during initialization!")
        .is_active();

    // Remove from sockets, also removing the `ConnectionQueue` associated with the socket.
    if let Some((_, socket)) = SOCKETS.remove(&fd) {
        CONNECTION_QUEUE.remove(socket.id);

        // Closed file is a socket, so if it's already bound to a port - notify agent to stop
        // mirroring/stealing that port.
        socket.close();
    } else if file_mode_active {
        OPEN_FILES.remove(&fd);
    }
}

// TODO: When this is annotated with `hook_guard_fn`, then the outgoing sockets never call it (we
// just bypass). Everything works, so, should we intervene?
//
/// Attempts to close on a managed `Socket`, if there is no socket with `fd`, then this means we
/// either let the `fd` bypass and call [`libc::close`] directly, or it might be a managed file
/// `fd`, so it tries to do the same for files.
///
/// ## Hook
///
/// Replaces [`libc::close`].
#[hook_guard_fn]
pub(crate) unsafe extern "C" fn close_detour(fd: c_int) -> c_int {
    let res = FN_CLOSE(fd);
    close_layer_fd(fd);
    res
}

/// Hook for `libc::fork`.
///
/// on macOS, be wary what we do in this path as we might trigger https://github.com/metalbear-co/mirrord/issues/1745
#[hook_guard_fn]
pub(crate) unsafe extern "C" fn fork_detour() -> pid_t {
    debug!("Process {} forking!.", std::process::id());
    let res = FN_FORK();
    if res == 0 {
        debug!("Child process initializing layer.");
        mirrord_layer_entry_point()
    } else {
        debug!("Child process id is {res}.");
    }
    res
}

/// No need to guard because we call another detour which will do the guard for us.
///
/// ## Hook
///
/// One of the many [`libc::close`]-ish functions.
#[hook_fn]
pub(crate) unsafe extern "C" fn close_nocancel_detour(fd: c_int) -> c_int {
    close_detour(fd)
}

#[hook_fn]
pub(crate) unsafe extern "C" fn __close_nocancel_detour(fd: c_int) -> c_int {
    close_detour(fd)
}

#[hook_fn]
pub(crate) unsafe extern "C" fn __close_detour(fd: c_int) -> c_int {
    close_detour(fd)
}

/// ## Hook
///
/// Needed for libuv that calls the syscall directly.
/// https://github.dev/libuv/libuv/blob/7b84d5b0ecb737b4cc30ce63eade690d994e00a6/src/unix/core.c#L557-L558
#[cfg(target_os = "linux")]
#[hook_guard_fn]
pub(crate) unsafe extern "C" fn uv_fs_close_detour(
    a: usize,
    b: usize,
    fd: c_int,
    c: usize,
) -> c_int {
    // In this case we call `close_layer_fd` before the original close function, because execution
    // does not return to here after calling `FN_UV_FS_CLOSE`.
    close_layer_fd(fd);
    FN_UV_FS_CLOSE(a, b, fd, c)
}<|MERGE_RESOLUTION|>--- conflicted
+++ resolved
@@ -232,20 +232,8 @@
 /// mirroring/stealing from a targetless agent.
 pub(crate) static TARGETLESS: OnceLock<bool> = OnceLock::new();
 
-<<<<<<< HEAD
-/// Ports to ignore on listening for mirroring/stealing.
-pub(crate) static INCOMING_IGNORE_PORTS: OnceLock<HashSet<u16>> = OnceLock::new();
-
 /// Whether to resolve DNS locally or through the remote pod.
 pub(crate) static REMOTE_DNS: OnceLock<bool> = OnceLock::new();
-=======
-// TODO(alex): To support DNS on the selector, change it to `LazyLock<Arc<Mutex>>`, so we can modify
-// the global on `OutgoingSelector::connect_remote`, converting `AddressFilter:Name` to however
-// many addresses we resolve into `AddressFilter::Socket`.
-//
-// Also, we need a global for `REMOTE_DNS`, so we can check it in
-// `OutgoingSelector::connect_remote`, and only resolve DNS through remote if it's `true`.
->>>>>>> 3b3eaf0f
 
 /// Selector for how outgoing connection will behave, either sending traffic via the remote or from
 /// local app, according to how the user set up the `remote`, and `local` filter, in
@@ -374,6 +362,9 @@
     FILE_MODE
         .set(config.feature.fs.clone())
         .expect("Setting FILE_MODE failed.");
+    INCOMING_CONFIG
+        .set(config.feature.network.incoming.clone())
+        .expect("SETTING INCOMING_CONFIG singleton");
 
     // These must come before `OutgoingSelector::new`.
     ENABLED_TCP_OUTGOING
@@ -383,15 +374,9 @@
         .set(config.feature.network.outgoing.udp)
         .expect("Setting ENABLED_UDP_OUTGOING singleton");
 
-<<<<<<< HEAD
     REMOTE_DNS
         .set(config.feature.network.dns)
         .expect("Setting REMOTE_DNS singleton");
-=======
-    INCOMING_CONFIG
-        .set(config.feature.network.incoming.clone())
-        .expect("SETTING INCOMING_CONFIG singleton");
->>>>>>> 3b3eaf0f
 
     {
         let outgoing_selector: OutgoingSelector = config
