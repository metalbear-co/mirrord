use alloc::ffi::CString;
use core::{ffi::CStr, mem};
use std::{
    io,
    net::{IpAddr, Ipv4Addr, Ipv6Addr, SocketAddr},
    os::unix::io::RawFd,
    path::PathBuf,
    ptr,
    sync::{Arc, OnceLock},
};

use libc::{c_int, c_void, sockaddr, socklen_t};
use mirrord_protocol::{
    dns::LookupRecord,
    file::{OpenFileResponse, OpenOptionsInternal, ReadFileResponse},
};
use socket2::SockAddr;
use tokio::sync::oneshot;
use tracing::{debug, error, info, trace};

use super::{hooks::*, *};
use crate::{
    common::{blocking_send_hook_message, HookMessage},
    detour::{Detour, OnceLockExt, OptionDetourExt, OptionExt},
    dns::GetAddrInfo,
    error::HookError,
    file::{self, OPEN_FILES},
    is_debugger_port,
    outgoing::{tcp::TcpOutgoing, udp::UdpOutgoing, Connect, RemoteConnection},
    tcp::{Listen, TcpIncoming},
    ENABLED_TCP_OUTGOING, ENABLED_UDP_OUTGOING, INCOMING_IGNORE_LOCALHOST, LISTEN_PORTS,
    OUTGOING_IGNORE_LOCALHOST, OUTGOING_SELECTOR, REMOTE_UNIX_STREAMS, TARGETLESS,
};

/// Hostname initialized from the agent with [`gethostname`].
pub(crate) static HOSTNAME: OnceLock<CString> = OnceLock::new();

/// Helper struct for connect results where we want to hold the original errno
/// when result is -1 (error) because sometimes it's not a real error (EINPROGRESS/EINTR)
/// and the caller should have the original value.
/// In order to use this struct correctly, after calling connect convert the return value using
/// this `.into/.from` then the detour would call `.into` on the struct to convert to i32
/// and would set the according errno.
#[derive(Debug)]
pub(super) struct ConnectResult {
    result: i32,
    error: Option<errno::Errno>,
}

impl ConnectResult {
    pub(super) fn is_failure(&self) -> bool {
        matches!(self.error, Some(err) if err.0 != libc::EINTR && err.0 != libc::EINPROGRESS)
    }
}

impl From<i32> for ConnectResult {
    fn from(result: i32) -> Self {
        if result == -1 {
            ConnectResult {
                result,
                error: Some(errno::errno()),
            }
        } else {
            ConnectResult {
                result,
                error: None,
            }
        }
    }
}

impl From<ConnectResult> for i32 {
    fn from(connect_result: ConnectResult) -> Self {
        if let Some(error) = connect_result.error {
            errno::set_errno(error);
        }
        connect_result.result
    }
}

/// Create the socket, add it to SOCKETS if successful and matching protocol and domain (Tcpv4/v6)
#[tracing::instrument(level = "trace", ret)]
pub(super) fn socket(domain: c_int, type_: c_int, protocol: c_int) -> Detour<RawFd> {
    let socket_kind = type_.try_into()?;

    if !((domain == libc::AF_INET) || (domain == libc::AF_INET6) || (domain == libc::AF_UNIX)) {
        Err(Bypass::Domain(domain))
    } else {
        Ok(())
    }?;

    if domain == libc::AF_INET6 {
        return Detour::Error(HookError::SocketUnsuportedIpv6);
    }

    let socket_result = unsafe { FN_SOCKET(domain, type_, protocol) };

    let socket_fd = if socket_result == -1 {
        Err(std::io::Error::last_os_error())
    } else {
        Ok(socket_result)
    }?;

    let new_socket = UserSocket::new(domain, type_, protocol, Default::default(), socket_kind);

    SOCKETS.insert(socket_fd, Arc::new(new_socket));

    Detour::Success(socket_fd)
}

#[tracing::instrument(level = "trace", ret)]
fn bind_port(sockfd: c_int, domain: c_int, port: u16) -> Detour<()> {
    let address = match domain {
        libc::AF_INET => Ok(SockAddr::from(SocketAddr::new(
            IpAddr::V4(Ipv4Addr::LOCALHOST),
            port,
        ))),
        libc::AF_INET6 => Ok(SockAddr::from(SocketAddr::new(
            IpAddr::V6(Ipv6Addr::UNSPECIFIED),
            port,
        ))),
        invalid => Err(Bypass::Domain(invalid)),
    }?;

    let bind_result = unsafe { FN_BIND(sockfd, address.as_ptr(), address.len()) };
    if bind_result != 0 {
        Detour::Error(io::Error::last_os_error().into())
    } else {
        Detour::Success(())
    }
}

/// Check if the socket is managed by us, if it's managed by us and it's not an ignored port,
/// update the socket state.
#[tracing::instrument(level = "trace", ret, skip(raw_address))]
pub(super) fn bind(
    sockfd: c_int,
    raw_address: *const sockaddr,
    address_length: socklen_t,
) -> Detour<i32> {
    let requested_address = SocketAddr::try_from_raw(raw_address, address_length)?;
    let requested_port = requested_address.port();

    let ignore_localhost = INCOMING_IGNORE_LOCALHOST
        .get()
        .copied()
        .expect("Should be set during initialization!");

    let mut socket = {
        SOCKETS
            .remove(&sockfd)
            .ok_or(Bypass::LocalFdNotFound(sockfd))
            .and_then(|(_, socket)| {
                if !matches!(socket.state, SocketState::Initialized) {
                    Err(Bypass::InvalidState(sockfd))
                } else {
                    Ok(socket)
                }
            })?
    };

    if ignore_localhost && requested_address.ip().is_loopback() {
        return Detour::Bypass(Bypass::IgnoreLocalhost(requested_port));
    }

    // To handle #1458, we don't ignore port `0` for UDP.
    if (is_ignored_port(&requested_address) && matches!(socket.kind, SocketKind::Tcp(_)))
        || is_debugger_port(&requested_address)
        || INCOMING_IGNORE_PORTS
            .get()
            .expect("`INCOMING_IGNORE_PORTS` not set. Please report a bug")
            .contains(&requested_port)
    {
        Err(Bypass::Port(requested_address.port()))?;
    }

    if TARGETLESS
        .get()
        .copied()
        .expect("Should be set during initialization!")
    {
        warn!(
            "Binding a port ({}) while running targetless. A targetless agent is not exposed by \
            any service. Therefore, letting this port bind happen locally instead of on the \
            cluster.",
            requested_address.port()
        );
        return Detour::Bypass(Bypass::BindWhenTargetless);
    }

    // Check if the user's requested address isn't already in use, even though it's not actually
    // bound, as we bind to a different address, but if we don't check for this then we're
    // changing normal socket behavior (see issue #1123).
    if SOCKETS.iter().any(|socket| match &socket.state {
        SocketState::Initialized | SocketState::Connected(_) => false,
        SocketState::Bound(bound) | SocketState::Listening(bound) => {
            bound.requested_address == requested_address
        }
    }) {
        Err(HookError::AddressAlreadyBound(requested_address))?;
    }

    // Try to bind a port from listen ports, if no configuration
    // try to bind the requested port, if not available get a random port
    // if there's configuration and binding fails with the requested port
    // we return address not available and not fallback to a random port.
    let listen_port = LISTEN_PORTS
        .get()
        .expect("`LISTEN_PORTS` not set. Please report a bug")
        .get_by_left(&requested_address.port())
        .cloned();

    // Listen port was specified
    if let Some(port) = listen_port {
        bind_port(sockfd, socket.domain, port)
    } else {
        bind_port(sockfd, socket.domain, requested_address.port())
            .or_else(|e| {
                info!("bind -> first `bind` failed on port {:?} with {e:?}, trying to bind to a random port", requested_address.port());
                bind_port(sockfd, socket.domain, 0)
            }
        )
    }?;

    // We need to find out what's the port we bound to, that'll be used by `poll_agent` to
    // connect to.
    let address = unsafe {
        SockAddr::try_init(|storage, len| {
            if FN_GETSOCKNAME(sockfd, storage.cast(), len) == -1 {
                error!("bind -> Failed `getsockname` sockfd {:#?}", sockfd);

                Err(io::Error::last_os_error())?
            } else {
                Ok(())
            }
        })
    }
    .ok()
    .and_then(|(_, address)| address.as_socket())
    .bypass(Bypass::AddressConversion)?;

    Arc::get_mut(&mut socket).unwrap().state = SocketState::Bound(Bound {
        requested_address,
        address,
    });

    SOCKETS.insert(sockfd, socket);

    // node reads errno to check if bind was successful and doesn't care about the return value
    // (???)
    errno::set_errno(errno::Errno(0));
    Detour::Success(0)
}

/// Subscribe to the agent on the real port. Messages received from the agent on the real port will
/// later be routed to the fake local port.
#[tracing::instrument(level = "trace", ret)]
pub(super) fn listen(sockfd: RawFd, backlog: c_int) -> Detour<i32> {
    let mut socket = {
        SOCKETS
            .remove(&sockfd)
            .map(|(_, socket)| socket)
            .bypass(Bypass::LocalFdNotFound(sockfd))?
    };

    match socket.state {
        SocketState::Bound(Bound {
            requested_address,
            address,
        }) => {
            let listen_result = unsafe { FN_LISTEN(sockfd, backlog) };
            if listen_result != 0 {
                error!("listen -> Failed `listen` sockfd {:#?}", sockfd);

                return Err(io::Error::last_os_error())?;
            }

            blocking_send_hook_message(HookMessage::Tcp(TcpIncoming::Listen(Listen {
                mirror_port: address.port(),
                requested_port: requested_address.port(),
                ipv6: address.is_ipv6(),
                id: socket.id,
            })))?;

            Arc::get_mut(&mut socket).unwrap().state = SocketState::Listening(Bound {
                requested_address,
                address,
            });

            SOCKETS.insert(sockfd, socket);

            Detour::Success(listen_result)
        }
        _ => Detour::Bypass(Bypass::InvalidState(sockfd)),
    }
}

/// Common logic between Tcp/Udp `connect`, when used for the outgoing traffic feature.
///
/// Sends a hook message that will be handled by `(Tcp|Udp)OutgoingHandler`, starting the request
/// interception procedure.
/// This returns errno so we can restore the correct errno in case result is -1 (until we get
/// back to the hook we might call functions that will corrupt errno)
#[tracing::instrument(level = "debug", ret)]
fn connect_outgoing<const PROTOCOL: ConnectProtocol, const CALL_CONNECT: bool>(
    sockfd: RawFd,
    remote_address: SockAddr,
    mut user_socket_info: Arc<UserSocket>,
) -> Detour<ConnectResult> {
<<<<<<< HEAD
    // TODO(alex): We could hold 2 different globals, 1 for `UNRESOLVED_x` containing the not yet
    // resolved addresses, and a 2nd with `RESOLVED_x`, where there is no more filter
    // `AddressFilter::Name`. Doing so, we would only enter this scope once, then we would just
    // check if the `RESOLVED_x.len() > 0`, meaning we have resolved everything and `UNRESOLVE_x` is
    // irrelevant.
    //
    // This would also help out in removing the `unreachable` we have in `connect_remote`.

    // Scoped access to the `OUTGOING_SELECTOR`, so we don't lock this longer than we need.
    {
        let mut selector = OUTGOING_SELECTOR.write()?;
        selector.resolve_dns()?;
    }

    if remote_address.is_unix()
        || OUTGOING_SELECTOR
            .read()
            .unwrap()
            .connect_remote::<PROTOCOL>(remote_address.as_socket()?)
    {
        // Prepare this socket to be intercepted.
        let (mirror_tx, mirror_rx) = oneshot::channel();

        let connect = Connect {
            remote_address: remote_address.clone(),
            channel_tx: mirror_tx,
        };

        let hook_message = match PROTOCOL {
            TCP => {
                let connect_hook = TcpOutgoing::Connect(connect);
                HookMessage::TcpOutgoing(connect_hook)
            }
            UDP => {
                let connect_hook = UdpOutgoing::Connect(connect);
                HookMessage::UdpOutgoing(connect_hook)
            }
        };

        blocking_send_hook_message(hook_message)?;
        let RemoteConnection {
            layer_address,
            user_app_address,
        } = mirror_rx.blocking_recv()??;

        // Connect to the interceptor socket that is listening.
        let connect_result: ConnectResult = if CALL_CONNECT {
            unsafe { FN_CONNECT(sockfd, layer_address.as_ptr(), layer_address.len()) }.into()
        } else {
            ConnectResult {
                result: 0,
                error: None,
            }
        };

        if connect_result.is_failure() {
            error!(
                "connect -> Failed call to libc::connect with {:#?}",
                connect_result,
            );
            return Err(io::Error::last_os_error())?;
        }

        let connected = Connected {
            remote_address: remote_address.try_into()?,
            local_address: user_app_address.try_into()?,
            layer_address: Some(layer_address.try_into()?),
        };

        Arc::get_mut(&mut user_socket_info).unwrap().state = SocketState::Connected(connected);
        SOCKETS.insert(sockfd, user_socket_info);

        Detour::Success(connect_result)
    } else {
        Detour::Bypass(Bypass::FilteredConnection)
    }
}

=======
    if remote_address.is_unix()
        || OUTGOING_SELECTOR
            .get()?
            .connect_remote::<PROTOCOL>(remote_address.as_socket()?)
    {
        // Prepare this socket to be intercepted.
        let (mirror_tx, mirror_rx) = oneshot::channel();

        let connect = Connect {
            remote_address: remote_address.clone(),
            channel_tx: mirror_tx,
        };

        let hook_message = match PROTOCOL {
            TCP => {
                let connect_hook = TcpOutgoing::Connect(connect);
                HookMessage::TcpOutgoing(connect_hook)
            }
            UDP => {
                let connect_hook = UdpOutgoing::Connect(connect);
                HookMessage::UdpOutgoing(connect_hook)
            }
        };

        blocking_send_hook_message(hook_message)?;
        let RemoteConnection {
            layer_address,
            user_app_address,
        } = mirror_rx.blocking_recv()??;

        // Connect to the interceptor socket that is listening.
        let connect_result: ConnectResult = if CALL_CONNECT {
            unsafe { FN_CONNECT(sockfd, layer_address.as_ptr(), layer_address.len()) }.into()
        } else {
            ConnectResult {
                result: 0,
                error: None,
            }
        };

        if connect_result.is_failure() {
            error!(
                "connect -> Failed call to libc::connect with {:#?}",
                connect_result,
            );
            return Err(io::Error::last_os_error())?;
        }

        let connected = Connected {
            remote_address: remote_address.try_into()?,
            local_address: user_app_address.try_into()?,
            layer_address: Some(layer_address.try_into()?),
        };

        Arc::get_mut(&mut user_socket_info).unwrap().state = SocketState::Connected(connected);
        SOCKETS.insert(sockfd, user_socket_info);

        Detour::Success(connect_result)
    } else {
        Detour::Bypass(Bypass::FilteredConnection)
    }
}

>>>>>>> 784154f6
/// Iterate through sockets, if any of them has the requested port that the application is now
/// trying to connect to - then don't forward this connection to the agent, and instead of
/// connecting to the requested address, connect to the actual address where the application
/// is locally listening.
#[tracing::instrument(level = "trace", ret)]
fn connect_to_local_address(
    sockfd: RawFd,
    user_socket_info: &UserSocket,
    ip_address: SocketAddr,
) -> Detour<Option<ConnectResult>> {
    let ignore_localhost = OUTGOING_IGNORE_LOCALHOST
        .get()
        .copied()
        .expect("Should be set during initialization!");

    if ignore_localhost {
        Detour::Bypass(Bypass::IgnoreLocalhost(ip_address.port()))
    } else {
        Detour::Success(
            SOCKETS
                .iter()
                .find_map(|socket| match socket.state {
                    SocketState::Listening(Bound {
                        requested_address,
                        address,
                    }) => (requested_address.port() == ip_address.port()
                        && socket.protocol == user_socket_info.protocol)
                        .then(|| SockAddr::from(address)),
                    _ => None,
                })
                .map(|rawish_remote_address| unsafe {
                    FN_CONNECT(
                        sockfd,
                        rawish_remote_address.as_ptr(),
                        rawish_remote_address.len(),
                    )
                })
                .map(|connect_result| {
                    if connect_result != 0 {
                        Detour::Error::<ConnectResult>(io::Error::last_os_error().into())
                    } else {
                        Detour::Success(connect_result.into())
                    }
                })
                .transpose()?,
        )
    }
}

/// Handles 3 different cases, depending if the outgoing traffic feature is enabled or not:
///
/// 1. Outgoing traffic is **disabled**: this just becomes a normal `libc::connect` call, removing
/// the socket from our list of managed sockets.
///
/// 2. Outgoing traffic is **enabled** and `socket.state` is `Initialized`: sends a hook message
/// that will be handled by `(Tcp|Udp)OutgoingHandler`, starting the request interception procedure.
///
/// 3. `sockt.state` is `Bound`: part of the tcp mirror feature.
#[tracing::instrument(level = "trace", ret, skip(raw_address))]
pub(super) fn connect(
    sockfd: RawFd,
    raw_address: *const sockaddr,
    address_length: socklen_t,
) -> Detour<ConnectResult> {
    let remote_address = SockAddr::try_from_raw(raw_address, address_length)?;
    let optional_ip_address = remote_address.as_socket();

    let unix_streams = REMOTE_UNIX_STREAMS
        .get()
        .expect("Should be set during initialization!");

    info!("in connect {:#?}", SOCKETS);

    let (_, user_socket_info) = {
        SOCKETS
            .remove(&sockfd)
            .ok_or(Bypass::LocalFdNotFound(sockfd))?
    };

    if let Some(ip_address) = optional_ip_address {
        if ip_address.ip().is_loopback() {
            if let Some(result) = connect_to_local_address(sockfd, &user_socket_info, ip_address)? {
                // `result` here is always a success, as error and bypass are returned on the `?`
                // above.
                return Detour::Success(result);
            }
        }

        if is_ignored_port(&ip_address) || is_debugger_port(&ip_address) {
            return Detour::Bypass(Bypass::Port(ip_address.port()));
        }
    } else if remote_address.is_unix() {
        let address = remote_address
            .as_pathname()
            .map(|path| path.to_string_lossy())
            .or(remote_address
                .as_abstract_namespace()
                .map(String::from_utf8_lossy))
            .map(String::from);

        if !address.as_ref().is_some_and(|address_name| {
            unix_streams
                .as_ref()
                .is_some_and(|regex_set| regex_set.is_match(address_name))
        }) {
            return Detour::Bypass(Bypass::UnixSocket(address));
        }
    } else {
        // We do not hijack connections of this address type - Bypass!
        return Detour::Bypass(Bypass::Domain(remote_address.domain().into()));
    }

    let enabled_tcp_outgoing = ENABLED_TCP_OUTGOING
        .get()
        .copied()
        .expect("Should be set during initialization!");

    let enabled_udp_outgoing = ENABLED_UDP_OUTGOING
        .get()
        .copied()
        .expect("Should be set during initialization!");

    match user_socket_info.kind {
        SocketKind::Udp(_) if enabled_udp_outgoing => {
            connect_outgoing::<UDP, true>(sockfd, remote_address, user_socket_info)
        }
        SocketKind::Tcp(_) => match user_socket_info.state {
            SocketState::Initialized
                if (optional_ip_address.is_some() && enabled_tcp_outgoing)
                    || (remote_address.is_unix()
                        && unix_streams
                            .as_ref()
                            .is_some_and(|streams| !streams.is_empty())) =>
            {
                connect_outgoing::<TCP, true>(sockfd, remote_address, user_socket_info)
            }
            SocketState::Bound(Bound { address, .. }) => {
                trace!("connect -> SocketState::Bound {:#?}", user_socket_info);

                let address = SockAddr::from(address);
                let bind_result = unsafe { FN_BIND(sockfd, address.as_ptr(), address.len()) };

                if bind_result != 0 {
                    error!(
                        "connect -> Failed to bind socket result {:?}, address: {:?}, sockfd: {:?}!",
                        bind_result, address, sockfd
                    );

                    Err(io::Error::last_os_error())?
                } else {
                    Detour::Bypass(Bypass::MirrorConnect)
                }
            }
            _ => Detour::Bypass(Bypass::DisabledOutgoing),
        },
        _ => Detour::Bypass(Bypass::DisabledOutgoing),
    }
}

/// Resolve fake local address to real remote address. (IP & port of incoming traffic on the
/// cluster)
#[tracing::instrument(level = "trace", skip(address, address_len))]
pub(super) fn getpeername(
    sockfd: RawFd,
    address: *mut sockaddr,
    address_len: *mut socklen_t,
) -> Detour<i32> {
    let remote_address = {
        SOCKETS
            .get(&sockfd)
            .bypass(Bypass::LocalFdNotFound(sockfd))
            .and_then(|entry| match &entry.value().state {
                SocketState::Connected(connected) => {
                    Detour::Success(connected.remote_address.clone())
                }
                _ => Detour::Bypass(Bypass::InvalidState(sockfd)),
            })?
    };

    debug!("getpeername -> remote_address {:#?}", remote_address);

    fill_address(address, address_len, remote_address.try_into()?)
}

/// Resolve the fake local address to the real local address.
///
/// ## Port `0` special
///
/// When [`libc::bind`]ing on port `0`, we change the port to be the actual bound port, as this is
/// consistent behavior with libc.
#[tracing::instrument(level = "trace", ret, skip(address, address_len))]
pub(super) fn getsockname(
    sockfd: RawFd,
    address: *mut sockaddr,
    address_len: *mut socklen_t,
) -> Detour<i32> {
    let local_address = {
        SOCKETS
            .get(&sockfd)
            .bypass(Bypass::LocalFdNotFound(sockfd))
            .and_then(|entry| match &entry.value().state {
                SocketState::Connected(connected) => {
                    Detour::Success(connected.local_address.clone())
                }
                SocketState::Bound(Bound {
                    requested_address,
                    address,
                }) => {
                    if requested_address.port() == 0 {
                        Detour::Success(
                            SocketAddr::new(requested_address.ip(), address.port()).into(),
                        )
                    } else {
                        Detour::Success((*requested_address).into())
                    }
                }
                SocketState::Listening(bound) => Detour::Success(bound.requested_address.into()),
                _ => Detour::Bypass(Bypass::InvalidState(sockfd)),
            })?
    };

    trace!("getsockname -> local_address {:#?}", local_address);

    fill_address(address, address_len, local_address.try_into()?)
}

/// When the fd is "ours", we accept and recv the first bytes that contain metadata on the
/// connection to be set in our lock.
///
/// This enables us to have a safe way to get "remote" information (remote ip, port, etc).
#[tracing::instrument(level = "trace", ret, skip(address, address_len))]
pub(super) fn accept(
    sockfd: RawFd,
    address: *mut sockaddr,
    address_len: *mut socklen_t,
    new_fd: RawFd,
) -> Detour<RawFd> {
    let (id, domain, protocol, type_) = {
        SOCKETS
            .get(&sockfd)
            .bypass(Bypass::LocalFdNotFound(sockfd))
            .and_then(|socket| match &socket.state {
                SocketState::Listening(_) => {
                    Detour::Success((socket.id, socket.domain, socket.protocol, socket.type_))
                }
                _ => Detour::Bypass(Bypass::InvalidState(sockfd)),
            })?
    };

    let (local_address, remote_address) = {
        CONNECTION_QUEUE
            .pop_front(id)
            .bypass(Bypass::LocalFdNotFound(sockfd))
            .map(|socket| {
                (
                    SocketAddress::Ip(socket.local_address),
                    SocketAddress::Ip(socket.remote_address),
                )
            })?
    };

    let state = SocketState::Connected(Connected {
        remote_address: remote_address.clone(),
        local_address,
        layer_address: None,
    });
    let new_socket = UserSocket::new(domain, type_, protocol, state, type_.try_into()?);

    fill_address(address, address_len, remote_address.try_into()?)?;

    SOCKETS.insert(new_fd, Arc::new(new_socket));

    Detour::Success(new_fd)
}

#[tracing::instrument(level = "trace")]
pub(super) fn fcntl(orig_fd: c_int, cmd: c_int, fcntl_fd: i32) -> Result<(), HookError> {
    match cmd {
        libc::F_DUPFD | libc::F_DUPFD_CLOEXEC => dup::<true>(orig_fd, fcntl_fd),
        _ => Ok(()),
    }
}

/// Managed part of our [`dup_detour`], that clones the `Arc<T>` thing we have keyed by `fd`
/// ([`UserSocket`], or [`RemoteFile`]).
///
/// - `SWITCH_MAP`:
///
/// Indicates that we're switching the `fd` from [`SOCKETS`] to [`OPEN_FILES`] (or vice-versa).
///
/// We need this to properly handle some cases in [`fcntl`], [`dup2_detour`], and [`dup3_detour`].
/// Extra relevant for node on macos.
#[tracing::instrument(level = "trace", ret)]
pub(super) fn dup<const SWITCH_MAP: bool>(fd: c_int, dup_fd: i32) -> Result<(), HookError> {
    if let Some(socket) = SOCKETS.get(&fd).map(|entry| entry.value().clone()) {
        SOCKETS.insert(dup_fd as RawFd, socket);

        if SWITCH_MAP {
            OPEN_FILES.remove(&dup_fd);
        }

        return Ok(());
    }

    if let Some(file) = OPEN_FILES.view(&fd, |_, file| file.clone()) {
        OPEN_FILES.insert(dup_fd as RawFd, file);

        if SWITCH_MAP {
            SOCKETS.remove(&dup_fd);
        }
    }

    Ok(())
}

#[tracing::instrument(level = "debug", ret)]
pub(super) fn remote_getaddrinfo(
    node: String,
    service: u16,
) -> HookResult<Vec<(String, SocketAddr)>> {
    let (hook_channel_tx, hook_channel_rx) = oneshot::channel();
    let hook = GetAddrInfo {
        node,
        hook_channel_tx,
    };

    blocking_send_hook_message(HookMessage::GetAddrinfo(hook))?;

    let addr_info_list = hook_channel_rx.blocking_recv()??;

    Ok(addr_info_list
        .into_iter()
        .map(|LookupRecord { name, ip }| (name, SocketAddr::from((ip, service))))
        .collect())
}

/// Retrieves the result of calling `getaddrinfo` from a remote host (resolves remote DNS),
/// converting the result into a `Box` allocated raw pointer of `libc::addrinfo` (which is basically
/// a linked list of such type).
///
/// Even though individual parts of the received list may contain an error, this function will
/// still work fine, as it filters out such errors and returns a null pointer in this case.
///
/// # Protocol
///
/// `-layer` sends a request to `-agent` asking for the `-agent`'s list of `addrinfo`s (remote call
/// for the equivalent of this function).
#[tracing::instrument(level = "trace", ret)]
pub(super) fn getaddrinfo(
    rawish_node: Option<&CStr>,
    rawish_service: Option<&CStr>,
    raw_hints: Option<&libc::addrinfo>,
) -> Detour<*mut libc::addrinfo> {
    let node = rawish_node
        .bypass(Bypass::NullNode)?
        .to_str()
        .map_err(|fail| {
            warn!(
                "Failed converting `rawish_node` from `CStr` with {:#?}",
                fail
            );

            Bypass::CStrConversion
        })?
        .into();

    let service = rawish_service
        .map(CStr::to_str)
        .transpose()
        .map_err(|fail| {
            warn!(
                "Failed converting `raw_service` from `CStr` with {:#?}",
                fail
            );

            Bypass::CStrConversion
        })?
        .map(String::from);

    let raw_hints = raw_hints
        .cloned()
        .unwrap_or_else(|| unsafe { mem::zeroed() });

    // TODO(alex): Use more fields from `raw_hints` to respect the user's `getaddrinfo` call.
    let libc::addrinfo {
        ai_socktype,
        ai_protocol,
        ..
    } = raw_hints;

    // Convert `service` into a port.
    let service = service.map_or(0, |s| s.parse().unwrap_or_default());

    // Only care about: `ai_family`, `ai_socktype`, `ai_protocol`.
    let result = remote_getaddrinfo(node, service)?
        .into_iter()
        .map(|(name, address)| {
            let rawish_sock_addr = SockAddr::from(address);
            let ai_addrlen = rawish_sock_addr.len();
            let ai_family = rawish_sock_addr.family() as _;

            // Must outlive this function, as it is stored as a pointer in `libc::addrinfo`.
            let ai_addr = Box::into_raw(Box::new(unsafe { *rawish_sock_addr.as_ptr() }));
            let ai_canonname = CString::new(name).unwrap().into_raw();

            libc::addrinfo {
                ai_flags: 0,
                ai_family,
                ai_socktype,
                // TODO(alex): Don't just reuse whatever the user passed to us.
                ai_protocol,
                ai_addrlen,
                ai_addr,
                ai_canonname,
                ai_next: ptr::null_mut(),
            }
        })
        .rev()
        .map(Box::new)
        .map(Box::into_raw)
        .map(|raw| {
            MANAGED_ADDRINFO.insert(raw as usize);
            raw
        })
        .reduce(|current, mut previous| {
            // Safety: These pointers were just allocated using `Box::new`, so they should be
            // fine regarding memory layout, and are not dangling.
            unsafe { (*previous).ai_next = current };
            previous
        })
        .ok_or(HookError::DNSNoName)?;

    debug!("getaddrinfo -> result {:#?}", result);

    Detour::Success(result)
}

/// Retrieves the `hostname` from the agent's `/etc/hostname` to be used by [`gethostname`]
fn remote_hostname_string() -> Detour<CString> {
    let hostname_path = PathBuf::from("/etc/hostname");

    let OpenFileResponse { fd } = file::ops::RemoteFile::remote_open(
        hostname_path,
        OpenOptionsInternal {
            read: true,
            ..Default::default()
        },
    )?;

    let ReadFileResponse { bytes, read_amount } = file::ops::RemoteFile::remote_read(fd, 256)?;

    let _ = file::ops::RemoteFile::remote_close(fd).inspect_err(|fail| {
        trace!("Leaking remote file fd (should be harmless) due to {fail:#?}!")
    });

    CString::new(
        bytes
            .into_iter()
            .take(read_amount as usize - 1)
            .collect::<Vec<_>>(),
    )
    .map(Detour::Success)?
}

/// Resolve hostname from remote host with caching for the result
#[tracing::instrument(level = "trace")]
pub(super) fn gethostname() -> Detour<&'static CString> {
    HOSTNAME.get_or_detour_init(remote_hostname_string)
}

/// ## DNS resolution on port `53`
///
/// We handle UDP sockets by putting them in a sort of _semantically_ connected state, meaning that
/// we don't actually [`libc::connect`] `sockfd`, but we change the respective [`UserSocket`] to
/// [`SocketState::Connected`].
///
/// Here we check for this invariant, so if a user calls [`libc::recv_from`] without previously
/// either connecting this `sockfd`, or calling [`libc::send_to`], we're going to panic.
///
/// It performs the [`fill_address`] requirement of [`libc::recv_from`] with the correct remote
/// address (instead of using our interceptor address).
///
/// ## Any other port
///
/// When this function is called, we've already ran [`libc::recvfrom`], and checked for a successful
/// result from it, so `raw_source` has been pre-filled for us, but it might contain the wrong
/// address, if the packet came from one of our modified (connected) sockets.
///
/// If the socket was bound to `0.0.0.0:{not 53}`, then `raw_source` here should be
/// `127.0.0.1:{not 53}`, keeping in mind that the sender socket remains with address
/// `0.0.0.0:{not 53}` (same behavior as not using mirrord).
///
/// When the socket is in a [`Connected`] state, we call [`fill_address`] with its `remote_address`,
/// instead of letting whatever came in `raw_source` through.
///
/// See [`send_to`] for more information.
#[tracing::instrument(level = "trace", ret, skip(raw_source, source_length))]
pub(super) fn recv_from(
    sockfd: i32,
    recv_from_result: isize,
    raw_source: *mut sockaddr,
    source_length: *mut socklen_t,
) -> Detour<isize> {
    SOCKETS
        .get(&sockfd)
        .and_then(|socket| match &socket.state {
            SocketState::Connected(Connected { remote_address, .. }) => {
                Some(remote_address.clone())
            }
            _ => None,
        })
        .map(SocketAddress::try_into)?
        .map(|address| fill_address(raw_source, source_length, address))??;

    Detour::Success(recv_from_result)
}

/// ## DNS resolution on port `53`
///
/// There is a bit of trickery going on here, as this function first triggers a _semantical_
/// connection to an interceptor socket (we don't [`libc::connect`] this `sockfd`, just change the
/// [`UserSocket`] state), and only then calls the actual [`libc::send_to`] to send `raw_message` to
/// the interceptor address (instead of the `raw_destination`).
///
/// ## Any other port
///
/// When `destination.port != 53`, we search our [`SOCKETS`] to see if we're holding the
/// `destination` address, which would have the receiving socket bound to a different address than
/// what the user sees.
///
/// If we find `destination` as the `requested_address` of one of our [`Bound`] sockets, then we
/// [`libc::sendto`] to the bound `address`. A similar logic applies to a [`Connected`] socket.
///
/// ## Destination is `0.0.0.0:{not 53}`
///
/// No special care is taken here, sending a packet to this address behaves the same with or without
/// mirrord, which is: destination becomes `127.0.0.1:{not 53}`.
///
/// See [`recv_from`] for more information.
#[tracing::instrument(
    level = "trace",
    ret,
    skip(raw_message, raw_destination, destination_length)
)]
pub(super) fn send_to(
    sockfd: RawFd,
    raw_message: *const c_void,
    message_length: usize,
    flags: i32,
    raw_destination: *const sockaddr,
    destination_length: socklen_t,
) -> Detour<isize> {
    let destination = SockAddr::try_from_raw(raw_destination, destination_length)?;
    trace!("destination {:?}", destination.as_socket());

    let (_, user_socket_info) = SOCKETS
        .remove(&sockfd)
        .ok_or(Bypass::LocalFdNotFound(sockfd))?;

    // Currently this flow only handles DNS resolution.
    // So here we have to check for 2 things:
    //
    // 1. Are we sending something port 53? Then we use mirrord flow;
    // 2. Is the destination a socket that we have bound? Then we send it to the real address that
    // we've bound the destination socket.
    //
    // If none of the above are true, then the destination is some real address outside our scope.
    let sent_result = if let Some(destination) = destination
        .as_socket()
        .filter(|destination| destination.port() != 53)
    {
        // We want to keep holding this socket.
        SOCKETS.insert(sockfd, user_socket_info);

        // Sending a packet on port NOT 53.
        let destination = SOCKETS
            .iter()
            .filter(|socket| socket.kind.is_udp())
            // Is the `destination` one of our sockets? If so, then we grab the actual address,
            // instead of the, possibly fake address from mirrord.
            .find_map(|receiver_socket| match &receiver_socket.state {
                SocketState::Bound(Bound {
                    requested_address,
                    address,
                }) => {
                    // Special case for port `0`, see `getsockname`.
                    if requested_address.port() == 0 {
                        (SocketAddr::new(requested_address.ip(), address.port()) == destination)
                            .then_some(*address)
                    } else {
                        (*requested_address == destination).then_some(*address)
                    }
                }
                SocketState::Connected(Connected {
                    remote_address,
                    layer_address,
                    ..
                }) => {
                    let remote_address: SocketAddr = remote_address.clone().try_into().ok()?;
                    let layer_address: SocketAddr = layer_address.clone()?.try_into().ok()?;

                    if remote_address == destination {
                        Some(layer_address)
                    } else {
                        None
                    }
                }
                _ => None,
            })?;

        let rawish_true_destination = SockAddr::from(destination);
        let raw_true_destination = rawish_true_destination.as_ptr();
        let raw_true_destination_length = rawish_true_destination.len();

        unsafe {
            FN_SEND_TO(
                sockfd,
                raw_message,
                message_length,
                flags,
                raw_true_destination,
                raw_true_destination_length,
            )
        }
    } else {
        connect_outgoing::<UDP, false>(sockfd, destination, user_socket_info)?;

        let layer_address: SockAddr = SOCKETS
            .get(&sockfd)
            .and_then(|socket| match &socket.state {
                SocketState::Connected(connected) => connected.layer_address.clone(),
                _ => unreachable!(),
            })
            .map(SocketAddress::try_into)??;

        let raw_interceptor_address = layer_address.as_ptr();
        let raw_interceptor_length = layer_address.len();

        unsafe {
            FN_SEND_TO(
                sockfd,
                raw_message,
                message_length,
                flags,
                raw_interceptor_address,
                raw_interceptor_length,
            )
        }
    };

    Detour::Success(sent_result)
}<|MERGE_RESOLUTION|>--- conflicted
+++ resolved
@@ -307,26 +307,10 @@
     remote_address: SockAddr,
     mut user_socket_info: Arc<UserSocket>,
 ) -> Detour<ConnectResult> {
-<<<<<<< HEAD
-    // TODO(alex): We could hold 2 different globals, 1 for `UNRESOLVED_x` containing the not yet
-    // resolved addresses, and a 2nd with `RESOLVED_x`, where there is no more filter
-    // `AddressFilter::Name`. Doing so, we would only enter this scope once, then we would just
-    // check if the `RESOLVED_x.len() > 0`, meaning we have resolved everything and `UNRESOLVE_x` is
-    // irrelevant.
-    //
-    // This would also help out in removing the `unreachable` we have in `connect_remote`.
-
-    // Scoped access to the `OUTGOING_SELECTOR`, so we don't lock this longer than we need.
-    {
-        let mut selector = OUTGOING_SELECTOR.write()?;
-        selector.resolve_dns()?;
-    }
-
     if remote_address.is_unix()
         || OUTGOING_SELECTOR
-            .read()
-            .unwrap()
-            .connect_remote::<PROTOCOL>(remote_address.as_socket()?)
+            .get()?
+            .connect_remote::<PROTOCOL>(remote_address.as_socket()?)?
     {
         // Prepare this socket to be intercepted.
         let (mirror_tx, mirror_rx) = oneshot::channel();
@@ -386,71 +370,6 @@
     }
 }
 
-=======
-    if remote_address.is_unix()
-        || OUTGOING_SELECTOR
-            .get()?
-            .connect_remote::<PROTOCOL>(remote_address.as_socket()?)
-    {
-        // Prepare this socket to be intercepted.
-        let (mirror_tx, mirror_rx) = oneshot::channel();
-
-        let connect = Connect {
-            remote_address: remote_address.clone(),
-            channel_tx: mirror_tx,
-        };
-
-        let hook_message = match PROTOCOL {
-            TCP => {
-                let connect_hook = TcpOutgoing::Connect(connect);
-                HookMessage::TcpOutgoing(connect_hook)
-            }
-            UDP => {
-                let connect_hook = UdpOutgoing::Connect(connect);
-                HookMessage::UdpOutgoing(connect_hook)
-            }
-        };
-
-        blocking_send_hook_message(hook_message)?;
-        let RemoteConnection {
-            layer_address,
-            user_app_address,
-        } = mirror_rx.blocking_recv()??;
-
-        // Connect to the interceptor socket that is listening.
-        let connect_result: ConnectResult = if CALL_CONNECT {
-            unsafe { FN_CONNECT(sockfd, layer_address.as_ptr(), layer_address.len()) }.into()
-        } else {
-            ConnectResult {
-                result: 0,
-                error: None,
-            }
-        };
-
-        if connect_result.is_failure() {
-            error!(
-                "connect -> Failed call to libc::connect with {:#?}",
-                connect_result,
-            );
-            return Err(io::Error::last_os_error())?;
-        }
-
-        let connected = Connected {
-            remote_address: remote_address.try_into()?,
-            local_address: user_app_address.try_into()?,
-            layer_address: Some(layer_address.try_into()?),
-        };
-
-        Arc::get_mut(&mut user_socket_info).unwrap().state = SocketState::Connected(connected);
-        SOCKETS.insert(sockfd, user_socket_info);
-
-        Detour::Success(connect_result)
-    } else {
-        Detour::Bypass(Bypass::FilteredConnection)
-    }
-}
-
->>>>>>> 784154f6
 /// Iterate through sockets, if any of them has the requested port that the application is now
 /// trying to connect to - then don't forward this connection to the agent, and instead of
 /// connecting to the requested address, connect to the actual address where the application
