use alloc::ffi::CString;
use core::{ffi::CStr, mem};
use std::{
    io,
    net::{IpAddr, Ipv4Addr, Ipv6Addr, SocketAddr},
    os::unix::io::RawFd,
    path::PathBuf,
    ptr,
    sync::{Arc, OnceLock},
};

use libc::{c_int, c_void, sockaddr, socklen_t};
use mirrord_config::feature::network::incoming::IncomingMode;
use mirrord_protocol::{
    dns::LookupRecord,
    file::{OpenFileResponse, OpenOptionsInternal, ReadFileResponse},
};
use socket2::SockAddr;
use tokio::sync::oneshot;
use tracing::{error, info, trace};

use super::{hooks::*, *};
use crate::{
    common::{blocking_send_hook_message, HookMessage},
    detour::{Detour, OnceLockExt, OptionDetourExt, OptionExt},
    dns::GetAddrInfo,
    error::HookError,
    file::{self, OPEN_FILES},
    is_debugger_port,
    outgoing::{tcp::TcpOutgoing, udp::UdpOutgoing, Connect, RemoteConnection},
    tcp::{Listen, TcpIncoming},
    ENABLED_TCP_OUTGOING, ENABLED_UDP_OUTGOING, INCOMING_CONFIG, LISTEN_PORTS,
    OUTGOING_IGNORE_LOCALHOST, OUTGOING_SELECTOR, REMOTE_UNIX_STREAMS, TARGETLESS,
};

/// Hostname initialized from the agent with [`gethostname`].
pub(crate) static HOSTNAME: OnceLock<CString> = OnceLock::new();

/// Helper struct for connect results where we want to hold the original errno
/// when result is -1 (error) because sometimes it's not a real error (EINPROGRESS/EINTR)
/// and the caller should have the original value.
/// In order to use this struct correctly, after calling connect convert the return value using
/// this `.into/.from` then the detour would call `.into` on the struct to convert to i32
/// and would set the according errno.
#[derive(Debug)]
pub(super) struct ConnectResult {
    result: i32,
    error: Option<errno::Errno>,
}

impl ConnectResult {
    pub(super) fn is_failure(&self) -> bool {
        matches!(self.error, Some(err) if err.0 != libc::EINTR && err.0 != libc::EINPROGRESS)
    }
}

impl From<i32> for ConnectResult {
    fn from(result: i32) -> Self {
        if result == -1 {
            ConnectResult {
                result,
                error: Some(errno::errno()),
            }
        } else {
            ConnectResult {
                result,
                error: None,
            }
        }
    }
}

impl From<ConnectResult> for i32 {
    fn from(connect_result: ConnectResult) -> Self {
        if let Some(error) = connect_result.error {
            errno::set_errno(error);
        }
        connect_result.result
    }
}

/// Create the socket, add it to SOCKETS if successful and matching protocol and domain (Tcpv4/v6)
#[tracing::instrument(level = "trace", ret)]
pub(super) fn socket(domain: c_int, type_: c_int, protocol: c_int) -> Detour<RawFd> {
    let socket_kind = type_.try_into()?;

    if !((domain == libc::AF_INET) || (domain == libc::AF_INET6) || (domain == libc::AF_UNIX)) {
        Err(Bypass::Domain(domain))
    } else {
        Ok(())
    }?;

    if domain == libc::AF_INET6 {
        return Detour::Error(HookError::SocketUnsuportedIpv6);
    }

    let socket_result = unsafe { FN_SOCKET(domain, type_, protocol) };

    let socket_fd = if socket_result == -1 {
        Err(std::io::Error::last_os_error())
    } else {
        Ok(socket_result)
    }?;

    let new_socket = UserSocket::new(domain, type_, protocol, Default::default(), socket_kind);

    SOCKETS.insert(socket_fd, Arc::new(new_socket));

    Detour::Success(socket_fd)
}

#[tracing::instrument(level = "trace", ret)]
fn bind_port(sockfd: c_int, domain: c_int, port: u16) -> Detour<()> {
    let address = match domain {
        libc::AF_INET => Ok(SockAddr::from(SocketAddr::new(
            IpAddr::V4(Ipv4Addr::LOCALHOST),
            port,
        ))),
        libc::AF_INET6 => Ok(SockAddr::from(SocketAddr::new(
            IpAddr::V6(Ipv6Addr::UNSPECIFIED),
            port,
        ))),
        invalid => Err(Bypass::Domain(invalid)),
    }?;

    let bind_result = unsafe { FN_BIND(sockfd, address.as_ptr(), address.len()) };
    if bind_result != 0 {
        Detour::Error(io::Error::last_os_error().into())
    } else {
        Detour::Success(())
    }
}

/// Check if the socket is managed by us, if it's managed by us and it's not an ignored port,
/// update the socket state.
#[tracing::instrument(level = "trace", ret, skip(raw_address))]
pub(super) fn bind(
    sockfd: c_int,
    raw_address: *const sockaddr,
    address_length: socklen_t,
) -> Detour<i32> {
    let requested_address = SocketAddr::try_from_raw(raw_address, address_length)?;
    let requested_port = requested_address.port();
    let incoming_config = INCOMING_CONFIG
        .get()
        .expect("`INCOMING_CONFIG` not set. Please report a bug");

    let ignore_localhost = incoming_config.ignore_localhost;

    let mut socket = {
        SOCKETS
            .remove(&sockfd)
            .ok_or(Bypass::LocalFdNotFound(sockfd))
            .and_then(|(_, socket)| {
                if !matches!(socket.state, SocketState::Initialized) {
                    Err(Bypass::InvalidState(sockfd))
                } else {
                    Ok(socket)
                }
            })?
    };

    if ignore_localhost && requested_address.ip().is_loopback() {
        return Detour::Bypass(Bypass::IgnoreLocalhost(requested_port));
    }

    // To handle #1458, we don't ignore port `0` for UDP.
    if (is_ignored_port(&requested_address) && matches!(socket.kind, SocketKind::Tcp(_)))
        || is_debugger_port(&requested_address)
        || incoming_config.ignore_ports.contains(&requested_port)
    {
        Err(Bypass::Port(requested_address.port()))?;
    }

    // Check if the user's requested address isn't already in use, even though it's not actually
    // bound, as we bind to a different address, but if we don't check for this then we're
    // changing normal socket behavior (see issue #1123).
    if SOCKETS.iter().any(|socket| match &socket.state {
        SocketState::Initialized | SocketState::Connected(_) => false,
        SocketState::Bound(bound) | SocketState::Listening(bound) => {
            bound.requested_address == requested_address
        }
    }) {
        Err(HookError::AddressAlreadyBound(requested_address))?;
    }

    // Try to bind a port from listen ports, if no configuration
    // try to bind the requested port, if not available get a random port
    // if there's configuration and binding fails with the requested port
    // we return address not available and not fallback to a random port.
    let listen_port = LISTEN_PORTS
        .get()
        .expect("`LISTEN_PORTS` not set. Please report a bug")
        .get_by_left(&requested_address.port())
        .cloned();

    // Listen port was specified
    if let Some(port) = listen_port {
        bind_port(sockfd, socket.domain, port)
    } else {
        bind_port(sockfd, socket.domain, requested_address.port())
            .or_else(|e| {
                info!("bind -> first `bind` failed on port {:?} with {e:?}, trying to bind to a random port", requested_address.port());
                bind_port(sockfd, socket.domain, 0)
            }
        )
    }?;

    // We need to find out what's the port we bound to, that'll be used by `poll_agent` to
    // connect to.
    let address = unsafe {
        SockAddr::try_init(|storage, len| {
            if FN_GETSOCKNAME(sockfd, storage.cast(), len) == -1 {
                error!("bind -> Failed `getsockname` sockfd {:#?}", sockfd);

                Err(io::Error::last_os_error())?
            } else {
                Ok(())
            }
        })
    }
    .ok()
    .and_then(|(_, address)| address.as_socket())
    .bypass(Bypass::AddressConversion)?;

    Arc::get_mut(&mut socket).unwrap().state = SocketState::Bound(Bound {
        requested_address,
        address,
    });

    SOCKETS.insert(sockfd, socket);

    // node reads errno to check if bind was successful and doesn't care about the return value
    // (???)
    errno::set_errno(errno::Errno(0));
    Detour::Success(0)
}

/// Subscribe to the agent on the real port. Messages received from the agent on the real port will
/// later be routed to the fake local port.
#[tracing::instrument(level = "trace", ret)]
pub(super) fn listen(sockfd: RawFd, backlog: c_int) -> Detour<i32> {
    let mut socket = {
        SOCKETS
            .remove(&sockfd)
            .map(|(_, socket)| socket)
            .bypass(Bypass::LocalFdNotFound(sockfd))?
    };
    let incoming = INCOMING_CONFIG
        .get()
        .expect("`INCOMING_CONFIG` not set. Please report a bug");

    if matches!(incoming.mode, IncomingMode::Off) {
        return Detour::Bypass(Bypass::DisabledIncoming);
    }

    if TARGETLESS
        .get()
        .copied()
        .expect("Should be set during initialization!")
    {
        warn!(
            "Listening while running targetless. A targetless agent is not exposed by \
        any service. Therefore, letting this port bind happen locally instead of on the \
        cluster.",
        );
        return Detour::Bypass(Bypass::BindWhenTargetless);
    }
    match socket.state {
        SocketState::Bound(Bound {
            requested_address,
            address,
        }) => {
            let listen_result = unsafe { FN_LISTEN(sockfd, backlog) };
            if listen_result != 0 {
                error!("listen -> Failed `listen` sockfd {:#?}", sockfd);

                return Err(io::Error::last_os_error())?;
            }

            blocking_send_hook_message(HookMessage::Tcp(TcpIncoming::Listen(Listen {
                mirror_port: address.port(),
                requested_port: requested_address.port(),
                ipv6: address.is_ipv6(),
                id: socket.id,
            })))?;

            Arc::get_mut(&mut socket).unwrap().state = SocketState::Listening(Bound {
                requested_address,
                address,
            });

            SOCKETS.insert(sockfd, socket);

            Detour::Success(listen_result)
        }
        _ => Detour::Bypass(Bypass::InvalidState(sockfd)),
    }
}

/// Common logic between Tcp/Udp `connect`, when used for the outgoing traffic feature.
///
/// Sends a hook message that will be handled by `(Tcp|Udp)OutgoingHandler`, starting the request
/// interception procedure.
/// This returns errno so we can restore the correct errno in case result is -1 (until we get
/// back to the hook we might call functions that will corrupt errno)
#[tracing::instrument(level = "trace", ret)]
fn connect_outgoing<const PROTOCOL: ConnectProtocol, const CALL_CONNECT: bool>(
    sockfd: RawFd,
    remote_address: SockAddr,
    mut user_socket_info: Arc<UserSocket>,
) -> Detour<ConnectResult> {
    if remote_address.is_unix()
        || OUTGOING_SELECTOR
            .get()?
            .connect_remote::<PROTOCOL>(remote_address.as_socket()?)?
    {
        // Prepare this socket to be intercepted.
        let (mirror_tx, mirror_rx) = oneshot::channel();

        let connect = Connect {
            remote_address: remote_address.clone(),
            channel_tx: mirror_tx,
        };

        let hook_message = match PROTOCOL {
            TCP => {
                let connect_hook = TcpOutgoing::Connect(connect);
                HookMessage::TcpOutgoing(connect_hook)
            }
            UDP => {
                let connect_hook = UdpOutgoing::Connect(connect);
                HookMessage::UdpOutgoing(connect_hook)
            }
        };

        blocking_send_hook_message(hook_message)?;
        let RemoteConnection {
            layer_address,
            user_app_address,
        } = mirror_rx.blocking_recv()??;

        // Connect to the interceptor socket that is listening.
        let connect_result: ConnectResult = if CALL_CONNECT {
            unsafe { FN_CONNECT(sockfd, layer_address.as_ptr(), layer_address.len()) }.into()
        } else {
            ConnectResult {
                result: 0,
                error: None,
            }
        };

        if connect_result.is_failure() {
            error!(
                "connect -> Failed call to libc::connect with {:#?}",
                connect_result,
            );
            return Err(io::Error::last_os_error())?;
        }

        let connected = Connected {
            remote_address: remote_address.try_into()?,
            local_address: user_app_address.try_into()?,
            layer_address: Some(layer_address.try_into()?),
        };

        trace!("we are connected {connected:#?}");

        Arc::get_mut(&mut user_socket_info).unwrap().state = SocketState::Connected(connected);
        SOCKETS.insert(sockfd, user_socket_info);

        Detour::Success(connect_result)
    } else {
        Detour::Bypass(Bypass::FilteredConnection)
    }
}

/// Iterate through sockets, if any of them has the requested port that the application is now
/// trying to connect to - then don't forward this connection to the agent, and instead of
/// connecting to the requested address, connect to the actual address where the application
/// is locally listening.
#[tracing::instrument(level = "trace", ret)]
fn connect_to_local_address(
    sockfd: RawFd,
    user_socket_info: &UserSocket,
    ip_address: SocketAddr,
) -> Detour<Option<ConnectResult>> {
    let ignore_localhost = OUTGOING_IGNORE_LOCALHOST
        .get()
        .copied()
        .expect("Should be set during initialization!");

    if ignore_localhost {
        Detour::Bypass(Bypass::IgnoreLocalhost(ip_address.port()))
    } else {
        Detour::Success(
            SOCKETS
                .iter()
                .find_map(|socket| match socket.state {
                    SocketState::Listening(Bound {
                        requested_address,
                        address,
                    }) => (requested_address.port() == ip_address.port()
                        && socket.protocol == user_socket_info.protocol)
                        .then(|| SockAddr::from(address)),
                    _ => None,
                })
                .map(|rawish_remote_address| unsafe {
                    FN_CONNECT(
                        sockfd,
                        rawish_remote_address.as_ptr(),
                        rawish_remote_address.len(),
                    )
                })
                .map(|connect_result| {
                    if connect_result != 0 {
                        Detour::Error::<ConnectResult>(io::Error::last_os_error().into())
                    } else {
                        Detour::Success(connect_result.into())
                    }
                })
                .transpose()?,
        )
    }
}

/// Handles 3 different cases, depending if the outgoing traffic feature is enabled or not:
///
/// 1. Outgoing traffic is **disabled**: this just becomes a normal `libc::connect` call, removing
/// the socket from our list of managed sockets.
///
/// 2. Outgoing traffic is **enabled** and `socket.state` is `Initialized`: sends a hook message
/// that will be handled by `(Tcp|Udp)OutgoingHandler`, starting the request interception procedure.
///
/// 3. `sockt.state` is `Bound`: part of the tcp mirror feature.
#[tracing::instrument(level = "trace", ret, skip(raw_address))]
pub(super) fn connect(
    sockfd: RawFd,
    raw_address: *const sockaddr,
    address_length: socklen_t,
) -> Detour<ConnectResult> {
    let remote_address = SockAddr::try_from_raw(raw_address, address_length)?;
    let optional_ip_address = remote_address.as_socket();

    let unix_streams = REMOTE_UNIX_STREAMS
        .get()
        .expect("Should be set during initialization!");

    info!("in connect {:#?}", SOCKETS);

    let (_, user_socket_info) = {
        SOCKETS
            .remove(&sockfd)
            .ok_or(Bypass::LocalFdNotFound(sockfd))?
    };

    if let Some(ip_address) = optional_ip_address {
        if ip_address.ip().is_loopback() {
            if let Some(result) = connect_to_local_address(sockfd, &user_socket_info, ip_address)? {
                // `result` here is always a success, as error and bypass are returned on the `?`
                // above.
                return Detour::Success(result);
            }
        }

        if is_ignored_port(&ip_address) || is_debugger_port(&ip_address) {
            return Detour::Bypass(Bypass::Port(ip_address.port()));
        }
    } else if remote_address.is_unix() {
        let address = remote_address
            .as_pathname()
            .map(|path| path.to_string_lossy())
            .or(remote_address
                .as_abstract_namespace()
                .map(String::from_utf8_lossy))
            .map(String::from);

        if !address.as_ref().is_some_and(|address_name| {
            unix_streams
                .as_ref()
                .is_some_and(|regex_set| regex_set.is_match(address_name))
        }) {
            return Detour::Bypass(Bypass::UnixSocket(address));
        }
    } else {
        // We do not hijack connections of this address type - Bypass!
        return Detour::Bypass(Bypass::Domain(remote_address.domain().into()));
    }

    let enabled_tcp_outgoing = ENABLED_TCP_OUTGOING
        .get()
        .copied()
        .expect("Should be set during initialization!");

    let enabled_udp_outgoing = ENABLED_UDP_OUTGOING
        .get()
        .copied()
        .expect("Should be set during initialization!");

    match user_socket_info.kind {
        SocketKind::Udp(_) if enabled_udp_outgoing => {
            connect_outgoing::<UDP, true>(sockfd, remote_address, user_socket_info)
        }
        SocketKind::Tcp(_) => match user_socket_info.state {
            SocketState::Initialized
                if (optional_ip_address.is_some() && enabled_tcp_outgoing)
                    || (remote_address.is_unix()
                        && unix_streams
                            .as_ref()
                            .is_some_and(|streams| !streams.is_empty())) =>
            {
                connect_outgoing::<TCP, true>(sockfd, remote_address, user_socket_info)
            }
            SocketState::Bound(Bound { address, .. }) => {
                trace!("connect -> SocketState::Bound {:#?}", user_socket_info);

                let address = SockAddr::from(address);
                let bind_result = unsafe { FN_BIND(sockfd, address.as_ptr(), address.len()) };

                if bind_result != 0 {
                    error!(
                        "connect -> Failed to bind socket result {:?}, address: {:?}, sockfd: {:?}!",
                        bind_result, address, sockfd
                    );

                    Err(io::Error::last_os_error())?
                } else {
                    Detour::Bypass(Bypass::MirrorConnect)
                }
            }
            _ => Detour::Bypass(Bypass::DisabledOutgoing),
        },
        _ => Detour::Bypass(Bypass::DisabledOutgoing),
    }
}

/// Resolve fake local address to real remote address. (IP & port of incoming traffic on the
/// cluster)
#[tracing::instrument(level = "trace", skip(address, address_len))]
pub(super) fn getpeername(
    sockfd: RawFd,
    address: *mut sockaddr,
    address_len: *mut socklen_t,
) -> Detour<i32> {
    let remote_address = {
        SOCKETS
            .get(&sockfd)
            .bypass(Bypass::LocalFdNotFound(sockfd))
            .and_then(|entry| match &entry.value().state {
                SocketState::Connected(connected) => {
                    Detour::Success(connected.remote_address.clone())
                }
                _ => Detour::Bypass(Bypass::InvalidState(sockfd)),
            })?
    };

    trace!("getpeername -> remote_address {:#?}", remote_address);

    fill_address(address, address_len, remote_address.try_into()?)
}

/// Resolve the fake local address to the real local address.
///
/// ## Port `0` special
///
/// When [`libc::bind`]ing on port `0`, we change the port to be the actual bound port, as this is
/// consistent behavior with libc.
#[tracing::instrument(level = "trace", ret, skip(address, address_len))]
pub(super) fn getsockname(
    sockfd: RawFd,
    address: *mut sockaddr,
    address_len: *mut socklen_t,
) -> Detour<i32> {
    let local_address = {
        SOCKETS
            .get(&sockfd)
            .bypass(Bypass::LocalFdNotFound(sockfd))
            .and_then(|entry| match &entry.value().state {
                SocketState::Connected(connected) => {
                    Detour::Success(connected.local_address.clone())
                }
                SocketState::Bound(Bound {
                    requested_address,
                    address,
                }) => {
                    if requested_address.port() == 0 {
                        Detour::Success(
                            SocketAddr::new(requested_address.ip(), address.port()).into(),
                        )
                    } else {
                        Detour::Success((*requested_address).into())
                    }
                }
                SocketState::Listening(bound) => Detour::Success(bound.requested_address.into()),
                _ => Detour::Bypass(Bypass::InvalidState(sockfd)),
            })?
    };

    trace!("getsockname -> local_address {:#?}", local_address);

    fill_address(address, address_len, local_address.try_into()?)
}

/// When the fd is "ours", we accept and recv the first bytes that contain metadata on the
/// connection to be set in our lock.
///
/// This enables us to have a safe way to get "remote" information (remote ip, port, etc).
#[tracing::instrument(level = "trace", ret, skip(address, address_len))]
pub(super) fn accept(
    sockfd: RawFd,
    address: *mut sockaddr,
    address_len: *mut socklen_t,
    new_fd: RawFd,
) -> Detour<RawFd> {
    let (id, domain, protocol, type_) = {
        SOCKETS
            .get(&sockfd)
            .bypass(Bypass::LocalFdNotFound(sockfd))
            .and_then(|socket| match &socket.state {
                SocketState::Listening(_) => {
                    Detour::Success((socket.id, socket.domain, socket.protocol, socket.type_))
                }
                _ => Detour::Bypass(Bypass::InvalidState(sockfd)),
            })?
    };

    let (local_address, remote_address) = {
        CONNECTION_QUEUE
            .pop_front(id)
            .bypass(Bypass::LocalFdNotFound(sockfd))
            .map(|socket| {
                (
                    SocketAddress::Ip(socket.local_address),
                    SocketAddress::Ip(socket.remote_address),
                )
            })?
    };

    let state = SocketState::Connected(Connected {
        remote_address: remote_address.clone(),
        local_address,
        layer_address: None,
    });
    let new_socket = UserSocket::new(domain, type_, protocol, state, type_.try_into()?);

    fill_address(address, address_len, remote_address.try_into()?)?;

    SOCKETS.insert(new_fd, Arc::new(new_socket));

    Detour::Success(new_fd)
}

#[tracing::instrument(level = "trace")]
pub(super) fn fcntl(orig_fd: c_int, cmd: c_int, fcntl_fd: i32) -> Result<(), HookError> {
    match cmd {
        libc::F_DUPFD | libc::F_DUPFD_CLOEXEC => dup::<true>(orig_fd, fcntl_fd),
        _ => Ok(()),
    }
}

/// Managed part of our [`dup_detour`], that clones the `Arc<T>` thing we have keyed by `fd`
/// ([`UserSocket`], or [`RemoteFile`]).
///
/// - `SWITCH_MAP`:
///
/// Indicates that we're switching the `fd` from [`SOCKETS`] to [`OPEN_FILES`] (or vice-versa).
///
/// We need this to properly handle some cases in [`fcntl`], [`dup2_detour`], and [`dup3_detour`].
/// Extra relevant for node on macos.
#[tracing::instrument(level = "trace", ret)]
pub(super) fn dup<const SWITCH_MAP: bool>(fd: c_int, dup_fd: i32) -> Result<(), HookError> {
    if let Some(socket) = SOCKETS.get(&fd).map(|entry| entry.value().clone()) {
        SOCKETS.insert(dup_fd as RawFd, socket);

        if SWITCH_MAP {
            OPEN_FILES.remove(&dup_fd);
        }

        return Ok(());
    }

    if let Some(file) = OPEN_FILES.view(&fd, |_, file| file.clone()) {
        OPEN_FILES.insert(dup_fd as RawFd, file);

        if SWITCH_MAP {
            SOCKETS.remove(&dup_fd);
        }
    }

    Ok(())
}

/// Handles the remote communication part of [`getaddrinfo`], call this if you want to resolve a DNS
/// through the agent, but don't need to deal with all the [`libc::getaddrinfo`] stuff.
#[tracing::instrument(level = "trace", ret)]
pub(super) fn remote_getaddrinfo(
    node: String,
    service: u16,
) -> HookResult<Vec<(String, SocketAddr)>> {
    let (hook_channel_tx, hook_channel_rx) = oneshot::channel();
    let hook = GetAddrInfo {
        node,
        hook_channel_tx,
    };

    blocking_send_hook_message(HookMessage::GetAddrinfo(hook))?;

    let addr_info_list = hook_channel_rx.blocking_recv()??;

    Ok(addr_info_list
        .into_iter()
        .map(|LookupRecord { name, ip }| (name, SocketAddr::from((ip, service))))
        .collect())
}

/// Retrieves the result of calling `getaddrinfo` from a remote host (resolves remote DNS),
/// converting the result into a `Box` allocated raw pointer of `libc::addrinfo` (which is basically
/// a linked list of such type).
///
/// Even though individual parts of the received list may contain an error, this function will
/// still work fine, as it filters out such errors and returns a null pointer in this case.
///
/// # Protocol
///
/// `-layer` sends a request to `-agent` asking for the `-agent`'s list of `addrinfo`s (remote call
/// for the equivalent of this function).
#[tracing::instrument(level = "trace", ret)]
pub(super) fn getaddrinfo(
    rawish_node: Option<&CStr>,
    rawish_service: Option<&CStr>,
    raw_hints: Option<&libc::addrinfo>,
) -> Detour<*mut libc::addrinfo> {
    let node = rawish_node
        .bypass(Bypass::NullNode)?
        .to_str()
        .map_err(|fail| {
            warn!(
                "Failed converting `rawish_node` from `CStr` with {:#?}",
                fail
            );

            Bypass::CStrConversion
        })?
        .into();

    let service = rawish_service
        .map(CStr::to_str)
        .transpose()
        .map_err(|fail| {
            warn!(
                "Failed converting `raw_service` from `CStr` with {:#?}",
                fail
            );

            Bypass::CStrConversion
        })?
        .map(String::from);

    let raw_hints = raw_hints
        .cloned()
        .unwrap_or_else(|| unsafe { mem::zeroed() });

    // TODO(alex): Use more fields from `raw_hints` to respect the user's `getaddrinfo` call.
    let libc::addrinfo {
        ai_socktype,
        ai_protocol,
        ..
    } = raw_hints;

    // Convert `service` into a port.
    let service = service.map_or(0, |s| s.parse().unwrap_or_default());

    // Only care about: `ai_family`, `ai_socktype`, `ai_protocol`.
    let result = remote_getaddrinfo(node, service)?
        .into_iter()
        .map(|(name, address)| {
            let rawish_sock_addr = SockAddr::from(address);
            let ai_addrlen = rawish_sock_addr.len();
            let ai_family = rawish_sock_addr.family() as _;

            // Must outlive this function, as it is stored as a pointer in `libc::addrinfo`.
            let ai_addr = Box::into_raw(Box::new(unsafe { *rawish_sock_addr.as_ptr() }));
            let ai_canonname = CString::new(name).unwrap().into_raw();

            libc::addrinfo {
                ai_flags: 0,
                ai_family,
                ai_socktype,
                // TODO(alex): Don't just reuse whatever the user passed to us.
                ai_protocol,
                ai_addrlen,
                ai_addr,
                ai_canonname,
                ai_next: ptr::null_mut(),
            }
        })
        .rev()
        .map(Box::new)
        .map(Box::into_raw)
        .map(|raw| {
            MANAGED_ADDRINFO.insert(raw as usize);
            raw
        })
        .reduce(|current, mut previous| {
            // Safety: These pointers were just allocated using `Box::new`, so they should be
            // fine regarding memory layout, and are not dangling.
            unsafe { (*previous).ai_next = current };
            previous
        })
        .ok_or(HookError::DNSNoName)?;

<<<<<<< HEAD
=======
    trace!("getaddrinfo -> result {:#?}", result);

>>>>>>> 3b3eaf0f
    Detour::Success(result)
}

/// Retrieves the `hostname` from the agent's `/etc/hostname` to be used by [`gethostname`]
fn remote_hostname_string() -> Detour<CString> {
    let hostname_path = PathBuf::from("/etc/hostname");

    let OpenFileResponse { fd } = file::ops::RemoteFile::remote_open(
        hostname_path,
        OpenOptionsInternal {
            read: true,
            ..Default::default()
        },
    )?;

    let ReadFileResponse { bytes, read_amount } = file::ops::RemoteFile::remote_read(fd, 256)?;

    let _ = file::ops::RemoteFile::remote_close(fd).inspect_err(|fail| {
        trace!("Leaking remote file fd (should be harmless) due to {fail:#?}!")
    });

    CString::new(
        bytes
            .into_iter()
            .take(read_amount as usize - 1)
            .collect::<Vec<_>>(),
    )
    .map(Detour::Success)?
}

/// Resolve hostname from remote host with caching for the result
#[tracing::instrument(level = "trace")]
pub(super) fn gethostname() -> Detour<&'static CString> {
    HOSTNAME.get_or_detour_init(remote_hostname_string)
}

/// ## DNS resolution on port `53`
///
/// We handle UDP sockets by putting them in a sort of _semantically_ connected state, meaning that
/// we don't actually [`libc::connect`] `sockfd`, but we change the respective [`UserSocket`] to
/// [`SocketState::Connected`].
///
/// Here we check for this invariant, so if a user calls [`libc::recv_from`] without previously
/// either connecting this `sockfd`, or calling [`libc::send_to`], we're going to panic.
///
/// It performs the [`fill_address`] requirement of [`libc::recv_from`] with the correct remote
/// address (instead of using our interceptor address).
///
/// ## Any other port
///
/// When this function is called, we've already ran [`libc::recvfrom`], and checked for a successful
/// result from it, so `raw_source` has been pre-filled for us, but it might contain the wrong
/// address, if the packet came from one of our modified (connected) sockets.
///
/// If the socket was bound to `0.0.0.0:{not 53}`, then `raw_source` here should be
/// `127.0.0.1:{not 53}`, keeping in mind that the sender socket remains with address
/// `0.0.0.0:{not 53}` (same behavior as not using mirrord).
///
/// When the socket is in a [`Connected`] state, we call [`fill_address`] with its `remote_address`,
/// instead of letting whatever came in `raw_source` through.
///
/// See [`send_to`] for more information.
#[tracing::instrument(level = "trace", ret, skip(raw_source, source_length))]
pub(super) fn recv_from(
    sockfd: i32,
    recv_from_result: isize,
    raw_source: *mut sockaddr,
    source_length: *mut socklen_t,
) -> Detour<isize> {
    if errno::errno() == errno::Errno(libc::EAGAIN) {
        trace!("recvfrom/recvmsg hit EAGAIN, setting errno to 0");
        errno::set_errno(errno::Errno(0));
    }

    SOCKETS
        .get(&sockfd)
        .and_then(|socket| match &socket.state {
            SocketState::Connected(Connected { remote_address, .. }) => {
                Some(remote_address.clone())
            }
            _ => None,
        })
        .map(SocketAddress::try_into)?
        .map(|address| fill_address(raw_source, source_length, address))??;

    Detour::Success(recv_from_result)
}

/// Helps manually resolving DNS on port `53` with UDP, see [`send_to`] and [`sendmsg`].
#[tracing::instrument(level = "trace", ret)]
fn send_dns_patch(
    sockfd: RawFd,
    user_socket_info: Arc<UserSocket>,
    destination: SocketAddr,
) -> Detour<SockAddr> {
    // We want to keep holding this socket.
    SOCKETS.insert(sockfd, user_socket_info);

    // Sending a packet on port NOT 53.
    let destination = SOCKETS
        .iter()
        .filter(|socket| socket.kind.is_udp())
        // Is the `destination` one of our sockets? If so, then we grab the actual address,
        // instead of the, possibly fake address from mirrord.
        .find_map(|receiver_socket| match &receiver_socket.state {
            SocketState::Bound(Bound {
                requested_address,
                address,
            }) => {
                // Special case for port `0`, see `getsockname`.
                if requested_address.port() == 0 {
                    (SocketAddr::new(requested_address.ip(), address.port()) == destination)
                        .then_some(*address)
                } else {
                    (*requested_address == destination).then_some(*address)
                }
            }
            SocketState::Connected(Connected {
                remote_address,
                layer_address,
                ..
            }) => {
                let remote_address: SocketAddr = remote_address.clone().try_into().ok()?;
                let layer_address: SocketAddr = layer_address.clone()?.try_into().ok()?;

                if remote_address == destination {
                    Some(layer_address)
                } else {
                    None
                }
            }
            _ => None,
        })?;

    Detour::Success(SockAddr::from(destination))
}

/// ## DNS resolution on port `53`
///
/// There is a bit of trickery going on here, as this function first triggers a _semantical_
/// connection to an interceptor socket (we don't [`libc::connect`] this `sockfd`, just change the
/// [`UserSocket`] state), and only then calls the actual [`libc::send_to`] to send `raw_message` to
/// the interceptor address (instead of the `raw_destination`).
///
/// ## Any other port
///
/// When `destination.port != 53`, we search our [`SOCKETS`] to see if we're holding the
/// `destination` address, which would have the receiving socket bound to a different address than
/// what the user sees.
///
/// If we find `destination` as the `requested_address` of one of our [`Bound`] sockets, then we
/// [`libc::sendto`] to the bound `address`. A similar logic applies to a [`Connected`] socket.
///
/// ## Destination is `0.0.0.0:{not 53}`
///
/// No special care is taken here, sending a packet to this address behaves the same with or without
/// mirrord, which is: destination becomes `127.0.0.1:{not 53}`.
///
/// See [`recv_from`] for more information.
#[tracing::instrument(
    level = "trace",
    ret,
    skip(raw_message, raw_destination, destination_length)
)]
pub(super) fn send_to(
    sockfd: RawFd,
    raw_message: *const c_void,
    message_length: usize,
    flags: i32,
    raw_destination: *const sockaddr,
    destination_length: socklen_t,
) -> Detour<isize> {
    let destination = SockAddr::try_from_raw(raw_destination, destination_length)?;
    trace!("destination {:?}", destination.as_socket());

    let (_, user_socket_info) = SOCKETS
        .remove(&sockfd)
        .ok_or(Bypass::LocalFdNotFound(sockfd))?;

    // Currently this flow only handles DNS resolution.
    // So here we have to check for 2 things:
    //
    // 1. Are we sending something port 53? Then we use mirrord flow;
    // 2. Is the destination a socket that we have bound? Then we send it to the real address that
    // we've bound the destination socket.
    //
    // If none of the above are true, then the destination is some real address outside our scope.
    let sent_result = if let Some(destination) = destination
        .as_socket()
        .filter(|destination| destination.port() != 53)
    {
        let rawish_true_destination = send_dns_patch(sockfd, user_socket_info, destination)?;

        unsafe {
            FN_SEND_TO(
                sockfd,
                raw_message,
                message_length,
                flags,
                rawish_true_destination.as_ptr(),
                rawish_true_destination.len(),
            )
        }
    } else {
        connect_outgoing::<UDP, false>(sockfd, destination, user_socket_info)?;

        let layer_address: SockAddr = SOCKETS
            .get(&sockfd)
            .and_then(|socket| match &socket.state {
                SocketState::Connected(connected) => connected.layer_address.clone(),
                _ => unreachable!(),
            })
            .map(SocketAddress::try_into)??;

        let raw_interceptor_address = layer_address.as_ptr();
        let raw_interceptor_length = layer_address.len();

        unsafe {
            FN_SEND_TO(
                sockfd,
                raw_message,
                message_length,
                flags,
                raw_interceptor_address,
                raw_interceptor_length,
            )
        }
    };

    Detour::Success(sent_result)
}

/// Same behavior as [`send_to`], the only difference is that here we deal with [`libc::msghdr`],
/// instead of directly with socket addresses.
#[tracing::instrument(level = "trace", ret, skip(raw_message_header))]
pub(super) fn sendmsg(
    sockfd: RawFd,
    raw_message_header: *const libc::msghdr,
    flags: i32,
) -> Detour<isize> {
    // We have a destination, so apply our fake `connect` patch.
    let destination = (!unsafe { *raw_message_header }.msg_name.is_null()).then(|| {
        let raw_destination = unsafe { *raw_message_header }.msg_name as *const libc::sockaddr;
        let destination_length = unsafe { *raw_message_header }.msg_namelen;
        SockAddr::try_from_raw(raw_destination, destination_length)
    })??;

    trace!("destination {:?}", destination.as_socket());

    let (_, user_socket_info) = SOCKETS
        .remove(&sockfd)
        .ok_or(Bypass::LocalFdNotFound(sockfd))?;

    // Currently this flow only handles DNS resolution.
    // So here we have to check for 2 things:
    //
    // 1. Are we sending something port 53? Then we use mirrord flow;
    // 2. Is the destination a socket that we have bound? Then we send it to the real address that
    // we've bound the destination socket.
    //
    // If none of the above are true, then the destination is some real address outside our scope.
    let sent_result = if let Some(destination) = destination
        .as_socket()
        .filter(|destination| destination.port() != 53)
    {
        let rawish_true_destination = send_dns_patch(sockfd, user_socket_info, destination)?;

        let mut true_message_header = Box::new(unsafe { *raw_message_header });

        unsafe {
            true_message_header.as_mut().msg_name.copy_from(
                rawish_true_destination.as_ptr() as *const _,
                rawish_true_destination.len() as usize,
            )
        };
        true_message_header.as_mut().msg_namelen = rawish_true_destination.len();

        unsafe { FN_SENDMSG(sockfd, true_message_header.as_ref(), flags) }
    } else {
        connect_outgoing::<UDP, false>(sockfd, destination, user_socket_info)?;

        let layer_address: SockAddr = SOCKETS
            .get(&sockfd)
            .and_then(|socket| match &socket.state {
                SocketState::Connected(connected) => connected.layer_address.clone(),
                _ => unreachable!(),
            })
            .map(SocketAddress::try_into)??;

        let raw_interceptor_address = layer_address.as_ptr() as *const _;
        let raw_interceptor_length = layer_address.len();
        let mut true_message_header = Box::new(unsafe { *raw_message_header });

        unsafe {
            true_message_header
                .as_mut()
                .msg_name
                .copy_from(raw_interceptor_address, raw_interceptor_length as usize)
        };
        true_message_header.as_mut().msg_namelen = raw_interceptor_length;

        unsafe { FN_SENDMSG(sockfd, true_message_header.as_ref(), flags) }
    };

    Detour::Success(sent_result)
}<|MERGE_RESOLUTION|>--- conflicted
+++ resolved
@@ -809,11 +809,8 @@
         })
         .ok_or(HookError::DNSNoName)?;
 
-<<<<<<< HEAD
-=======
     trace!("getaddrinfo -> result {:#?}", result);
 
->>>>>>> 3b3eaf0f
     Detour::Success(result)
 }
 
