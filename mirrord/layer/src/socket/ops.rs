use alloc::ffi::CString;
use core::{ffi::CStr, mem};
use std::{
    io,
    net::{IpAddr, Ipv4Addr, Ipv6Addr, SocketAddr},
    os::unix::io::RawFd,
    path::PathBuf,
    ptr,
    sync::{Arc, OnceLock},
};

use libc::{c_int, sockaddr, socklen_t};
use mirrord_protocol::{dns::LookupRecord, file::OpenOptionsInternal};
use socket2::SockAddr;
use tokio::sync::oneshot;
use tracing::{debug, error, trace};

use super::{hooks::*, *};
use crate::{
    close_layer_fd,
    common::{blocking_send_hook_message, HookMessage},
    detour::{Detour, OnceLockExt, OptionExt},
    dns::GetAddrInfo,
    error::HookError,
    file::{self, OPEN_FILES},
    outgoing::{tcp::TcpOutgoing, udp::UdpOutgoing, Connect, RemoteConnection},
    port_debug_patch,
    tcp::{Listen, TcpIncoming},
    ENABLED_TCP_OUTGOING, ENABLED_UDP_OUTGOING, INCOMING_IGNORE_LOCALHOST,
    OUTGOING_IGNORE_LOCALHOST, REMOTE_UNIX_STREAMS,
};

/// Hostname initialized from the agent with [`gethostname`].
pub(crate) static HOSTNAME: OnceLock<CString> = OnceLock::new();

/// Helper struct for connect results where we want to hold the original errno
/// when result is -1 (error) because sometimes it's not a real error (EINPROGRESS/EINTR)
/// and the caller should have the original value.
/// In order to use this struct correctly, after calling connect convert the return value using
/// this `.into/.from` then the detour would call `.into` on the struct to convert to i32
/// and would set the according errno.
#[derive(Debug)]
pub(super) struct ConnectResult {
    result: i32,
    error: Option<errno::Errno>,
}

impl ConnectResult {
    pub(super) fn is_failure(&self) -> bool {
        matches!(self.error, Some(err) if err.0 != libc::EINTR && err.0 != libc::EINPROGRESS)
    }
}

impl From<i32> for ConnectResult {
    fn from(result: i32) -> Self {
        if result == -1 {
            ConnectResult {
                result,
                error: Some(errno::errno()),
            }
        } else {
            ConnectResult {
                result,
                error: None,
            }
        }
    }
}

impl From<ConnectResult> for i32 {
    fn from(connect_result: ConnectResult) -> Self {
        if let Some(error) = connect_result.error {
            errno::set_errno(error);
        }
        connect_result.result
    }
}

/// Create the socket, add it to SOCKETS if successful and matching protocol and domain (Tcpv4/v6)
#[tracing::instrument(level = "trace")]
pub(super) fn socket(domain: c_int, type_: c_int, protocol: c_int) -> Detour<RawFd> {
    let socket_kind = type_.try_into()?;

    if !((domain == libc::AF_INET) || (domain == libc::AF_INET6) || (domain == libc::AF_UNIX)) {
        Err(Bypass::Domain(domain))
    } else {
        Ok(())
    }?;

    if domain == libc::AF_INET6 {
        return Detour::Error(HookError::SocketUnsuportedIpv6);
    }

    let socket_result = unsafe { FN_SOCKET(domain, type_, protocol) };

    let socket_fd = if socket_result == -1 {
        Err(std::io::Error::last_os_error())
    } else {
        Ok(socket_result)
    }?;

    let new_socket = UserSocket::new(domain, type_, protocol, Default::default(), socket_kind);

    SOCKETS.lock()?.insert(socket_fd, Arc::new(new_socket));

    Detour::Success(socket_fd)
}

/// Check if the socket is managed by us, if it's managed by us and it's not an ignored port,
/// update the socket state.
#[tracing::instrument(level = "trace", skip(raw_address))]
pub(super) fn bind(
    sockfd: c_int,
    raw_address: *const sockaddr,
    address_length: socklen_t,
) -> Detour<i32> {
    let requested_address = SocketAddr::try_from_raw(raw_address, address_length)?;
    let requested_port = requested_address.port();

    let ignore_localhost = INCOMING_IGNORE_LOCALHOST
        .get()
        .copied()
        .expect("Should be set during initialization!");

    let mut socket = {
        SOCKETS
            .lock()?
            .remove(&sockfd)
            .ok_or(Bypass::LocalFdNotFound(sockfd))
            .and_then(|socket| {
                if !matches!(socket.state, SocketState::Initialized) {
                    Err(Bypass::InvalidState(sockfd))
                } else {
                    Ok(socket)
                }
            })?
    };

    if ignore_localhost && requested_address.ip().is_loopback() {
        return Detour::Bypass(Bypass::IgnoreLocalhost(requested_port));
    }

    if is_ignored_port(&requested_address) || port_debug_patch(&requested_address) {
        Err(Bypass::Port(requested_address.port()))?;
    }

    let unbound_address = match socket.domain {
        libc::AF_INET => Ok(SockAddr::from(SocketAddr::new(
            IpAddr::V4(Ipv4Addr::LOCALHOST),
            0,
        ))),
        libc::AF_INET6 => Ok(SockAddr::from(SocketAddr::new(
            IpAddr::V6(Ipv6Addr::UNSPECIFIED),
            0,
        ))),
        invalid => Err(Bypass::Domain(invalid)),
    }?;

    trace!("bind -> unbound_address {:#?}", unbound_address);

    let bind_result = unsafe { FN_BIND(sockfd, unbound_address.as_ptr(), unbound_address.len()) };
    if bind_result != 0 {
        error!(
            "listen -> Failed `bind` sockfd {:#?} to address {:#?} with errno {:#?}!",
            sockfd,
            unbound_address,
            errno::errno()
        );
        return Err(io::Error::last_os_error())?;
    }

    // We need to find out what's the port we bound to, that'll be used by `poll_agent` to
    // connect to.
    let address = unsafe {
        SockAddr::try_init(|storage, len| {
            if FN_GETSOCKNAME(sockfd, storage.cast(), len) == -1 {
                error!("bind -> Failed `getsockname` sockfd {:#?}", sockfd);

                Err(io::Error::last_os_error())?
            } else {
                Ok(())
            }
        })
    }
    .ok()
    .and_then(|(_, address)| address.as_socket())
    .bypass(Bypass::AddressConversion)?;

    Arc::get_mut(&mut socket).unwrap().state = SocketState::Bound(Bound {
        requested_address,
        address,
    });

    SOCKETS.lock()?.insert(sockfd, socket);

    Detour::Success(bind_result)
}

/// Subscribe to the agent on the real port. Messages received from the agent on the real port will
/// later be routed to the fake local port.
#[tracing::instrument(level = "trace")]
pub(super) fn listen(sockfd: RawFd, backlog: c_int) -> Detour<i32> {
    let mut socket: Arc<UserSocket> = {
        SOCKETS
            .lock()?
            .remove(&sockfd)
            .bypass(Bypass::LocalFdNotFound(sockfd))?
    };

    match socket.state {
        SocketState::Bound(Bound {
            requested_address,
            address,
        }) => {
            let listen_result = unsafe { FN_LISTEN(sockfd, backlog) };
            if listen_result != 0 {
                error!("listen -> Failed `listen` sockfd {:#?}", sockfd);

                return Err(io::Error::last_os_error())?;
            }

            blocking_send_hook_message(HookMessage::Tcp(TcpIncoming::Listen(Listen {
                mirror_port: address.port(),
                requested_port: requested_address.port(),
                ipv6: address.is_ipv6(),
                id: socket.id,
            })))?;

            Arc::get_mut(&mut socket).unwrap().state = SocketState::Listening(Bound {
                requested_address,
                address,
            });

            SOCKETS.lock()?.insert(sockfd, socket);

            Detour::Success(listen_result)
        }
        _ => Detour::Bypass(Bypass::InvalidState(sockfd)),
    }
}

// TODO(alex): Should be an enum, but to do so requires the `adt_const_params` feature, which also
// requires enabling `incomplete_features`.
type ConnectType = bool;
const TCP: ConnectType = false;
const UDP: ConnectType = !TCP;

/// Common logic between Tcp/Udp `connect`, when used for the outgoing traffic feature.
///
/// Sends a hook message that will be handled by `(Tcp|Udp)OutgoingHandler`, starting the request
/// interception procedure.
/// This returns errno so we can restore the correct errno in case result is -1 (until we get
/// back to the hook we might call functions that will corrupt errno)
#[tracing::instrument(level = "trace")]
fn connect_outgoing<const TYPE: ConnectType>(
    sockfd: RawFd,
    remote_address: SockAddr,
    mut user_socket_info: Arc<UserSocket>,
) -> Detour<ConnectResult> {
    // Prepare this socket to be intercepted.
    let (mirror_tx, mirror_rx) = oneshot::channel();

    let connect = Connect {
        remote_address: remote_address.clone(),
        channel_tx: mirror_tx,
    };

    let hook_message = match TYPE {
        TCP => {
            let connect_hook = TcpOutgoing::Connect(connect);
            HookMessage::TcpOutgoing(connect_hook)
        }
        UDP => {
            let connect_hook = UdpOutgoing::Connect(connect);
            HookMessage::UdpOutgoing(connect_hook)
        }
    };

    blocking_send_hook_message(hook_message)?;
    let RemoteConnection {
        layer_address,
        user_app_address,
    } = mirror_rx.blocking_recv()??;

    // Connect to the interceptor socket that is listening.
    let connect_result: ConnectResult =
        unsafe { FN_CONNECT(sockfd, layer_address.as_ptr(), layer_address.len()) }.into();

    if connect_result.is_failure() {
        error!(
            "connect -> Failed call to libc::connect with {:#?}",
            connect_result,
        );
        return Err(io::Error::last_os_error())?;
    }

    let connected = Connected {
        remote_address: remote_address.try_into()?,
        local_address: user_app_address.try_into()?,
    };

    Arc::get_mut(&mut user_socket_info).unwrap().state = SocketState::Connected(connected);
    SOCKETS.lock()?.insert(sockfd, user_socket_info);

    Detour::Success(connect_result)
}

/// Handles 3 different cases, depending if the outgoing traffic feature is enabled or not:
///
/// 1. Outgoing traffic is **disabled**: this just becomes a normal `libc::connect` call, removing
/// the socket from our list of managed sockets.
///
/// 2. Outgoing traffic is **enabled** and `socket.state` is `Initialized`: sends a hook message
/// that will be handled by `(Tcp|Udp)OutgoingHandler`, starting the request interception procedure.
///
/// 3. `sockt.state` is `Bound`: part of the tcp mirror feature.
#[tracing::instrument(level = "trace")]
pub(super) fn connect(
    sockfd: RawFd,
    raw_address: *const sockaddr,
    address_length: socklen_t,
) -> Detour<ConnectResult> {
    let remote_address = SockAddr::try_from_raw(raw_address, address_length)?;
    let optional_ip_address = remote_address.as_socket();

    let unix_streams = REMOTE_UNIX_STREAMS
        .get()
        .expect("Should be set during initialization!");

    let user_socket_info = {
        SOCKETS
            .lock()?
            .remove(&sockfd)
            .ok_or(Bypass::LocalFdNotFound(sockfd))?
    };

    if let Some(ip_address) = optional_ip_address.as_ref() {
        let ignore_localhost = OUTGOING_IGNORE_LOCALHOST
            .get()
            .copied()
            .expect("Should be set during initialization!");

        if ip_address.ip().is_loopback() {
            if ignore_localhost {
                return Detour::Bypass(Bypass::IgnoreLocalhost(ip_address.port()));
            }
            if let Some(res) =
                // Iterate through sockets, if any of them has the requested port that the
                // application is now trying to connect to - then don't forward this connection
                // to the agent, and instead of connecting to the requested address, connect to
                // the actual address where the application is locally listening.
                SOCKETS.lock()?.values().find_map(|socket| {
                    if let SocketState::Listening(Bound {
                        requested_address,
                        address,
                    }) = socket.state
                    {
                        if requested_address.port() == ip_address.port()
                            && socket.protocol == user_socket_info.protocol
                        {
                            let rawish_remote_address = SockAddr::from(address);
                            let result = unsafe {
                                FN_CONNECT(
                                    sockfd,
                                    rawish_remote_address.as_ptr(),
                                    rawish_remote_address.len(),
                                )
                            };

                            return Some(if result != 0 {
                                Detour::Error(io::Error::last_os_error().into())
                            } else {
                                Detour::Success(result.into())
                            });
                        }
                    }
                    None
                })
            {
                return res;
            }
        }

        if is_ignored_port(ip_address) || port_debug_patch(ip_address) {
            return Detour::Bypass(Bypass::Port(ip_address.port()));
        }
    } else if remote_address.is_unix() {
        let address = remote_address
            .as_pathname()
            .map(|path| path.to_string_lossy())
            .or(remote_address
                .as_abstract_namespace()
                .map(String::from_utf8_lossy))
            .map(String::from);
        if !address.as_ref().is_some_and(|address_name| {
            unix_streams
                .as_ref()
                .is_some_and(|regex_set| regex_set.is_match(address_name))
        }) {
            return Detour::Bypass(Bypass::UnixSocket(address));
        }
    } else {
        // We do not hijack connections of this address type - Bypass!
        return Detour::Bypass(Bypass::Domain(remote_address.domain().into()));
    }

    let enabled_tcp_outgoing = ENABLED_TCP_OUTGOING
        .get()
        .copied()
        .expect("Should be set during initialization!");

    let enabled_udp_outgoing = ENABLED_UDP_OUTGOING
        .get()
        .copied()
        .expect("Should be set during initialization!");

    match user_socket_info.kind {
        SocketKind::Udp(_) if enabled_udp_outgoing => {
            connect_outgoing::<UDP>(sockfd, remote_address, user_socket_info)
        }
        SocketKind::Tcp(_) => match user_socket_info.state {
            SocketState::Initialized
                if (optional_ip_address.is_some() && enabled_tcp_outgoing)
                    || (remote_address.is_unix()
                        && unix_streams
                            .as_ref()
                            .is_some_and(|streams| !streams.is_empty())) =>
            {
                connect_outgoing::<TCP>(sockfd, remote_address, user_socket_info)
            }
            SocketState::Bound(Bound { address, .. }) => {
                trace!("connect -> SocketState::Bound {:#?}", user_socket_info);

                let address = SockAddr::from(address);
                let bind_result = unsafe { FN_BIND(sockfd, address.as_ptr(), address.len()) };

                if bind_result != 0 {
                    error!(
                        "connect -> Failed to bind socket result {:?}, address: {:?}, sockfd: {:?}!",
                        bind_result, address, sockfd
                    );

                    Err(io::Error::last_os_error())?
                } else {
                    Detour::Bypass(Bypass::MirrorConnect)
                }
            }
            _ => Detour::Bypass(Bypass::DisabledOutgoing),
        },
        _ => Detour::Bypass(Bypass::DisabledOutgoing),
    }
}

/// Resolve fake local address to real remote address. (IP & port of incoming traffic on the
/// cluster)
#[tracing::instrument(level = "trace", skip(address, address_len))]
pub(super) fn getpeername(
    sockfd: RawFd,
    address: *mut sockaddr,
    address_len: *mut socklen_t,
) -> Detour<i32> {
    let remote_address = {
        SOCKETS
            .lock()?
            .get(&sockfd)
            .bypass(Bypass::LocalFdNotFound(sockfd))
            .and_then(|socket| match &socket.state {
                SocketState::Connected(connected) => {
                    Detour::Success(connected.remote_address.clone())
                }
                _ => Detour::Bypass(Bypass::InvalidState(sockfd)),
            })?
    };

    debug!("getpeername -> remote_address {:#?}", remote_address);

    fill_address(address, address_len, remote_address.try_into()?)
}
/// Resolve the fake local address to the real local address.
#[tracing::instrument(level = "trace", skip(address, address_len))]
pub(super) fn getsockname(
    sockfd: RawFd,
    address: *mut sockaddr,
    address_len: *mut socklen_t,
) -> Detour<i32> {
    let local_address = {
        SOCKETS
            .lock()?
            .get(&sockfd)
            .bypass(Bypass::LocalFdNotFound(sockfd))
            .and_then(|socket| match &socket.state {
                SocketState::Connected(connected) => {
                    Detour::Success(connected.local_address.clone())
                }
                SocketState::Bound(bound) => Detour::Success(bound.requested_address.into()),
                SocketState::Listening(bound) => Detour::Success(bound.requested_address.into()),
                _ => Detour::Bypass(Bypass::InvalidState(sockfd)),
            })?
    };

    debug!("getsockname -> local_address {:#?}", local_address);

    fill_address(address, address_len, local_address.try_into()?)
}

/// When the fd is "ours", we accept and recv the first bytes that contain metadata on the
/// connection to be set in our lock.
///
/// This enables us to have a safe way to get "remote" information (remote ip, port, etc).
#[tracing::instrument(level = "trace", skip(address, address_len))]
pub(super) fn accept(
    sockfd: RawFd,
    address: *mut sockaddr,
    address_len: *mut socklen_t,
    new_fd: RawFd,
) -> Detour<RawFd> {
    let (id, domain, protocol, type_) = {
        SOCKETS
            .lock()?
            .get(&sockfd)
            .bypass(Bypass::LocalFdNotFound(sockfd))
            .and_then(|socket| match &socket.state {
                SocketState::Listening(_) => {
                    Detour::Success((socket.id, socket.domain, socket.protocol, socket.type_))
                }
                _ => Detour::Bypass(Bypass::InvalidState(sockfd)),
            })?
    };

    let (local_address, remote_address) = {
        CONNECTION_QUEUE
            .lock()?
            .pop_front(id)
            .bypass(Bypass::LocalFdNotFound(sockfd))
            .map(|socket| {
                (
                    SocketAddress::Ip(socket.local_address),
                    SocketAddress::Ip(socket.remote_address),
                )
            })?
    };

    let state = SocketState::Connected(Connected {
        remote_address: remote_address.clone(),
        local_address,
    });
    let new_socket = UserSocket::new(domain, type_, protocol, state, type_.try_into()?);

    fill_address(address, address_len, remote_address.try_into()?)?;

    SOCKETS.lock()?.insert(new_fd, Arc::new(new_socket));

    Detour::Success(new_fd)
}

#[tracing::instrument(level = "trace")]
pub(super) fn fcntl(orig_fd: c_int, cmd: c_int, fcntl_fd: i32) -> Result<(), HookError> {
    match cmd {
        libc::F_DUPFD | libc::F_DUPFD_CLOEXEC => dup::<true>(orig_fd, fcntl_fd),
        _ => Ok(()),
    }
}

/// Managed part of our [`dup_detour`], that clones the `Arc<T>` thing we have keyed by `fd`
/// ([`UserSocket`], or [`RemoteFile`]).
///
/// - `SWITCH_MAP`:
///
/// Indicates that we're switching the `fd` from [`SOCKETS`] to [`OPEN_FILES`] (or vice-versa).
///
/// We need this to properly handle some cases in [`fcntl`], [`dup2_detour`], and [`dup3_detour`].
/// Extra relevant for node on macos.
#[tracing::instrument(level = "trace")]
pub(super) fn dup<const SWITCH_MAP: bool>(fd: c_int, dup_fd: i32) -> Result<(), HookError> {
    {
        let mut sockets = SOCKETS.lock()?;
        if let Some(socket) = sockets.get(&fd).cloned() {
            sockets.insert(dup_fd as RawFd, socket);

            if SWITCH_MAP {
                OPEN_FILES.lock()?.remove(&dup_fd);
            }

            return Ok(());
        }
    } // Drop sockets, free Mutex.

<<<<<<< HEAD
    let mut files = OPEN_FILES.lock()?;
    if let Some(file) = files.get(&fd).cloned() {
        files.insert(dup_fd as RawFd, file);

        if SWITCH_MAP {
            SOCKETS.lock()?.remove(&dup_fd);
        }
=======
    if let Some(file) = OPEN_FILES.view(&fd, |_, file| file.clone()) {
        OPEN_FILES.insert(dup_fd as RawFd, file);
>>>>>>> d7671c39
    }
    Ok(())
}

/// Retrieves the result of calling `getaddrinfo` from a remote host (resolves remote DNS),
/// converting the result into a `Box` allocated raw pointer of `libc::addrinfo` (which is basically
/// a linked list of such type).
///
/// Even though individual parts of the received list may contain an error, this function will
/// still work fine, as it filters out such errors and returns a null pointer in this case.
///
/// # Protocol
///
/// `-layer` sends a request to `-agent` asking for the `-agent`'s list of `addrinfo`s (remote call
/// for the equivalent of this function).
#[tracing::instrument(level = "trace")]
pub(super) fn getaddrinfo(
    rawish_node: Option<&CStr>,
    rawish_service: Option<&CStr>,
    raw_hints: Option<&libc::addrinfo>,
) -> Detour<*mut libc::addrinfo> {
    let node = rawish_node
        .bypass(Bypass::NullNode)?
        .to_str()
        .map_err(|fail| {
            warn!(
                "Failed converting `rawish_node` from `CStr` with {:#?}",
                fail
            );

            Bypass::CStrConversion
        })?
        .into();

    let service = rawish_service
        .map(CStr::to_str)
        .transpose()
        .map_err(|fail| {
            warn!(
                "Failed converting `raw_service` from `CStr` with {:#?}",
                fail
            );

            Bypass::CStrConversion
        })?
        .map(String::from);

    let raw_hints = raw_hints
        .cloned()
        .unwrap_or_else(|| unsafe { mem::zeroed() });

    // TODO(alex): Use more fields from `raw_hints` to respect the user's `getaddrinfo` call.
    let libc::addrinfo {
        ai_socktype,
        ai_protocol,
        ..
    } = raw_hints;

    let (hook_channel_tx, hook_channel_rx) = oneshot::channel();
    let hook = GetAddrInfo {
        node,
        hook_channel_tx,
    };

    blocking_send_hook_message(HookMessage::GetAddrinfo(hook))?;

    let addr_info_list = hook_channel_rx.blocking_recv()??;

    // Convert `service` into a port.
    let service = service.map_or(0, |s| s.parse().unwrap_or_default());
    let mut addrinfo_set = MANAGED_ADDRINFO.lock()?;
    // Only care about: `ai_family`, `ai_socktype`, `ai_protocol`.
    let result = addr_info_list
        .into_iter()
        .map(|LookupRecord { name, ip }| (name, SockAddr::from(SocketAddr::from((ip, service)))))
        .map(|(name, rawish_sock_addr)| {
            let ai_addrlen = rawish_sock_addr.len();
            let ai_family = rawish_sock_addr.family() as _;

            // Must outlive this function, as it is stored as a pointer in `libc::addrinfo`.
            let ai_addr = Box::into_raw(Box::new(unsafe { *rawish_sock_addr.as_ptr() }));
            let ai_canonname = CString::new(name).unwrap().into_raw();

            libc::addrinfo {
                ai_flags: 0,
                ai_family,
                ai_socktype,
                // TODO(alex): Don't just reuse whatever the user passed to us.
                ai_protocol,
                ai_addrlen,
                ai_addr,
                ai_canonname,
                ai_next: ptr::null_mut(),
            }
        })
        .rev()
        .map(Box::new)
        .map(Box::into_raw)
        .map(|raw| {
            addrinfo_set.insert(raw as usize);
            raw
        })
        .reduce(|current, mut previous| {
            // Safety: These pointers were just allocated using `Box::new`, so they should be
            // fine regarding memory layout, and are not dangling.
            unsafe { (*previous).ai_next = current };
            previous
        })
        .ok_or(HookError::DNSNoName)?;

    debug!("getaddrinfo -> result {:#?}", result);

    Detour::Success(result)
}

/// Retrieves the `hostname` from the agent's `/etc/hostname` to be used by [`gethostname`]
fn remote_hostname_string() -> Detour<CString> {
    let hostname_path = PathBuf::from("/etc/hostname");

    let hostname_fd = file::ops::open(
        Detour::Success(hostname_path),
        OpenOptionsInternal {
            read: true,
            ..Default::default()
        },
    )?;

    let hostname_file = file::ops::read(hostname_fd, 256)?;

    close_layer_fd(hostname_fd);

    CString::new(
        hostname_file
            .bytes
            .into_iter()
            .take(hostname_file.read_amount as usize - 1)
            .collect::<Vec<_>>(),
    )
    .map(Detour::Success)?
}

/// Resolve hostname from remote host with caching for the result
#[tracing::instrument(level = "trace")]
pub(super) fn gethostname() -> Detour<&'static CString> {
    HOSTNAME.get_or_detour_init(remote_hostname_string)
}<|MERGE_RESOLUTION|>--- conflicted
+++ resolved
@@ -578,26 +578,21 @@
             sockets.insert(dup_fd as RawFd, socket);
 
             if SWITCH_MAP {
-                OPEN_FILES.lock()?.remove(&dup_fd);
+                OPEN_FILES.remove(&dup_fd);
             }
 
             return Ok(());
         }
     } // Drop sockets, free Mutex.
 
-<<<<<<< HEAD
-    let mut files = OPEN_FILES.lock()?;
-    if let Some(file) = files.get(&fd).cloned() {
-        files.insert(dup_fd as RawFd, file);
+    if let Some(file) = OPEN_FILES.view(&fd, |_, file| file.clone()) {
+        OPEN_FILES.insert(dup_fd as RawFd, file);
 
         if SWITCH_MAP {
             SOCKETS.lock()?.remove(&dup_fd);
         }
-=======
-    if let Some(file) = OPEN_FILES.view(&fd, |_, file| file.clone()) {
-        OPEN_FILES.insert(dup_fd as RawFd, file);
->>>>>>> d7671c39
-    }
+    }
+
     Ok(())
 }
 
