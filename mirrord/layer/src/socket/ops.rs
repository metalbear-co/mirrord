--- conflicted
+++ resolved
@@ -21,13 +21,8 @@
     detour::{Detour, OptionExt},
     dns::GetAddrInfo,
     error::HookError,
-<<<<<<< HEAD
     file::{self, OPEN_FILES},
-    outgoing::{tcp::TcpOutgoing, udp::UdpOutgoing, Connect, MirrorAddress},
-=======
-    file::OPEN_FILES,
     outgoing::{tcp::TcpOutgoing, udp::UdpOutgoing, Connect, RemoteConnection},
->>>>>>> ffa00b24
     port_debug_patch,
     tcp::{Listen, TcpIncoming},
     ENABLED_TCP_OUTGOING, ENABLED_UDP_OUTGOING,
