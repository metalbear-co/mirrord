use alloc::ffi::CString;
use core::{ffi::CStr, mem};
use std::{
    io,
    net::{IpAddr, Ipv4Addr, Ipv6Addr, SocketAddr},
    os::unix::io::RawFd,
    ptr,
    sync::Arc,
};

use libc::{c_int, msghdr, sockaddr, socklen_t, ssize_t};
use mirrord_protocol::{dns::LookupRecord, outgoing::udp::BoundAddress, SendRecvResponse};
use socket2::SockAddr;
use tokio::sync::oneshot;
use tracing::{debug, error, trace};

use super::{hooks::*, *};
use crate::{
<<<<<<< HEAD
    common::{blocking_send_hook_message, GetAddrInfoHook, HookMessage, SendMsgHook, SendRecvHook},
=======
    common::{blocking_send_hook_message, HookMessage},
>>>>>>> cce3623c
    detour::{Detour, OptionExt},
    dns::GetAddrInfo,
    error::HookError,
    file::OPEN_FILES,
    outgoing::{tcp::TcpOutgoing, udp::UdpOutgoing, Connect, MirrorAddress},
    port_debug_patch,
    tcp::{Listen, TcpIncoming},
    ENABLED_TCP_OUTGOING, ENABLED_UDP_OUTGOING,
};

/// Helper struct for connect results where we want to hold the original errno
/// when result is -1 (error) because sometimes it's not a real error (EINPROGRESS/EINTR)
/// and the caller should have the original value.
/// In order to use this struct correctly, after calling connect convert the return value using
/// this `.into/.from` then the detour would call `.into` on the struct to convert to i32
/// and would set the according errno.
#[derive(Debug)]
pub(super) struct ConnectResult {
    result: i32,
    error: Option<errno::Errno>,
}

impl ConnectResult {
    pub(super) fn is_failure(&self) -> bool {
        matches!(self.error, Some(err) if err.0 != libc::EINTR && err.0 != libc::EINPROGRESS)
    }
}

impl From<i32> for ConnectResult {
    fn from(result: i32) -> Self {
        if result == -1 {
            ConnectResult {
                result,
                error: Some(errno::errno()),
            }
        } else {
            ConnectResult {
                result,
                error: None,
            }
        }
    }
}

impl From<ConnectResult> for i32 {
    fn from(connect_result: ConnectResult) -> Self {
        if let Some(error) = connect_result.error {
            errno::set_errno(error);
        }
        connect_result.result
    }
}

/// Create the socket, add it to SOCKETS if successful and matching protocol and domain (Tcpv4/v6)
#[tracing::instrument(level = "trace")]
pub(super) fn socket(domain: c_int, type_: c_int, protocol: c_int) -> Detour<RawFd> {
    let socket_kind = type_.try_into()?;

    if !((domain == libc::AF_INET) || (domain == libc::AF_INET6) || (domain == libc::AF_UNIX)) {
        Err(Bypass::Domain(domain))
    } else {
        Ok(())
    }?;

    let socket_result = unsafe { FN_SOCKET(domain, type_, protocol) };

    let socket_fd = if socket_result == -1 {
        Err(std::io::Error::last_os_error())
    } else {
        Ok(socket_result)
    }?;

    let new_socket = UserSocket {
        domain,
        type_,
        protocol,
        state: SocketState::default(),
        kind: socket_kind,
    };

    SOCKETS.lock()?.insert(socket_fd, Arc::new(new_socket));

    Detour::Success(socket_fd)
}

/// Check if the socket is managed by us, if it's managed by us and it's not an ignored port,
/// update the socket state.
#[tracing::instrument(level = "trace", skip(raw_address))]
pub(super) fn bind(
    sockfd: c_int,
    raw_address: *const sockaddr,
    address_length: socklen_t,
) -> Detour<i32> {
    let requested_address = SocketAddr::try_from_raw(raw_address, address_length)?;
    let requested_port = requested_address.port();

    if is_ignored_port(requested_address) || port_debug_patch(requested_address) {
        Err(Bypass::Port(requested_address.port()))?;
    }

    let mut socket = {
        SOCKETS
            .lock()?
            .remove(&sockfd)
            .ok_or(Bypass::LocalFdNotFound(sockfd))
            .and_then(|socket| {
                if !matches!(socket.state, SocketState::Initialized) {
                    Err(Bypass::InvalidState(sockfd))
                } else {
                    Ok(socket)
                }
            })?
    };

    let unbound_address = match socket.domain {
        libc::AF_INET => Ok(SockAddr::from(SocketAddr::new(
            IpAddr::V4(Ipv4Addr::LOCALHOST),
            0,
        ))),
        libc::AF_INET6 => Ok(SockAddr::from(SocketAddr::new(
            IpAddr::V6(Ipv6Addr::UNSPECIFIED),
            0,
        ))),
        invalid => Err(Bypass::Domain(invalid)),
    }?;

    trace!("bind -> unbound_address {:#?}", unbound_address);

    let bind_result = unsafe { FN_BIND(sockfd, unbound_address.as_ptr(), unbound_address.len()) };
    if bind_result != 0 {
        error!(
            "listen -> Failed `bind` sockfd {:#?} to address {:#?} with errno {:#?}!",
            sockfd,
            unbound_address,
            errno::errno()
        );
        return Err(io::Error::last_os_error())?;
    }

    // We need to find out what's the port we bound to, that'll be used by `poll_agent` to
    // connect to.
    let address = unsafe {
        SockAddr::init(|storage, len| {
            if FN_GETSOCKNAME(sockfd, storage.cast(), len) == -1 {
                error!("bind -> Failed `getsockname` sockfd {:#?}", sockfd);

                Err(io::Error::last_os_error())?
            } else {
                Ok(())
            }
        })
    }
    .ok()
    .and_then(|(_, address)| address.as_socket())
    .bypass(Bypass::AddressConversion)?;

    Arc::get_mut(&mut socket).unwrap().state = SocketState::Bound(Bound {
        requested_port,
        address,
    });

    SOCKETS.lock()?.insert(sockfd, socket);

    Detour::Success(bind_result)
}

/// Subscribe to the agent on the real port. Messages received from the agent on the real port will
/// later be routed to the fake local port.
#[tracing::instrument(level = "trace")]
pub(super) fn listen(sockfd: RawFd, backlog: c_int) -> Detour<i32> {
    let mut socket: Arc<UserSocket> = {
        SOCKETS
            .lock()?
            .remove(&sockfd)
            .bypass(Bypass::LocalFdNotFound(sockfd))?
    };

    match socket.state {
        SocketState::Bound(Bound {
            requested_port,
            address,
        }) => {
            let listen_result = unsafe { FN_LISTEN(sockfd, backlog) };
            if listen_result != 0 {
                error!("listen -> Failed `listen` sockfd {:#?}", sockfd);

                return Err(io::Error::last_os_error())?;
            }

            blocking_send_hook_message(HookMessage::Tcp(TcpIncoming::Listen(Listen {
                mirror_port: address.port(),
                requested_port,
                ipv6: address.is_ipv6(),
                fd: sockfd,
            })))?;

            Arc::get_mut(&mut socket).unwrap().state = SocketState::Listening(Bound {
                requested_port,
                address,
            });

            SOCKETS.lock()?.insert(sockfd, socket);

            Detour::Success(listen_result)
        }
        _ => Detour::Bypass(Bypass::InvalidState(sockfd)),
    }
}

// TODO(alex): Should be an enum, but to do so requires the `adt_const_params` feature, which also
// requires enabling `incomplete_features`.
type ConnectType = bool;
const TCP: ConnectType = false;
const UDP: ConnectType = !TCP;

/// Common logic between Tcp/Udp `connect`, when used for the outgoing traffic feature.
///
/// Sends a hook message that will be handled by `(Tcp|Udp)OutgoingHandler`, starting the request
/// interception procedure.
/// This returns errno so we can restore the correct errno in case result is -1 (until we get
/// back to the hook we might call functions that will corrupt errno)
#[tracing::instrument(level = "trace")]
fn connect_outgoing<const TYPE: ConnectType>(
    sockfd: RawFd,
    remote_address: SocketAddr,
    mut user_socket_info: Arc<UserSocket>,
) -> Detour<ConnectResult> {
    // Prepare this socket to be intercepted.
    let (mirror_tx, mirror_rx) = oneshot::channel();

    let connect = Connect {
        remote_address,
        channel_tx: mirror_tx,
    };

    let hook_message = match TYPE {
        TCP => {
            let connect_hook = TcpOutgoing::Connect(connect);
            HookMessage::TcpOutgoing(connect_hook)
        }
        UDP => {
            let connect_hook = UdpOutgoing::Connect(connect);
            HookMessage::UdpOutgoing(connect_hook)
        }
    };

    blocking_send_hook_message(hook_message)?;
    let MirrorAddress(mirror_address) = mirror_rx.blocking_recv()??;

    let connect_to = SockAddr::from(mirror_address);

    // Connect to the interceptor socket that is listening.
    let connect_result: ConnectResult =
        unsafe { FN_CONNECT(sockfd, connect_to.as_ptr(), connect_to.len()) }.into();

    if connect_result.is_failure() {
        error!(
            "connect -> Failed call to libc::connect with {:#?}",
            connect_result,
        );
        return Err(io::Error::last_os_error())?;
    }

    let connected = Connected {
        remote_address,
        mirror_address,
    };

    Arc::get_mut(&mut user_socket_info).unwrap().state = SocketState::Connected(connected);
    SOCKETS.lock()?.insert(sockfd, user_socket_info);

    Detour::Success(connect_result)
}

/// Handles 3 different cases, depending if the outgoing traffic feature is enabled or not:
///
/// 1. Outgoing traffic is **disabled**: this just becomes a normal `libc::connect` call, removing
/// the socket from our list of managed sockets.
///
/// 2. Outgoing traffic is **enabled** and `socket.state` is `Initialized`: sends a hook message
/// that will be handled by `(Tcp|Udp)OutgoingHandler`, starting the request interception procedure.
///
/// 3. `sockt.state` is `Bound`: part of the tcp mirror feature.
#[tracing::instrument(level = "trace")]
pub(super) fn connect(
    sockfd: RawFd,
    raw_address: *const sockaddr,
    address_length: socklen_t,
) -> Detour<ConnectResult> {
    let remote_address = SocketAddr::try_from_raw(raw_address, address_length)?;

    if is_ignored_port(remote_address) || port_debug_patch(remote_address) {
        Err(Bypass::Port(remote_address.port()))?
    }

    let user_socket_info = {
        SOCKETS
            .lock()?
            .remove(&sockfd)
            .ok_or(Bypass::LocalFdNotFound(sockfd))?
    };

    let enabled_tcp_outgoing = ENABLED_TCP_OUTGOING
        .get()
        .copied()
        .expect("Should be set during initialization!");

    let enabled_udp_outgoing = ENABLED_UDP_OUTGOING
        .get()
        .copied()
        .expect("Should be set during initialization!");

    let raw_connect = |remote_address| {
        let rawish_remote_address = SockAddr::from(remote_address);
        let result = unsafe {
            FN_CONNECT(
                sockfd,
                rawish_remote_address.as_ptr(),
                rawish_remote_address.len(),
            )
        };

        if result != 0 {
            Detour::Error(Err(io::Error::last_os_error())?)?
        } else {
            Detour::Success(result.into())
        }
    };

    // if it's loopback, check if it's a port we're listening to and if so, just let it connect
    // locally.
    if remote_address.ip().is_loopback() && let Some(res) =
        SOCKETS.lock()?.values().find_map(|socket| {
            if let SocketState::Listening(Bound {
                requested_port,
                address,
            }) = socket.state
            {
                if requested_port == remote_address.port()
                    && socket.protocol == user_socket_info.protocol
                {
                    return Some(raw_connect(address));
                }
            }
            None
        }) {
        return res;
    };

    match user_socket_info.kind {
        SocketKind::Udp(_) if enabled_udp_outgoing => {
            connect_outgoing::<UDP>(sockfd, remote_address, user_socket_info)
        }
        SocketKind::Tcp(_) => match user_socket_info.state {
            SocketState::Initialized if enabled_tcp_outgoing => {
                connect_outgoing::<TCP>(sockfd, remote_address, user_socket_info)
            }
            SocketState::Bound(Bound { address, .. }) => {
                trace!("connect -> SocketState::Bound {:#?}", user_socket_info);

                let address = SockAddr::from(address);
                let bind_result = unsafe { FN_BIND(sockfd, address.as_ptr(), address.len()) };

                if bind_result != 0 {
                    error!(
                    "connect -> Failed to bind socket result {:?}, address: {:?}, sockfd: {:?}!",
                    bind_result, address, sockfd
                );

                    Err(io::Error::last_os_error())?
                } else {
                    raw_connect(remote_address)
                }
            }
            _ => raw_connect(remote_address),
        },
        _ => raw_connect(remote_address),
    }
}

/// Resolve fake local address to real remote address. (IP & port of incoming traffic on the
/// cluster)
#[tracing::instrument(level = "trace", skip(address, address_len))]
pub(super) fn getpeername(
    sockfd: RawFd,
    address: *mut sockaddr,
    address_len: *mut socklen_t,
) -> Detour<i32> {
    let remote_address = {
        SOCKETS
            .lock()?
            .get(&sockfd)
            .bypass(Bypass::LocalFdNotFound(sockfd))
            .and_then(|socket| match &socket.state {
                SocketState::Connected(connected) => Detour::Success(connected.remote_address),
                _ => Detour::Bypass(Bypass::InvalidState(sockfd)),
            })?
    };

    debug!("getpeername -> remote_address {:#?}", remote_address);

    fill_address(address, address_len, remote_address)
}
/// Resolve the fake local address to the real local address.
#[tracing::instrument(level = "trace", skip(address, address_len))]
pub(super) fn getsockname(
    sockfd: RawFd,
    address: *mut sockaddr,
    address_len: *mut socklen_t,
) -> Detour<i32> {
    let local_address = {
        SOCKETS
            .lock()?
            .get(&sockfd)
            .bypass(Bypass::LocalFdNotFound(sockfd))
            .and_then(|socket| match &socket.state {
                SocketState::Connected(connected) => Detour::Success(connected.mirror_address),
                SocketState::Bound(bound) => Detour::Success(bound.address),
                SocketState::Listening(bound) => Detour::Success(bound.address),
                _ => Detour::Bypass(Bypass::InvalidState(sockfd)),
            })?
    };

    debug!("getsockname -> local_address {:#?}", local_address);

    fill_address(address, address_len, local_address)
}

/// When the fd is "ours", we accept and recv the first bytes that contain metadata on the
/// connection to be set in our lock This enables us to have a safe way to get "remote" information
/// (remote ip, port, etc).
#[tracing::instrument(level = "trace", skip(address, address_len))]
pub(super) fn accept(
    sockfd: RawFd,
    address: *mut sockaddr,
    address_len: *mut socklen_t,
    new_fd: RawFd,
) -> Detour<RawFd> {
    let (local_address, domain, protocol, type_) = {
        SOCKETS
            .lock()?
            .get(&sockfd)
            .bypass(Bypass::LocalFdNotFound(sockfd))
            .and_then(|socket| match &socket.state {
                SocketState::Listening(bound) => {
                    Detour::Success((bound.address, socket.domain, socket.protocol, socket.type_))
                }
                _ => Detour::Bypass(Bypass::InvalidState(sockfd)),
            })?
    };

    let remote_address = {
        CONNECTION_QUEUE
            .lock()?
            .get(&sockfd)
            .bypass(Bypass::LocalFdNotFound(sockfd))
            .map(|socket| socket.address)?
    };

    let new_socket = UserSocket {
        domain,
        protocol,
        type_,
        state: SocketState::Connected(Connected {
            remote_address,
            mirror_address: local_address,
        }),
        kind: type_.try_into()?,
    };
    fill_address(address, address_len, remote_address)?;

    SOCKETS.lock()?.insert(new_fd, Arc::new(new_socket));

    Detour::Success(new_fd)
}

#[tracing::instrument(level = "trace")]
pub(super) fn fcntl(orig_fd: c_int, cmd: c_int, fcntl_fd: i32) -> Result<(), HookError> {
    match cmd {
        libc::F_DUPFD | libc::F_DUPFD_CLOEXEC => dup(orig_fd, fcntl_fd),
        _ => Ok(()),
    }
}

#[tracing::instrument(level = "trace")]
pub(super) fn dup(fd: c_int, dup_fd: i32) -> Result<(), HookError> {
    {
        let mut sockets = SOCKETS.lock()?;
        if let Some(socket) = sockets.get(&fd).cloned() {
            sockets.insert(dup_fd as RawFd, socket);
            return Ok(());
        }
    } // Drop sockets, free Mutex.

    let mut files = OPEN_FILES.lock()?;
    if let Some(file) = files.get(&fd).cloned() {
        files.insert(dup_fd as RawFd, file);
    }
    Ok(())
}

/// Retrieves the result of calling `getaddrinfo` from a remote host (resolves remote DNS),
/// converting the result into a `Box` allocated raw pointer of `libc::addrinfo` (which is basically
/// a linked list of such type).
///
/// Even though individual parts of the received list may contain an error, this function will
/// still work fine, as it filters out such errors and returns a null pointer in this case.
///
/// # Protocol
///
/// `-layer` sends a request to `-agent` asking for the `-agent`'s list of `addrinfo`s (remote call
/// for the equivalent of this function).
#[tracing::instrument(level = "trace")]
pub(super) fn getaddrinfo(
    rawish_node: Option<&CStr>,
    rawish_service: Option<&CStr>,
    raw_hints: Option<&libc::addrinfo>,
) -> Detour<*mut libc::addrinfo> {
    let node = rawish_node
        .bypass(Bypass::NullNode)?
        .to_str()
        .map_err(|fail| {
            warn!(
                "Failed converting `rawish_node` from `CStr` with {:#?}",
                fail
            );

            Bypass::CStrConversion
        })?
        .into();

    let service = rawish_service
        .map(CStr::to_str)
        .transpose()
        .map_err(|fail| {
            warn!(
                "Failed converting `raw_service` from `CStr` with {:#?}",
                fail
            );

            Bypass::CStrConversion
        })?
        .map(String::from);

    let raw_hints = raw_hints
        .cloned()
        .unwrap_or_else(|| unsafe { mem::zeroed() });

    // TODO(alex): Use more fields from `raw_hints` to respect the user's `getaddrinfo` call.
    let libc::addrinfo {
        ai_socktype,
        ai_protocol,
        ..
    } = raw_hints;

    let (hook_channel_tx, hook_channel_rx) = oneshot::channel();
    let hook = GetAddrInfo {
        node,
        hook_channel_tx,
    };

    blocking_send_hook_message(HookMessage::GetAddrinfo(hook))?;

    let addr_info_list = hook_channel_rx.blocking_recv()??;

    // Convert `service` into a port.
    let service = service.map_or(0, |s| s.parse().unwrap_or_default());
    let mut addrinfo_set = MANAGED_ADDRINFO.lock()?;
    // Only care about: `ai_family`, `ai_socktype`, `ai_protocol`.
    let result = addr_info_list
        .into_iter()
        .map(|LookupRecord { name, ip }| (name, SockAddr::from(SocketAddr::from((ip, service)))))
        .map(|(name, rawish_sock_addr)| {
            let ai_addrlen = rawish_sock_addr.len();
            let ai_family = rawish_sock_addr.family() as _;

            // Must outlive this function, as it is stored as a pointer in `libc::addrinfo`.
            let ai_addr = Box::into_raw(Box::new(unsafe { *rawish_sock_addr.as_ptr() }));
            let ai_canonname = CString::new(name).unwrap().into_raw();

            libc::addrinfo {
                ai_flags: 0,
                ai_family,
                ai_socktype,
                // TODO(alex): Don't just reuse whatever the user passed to us.
                ai_protocol,
                ai_addrlen,
                ai_addr,
                ai_canonname,
                ai_next: ptr::null_mut(),
            }
        })
        .rev()
        .map(Box::new)
        .map(Box::into_raw)
        .map(|raw| {
            addrinfo_set.insert(raw as usize);
            raw
        })
        .reduce(|current, mut previous| {
            // Safety: These pointers were just allocated using `Box::new`, so they should be
            // fine regarding memory layout, and are not dangling.
            unsafe { (*previous).ai_next = current };
            previous
        })
        .ok_or(HookError::DNSNoName)?;

    debug!("getaddrinfo -> result {:#?}", result);

    Detour::Success(result)
}

pub(super) fn sendmsg(fd: c_int, msg: *const msghdr, _flags: c_int) -> Detour<ssize_t> {
    let sockets = SOCKETS.lock()?;
    if let Some(socket) = sockets.get(&fd).cloned() {
        match socket.kind {
            SocketKind::Tcp(_) => {
                return Detour::Bypass(Bypass::TcpSocket);
            }
            SocketKind::Udp(_) => {
                let (hook_channel_tx, hook_channel_rx) = oneshot::channel();
                let addr_cstr = unsafe { CStr::from_ptr((*msg).msg_name as *const i8) };
                let addr = addr_cstr.to_str().unwrap().to_string();

                let message_cstr =
                    unsafe { CStr::from_ptr((*(*msg).msg_iov).iov_base as *const i8) };
                let message = message_cstr.to_str().unwrap().to_string();

                let hook = if let SocketState::Bound(bound) = socket.state {
                    SendMsgHook {
                        message,
                        addr,
                        bound: Some(BoundAddress {
                            requested_port: bound.requested_port,
                            address: bound.address,
                        }),
                        hook_channel_tx,
                    }
                } else {
                    SendMsgHook {
                        message,
                        addr,
                        bound: None,
                        hook_channel_tx,
                    }
                };

                blocking_send_hook_message(HookMessage::SendRecvHook(SendRecvHook::SendMsg(hook)))?;

                let SendRecvResponse::SendMsg(result) = hook_channel_rx.blocking_recv()??;

                return Detour::Success(result.sent_amount as _);
            }
        }
    } else {
        return Detour::Bypass(Bypass::UnManagedSocket);
    }
}<|MERGE_RESOLUTION|>--- conflicted
+++ resolved
@@ -16,11 +16,8 @@
 
 use super::{hooks::*, *};
 use crate::{
-<<<<<<< HEAD
     common::{blocking_send_hook_message, GetAddrInfoHook, HookMessage, SendMsgHook, SendRecvHook},
-=======
     common::{blocking_send_hook_message, HookMessage},
->>>>>>> cce3623c
     detour::{Detour, OptionExt},
     dns::GetAddrInfo,
     error::HookError,
