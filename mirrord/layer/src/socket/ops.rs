use alloc::ffi::CString;
use core::{ffi::CStr, mem};
use std::{
    io,
    net::{IpAddr, Ipv4Addr, Ipv6Addr, SocketAddr, TcpStream},
    os::{
        fd::{FromRawFd, IntoRawFd},
        unix::io::RawFd,
    },
    path::PathBuf,
    ptr,
    sync::{Arc, OnceLock},
};

use errno::set_errno;
use libc::{c_int, c_void, hostent, sockaddr, socklen_t, AF_UNIX};
use mirrord_config::feature::network::incoming::IncomingMode;
use mirrord_intproxy_protocol::{
    ConnMetadataRequest, ConnMetadataResponse, NetProtocol, OutgoingConnectRequest,
    OutgoingConnectResponse, PortSubscribe,
};
use mirrord_protocol::{
    dns::{GetAddrInfoRequest, LookupRecord},
    file::{OpenFileResponse, OpenOptionsInternal, ReadFileResponse},
};
use socket2::SockAddr;
use tracing::{error, info, trace};

use super::{hooks::*, *};
use crate::{
    detour::{Detour, OnceLockExt, OptionDetourExt, OptionExt},
    error::HookError,
    file::{self, OPEN_FILES},
};

/// Holds the pair of [`IpAddr`] with their hostnames, resolved remotely through
/// [`remote_getaddrinfo`].
///
/// Used by [`connect_outgoing`] to retrieve the hostname from the address that the user called
/// [`connect`] with, so we can resolve it locally when neccessary.
pub(super) static REMOTE_DNS_REVERSE_MAPPING: LazyLock<DashMap<IpAddr, String>> =
    LazyLock::new(|| DashMap::with_capacity(8));

/// Hostname initialized from the agent with [`gethostname`].
pub(crate) static HOSTNAME: OnceLock<CString> = OnceLock::new();

/// Globals used by `gethostbyname`.
static mut GETHOSTBYNAME_HOSTNAME: Option<CString> = None;
static mut GETHOSTBYNAME_ALIASES_STR: Option<Vec<CString>> = None;

/// **Safety**:
/// There is a potential UB trigger here, as [`libc::hostent`] uses this as an `*mut _`, while we
/// have `*const _`. As this is being filled to fulfill the contract of a deprecated function, I
/// (alex) don't think we're going to hit this issue ever.
static mut GETHOSTBYNAME_ALIASES_PTR: Option<Vec<*const i8>> = None;
static mut GETHOSTBYNAME_ADDRESSES_VAL: Option<Vec<[u8; 4]>> = None;
static mut GETHOSTBYNAME_ADDRESSES_PTR: Option<Vec<*mut u8>> = None;

/// Global static that the user will receive when calling [`gethostbyname`].
///
/// **Safety**:
/// Even though we fill it with some `*const _` while it expects `*mut _`, it shouldn't be a problem
/// as the user will most likely be doing a deep copy if they want to mess around with this struct.
static mut GETHOSTBYNAME_HOSTENT: hostent = hostent {
    h_name: ptr::null_mut(),
    h_aliases: ptr::null_mut(),
    h_addrtype: 0,
    h_length: 0,
    h_addr_list: ptr::null_mut(),
};

/// Helper struct for connect results where we want to hold the original errno
/// when result is -1 (error) because sometimes it's not a real error (EINPROGRESS/EINTR)
/// and the caller should have the original value.
/// In order to use this struct correctly, after calling connect convert the return value using
/// this `.into/.from` then the detour would call `.into` on the struct to convert to i32
/// and would set the according errno.
#[derive(Debug)]
pub(super) struct ConnectResult {
    result: i32,
    error: Option<errno::Errno>,
}

impl ConnectResult {
    pub(super) fn is_failure(&self) -> bool {
        matches!(self.error, Some(err) if err.0 != libc::EINTR && err.0 != libc::EINPROGRESS)
    }
}

impl From<i32> for ConnectResult {
    fn from(result: i32) -> Self {
        if result == -1 {
            ConnectResult {
                result,
                error: Some(errno::errno()),
            }
        } else {
            ConnectResult {
                result,
                error: None,
            }
        }
    }
}

impl From<ConnectResult> for i32 {
    fn from(connect_result: ConnectResult) -> Self {
        if let Some(error) = connect_result.error {
            errno::set_errno(error);
        }
        connect_result.result
    }
}

/// Create the socket, add it to SOCKETS if successful and matching protocol and domain (Tcpv4/v6)
#[mirrord_layer_macro::instrument(level = "trace", name = "twoja_stara", ret)]
pub(super) fn socket(domain: c_int, type_: c_int, protocol: c_int) -> Detour<RawFd> {
    let socket_kind = type_.try_into()?;

    if !((domain == libc::AF_INET) || (domain == libc::AF_INET6) || (domain == libc::AF_UNIX)) {
        Err(Bypass::Domain(domain))
    } else {
        Ok(())
    }?;

    if domain == libc::AF_INET6 {
        return Detour::Error(HookError::SocketUnsuportedIpv6);
    }

    let socket_result = unsafe { FN_SOCKET(domain, type_, protocol) };

    let socket_fd = if socket_result == -1 {
        Err(std::io::Error::last_os_error())
    } else {
        Ok(socket_result)
    }?;

    let new_socket = UserSocket::new(domain, type_, protocol, Default::default(), socket_kind);

    SOCKETS.insert(socket_fd, Arc::new(new_socket));

    Detour::Success(socket_fd)
}

<<<<<<< HEAD
#[tracing::instrument(level = "debug", ret)]
fn bind_address(sockfd: c_int, domain: c_int, addr: &SocketAddr) -> Detour<()> {
    let port = addr.port();
    let address = {
        // if it's loopback or unspecified, use whatever user provided
        // if it's a specific ip, change it to localhost
        if !addr.ip().is_unspecified() && !addr.ip().is_loopback() {
            match domain {
                libc::AF_INET => {
                    SockAddr::from(SocketAddr::new(IpAddr::V4(Ipv4Addr::LOCALHOST), port))
                }
                libc::AF_INET6 => {
                    SockAddr::from(SocketAddr::new(IpAddr::V6(Ipv6Addr::UNSPECIFIED), port))
                }
                invalid => Err(Bypass::Domain(invalid))?,
            }
        } else {
            SockAddr::from(*addr)
        }
    };
=======
#[mirrord_layer_macro::instrument(level = "trace", ret)]
fn bind_port(sockfd: c_int, domain: c_int, port: u16) -> Detour<()> {
    let address = match domain {
        libc::AF_INET => Ok(SockAddr::from(SocketAddr::new(
            IpAddr::V4(Ipv4Addr::LOCALHOST),
            port,
        ))),
        libc::AF_INET6 => Ok(SockAddr::from(SocketAddr::new(
            IpAddr::V6(Ipv6Addr::UNSPECIFIED),
            port,
        ))),
        invalid => Err(Bypass::Domain(invalid)),
    }?;
>>>>>>> 97962542

    let bind_result = unsafe { FN_BIND(sockfd, address.as_ptr(), address.len()) };
    if bind_result != 0 {
        Detour::Error(io::Error::last_os_error().into())
    } else {
        Detour::Success(())
    }
}

/// Check if the socket is managed by us, if it's managed by us and it's not an ignored port,
/// update the socket state.
#[mirrord_layer_macro::instrument(level = "trace", ret, skip(raw_address))]
pub(super) fn bind(
    sockfd: c_int,
    raw_address: *const sockaddr,
    address_length: socklen_t,
) -> Detour<i32> {
    let requested_address = SocketAddr::try_from_raw(raw_address, address_length)?;
    let requested_port = requested_address.port();
    let incoming_config = crate::setup().incoming_config();

    let ignore_localhost = incoming_config.ignore_localhost;

    let mut socket = {
        SOCKETS
            .remove(&sockfd)
            .ok_or(Bypass::LocalFdNotFound(sockfd))
            .and_then(|(_, socket)| {
                if !matches!(socket.state, SocketState::Initialized) {
                    Err(Bypass::InvalidState(sockfd))
                } else {
                    Ok(socket)
                }
            })?
    };

    // we don't use `is_localhost` here since unspecified means to listen
    // on all IPs.
    if ignore_localhost && requested_address.ip().is_loopback() {
        return Detour::Bypass(Bypass::IgnoreLocalhost(requested_port));
    }

    // To handle #1458, we don't ignore port `0` for UDP.
    if (is_ignored_port(&requested_address) && matches!(socket.kind, SocketKind::Tcp(_)))
        || crate::setup().is_debugger_port(&requested_address)
        || incoming_config.ignore_ports.contains(&requested_port)
    {
        Err(Bypass::Port(requested_address.port()))?;
    }

    // Check if the user's requested address isn't already in use, even though it's not actually
    // bound, as we bind to a different address, but if we don't check for this then we're
    // changing normal socket behavior (see issue #1123).
    if SOCKETS.iter().any(|socket| match &socket.state {
        SocketState::Initialized | SocketState::Connected(_) => false,
        SocketState::Bound(bound) | SocketState::Listening(bound) => {
            bound.requested_address == requested_address
        }
    }) {
        Err(HookError::AddressAlreadyBound(requested_address))?;
    }

    // Try to bind a port from listen ports, if no configuration
    // try to bind the requested port, if not available get a random port
    // if there's configuration and binding fails with the requested port
    // we return address not available and not fallback to a random port.
    let listen_port = crate::setup()
        .incoming_config()
        .listen_ports
        .get_by_left(&requested_address.port())
        .cloned();

    // Listen port was specified
    if let Some(port) = listen_port {
        let address = SocketAddr::new(requested_address.ip(), port);
        bind_address(sockfd, socket.domain, &address)
    } else {
        bind_address(sockfd, socket.domain, &requested_address)
            .or_else(|e| {
                info!("bind -> first `bind` failed on port {:?} with {e:?}, trying to bind to a random port", requested_address.port());
                bind_address(sockfd, socket.domain, &SocketAddr::new(requested_address.ip(), 0))
            }
        )
    }?;

    // We need to find out what's the port we bound to, that'll be used by `poll_agent` to
    // connect to.
    let address = unsafe {
        SockAddr::try_init(|storage, len| {
            if FN_GETSOCKNAME(sockfd, storage.cast(), len) == -1 {
                error!("bind -> Failed `getsockname` sockfd {:#?}", sockfd);

                Err(io::Error::last_os_error())?
            } else {
                Ok(())
            }
        })
    }
    .ok()
    .and_then(|(_, address)| address.as_socket())
    .bypass(Bypass::AddressConversion)?;

    Arc::get_mut(&mut socket).unwrap().state = SocketState::Bound(Bound {
        requested_address,
        address,
    });

    SOCKETS.insert(sockfd, socket);

    // node reads errno to check if bind was successful and doesn't care about the return value
    // (???)
    errno::set_errno(errno::Errno(0));
    Detour::Success(0)
}

/// Subscribe to the agent on the real port. Messages received from the agent on the real port will
/// later be routed to the fake local port.
#[mirrord_layer_macro::instrument(level = "trace", ret)]
pub(super) fn listen(sockfd: RawFd, backlog: c_int) -> Detour<i32> {
    let mut socket = {
        SOCKETS
            .remove(&sockfd)
            .map(|(_, socket)| socket)
            .bypass(Bypass::LocalFdNotFound(sockfd))?
    };

    let setup = crate::setup();

    if matches!(setup.incoming_config().mode, IncomingMode::Off) {
        return Detour::Bypass(Bypass::DisabledIncoming);
    }

    if setup.targetless() {
        warn!(
            "Listening while running targetless. A targetless agent is not exposed by \
        any service. Therefore, letting this port bind happen locally instead of on the \
        cluster.",
        );
        return Detour::Bypass(Bypass::BindWhenTargetless);
    }

    match socket.state {
        SocketState::Bound(Bound {
            requested_address,
            address,
        }) => {
            let listen_result = unsafe { FN_LISTEN(sockfd, backlog) };
            if listen_result != 0 {
                let error = io::Error::last_os_error();

                error!("listen -> Failed `listen` sockfd {:#?}", sockfd);

                Err(error)?
            }

            let mapped_port = setup
                .incoming_config()
                .port_mapping
                .get_by_left(&requested_address.port())
                .copied()
                .unwrap_or_else(|| requested_address.port());

            common::make_proxy_request_with_response(PortSubscribe {
                listening_on: address,
                subscription: setup.incoming_mode().subscription(mapped_port),
            })??;

            // this log message is expected by some E2E tests
            tracing::debug!("daemon subscribed port {}", requested_address.port());

            Arc::get_mut(&mut socket).unwrap().state = SocketState::Listening(Bound {
                requested_address,
                address,
            });

            SOCKETS.insert(sockfd, socket);

            Detour::Success(listen_result)
        }
        _ => Detour::Bypass(Bypass::InvalidState(sockfd)),
    }
}

/// Common logic between Tcp/Udp `connect`, when used for the outgoing traffic feature.
///
/// Sends a hook message that will be handled by `(Tcp|Udp)OutgoingHandler`, starting the request
/// interception procedure.
/// This returns errno so we can restore the correct errno in case result is -1 (until we get
/// back to the hook we might call functions that will corrupt errno)
<<<<<<< HEAD
#[tracing::instrument(level = "debug", ret)]
=======
#[mirrord_layer_macro::instrument(level = "trace", ret)]
>>>>>>> 97962542
fn connect_outgoing<const CALL_CONNECT: bool>(
    sockfd: RawFd,
    remote_address: SockAddr,
    mut user_socket_info: Arc<UserSocket>,
    protocol: NetProtocol,
) -> Detour<ConnectResult> {
    // Closure that performs the connection with mirrord messaging.
    let remote_connection = |remote_address: SockAddr| {
        // Prepare this socket to be intercepted.
        let remote_address = SocketAddress::try_from(remote_address).unwrap();

        let request = OutgoingConnectRequest {
            remote_address: remote_address.clone(),
            protocol,
        };
        let response = common::make_proxy_request_with_response(request)??;

        let OutgoingConnectResponse {
            layer_address,
            in_cluster_address,
        } = response;

        // Connect to the interceptor socket that is listening.
        let connect_result: ConnectResult = if CALL_CONNECT {
            let layer_address = SockAddr::try_from(layer_address.clone())?;

            unsafe { FN_CONNECT(sockfd, layer_address.as_ptr(), layer_address.len()) }.into()
        } else {
            ConnectResult {
                result: 0,
                error: None,
            }
        };

        if connect_result.is_failure() {
            error!(
                "connect -> Failed call to libc::connect with {:#?}",
                connect_result,
            );
            Err(io::Error::last_os_error())?
        }

        let connected = Connected {
            remote_address,
            local_address: in_cluster_address,
            layer_address: Some(layer_address),
        };

        trace!("we are connected {connected:#?}");

        Arc::get_mut(&mut user_socket_info).unwrap().state = SocketState::Connected(connected);
        SOCKETS.insert(sockfd, user_socket_info);

        Detour::Success(connect_result)
    };

    if remote_address.is_unix() {
        let connect_result = remote_connection(remote_address)?;
        Detour::Success(connect_result)
    } else {
        // Can't just connect to whatever `remote_address` is, as it might be a remotely resolved
        // address, in a local connection context (or vice-versa), so we let `remote_connection`
        // handle this address trickery.
        match crate::setup()
            .outgoing_selector()
            .get_connection_through(remote_address.as_socket()?, protocol)?
        {
            ConnectionThrough::Remote(addr) => {
                let connect_result = remote_connection(SockAddr::from(addr))?;
                Detour::Success(connect_result)
            }
            ConnectionThrough::Local(addr) => {
                let rawish_local_addr = SockAddr::from(addr);

                let connect_result = ConnectResult::from(unsafe {
                    FN_CONNECT(sockfd, rawish_local_addr.as_ptr(), rawish_local_addr.len())
                });

                Detour::Success(connect_result)
            }
        }
    }
}

/// Iterate through sockets, if any of them has the requested port that the application is now
/// trying to connect to - then don't forward this connection to the agent, and instead of
/// connecting to the requested address, connect to the actual address where the application
/// is locally listening.
<<<<<<< HEAD
#[tracing::instrument(level = "debug", ret)]
=======
#[mirrord_layer_macro::instrument(level = "trace", ret)]
>>>>>>> 97962542
fn connect_to_local_address(
    sockfd: RawFd,
    user_socket_info: &UserSocket,
    ip_address: SocketAddr,
) -> Detour<Option<ConnectResult>> {
    if crate::setup().outgoing_config().ignore_localhost {
        Detour::Bypass(Bypass::IgnoreLocalhost(ip_address.port()))
    } else {
        Detour::Success(
            SOCKETS
                .iter()
                .find_map(|socket| match socket.state {
                    SocketState::Listening(Bound {
                        requested_address,
                        address,
                    }) => (requested_address.port() == ip_address.port()
                        && socket.protocol == user_socket_info.protocol)
                        .then(|| SockAddr::from(address)),
                    _ => None,
                })
                .map(|rawish_remote_address| unsafe {
                    FN_CONNECT(
                        sockfd,
                        rawish_remote_address.as_ptr(),
                        rawish_remote_address.len(),
                    )
                })
                .map(|connect_result| {
                    if connect_result != 0 {
                        Detour::Error::<ConnectResult>(io::Error::last_os_error().into())
                    } else {
                        Detour::Success(connect_result.into())
                    }
                })
                .transpose()?,
        )
    }
}

/// Handles 3 different cases, depending if the outgoing traffic feature is enabled or not:
///
/// 1. Outgoing traffic is **disabled**: this just becomes a normal `libc::connect` call, removing
/// the socket from our list of managed sockets.
///
/// 2. Outgoing traffic is **enabled** and `socket.state` is `Initialized`: sends a hook message
/// that will be handled by `(Tcp|Udp)OutgoingHandler`, starting the request interception procedure.
///
/// 3. `sockt.state` is `Bound`: part of the tcp mirror feature.
<<<<<<< HEAD
#[tracing::instrument(level = "debug", ret, skip(raw_address))]
=======
#[mirrord_layer_macro::instrument(level = "trace", ret, skip(raw_address))]
>>>>>>> 97962542
pub(super) fn connect(
    sockfd: RawFd,
    raw_address: *const sockaddr,
    address_length: socklen_t,
) -> Detour<ConnectResult> {
    let remote_address = SockAddr::try_from_raw(raw_address, address_length)?;
    let optional_ip_address = remote_address.as_socket();

    let unix_streams = crate::setup().remote_unix_streams();

    trace!("in connect {:#?}", SOCKETS);

    let (_, user_socket_info) = {
        SOCKETS
            .remove(&sockfd)
            .ok_or(Bypass::LocalFdNotFound(sockfd))?
    };

    if let Some(ip_address) = optional_ip_address {
        let ip = ip_address.ip();
        if ip.is_loopback() || ip.is_unspecified() {
            if let Some(result) = connect_to_local_address(sockfd, &user_socket_info, ip_address)? {
                // `result` here is always a success, as error and bypass are returned on the `?`
                // above.
                return Detour::Success(result);
            }
        }

        if is_ignored_port(&ip_address) || crate::setup().is_debugger_port(&ip_address) {
            return Detour::Bypass(Bypass::Port(ip_address.port()));
        }
    } else if remote_address.is_unix() {
        let address = remote_address
            .as_pathname()
            .map(|path| path.to_string_lossy())
            .or(remote_address
                .as_abstract_namespace()
                .map(String::from_utf8_lossy))
            .map(String::from);

        let handle_remotely = address
            .as_ref()
            .map(|addr| unix_streams.is_match(addr))
            .unwrap_or(false);
        if !handle_remotely {
            return Detour::Bypass(Bypass::UnixSocket(address));
        }
    } else {
        // We do not hijack connections of this address type - Bypass!
        return Detour::Bypass(Bypass::Domain(remote_address.domain().into()));
    }

    let enabled_tcp_outgoing = crate::setup().outgoing_config().tcp;
    let enabled_udp_outgoing = crate::setup().outgoing_config().udp;

    match NetProtocol::from(user_socket_info.kind) {
        NetProtocol::Datagrams if enabled_udp_outgoing => connect_outgoing::<true>(
            sockfd,
            remote_address,
            user_socket_info,
            NetProtocol::Datagrams,
        ),

        NetProtocol::Stream => match user_socket_info.state {
            SocketState::Initialized
                if (optional_ip_address.is_some() && enabled_tcp_outgoing)
                    || (remote_address.is_unix() && !unix_streams.is_empty()) =>
            {
                connect_outgoing::<true>(
                    sockfd,
                    remote_address,
                    user_socket_info,
                    NetProtocol::Stream,
                )
            }

            SocketState::Bound(Bound { address, .. }) => {
                trace!("connect -> SocketState::Bound {:#?}", user_socket_info);

                let address = SockAddr::from(address);
                let bind_result = unsafe { FN_BIND(sockfd, address.as_ptr(), address.len()) };

                if bind_result != 0 {
                    error!(
                        "connect -> Failed to bind socket result {:?}, address: {:?}, sockfd: {:?}!",
                        bind_result, address, sockfd
                    );

                    Err(io::Error::last_os_error())?
                } else {
                    Detour::Bypass(Bypass::MirrorConnect)
                }
            }

            _ => Detour::Bypass(Bypass::DisabledOutgoing),
        },

        _ => Detour::Bypass(Bypass::DisabledOutgoing),
    }
}

/// Resolve fake local address to real remote address. (IP & port of incoming traffic on the
/// cluster)
#[mirrord_layer_macro::instrument(level = "trace", skip(address, address_len))]
pub(super) fn getpeername(
    sockfd: RawFd,
    address: *mut sockaddr,
    address_len: *mut socklen_t,
) -> Detour<i32> {
    let remote_address = {
        SOCKETS
            .get(&sockfd)
            .bypass(Bypass::LocalFdNotFound(sockfd))
            .and_then(|entry| match &entry.value().state {
                SocketState::Connected(connected) => {
                    Detour::Success(connected.remote_address.clone())
                }
                _ => Detour::Bypass(Bypass::InvalidState(sockfd)),
            })?
    };

    trace!("getpeername -> remote_address {:#?}", remote_address);

    fill_address(address, address_len, remote_address.try_into()?)
}

/// Resolve the fake local address to the real local address.
///
/// ## Port `0` special
///
/// When [`libc::bind`]ing on port `0`, we change the port to be the actual bound port, as this is
/// consistent behavior with libc.
#[mirrord_layer_macro::instrument(level = "trace", ret, skip(address, address_len))]
pub(super) fn getsockname(
    sockfd: RawFd,
    address: *mut sockaddr,
    address_len: *mut socklen_t,
) -> Detour<i32> {
    let local_address = {
        SOCKETS
            .get(&sockfd)
            .bypass(Bypass::LocalFdNotFound(sockfd))
            .and_then(|entry| match &entry.value().state {
                SocketState::Connected(connected) => {
                    Detour::Success(connected.local_address.clone())
                }
                SocketState::Bound(Bound {
                    requested_address,
                    address,
                }) => {
                    if requested_address.port() == 0 {
                        Detour::Success(
                            SocketAddr::new(requested_address.ip(), address.port()).into(),
                        )
                    } else {
                        Detour::Success((*requested_address).into())
                    }
                }
                SocketState::Listening(bound) => Detour::Success(bound.requested_address.into()),
                _ => Detour::Bypass(Bypass::InvalidState(sockfd)),
            })?
    };

    trace!("getsockname -> local_address {:#?}", local_address);

    fill_address(address, address_len, local_address.try_into()?)
}

/// When the fd is "ours", we accept and recv the first bytes that contain metadata on the
/// connection to be set in our lock.
///
/// This enables us to have a safe way to get "remote" information (remote ip, port, etc).
#[mirrord_layer_macro::instrument(level = "trace", ret, skip(address, address_len))]
pub(super) fn accept(
    sockfd: RawFd,
    address: *mut sockaddr,
    address_len: *mut socklen_t,
    new_fd: RawFd,
) -> Detour<RawFd> {
    let (domain, protocol, type_, port, listener_address) = {
        SOCKETS
            .get(&sockfd)
            .bypass(Bypass::LocalFdNotFound(sockfd))
            .and_then(|socket| match &socket.state {
                SocketState::Listening(Bound {
                    requested_address,
                    address,
                }) => Detour::Success((
                    socket.domain,
                    socket.protocol,
                    socket.type_,
                    requested_address.port(),
                    *address,
                )),
                _ => Detour::Bypass(Bypass::InvalidState(sockfd)),
            })?
    };

    let peer_address = {
        let stream = unsafe { TcpStream::from_raw_fd(new_fd) };
        let peer_address = stream.peer_addr();
        let _fd = stream.into_raw_fd();
        peer_address?
    };

    let ConnMetadataResponse {
        remote_source,
        local_address,
    } = common::make_proxy_request_with_response(ConnMetadataRequest {
        listener_address,
        peer_address,
    })?;

    let state = SocketState::Connected(Connected {
        remote_address: remote_source.into(),
        local_address: SocketAddr::new(local_address, port).into(),
        layer_address: None,
    });

    let new_socket = UserSocket::new(domain, type_, protocol, state, type_.try_into()?);

    fill_address(address, address_len, remote_source.into())?;

    SOCKETS.insert(new_fd, Arc::new(new_socket));

    Detour::Success(new_fd)
}

#[mirrord_layer_macro::instrument(level = "trace")]
pub(super) fn fcntl(orig_fd: c_int, cmd: c_int, fcntl_fd: i32) -> Result<(), HookError> {
    match cmd {
        libc::F_DUPFD | libc::F_DUPFD_CLOEXEC => dup::<true>(orig_fd, fcntl_fd),
        _ => Ok(()),
    }
}

/// Managed part of our [`dup_detour`], that clones the `Arc<T>` thing we have keyed by `fd`
/// ([`UserSocket`], or [`RemoteFile`]).
///
/// - `SWITCH_MAP`:
///
/// Indicates that we're switching the `fd` from [`SOCKETS`] to [`OPEN_FILES`] (or vice-versa).
///
/// We need this to properly handle some cases in [`fcntl`], [`dup2_detour`], and [`dup3_detour`].
/// Extra relevant for node on macos.
#[mirrord_layer_macro::instrument(level = "trace", ret)]
pub(super) fn dup<const SWITCH_MAP: bool>(fd: c_int, dup_fd: i32) -> Result<(), HookError> {
    if let Some(socket) = SOCKETS.get(&fd).map(|entry| entry.value().clone()) {
        SOCKETS.insert(dup_fd as RawFd, socket);

        if SWITCH_MAP {
            OPEN_FILES.remove(&dup_fd);
        }

        return Ok(());
    }

    if let Some(file) = OPEN_FILES.view(&fd, |_, file| file.clone()) {
        OPEN_FILES.insert(dup_fd as RawFd, file);

        if SWITCH_MAP {
            SOCKETS.remove(&dup_fd);
        }
    }

    Ok(())
}

/// Handles the remote communication part of [`getaddrinfo`], call this if you want to resolve a DNS
/// through the agent, but don't need to deal with all the [`libc::getaddrinfo`] stuff.
///
/// # Note
///
/// This function updates the mapping in [`REMOTE_DNS_REVERSE_MAPPING`].
#[mirrord_layer_macro::instrument(level = "trace", ret)]
pub(super) fn remote_getaddrinfo(node: String) -> HookResult<Vec<(String, IpAddr)>> {
    let addr_info_list = common::make_proxy_request_with_response(GetAddrInfoRequest { node })?.0?;

    addr_info_list.iter().for_each(|lookup| {
        REMOTE_DNS_REVERSE_MAPPING.insert(lookup.ip, lookup.name.clone());
    });

    Ok(addr_info_list
        .into_iter()
        .map(|LookupRecord { name, ip }| (name, ip))
        .collect())
}

/// Retrieves the result of calling `getaddrinfo` from a remote host (resolves remote DNS),
/// converting the result into a `Box` allocated raw pointer of `libc::addrinfo` (which is basically
/// a linked list of such type).
///
/// Even though individual parts of the received list may contain an error, this function will
/// still work fine, as it filters out such errors and returns a null pointer in this case.
///
/// # Protocol
///
/// `-layer` sends a request to `-agent` asking for the `-agent`'s list of `addrinfo`s (remote call
/// for the equivalent of this function).
#[mirrord_layer_macro::instrument(level = "trace", ret)]
pub(super) fn getaddrinfo(
    rawish_node: Option<&CStr>,
    rawish_service: Option<&CStr>,
    raw_hints: Option<&libc::addrinfo>,
) -> Detour<*mut libc::addrinfo> {
    let node: String = rawish_node
        .bypass(Bypass::NullNode)?
        .to_str()
        .map_err(|fail| {
            warn!(
                "Failed converting `rawish_node` from `CStr` with {:#?}",
                fail
            );

            Bypass::CStrConversion
        })?
        .into();

    let service = rawish_service
        .map(CStr::to_str)
        .transpose()
        .map_err(|fail| {
            warn!(
                "Failed converting `raw_service` from `CStr` with {:#?}",
                fail
            );

            Bypass::CStrConversion
        })?
        .map(String::from);

    let raw_hints = raw_hints
        .cloned()
        .unwrap_or_else(|| unsafe { mem::zeroed() });

    // TODO(alex): Use more fields from `raw_hints` to respect the user's `getaddrinfo` call.
    let libc::addrinfo {
        ai_socktype,
        ai_protocol,
        ..
    } = raw_hints;

    // Convert `service` into a port.
    let service = service.map_or(0, |s| s.parse().unwrap_or_default());

    // Some apps (gRPC on Python) use `::` to listen on all interfaces, and usually that just means
    // resolve on unspecified. So we just return that in IpV4 because we don't support ipv6.
    let resolved_addr = if node == "::" {
        // name is "" because that's what happens in real flow.
        vec![("".to_string(), IpAddr::V4(Ipv4Addr::UNSPECIFIED))]
    } else {
        remote_getaddrinfo(node.clone())?
    };

    // Only care about: `ai_family`, `ai_socktype`, `ai_protocol`.
    let result = resolved_addr
        .into_iter()
        .map(|(name, address)| {
            let rawish_sock_addr = SockAddr::from(SocketAddr::new(address, service));
            let ai_addrlen = rawish_sock_addr.len();
            let ai_family = rawish_sock_addr.family() as _;

            // Must outlive this function, as it is stored as a pointer in `libc::addrinfo`.
            let ai_addr = Box::into_raw(Box::new(unsafe { *rawish_sock_addr.as_ptr() }));
            let ai_canonname = CString::new(name).unwrap().into_raw();

            libc::addrinfo {
                ai_flags: 0,
                ai_family,
                ai_socktype,
                // TODO(alex): Don't just reuse whatever the user passed to us.
                ai_protocol,
                ai_addrlen,
                ai_addr,
                ai_canonname,
                ai_next: ptr::null_mut(),
            }
        })
        .rev()
        .map(Box::new)
        .map(Box::into_raw)
        .map(|raw| {
            MANAGED_ADDRINFO.insert(raw as usize);
            raw
        })
        .reduce(|current, previous| {
            // Safety: These pointers were just allocated using `Box::new`, so they should be
            // fine regarding memory layout, and are not dangling.
            unsafe { (*previous).ai_next = current };
            previous
        })
        .ok_or(HookError::DNSNoName)?;

    trace!("getaddrinfo -> result {:#?}", result);

    Detour::Success(result)
}

/// Retrieves the `hostname` from the agent's `/etc/hostname` to be used by [`gethostname`]
fn remote_hostname_string() -> Detour<CString> {
    if crate::setup().local_hostname() {
        Detour::Bypass(Bypass::LocalHostname)?;
    }

    let hostname_path = PathBuf::from("/etc/hostname");

    let OpenFileResponse { fd } = file::ops::RemoteFile::remote_open(
        hostname_path,
        OpenOptionsInternal {
            read: true,
            ..Default::default()
        },
    )?;

    let ReadFileResponse { bytes, read_amount } = file::ops::RemoteFile::remote_read(fd, 256)?;

    let _ = file::ops::RemoteFile::remote_close(fd).inspect_err(|fail| {
        trace!("Leaking remote file fd (should be harmless) due to {fail:#?}!")
    });

    CString::new(
        bytes
            .into_iter()
            .take(read_amount as usize - 1)
            .collect::<Vec<_>>(),
    )
    .map(Detour::Success)?
}

/// Resolves a hostname and set result to static global like the original `gethostbyname` does.
///
/// Used by erlang/elixir to resolve DNS.
///
/// **Safety**:
/// See the [`GETHOSTBYNAME_ALIASES_PTR`] docs. If you see this function being called and some weird
/// issue is going on, assume that you might've triggered the UB.
<<<<<<< HEAD
#[tracing::instrument(level = "debug", ret)]
=======
#[mirrord_layer_macro::instrument(level = "trace", ret)]
>>>>>>> 97962542
pub(super) fn gethostbyname(raw_name: Option<&CStr>) -> Detour<*mut hostent> {
    let name: String = raw_name
        .bypass(Bypass::NullNode)?
        .to_str()
        .map_err(|fail| {
            warn!("Failed converting `name` from `CStr` with {:#?}", fail);

            Bypass::CStrConversion
        })?
        .into();

    let hosts_and_ips = remote_getaddrinfo(name.clone())?;

    // We could `unwrap` here, as this would have failed on the previous conversion.
    let host_name = CString::new(name)?;

    if hosts_and_ips.is_empty() {
        set_errno(errno::Errno(libc::EAI_NODATA));
        return Detour::Success(ptr::null_mut());
    }

    // We need `*mut _` at the end, so `ips` has to be `mut`.
    let (aliases, mut ips) = hosts_and_ips
        .into_iter()
        .filter_map(|(host, ip)| match ip {
            // Only care about ipv4s and hosts that exist.
            IpAddr::V4(ip) => {
                let c_host = CString::new(host).ok()?;
                Some((c_host, ip.octets()))
            }
            IpAddr::V6(ip) => {
                trace!("ipv6 received - ignoring - {ip:?}");
                None
            }
        })
        .fold(
            (Vec::default(), Vec::default()),
            |(mut aliases, mut ips), (host, octets)| {
                aliases.push(host);
                ips.push(octets);
                (aliases, ips)
            },
        );

    let mut aliases_ptrs: Vec<*const i8> = aliases
        .iter()
        .map(|alias| alias.as_ptr().cast())
        .collect::<Vec<_>>();
    let mut ips_ptrs = ips.iter_mut().map(|ip| ip.as_mut_ptr()).collect::<Vec<_>>();

    // Put a null ptr to signal end of the list.
    aliases_ptrs.push(ptr::null());
    ips_ptrs.push(ptr::null_mut());

    // Need long-lived values so we can take pointers to them.
    unsafe {
        GETHOSTBYNAME_HOSTNAME.replace(host_name);
        GETHOSTBYNAME_ALIASES_STR.replace(aliases);
        GETHOSTBYNAME_ALIASES_PTR.replace(aliases_ptrs);
        GETHOSTBYNAME_ADDRESSES_VAL.replace(ips);
        GETHOSTBYNAME_ADDRESSES_PTR.replace(ips_ptrs);

        // Fill the `*mut hostent` that the user will interact with.
        GETHOSTBYNAME_HOSTENT.h_name = GETHOSTBYNAME_HOSTNAME.as_ref().unwrap().as_ptr() as _;
        GETHOSTBYNAME_HOSTENT.h_length = 4;
        GETHOSTBYNAME_HOSTENT.h_addrtype = libc::AF_INET;
        GETHOSTBYNAME_HOSTENT.h_aliases = GETHOSTBYNAME_ALIASES_PTR.as_ref().unwrap().as_ptr() as _;
        GETHOSTBYNAME_HOSTENT.h_addr_list =
            GETHOSTBYNAME_ADDRESSES_PTR.as_ref().unwrap().as_ptr() as *mut *mut libc::c_char;
    }

    Detour::Success(unsafe { std::ptr::addr_of!(GETHOSTBYNAME_HOSTENT) as _ })
}

/// Resolve hostname from remote host with caching for the result
<<<<<<< HEAD
#[tracing::instrument(level = "debug")]
=======
#[mirrord_layer_macro::instrument(level = "trace")]
>>>>>>> 97962542
pub(super) fn gethostname() -> Detour<&'static CString> {
    HOSTNAME.get_or_detour_init(remote_hostname_string)
}

/// ## DNS resolution on port `53`
///
/// We handle UDP sockets by putting them in a sort of _semantically_ connected state, meaning that
/// we don't actually [`libc::connect`] `sockfd`, but we change the respective [`UserSocket`] to
/// [`SocketState::Connected`].
///
/// Here we check for this invariant, so if a user calls [`libc::recv_from`] without previously
/// either connecting this `sockfd`, or calling [`libc::send_to`], we're going to panic.
///
/// It performs the [`fill_address`] requirement of [`libc::recv_from`] with the correct remote
/// address (instead of using our interceptor address).
///
/// ## Any other port
///
/// When this function is called, we've already ran [`libc::recvfrom`], and checked for a successful
/// result from it, so `raw_source` has been pre-filled for us, but it might contain the wrong
/// address, if the packet came from one of our modified (connected) sockets.
///
/// If the socket was bound to `0.0.0.0:{not 53}`, then `raw_source` here should be
/// `127.0.0.1:{not 53}`, keeping in mind that the sender socket remains with address
/// `0.0.0.0:{not 53}` (same behavior as not using mirrord).
///
/// When the socket is in a [`Connected`] state, we call [`fill_address`] with its `remote_address`,
/// instead of letting whatever came in `raw_source` through.
///
/// See [`send_to`] for more information.
#[mirrord_layer_macro::instrument(level = "trace", ret, skip(raw_source, source_length))]
pub(super) fn recv_from(
    sockfd: i32,
    recv_from_result: isize,
    raw_source: *mut sockaddr,
    source_length: *mut socklen_t,
) -> Detour<isize> {
    SOCKETS
        .get(&sockfd)
        .and_then(|socket| match &socket.state {
            SocketState::Connected(Connected { remote_address, .. }) => {
                Some(remote_address.clone())
            }
            _ => None,
        })
        .map(SocketAddress::try_into)?
        .map(|address| fill_address(raw_source, source_length, address))??;

    errno::set_errno(errno::Errno(0));
    Detour::Success(recv_from_result)
}

/// Helps manually resolving DNS on port `53` with UDP, see [`send_to`] and [`sendmsg`].
#[mirrord_layer_macro::instrument(level = "trace", ret)]
fn send_dns_patch(
    sockfd: RawFd,
    user_socket_info: Arc<UserSocket>,
    destination: SocketAddr,
) -> Detour<SockAddr> {
    // We want to keep holding this socket.
    SOCKETS.insert(sockfd, user_socket_info);

    // Sending a packet on port NOT 53.
    let destination = SOCKETS
        .iter()
        .filter(|socket| socket.kind.is_udp())
        // Is the `destination` one of our sockets? If so, then we grab the actual address,
        // instead of the, possibly fake address from mirrord.
        .find_map(|receiver_socket| match &receiver_socket.state {
            SocketState::Bound(Bound {
                requested_address,
                address,
            }) => {
                // Special case for port `0`, see `getsockname`.
                if requested_address.port() == 0 {
                    (SocketAddr::new(requested_address.ip(), address.port()) == destination)
                        .then_some(*address)
                } else {
                    (*requested_address == destination).then_some(*address)
                }
            }
            SocketState::Connected(Connected {
                remote_address,
                layer_address,
                ..
            }) => {
                let remote_address: SocketAddr = remote_address.clone().try_into().ok()?;
                let layer_address: SocketAddr = layer_address.clone()?.try_into().ok()?;

                if remote_address == destination {
                    Some(layer_address)
                } else {
                    None
                }
            }
            _ => None,
        })?;

    Detour::Success(SockAddr::from(destination))
}

/// ## DNS resolution on port `53`
///
/// There is a bit of trickery going on here, as this function first triggers a _semantical_
/// connection to an interceptor socket (we don't [`libc::connect`] this `sockfd`, just change the
/// [`UserSocket`] state), and only then calls the actual [`libc::send_to`] to send `raw_message` to
/// the interceptor address (instead of the `raw_destination`).
///
/// ## Any other port
///
/// When `destination.port != 53`, we search our [`SOCKETS`] to see if we're holding the
/// `destination` address, which would have the receiving socket bound to a different address than
/// what the user sees.
///
/// If we find `destination` as the `requested_address` of one of our [`Bound`] sockets, then we
/// [`libc::sendto`] to the bound `address`. A similar logic applies to a [`Connected`] socket.
///
/// ## Destination is `0.0.0.0:{not 53}`
///
/// No special care is taken here, sending a packet to this address behaves the same with or without
/// mirrord, which is: destination becomes `127.0.0.1:{not 53}`.
///
/// See [`recv_from`] for more information.
#[mirrord_layer_macro::instrument(
    level = "trace",
    ret,
    skip(raw_message, raw_destination, destination_length)
)]
pub(super) fn send_to(
    sockfd: RawFd,
    raw_message: *const c_void,
    message_length: usize,
    flags: i32,
    raw_destination: *const sockaddr,
    destination_length: socklen_t,
) -> Detour<isize> {
    let destination = SockAddr::try_from_raw(raw_destination, destination_length)?;
    trace!("destination {:?}", destination.as_socket());

    let (_, user_socket_info) = SOCKETS
        .remove(&sockfd)
        .ok_or(Bypass::LocalFdNotFound(sockfd))?;

    // we don't support unix sockets which don't use `connect`
    if (destination.is_unix() || user_socket_info.domain == AF_UNIX)
        && !matches!(user_socket_info.state, SocketState::Connected(_))
    {
        return Detour::Bypass(Bypass::Domain(AF_UNIX));
    }

    // Currently this flow only handles DNS resolution.
    // So here we have to check for 2 things:
    //
    // 1. Are we sending something port 53? Then we use mirrord flow;
    // 2. Is the destination a socket that we have bound? Then we send it to the real address that
    // we've bound the destination socket.
    //
    // If none of the above are true, then the destination is some real address outside our scope.
    let sent_result = if let Some(destination) = destination
        .as_socket()
        .filter(|destination| destination.port() != 53)
    {
        let rawish_true_destination = send_dns_patch(sockfd, user_socket_info, destination)?;

        unsafe {
            FN_SEND_TO(
                sockfd,
                raw_message,
                message_length,
                flags,
                rawish_true_destination.as_ptr(),
                rawish_true_destination.len(),
            )
        }
    } else {
        connect_outgoing::<false>(
            sockfd,
            destination,
            user_socket_info,
            NetProtocol::Datagrams,
        )?;

        let layer_address: SockAddr = SOCKETS
            .get(&sockfd)
            .and_then(|socket| match &socket.state {
                SocketState::Connected(connected) => connected.layer_address.clone(),
                _ => unreachable!(),
            })
            .map(SocketAddress::try_into)??;

        let raw_interceptor_address = layer_address.as_ptr();
        let raw_interceptor_length = layer_address.len();

        unsafe {
            FN_SEND_TO(
                sockfd,
                raw_message,
                message_length,
                flags,
                raw_interceptor_address,
                raw_interceptor_length,
            )
        }
    };

    Detour::Success(sent_result)
}

/// Same behavior as [`send_to`], the only difference is that here we deal with [`libc::msghdr`],
/// instead of directly with socket addresses.
#[mirrord_layer_macro::instrument(level = "trace", ret, skip(raw_message_header))]
pub(super) fn sendmsg(
    sockfd: RawFd,
    raw_message_header: *const libc::msghdr,
    flags: i32,
) -> Detour<isize> {
    // We have a destination, so apply our fake `connect` patch.
    let destination = (!unsafe { *raw_message_header }.msg_name.is_null()).then(|| {
        let raw_destination = unsafe { *raw_message_header }.msg_name as *const libc::sockaddr;
        let destination_length = unsafe { *raw_message_header }.msg_namelen;
        SockAddr::try_from_raw(raw_destination, destination_length)
    })??;

    trace!("destination {:?}", destination.as_socket());

    let (_, user_socket_info) = SOCKETS
        .remove(&sockfd)
        .ok_or(Bypass::LocalFdNotFound(sockfd))?;

    // we don't support unix sockets which don't use `connect`
    if (destination.is_unix() || user_socket_info.domain == AF_UNIX)
        && !matches!(user_socket_info.state, SocketState::Connected(_))
    {
        return Detour::Bypass(Bypass::Domain(AF_UNIX));
    }

    // Currently this flow only handles DNS resolution.
    // So here we have to check for 2 things:
    //
    // 1. Are we sending something port 53? Then we use mirrord flow;
    // 2. Is the destination a socket that we have bound? Then we send it to the real address that
    // we've bound the destination socket.
    //
    // If none of the above are true, then the destination is some real address outside our scope.
    let sent_result = if let Some(destination) = destination
        .as_socket()
        .filter(|destination| destination.port() != 53)
    {
        let rawish_true_destination = send_dns_patch(sockfd, user_socket_info, destination)?;

        let mut true_message_header = Box::new(unsafe { *raw_message_header });

        unsafe {
            true_message_header.as_mut().msg_name.copy_from(
                rawish_true_destination.as_ptr() as *const _,
                rawish_true_destination.len() as usize,
            )
        };
        true_message_header.as_mut().msg_namelen = rawish_true_destination.len();

        unsafe { FN_SENDMSG(sockfd, true_message_header.as_ref(), flags) }
    } else {
        connect_outgoing::<false>(
            sockfd,
            destination,
            user_socket_info,
            NetProtocol::Datagrams,
        )?;

        let layer_address: SockAddr = SOCKETS
            .get(&sockfd)
            .and_then(|socket| match &socket.state {
                SocketState::Connected(connected) => connected.layer_address.clone(),
                _ => unreachable!(),
            })
            .map(SocketAddress::try_into)??;

        let raw_interceptor_address = layer_address.as_ptr() as *const _;
        let raw_interceptor_length = layer_address.len();
        let mut true_message_header = Box::new(unsafe { *raw_message_header });

        unsafe {
            true_message_header
                .as_mut()
                .msg_name
                .copy_from(raw_interceptor_address, raw_interceptor_length as usize)
        };
        true_message_header.as_mut().msg_namelen = raw_interceptor_length;

        unsafe { FN_SENDMSG(sockfd, true_message_header.as_ref(), flags) }
    };

    Detour::Success(sent_result)
}<|MERGE_RESOLUTION|>--- conflicted
+++ resolved
@@ -142,8 +142,7 @@
     Detour::Success(socket_fd)
 }
 
-<<<<<<< HEAD
-#[tracing::instrument(level = "debug", ret)]
+#[mirrord_layer_macro::instrument(level = "debug", ret)]
 fn bind_address(sockfd: c_int, domain: c_int, addr: &SocketAddr) -> Detour<()> {
     let port = addr.port();
     let address = {
@@ -163,21 +162,6 @@
             SockAddr::from(*addr)
         }
     };
-=======
-#[mirrord_layer_macro::instrument(level = "trace", ret)]
-fn bind_port(sockfd: c_int, domain: c_int, port: u16) -> Detour<()> {
-    let address = match domain {
-        libc::AF_INET => Ok(SockAddr::from(SocketAddr::new(
-            IpAddr::V4(Ipv4Addr::LOCALHOST),
-            port,
-        ))),
-        libc::AF_INET6 => Ok(SockAddr::from(SocketAddr::new(
-            IpAddr::V6(Ipv6Addr::UNSPECIFIED),
-            port,
-        ))),
-        invalid => Err(Bypass::Domain(invalid)),
-    }?;
->>>>>>> 97962542
 
     let bind_result = unsafe { FN_BIND(sockfd, address.as_ptr(), address.len()) };
     if bind_result != 0 {
@@ -367,11 +351,7 @@
 /// interception procedure.
 /// This returns errno so we can restore the correct errno in case result is -1 (until we get
 /// back to the hook we might call functions that will corrupt errno)
-<<<<<<< HEAD
-#[tracing::instrument(level = "debug", ret)]
-=======
-#[mirrord_layer_macro::instrument(level = "trace", ret)]
->>>>>>> 97962542
+#[mirrord_layer_macro::instrument(level = "debug", ret)]
 fn connect_outgoing<const CALL_CONNECT: bool>(
     sockfd: RawFd,
     remote_address: SockAddr,
@@ -460,11 +440,7 @@
 /// trying to connect to - then don't forward this connection to the agent, and instead of
 /// connecting to the requested address, connect to the actual address where the application
 /// is locally listening.
-<<<<<<< HEAD
-#[tracing::instrument(level = "debug", ret)]
-=======
 #[mirrord_layer_macro::instrument(level = "trace", ret)]
->>>>>>> 97962542
 fn connect_to_local_address(
     sockfd: RawFd,
     user_socket_info: &UserSocket,
@@ -513,11 +489,7 @@
 /// that will be handled by `(Tcp|Udp)OutgoingHandler`, starting the request interception procedure.
 ///
 /// 3. `sockt.state` is `Bound`: part of the tcp mirror feature.
-<<<<<<< HEAD
-#[tracing::instrument(level = "debug", ret, skip(raw_address))]
-=======
 #[mirrord_layer_macro::instrument(level = "trace", ret, skip(raw_address))]
->>>>>>> 97962542
 pub(super) fn connect(
     sockfd: RawFd,
     raw_address: *const sockaddr,
@@ -954,11 +926,7 @@
 /// **Safety**:
 /// See the [`GETHOSTBYNAME_ALIASES_PTR`] docs. If you see this function being called and some weird
 /// issue is going on, assume that you might've triggered the UB.
-<<<<<<< HEAD
-#[tracing::instrument(level = "debug", ret)]
-=======
 #[mirrord_layer_macro::instrument(level = "trace", ret)]
->>>>>>> 97962542
 pub(super) fn gethostbyname(raw_name: Option<&CStr>) -> Detour<*mut hostent> {
     let name: String = raw_name
         .bypass(Bypass::NullNode)?
@@ -1034,11 +1002,7 @@
 }
 
 /// Resolve hostname from remote host with caching for the result
-<<<<<<< HEAD
-#[tracing::instrument(level = "debug")]
-=======
 #[mirrord_layer_macro::instrument(level = "trace")]
->>>>>>> 97962542
 pub(super) fn gethostname() -> Detour<&'static CString> {
     HOSTNAME.get_or_detour_init(remote_hostname_string)
 }
