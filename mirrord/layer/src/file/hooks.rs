--- conflicted
+++ resolved
@@ -289,8 +289,6 @@
         .unwrap_or_bypass_with(|_| FN_READ(fd, out_buffer, count))
 }
 
-<<<<<<< HEAD
-=======
 #[hook_guard_fn]
 pub(crate) unsafe extern "C" fn _read_nocancel_detour(
     fd: RawFd,
@@ -393,7 +391,6 @@
         .unwrap_or_bypass_with(|_| FN_FGETS(out_buffer, capacity, file_stream))
 }
 
->>>>>>> 96935306
 #[hook_guard_fn]
 pub(crate) unsafe extern "C" fn pread_detour(
     fd: RawFd,
@@ -735,16 +732,6 @@
 /// Convenience function to setup file hooks (`x_detour`) with `frida_gum`.
 pub(crate) unsafe fn enable_file_hooks(hook_manager: &mut HookManager) {
     replace!(hook_manager, "open", open_detour, FnOpen, FN_OPEN);
-<<<<<<< HEAD
-    replace!(
-        hook_manager,
-        "open$NOCANCEL",
-        open_nocancel_detour,
-        FnOpen_nocancel,
-        FN_OPEN_NOCANCEL
-    );
-    replace!(hook_manager, "openat", openat_detour, FnOpenat, FN_OPENAT);
-=======
 
     replace!(hook_manager, "openat", openat_detour, FnOpenat, FN_OPENAT);
     replace!(
@@ -755,10 +742,6 @@
         FN__OPENAT_NOCANCEL
     );
 
-    replace!(hook_manager, "fopen", fopen_detour, FnFopen, FN_FOPEN);
-    replace!(hook_manager, "fdopen", fdopen_detour, FnFdopen, FN_FDOPEN);
->>>>>>> 96935306
-
     replace!(hook_manager, "read", read_detour, FnRead, FN_READ);
     replace!(
         hook_manager,
@@ -775,11 +758,6 @@
         FnClosedir,
         FN_CLOSEDIR
     );
-<<<<<<< HEAD
-    replace!(hook_manager, "pread", pread_detour, FnPread, FN_PREAD);
-=======
-    replace!(hook_manager, "fread", fread_detour, FnFread, FN_FREAD);
-    replace!(hook_manager, "fgets", fgets_detour, FnFgets, FN_FGETS);
 
     replace!(hook_manager, "pread", pread_detour, FnPread, FN_PREAD);
     replace!(
@@ -790,10 +768,6 @@
         FN__PREAD_NOCANCEL
     );
 
-    replace!(hook_manager, "ferror", ferror_detour, FnFerror, FN_FERROR);
-    replace!(hook_manager, "fclose", fclose_detour, FnFclose, FN_FCLOSE);
-    replace!(hook_manager, "fileno", fileno_detour, FnFileno, FN_FILENO);
->>>>>>> 96935306
     replace!(hook_manager, "lseek", lseek_detour, FnLseek, FN_LSEEK);
 
     replace!(hook_manager, "write", write_detour, FnWrite, FN_WRITE);
