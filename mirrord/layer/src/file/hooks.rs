--- conflicted
+++ resolved
@@ -1,4 +1,3 @@
-<<<<<<< HEAD
 #[cfg(target_os = "linux")]
 use core::ffi::{c_size_t, c_ssize_t};
 /// FFI functions that override the `libc` calls (see `file` module documentation on how to
@@ -20,1568 +19,6 @@
 
 #[cfg(not(target_os = "windows"))]
 use libc::{
-    self, c_char, c_int, c_void, dirent, iovec, off_t, size_t, ssize_t, stat, statfs, AT_EACCESS,
-    AT_FDCWD, DIR, EINVAL, O_DIRECTORY, O_RDONLY,
-};
-#[cfg(target_os = "linux")]
-use libc::{dirent64, stat64, statx};
-use mirrord_layer_macro::{hook_fn, hook_guard_fn};
-use mirrord_protocol::file::{
-    FsMetadataInternalV2, MetadataInternal, ReadFileResponse, ReadLinkFileResponse,
-    WriteFileResponse,
-};
-#[cfg(target_os = "linux")]
-use mirrord_protocol::ResponseError::{NotDirectory, NotFound};
-#[cfg(not(target_os = "windows"))]
-use nix::errno::Errno;
-use num_traits::Bounded;
-use tracing::trace;
-#[cfg(target_os = "linux")]
-use tracing::{error, info, warn};
-
-use super::{open_dirs, ops::*, OpenOptionsInternalExt};
-#[cfg(target_os = "linux")]
-use crate::error::HookError::ResponseError;
-use crate::{
-    close_layer_fd,
-    common::CheckedInto,
-    detour::{Bypass, Detour, DetourGuard},
-    error::HookError,
-    file::{
-        open_dirs::OPEN_DIRS,
-        ops::{access, lseek, open, read, write},
-    },
-    hooks::HookManager,
-    replace,
-};
-
-#[cfg(target_os = "macos")]
-#[allow(non_camel_case_types)]
-type stat64 = stat;
-
-/// Take the original raw c_char pointer and a resulting bypass, and either the original pointer or
-/// a different one according to the bypass.
-/// We pass reference to bypass to make sure the bypass lives with the pointer.
-fn update_ptr_from_bypass(ptr: *const c_char, bypass: &Bypass) -> *const c_char {
-    match bypass {
-        // For some reason, the program is trying to carry out an operation on a path that is
-        // inside mirrord's temp bin dir. The detour has returned us the original path of the file
-        // (stripped mirrord's dir path), so now we carry out the operation locally, on the stripped
-        // path.
-        #[cfg(target_os = "macos")]
-        Bypass::FileOperationInMirrordBinTempDir(stripped_ptr) => *stripped_ptr,
-        Bypass::RelativePath(path) | Bypass::IgnoredFile(path) => path.as_ptr(),
-        _ => ptr,
-    }
-}
-
-/// Implementation of open_detour, used in open_detour and openat_detour
-/// We ignore mode in case we don't bypass the call.
-#[mirrord_layer_macro::instrument(level = "trace", ret)]
-unsafe fn open_logic(raw_path: *const c_char, open_flags: c_int, _mode: c_int) -> Detour<RawFd> {
-    let path = raw_path.checked_into();
-    let open_options = OpenOptionsInternalExt::from_flags(open_flags);
-
-    trace!("path {:#?} | open_options {:#?}", path, open_options);
-
-    open(path, open_options)
-}
-
-/// Hook for `libc::open`.
-///
-/// **Bypassed** by `raw_path`s that match what's in the `generate_local_set` regex, see
-/// [`super::filter`].
-#[hook_fn]
-pub(super) unsafe extern "C" fn open_detour(
-    raw_path: *const c_char,
-    open_flags: c_int,
-    mut args: ...
-) -> RawFd {
-    let mode: c_int = args.arg();
-    let guard = DetourGuard::new();
-    if guard.is_none() {
-        FN_OPEN(raw_path, open_flags, mode)
-    } else {
-        open_logic(raw_path, open_flags, mode).unwrap_or_bypass_with(|bypass| {
-            let raw_path = update_ptr_from_bypass(raw_path, &bypass);
-            FN_OPEN(raw_path, open_flags, mode)
-        })
-    }
-}
-
-/// Hook for `libc::open64`.
-///
-/// **Bypassed** by `raw_path`s that match what's in the `generate_local_set` regex, see
-/// [`super::filter`].
-#[hook_fn]
-pub(super) unsafe extern "C" fn open64_detour(
-    raw_path: *const c_char,
-    open_flags: c_int,
-    mut args: ...
-) -> RawFd {
-    let mode: c_int = args.arg();
-    let guard = DetourGuard::new();
-    if guard.is_none() {
-        FN_OPEN64(raw_path, open_flags, mode)
-    } else {
-        open_logic(raw_path, open_flags, mode).unwrap_or_bypass_with(|bypass| {
-            let raw_path = update_ptr_from_bypass(raw_path, &bypass);
-            FN_OPEN64(raw_path, open_flags, mode)
-        })
-    }
-}
-
-/// Hook for `libc::open$NOCANCEL`.
-#[hook_fn]
-pub(super) unsafe extern "C" fn open_nocancel_detour(
-    raw_path: *const c_char,
-    open_flags: c_int,
-    mut args: ...
-) -> RawFd {
-    let mode: c_int = args.arg();
-    let guard = DetourGuard::new();
-    if guard.is_none() {
-        FN_OPEN_NOCANCEL(raw_path, open_flags, mode)
-    } else {
-        open_logic(raw_path, open_flags, mode).unwrap_or_bypass_with(|bypass| {
-            let raw_path = update_ptr_from_bypass(raw_path, &bypass);
-            FN_OPEN_NOCANCEL(raw_path, open_flags, mode)
-        })
-    }
-}
-
-/// Hook for [`libc::opendir`].
-///
-/// Opens the directory with `read` permission using the [`open_logic`] flow, then calls
-/// [`fdopendir`] to convert the [`RawFd`] into a `*DIR` stream (which we treat as `usize`).
-#[hook_guard_fn]
-pub(super) unsafe extern "C" fn opendir_detour(raw_filename: *const c_char) -> usize {
-    open_logic(raw_filename, O_RDONLY, O_DIRECTORY)
-        .and_then(|fd| match fdopendir(fd) {
-            Detour::Success(success) => Detour::Success(success),
-            Detour::Bypass(bypass) => {
-                // this shouldn't happen, but if it does we shouldn't leak fd
-                close_layer_fd(fd);
-                Detour::Bypass(bypass)
-            }
-            Detour::Error(fail) => {
-                close_layer_fd(fd);
-                Detour::Error(fail)
-            }
-        })
-        .unwrap_or_bypass_with(|bypass| {
-            let raw_filename = update_ptr_from_bypass(raw_filename, &bypass);
-            opendir_bypass(raw_filename)
-        })
-}
-
-/// see below, to have nice code we also implement it for other archs.
-#[cfg(not(all(target_os = "macos", target_arch = "aarch64")))]
-unsafe fn opendir_bypass(raw_filename: *const c_char) -> usize {
-    FN_OPENDIR(raw_filename)
-}
-
-/// on macOS aarch, for some reason when hooking it it crashes with illegal instruction on bypass
-/// so we implement our own bypass
-/// inspired by https://github.com/apple-oss-distributions/Libc/blob/c5a3293354e22262702a3add5b2dfc9bb0b93b85/gen/FreeBSD/opendir.c#L118
-#[cfg(all(target_os = "macos", target_arch = "aarch64"))]
-unsafe fn opendir_bypass(raw_filename: *const c_char) -> usize {
-    let fd = libc::open(raw_filename, O_RDONLY | O_DIRECTORY);
-    if fd == -1 {
-        // null
-        return 0;
-    }
-
-    let dir = libc::fdopendir(fd);
-    if dir.is_null() {
-        let errno = Errno::last_raw();
-        libc::close(fd);
-        Errno::set_raw(errno);
-        return 0;
-    }
-    dir as usize
-}
-
-#[hook_guard_fn]
-pub(crate) unsafe extern "C" fn fdopendir_detour(fd: RawFd) -> usize {
-    fdopendir(fd).unwrap_or_bypass_with(|_| FN_FDOPENDIR(fd))
-}
-
-#[hook_guard_fn]
-pub(crate) unsafe extern "C" fn readdir_r_detour(
-    dirp: *mut DIR,
-    entry: *mut dirent,
-    result: *mut *mut dirent,
-) -> c_int {
-    let Some(entry_ref) = entry.as_mut() else {
-        return EINVAL;
-    };
-
-    OPEN_DIRS
-        .read_r(dirp as usize)
-        .map(|resp| {
-            if let Some(direntry) = resp {
-                match open_dirs::assign_direntry(direntry, entry_ref, false) {
-                    Err(e) => return c_int::from(e),
-                    Ok(()) => {
-                        *result = entry;
-                    }
-                }
-            } else {
-                {
-                    *result = std::ptr::null_mut();
-                }
-            }
-            0
-        })
-        .unwrap_or_bypass_with(|_| FN_READDIR_R(dirp, entry, result))
-}
-
-#[cfg(target_os = "linux")]
-#[hook_guard_fn]
-pub(crate) unsafe extern "C" fn readdir64_r_detour(
-    dirp: *mut DIR,
-    entry: *mut dirent64,
-    result: *mut *mut dirent64,
-) -> c_int {
-    let Some(entry_ref) = entry.as_mut() else {
-        return EINVAL;
-    };
-
-    OPEN_DIRS
-        .read_r(dirp as usize)
-        .map(|resp| {
-            if let Some(direntry) = resp {
-                match open_dirs::assign_direntry64(direntry, entry_ref, false) {
-                    Err(e) => return c_int::from(e),
-                    Ok(()) => {
-                        *result = entry;
-                    }
-                }
-            } else {
-                {
-                    *result = std::ptr::null_mut();
-                }
-            }
-            0
-        })
-        .unwrap_or_bypass_with(|_| FN_READDIR64_R(dirp, entry, result))
-}
-
-#[cfg(target_os = "linux")]
-#[hook_guard_fn]
-pub(crate) unsafe extern "C" fn readdir64_detour(dirp: *mut DIR) -> usize {
-    match OPEN_DIRS.read64(dirp as usize) {
-        Detour::Success(entry) => entry as usize,
-        Detour::Bypass(..) => FN_READDIR64(dirp),
-        Detour::Error(e) => {
-            Errno::set_raw(e.into());
-            std::ptr::null::<dirent64>() as usize
-        }
-    }
-}
-
-#[hook_guard_fn]
-pub(crate) unsafe extern "C" fn readdir_detour(dirp: *mut DIR) -> usize {
-    match OPEN_DIRS.read(dirp as usize) {
-        Detour::Success(entry) => entry as usize,
-        Detour::Bypass(..) => FN_READDIR(dirp),
-        Detour::Error(e) => {
-            Errno::set_raw(e.into());
-            std::ptr::null::<dirent>() as usize
-        }
-    }
-}
-
-#[hook_guard_fn]
-pub(crate) unsafe extern "C" fn closedir_detour(dirp: *mut DIR) -> c_int {
-    OPEN_DIRS
-        .close(dirp as usize)
-        .unwrap_or_bypass_with(|_| FN_CLOSEDIR(dirp))
-}
-
-#[hook_guard_fn]
-pub(crate) unsafe extern "C" fn dirfd_detour(dirp: *mut DIR) -> c_int {
-    OPEN_DIRS
-        .get_fd(dirp as usize)
-        .unwrap_or_bypass_with(|_| FN_DIRFD(dirp))
-}
-
-/// Equivalent to `open_detour`, **except** when `raw_path` specifies a relative path.
-///
-/// If `fd == AT_FDCWD`, the current working directory is used, and the behavior is the same as
-/// `open_detour`.
-/// `fd` for a file descriptor with the `O_DIRECTORY` flag.
-#[hook_fn]
-pub(crate) unsafe extern "C" fn openat_detour(
-    fd: RawFd,
-    raw_path: *const c_char,
-    open_flags: c_int,
-    mut args: ...
-) -> RawFd {
-    let mode: c_int = args.arg();
-
-    let guard = DetourGuard::new();
-    if guard.is_none() {
-        FN_OPENAT(fd, raw_path, open_flags, mode)
-    } else {
-        let open_options = OpenOptionsInternalExt::from_flags(open_flags);
-
-        openat(fd, raw_path.checked_into(), open_options).unwrap_or_bypass_with(|bypass| {
-            let raw_path = update_ptr_from_bypass(raw_path, &bypass);
-            FN_OPENAT(fd, raw_path, open_flags, mode)
-        })
-    }
-}
-
-/// Equivalent to `open_detour`, **except** when `raw_path` specifies a relative path.
-///
-/// If `fd == AT_FDCWD`, the current working directory is used, and the behavior is the same as
-/// `open_detour`.
-/// `fd` for a file descriptor with the `O_DIRECTORY` flag.
-#[hook_guard_fn]
-pub(crate) unsafe extern "C" fn openat64_detour(
-    fd: RawFd,
-    raw_path: *const c_char,
-    open_flags: c_int,
-) -> RawFd {
-    let open_options = OpenOptionsInternalExt::from_flags(open_flags);
-
-    openat(fd, raw_path.checked_into(), open_options).unwrap_or_bypass_with(|bypass| {
-        let raw_path = update_ptr_from_bypass(raw_path, &bypass);
-        FN_OPENAT64(fd, raw_path, open_flags)
-    })
-}
-
-#[hook_guard_fn]
-pub(crate) unsafe extern "C" fn _openat_nocancel_detour(
-    fd: RawFd,
-    raw_path: *const c_char,
-    open_flags: c_int,
-) -> RawFd {
-    let open_options = OpenOptionsInternalExt::from_flags(open_flags);
-
-    openat(fd, raw_path.checked_into(), open_options).unwrap_or_bypass_with(|bypass| {
-        let raw_path = update_ptr_from_bypass(raw_path, &bypass);
-        FN__OPENAT_NOCANCEL(fd, raw_path, open_flags)
-    })
-}
-
-/// Hook for getdents64, for Go's `os.ReadDir` on Linux.
-#[cfg(target_os = "linux")]
-#[hook_guard_fn]
-pub(crate) unsafe extern "C" fn getdents64_detour(
-    fd: RawFd,
-    dirent_buf: *mut c_void,
-    buf_size: c_size_t,
-) -> c_ssize_t {
-    match getdents64(fd, buf_size as u64) {
-        Detour::Success(res) => {
-            let mut next = dirent_buf as *mut dirent;
-            let end = next.byte_add(buf_size);
-            for dent in res.entries {
-                if next.byte_add(dent.get_d_reclen64() as usize) > end {
-                    error!("Remote result for getdents64 would overflow local buffer.");
-                    Errno::EINVAL.set();
-                    return -1;
-                }
-
-                let Some(next_ref) = next.as_mut() else {
-                    Errno::EINVAL.set();
-                    return -1;
-                };
-
-                match open_dirs::assign_direntry(dent, next_ref, true) {
-                    Err(e) => {
-                        error!(
-                            "Error while trying to write remote dir entry to local buffer: {e:?}"
-                        );
-                        // There is no appropriate error code for "We hijacked this operation and
-                        // had an error while trying to create a CString."
-                        Errno::EBADF.set(); // Invalid file descriptor.
-                        return -1;
-                    }
-                    Ok(()) => next = next.byte_add((*next).d_reclen as usize),
-                }
-            }
-            res.result_size as c_ssize_t
-        }
-        Detour::Bypass(_) => {
-            trace!("bypassing getdents64: calling syscall locally (fd: {fd}).");
-            libc::syscall(libc::SYS_getdents64, fd, dirent_buf, buf_size) as c_ssize_t
-        }
-        Detour::Error(ResponseError(NotFound(not_found_fd))) => {
-            info!(
-                "Go application tried to read a directory and mirrord carried out that read on the \
-                remote destination, however that directory was not found over there (local fd: \
-                {fd}, remote fd: {not_found_fd})."
-            );
-            Errno::ENOENT.set(); // "No such directory."
-            -1
-        }
-        Detour::Error(ResponseError(NotDirectory(file_fd))) => {
-            warn!(
-                "Go application tried to read a directory and mirrord carried out that read on the \
-                remote destination, however the type of that file on the remote destination is not \
-                a directory (local fd: {fd}, remote fd: {file_fd})."
-            );
-            Errno::ENOTDIR.set(); // "Not a directory."
-            -1
-        }
-        Detour::Error(err) => {
-            error!("Encountered error in getdents64 detour: {err:?}");
-            // There is no appropriate error code for "We hijacked this operation to a remote agent
-            // and the agent returned an error". We could try to map more (remote) errors to
-            // the error codes though.
-            Errno::EBADF.set();
-            -1
-        }
-    }
-}
-
-/// Hook for `libc::read`.
-///
-/// Reads `count` bytes into `out_buffer`, only for `fd`s that are being managed by mirrord-layer.
-#[hook_guard_fn]
-pub(crate) unsafe extern "C" fn read_detour(
-    fd: RawFd,
-    out_buffer: *mut c_void,
-    count: size_t,
-) -> ssize_t {
-    read(fd, count as u64)
-        .map(|read_file| {
-            let ReadFileResponse { bytes, read_amount } = read_file;
-
-            // There is no distinction between reading 0 bytes or if we hit EOF, but we only copy to
-            // buffer if we have something to copy.
-            if read_amount > 0 {
-                let read_ptr = bytes.as_ptr();
-                let out_buffer = out_buffer.cast();
-                ptr::copy(read_ptr, out_buffer, read_amount as usize);
-            }
-
-            // WARN: Must be careful when it comes to `EOF`, incorrect handling may appear as the
-            // `read` call being repeated.
-            ssize_t::try_from(read_amount).unwrap()
-        })
-        .unwrap_or_bypass_with(|_| FN_READ(fd, out_buffer, count))
-}
-
-#[hook_guard_fn]
-pub(crate) unsafe extern "C" fn _read_nocancel_detour(
-    fd: RawFd,
-    out_buffer: *mut c_void,
-    count: size_t,
-) -> ssize_t {
-    read(fd, count as u64)
-        .map(|read_file| {
-            let ReadFileResponse { bytes, read_amount } = read_file;
-
-            // There is no distinction between reading 0 bytes or if we hit EOF, but we only copy to
-            // buffer if we have something to copy.
-            if read_amount > 0 {
-                let read_ptr = bytes.as_ptr();
-                let out_buffer = out_buffer.cast();
-                ptr::copy(read_ptr, out_buffer, read_amount as usize);
-            }
-
-            // WARN: Must be careful when it comes to `EOF`, incorrect handling may appear as the
-            // `read` call being repeated.
-            ssize_t::try_from(read_amount).unwrap()
-        })
-        .unwrap_or_bypass_with(|_| FN__READ_NOCANCEL(fd, out_buffer, count))
-}
-
-#[hook_guard_fn]
-pub(crate) unsafe extern "C" fn read_nocancel_detour(
-    fd: RawFd,
-    out_buffer: *mut c_void,
-    count: size_t,
-) -> ssize_t {
-    read(fd, count as u64)
-        .map(|read_file| {
-            let ReadFileResponse { bytes, read_amount } = read_file;
-
-            // There is no distinction between reading 0 bytes or if we hit EOF, but we only copy to
-            // buffer if we have something to copy.
-            if read_amount > 0 {
-                let read_ptr = bytes.as_ptr();
-                let out_buffer = out_buffer.cast();
-                ptr::copy(read_ptr, out_buffer, read_amount as usize);
-            }
-
-            // WARN: Must be careful when it comes to `EOF`, incorrect handling may appear as the
-            // `read` call being repeated.
-            ssize_t::try_from(read_amount).unwrap()
-        })
-        .unwrap_or_bypass_with(|_| FN_READ_NOCANCEL(fd, out_buffer, count))
-}
-
-#[hook_guard_fn]
-pub(crate) unsafe extern "C" fn pread_detour(
-    fd: RawFd,
-    out_buffer: *mut c_void,
-    amount_to_read: size_t,
-    offset: off_t,
-) -> ssize_t {
-    pread(fd, amount_to_read as u64, offset as u64)
-        .map(|read_file| {
-            let ReadFileResponse { bytes, read_amount } = read_file;
-            let fixed_read = (amount_to_read as u64).min(read_amount);
-
-            // There is no distinction between reading 0 bytes or if we hit EOF, but we only
-            // copy to buffer if we have something to copy.
-            //
-            // Callers can check for EOF by using `ferror`.
-            if read_amount > 0 {
-                let bytes_slice = bytes
-                    .get(..fixed_read as usize)
-                    .expect("read_amount exceeds bytes length in ReadFileResponse");
-
-                ptr::copy(bytes_slice.as_ptr().cast(), out_buffer, bytes_slice.len());
-            }
-            fixed_read as ssize_t
-        })
-        .unwrap_or_bypass_with(|_| FN_PREAD(fd, out_buffer, amount_to_read, offset))
-}
-
-#[hook_guard_fn]
-pub(crate) unsafe extern "C" fn _pread_nocancel_detour(
-    fd: RawFd,
-    out_buffer: *mut c_void,
-    amount_to_read: size_t,
-    offset: off_t,
-) -> ssize_t {
-    pread(fd, amount_to_read as u64, offset as u64)
-        .map(|read_file| {
-            let ReadFileResponse { bytes, read_amount } = read_file;
-            let fixed_read = (amount_to_read as u64).min(read_amount);
-
-            // There is no distinction between reading 0 bytes or if we hit EOF, but we only
-            // copy to buffer if we have something to copy.
-            //
-            // Callers can check for EOF by using `ferror`.
-            if read_amount > 0 {
-                let bytes_slice = bytes
-                    .get(..fixed_read as usize)
-                    .expect("read_amount exceeds bytes length in ReadFileResponse");
-
-                ptr::copy(bytes_slice.as_ptr().cast(), out_buffer, bytes_slice.len());
-            }
-            fixed_read as ssize_t
-        })
-        .unwrap_or_bypass_with(|_| FN__PREAD_NOCANCEL(fd, out_buffer, amount_to_read, offset))
-}
-
-/// Common code between the `pwrite` detours.
-///
-/// Handle the `.unwrap_or_bypass` in their respective functions though.
-unsafe fn pwrite_logic(
-    fd: RawFd,
-    in_buffer: *const c_void,
-    amount_to_write: size_t,
-    offset: off_t,
-) -> Detour<ssize_t> {
-    // Convert the given buffer into a u8 slice, upto the amount to write.
-    let casted_in_buffer: &[u8] = slice::from_raw_parts(in_buffer.cast(), amount_to_write);
-
-    pwrite(fd, casted_in_buffer, offset as u64).map(|write_response| {
-        let WriteFileResponse { written_amount } = write_response;
-        written_amount as ssize_t
-    })
-}
-
-/// ## Note on go hook for this
-///
-/// On linux, this is `pwrite64`, but if you try to hook it and call as `FN_PWRITE64`, you won't
-/// find it, resulting in an `unwrap on None` error when the detour is called. So, even though
-/// golang receives a syscall of [`libc::SYS_pwrite64`], hooking it like this is what works.
-#[hook_guard_fn]
-pub(crate) unsafe extern "C" fn pwrite_detour(
-    fd: RawFd,
-    in_buffer: *const c_void,
-    amount_to_write: size_t,
-    offset: off_t,
-) -> ssize_t {
-    pwrite_logic(fd, in_buffer, amount_to_write, offset)
-        .unwrap_or_bypass_with(|_| FN_PWRITE(fd, in_buffer, amount_to_write, offset))
-}
-
-#[hook_guard_fn]
-pub(crate) unsafe extern "C" fn _pwrite_nocancel_detour(
-    fd: RawFd,
-    in_buffer: *const c_void,
-    amount_to_write: size_t,
-    offset: off_t,
-) -> ssize_t {
-    pwrite_logic(fd, in_buffer, amount_to_write, offset)
-        .unwrap_or_bypass_with(|_| FN__PWRITE_NOCANCEL(fd, in_buffer, amount_to_write, offset))
-}
-
-/// Hook for `libc::lseek`.
-///
-/// **Bypassed** by `fd`s that are not managed by us (not found in `OPEN_FILES`).
-#[hook_guard_fn]
-pub(crate) unsafe extern "C" fn lseek_detour(fd: RawFd, offset: off_t, whence: c_int) -> off_t {
-    lseek(fd, offset, whence)
-        .map(|offset| i64::try_from(offset).unwrap())
-        .unwrap_or_bypass_with(|_| FN_LSEEK(fd, offset, whence))
-}
-
-/// Implementation of write_detour, used in  write_detour
-pub(crate) unsafe extern "C" fn write_logic(
-    fd: RawFd,
-    buffer: *const c_void,
-    count: size_t,
-) -> ssize_t {
-    // WARN: Be veeery careful here, you cannot construct the `Vec` directly, as the buffer
-    // allocation is handled on the C side.
-    let write_bytes =
-        (!buffer.is_null()).then(|| slice::from_raw_parts(buffer as *const u8, count).to_vec());
-
-    write(fd, write_bytes).unwrap_or_bypass_with(|_| FN_WRITE(fd, buffer, count))
-}
-
-/// Hook for `libc::write`.
-///
-/// **Bypassed** by `fd`s that are not managed by us (not found in `OPEN_FILES`).
-#[hook_guard_fn]
-pub(crate) unsafe extern "C" fn write_detour(
-    fd: RawFd,
-    buffer: *const c_void,
-    count: size_t,
-) -> ssize_t {
-    write_logic(fd, buffer, count)
-}
-
-#[hook_guard_fn]
-pub(crate) unsafe extern "C" fn _write_nocancel_detour(
-    fd: RawFd,
-    buffer: *const c_void,
-    count: size_t,
-) -> ssize_t {
-    // WARN: Be veeery careful here, you cannot construct the `Vec` directly, as the buffer
-    // allocation is handled on the C side.
-    let write_bytes =
-        (!buffer.is_null()).then(|| slice::from_raw_parts(buffer as *const u8, count).to_vec());
-
-    write(fd, write_bytes).unwrap_or_bypass_with(|_| FN__WRITE_NOCANCEL(fd, buffer, count))
-}
-
-/// Implementation of access_detour, used in access_detour and faccessat_detour
-unsafe fn access_logic(raw_path: *const c_char, mode: c_int) -> c_int {
-    access(raw_path.checked_into(), mode).unwrap_or_bypass_with(|bypass| {
-        let raw_path = update_ptr_from_bypass(raw_path, &bypass);
-        FN_ACCESS(raw_path, mode)
-    })
-}
-
-/// Hook for `libc::access`.
-#[hook_guard_fn]
-pub(crate) unsafe extern "C" fn access_detour(raw_path: *const c_char, mode: c_int) -> c_int {
-    access_logic(raw_path, mode)
-}
-
-/// Hook for `libc::faccessat`.
-#[hook_guard_fn]
-pub(crate) unsafe extern "C" fn faccessat_detour(
-    dirfd: RawFd,
-    pathname: *const c_char,
-    mode: c_int,
-    flags: c_int,
-) -> c_int {
-    if dirfd == AT_FDCWD && (flags == AT_EACCESS || flags == 0) {
-        access_logic(pathname, mode)
-    } else {
-        FN_FACCESSAT(dirfd, pathname, mode, flags)
-    }
-}
-
-/// Hook for `libc::fsync`.
-#[hook_guard_fn]
-pub(crate) unsafe extern "C" fn fsync_detour(fd: RawFd) -> c_int {
-    fsync(fd).unwrap_or_bypass_with(|_| FN_FSYNC(fd))
-}
-
-/// Hook for `libc::fdatasync`.
-#[hook_guard_fn]
-pub(crate) unsafe extern "C" fn fdatasync_detour(fd: RawFd) -> c_int {
-    fsync(fd).unwrap_or_bypass_with(|_| FN_FDATASYNC(fd))
-}
-
-/// Tries to convert input to type O, if it fails it returns the max value of O.
-/// For example, if you put u32::MAX into a u8, it will return u8::MAX.
-fn best_effort_cast<I: Bounded, O: TryFrom<I> + Bounded>(input: I) -> O {
-    input.try_into().unwrap_or_else(|_| O::max_value())
-}
-
-/// Converts time in nano seconds to seconds, to match the `stat` struct
-/// which has very weird types used
-fn nano_to_secs(nano: i64) -> i64 {
-    best_effort_cast(Duration::from_nanos(best_effort_cast(nano)).as_secs())
-}
-
-/// Fills the `stat` struct with the metadata
-unsafe extern "C" fn fill_stat(out_stat: *mut stat64, metadata: &MetadataInternal) {
-    out_stat.write_bytes(0, 1);
-    let out = &mut *out_stat;
-    // on macOS the types might be different, so we try to cast and do our best..
-    out.st_mode = best_effort_cast(metadata.mode);
-    out.st_size = best_effort_cast(metadata.size);
-    out.st_atime_nsec = metadata.access_time;
-    out.st_mtime_nsec = metadata.modification_time;
-    out.st_ctime_nsec = metadata.creation_time;
-    out.st_atime = nano_to_secs(metadata.access_time);
-    out.st_mtime = nano_to_secs(metadata.modification_time);
-    out.st_ctime = nano_to_secs(metadata.creation_time);
-    out.st_nlink = best_effort_cast(metadata.hard_links);
-    out.st_uid = metadata.user_id;
-    out.st_gid = metadata.group_id;
-    out.st_dev = best_effort_cast(metadata.device_id);
-    out.st_ino = best_effort_cast(metadata.inode);
-    out.st_rdev = best_effort_cast(metadata.rdevice_id);
-    out.st_blksize = best_effort_cast(metadata.block_size);
-    out.st_blocks = best_effort_cast(metadata.blocks);
-}
-
-/// Fills the `statfs` struct with the metadata
-unsafe extern "C" fn fill_statfs(out_stat: *mut statfs, metadata: &FsMetadataInternalV2) {
-    // Acording to linux documentation "Fields that are undefined for a particular file system are
-    // set to 0."
-    out_stat.write_bytes(0, 1);
-    let out = &mut *out_stat;
-    out.f_type = best_effort_cast(metadata.filesystem_type);
-    out.f_bsize = best_effort_cast(metadata.block_size);
-    out.f_blocks = metadata.blocks;
-    out.f_bfree = metadata.blocks_free;
-    out.f_bavail = metadata.blocks_available;
-    out.f_files = metadata.files;
-    out.f_ffree = metadata.files_free;
-    #[cfg(target_os = "linux")]
-    {
-        // SAFETY: fsid_t has C repr and holds just an array with two i32s.
-        out.f_fsid = std::mem::transmute::<[i32; 2], libc::fsid_t>(metadata.filesystem_id);
-        out.f_namelen = metadata.name_len;
-        out.f_frsize = metadata.fragment_size;
-    }
-}
-
-/// Fills the `statfs` struct with the metadata
-#[cfg(target_os = "linux")]
-unsafe extern "C" fn fill_statfs64(out_stat: *mut libc::statfs64, metadata: &FsMetadataInternalV2) {
-    // Acording to linux documentation "Fields that are undefined for a particular file system are
-    // set to 0."
-    out_stat.write_bytes(0, 1);
-    let out = &mut *out_stat;
-    out.f_type = best_effort_cast(metadata.filesystem_type);
-    out.f_bsize = best_effort_cast(metadata.block_size);
-    out.f_blocks = metadata.blocks;
-    out.f_bfree = metadata.blocks_free;
-    out.f_bavail = metadata.blocks_available;
-    out.f_files = metadata.files;
-    out.f_ffree = metadata.files_free;
-    #[cfg(target_os = "linux")]
-    {
-        // SAFETY: fsid_t has C repr and holds just an array with two i32s.
-        out.f_fsid = std::mem::transmute::<[i32; 2], libc::fsid_t>(metadata.filesystem_id);
-        out.f_namelen = metadata.name_len;
-        out.f_frsize = metadata.fragment_size;
-        out.f_flags = metadata.flags;
-    }
-}
-
-fn stat_logic<const FOLLOW_SYMLINK: bool>(
-    _ver: c_int,
-    fd: Option<RawFd>,
-    raw_path: Option<*const c_char>,
-    out_stat: *mut stat64,
-) -> Detour<c_int> {
-    if out_stat.is_null() {
-        Detour::Error(HookError::BadPointer)
-    } else {
-        let path = raw_path.map(CheckedInto::checked_into);
-
-        xstat(path, fd, FOLLOW_SYMLINK).map(|res| {
-            let res = res.metadata;
-            unsafe { fill_stat(out_stat, &res) };
-            0
-        })
-    }
-}
-
-/// Hook for `libc::lstat`.
-#[hook_guard_fn]
-unsafe extern "C" fn lstat_detour(raw_path: *const c_char, out_stat: *mut stat) -> c_int {
-    stat_logic::<false>(0, None, Some(raw_path), out_stat as *mut _).unwrap_or_bypass_with(
-        |bypass| {
-            let raw_path = update_ptr_from_bypass(raw_path, &bypass);
-            FN_LSTAT(raw_path, out_stat)
-        },
-    )
-}
-
-/// Hook for `libc::fstat`.
-#[hook_guard_fn]
-pub(crate) unsafe extern "C" fn fstat_detour(fd: RawFd, out_stat: *mut stat) -> c_int {
-    stat_logic::<true>(0, Some(fd), None, out_stat as *mut _)
-        .unwrap_or_bypass_with(|_| FN_FSTAT(fd, out_stat))
-}
-
-/// Hook for `libc::stat`.
-#[hook_guard_fn]
-unsafe extern "C" fn stat_detour(raw_path: *const c_char, out_stat: *mut stat) -> c_int {
-    stat_logic::<true>(0, None, Some(raw_path), out_stat as *mut _).unwrap_or_bypass_with(
-        |bypass| {
-            let raw_path = update_ptr_from_bypass(raw_path, &bypass);
-            FN_STAT(raw_path, out_stat)
-        },
-    )
-}
-
-/// Hook for `libc::statx`.
-#[cfg(target_os = "linux")]
-#[hook_guard_fn]
-unsafe extern "C" fn statx_detour(
-    dir_fd: RawFd,
-    path_name: *const c_char,
-    flags: c_int,
-    mask: c_int,
-    statx_buf: *mut statx,
-) -> c_int {
-    statx_logic(dir_fd, path_name, flags, mask, statx_buf).unwrap_or_bypass_with(|bypass| {
-        let path_name = update_ptr_from_bypass(path_name, &bypass);
-        FN_STATX(dir_fd, path_name, flags, mask, statx_buf)
-    })
-}
-
-/// Hook for libc's stat syscall wrapper.
-#[hook_guard_fn]
-pub(crate) unsafe extern "C" fn __xstat_detour(
-    ver: c_int,
-    raw_path: *const c_char,
-    out_stat: *mut stat,
-) -> c_int {
-    stat_logic::<true>(ver, None, Some(raw_path), out_stat as *mut _).unwrap_or_bypass_with(
-        |bypass| {
-            let raw_path = update_ptr_from_bypass(raw_path, &bypass);
-            FN___XSTAT(ver, raw_path, out_stat)
-        },
-    )
-}
-
-/// Hook for libc's stat syscall wrapper.
-#[hook_guard_fn]
-pub(crate) unsafe extern "C" fn __lxstat_detour(
-    ver: c_int,
-    raw_path: *const c_char,
-    out_stat: *mut stat,
-) -> c_int {
-    stat_logic::<true>(ver, None, Some(raw_path), out_stat as *mut _).unwrap_or_bypass_with(
-        |bypass| {
-            let raw_path = update_ptr_from_bypass(raw_path, &bypass);
-            FN___LXSTAT(ver, raw_path, out_stat)
-        },
-    )
-}
-
-/// Hook for libc's stat syscall wrapper.
-#[hook_guard_fn]
-pub(crate) unsafe extern "C" fn __xstat64_detour(
-    ver: c_int,
-    raw_path: *const c_char,
-    out_stat: *mut stat64,
-) -> c_int {
-    stat_logic::<true>(ver, None, Some(raw_path), out_stat).unwrap_or_bypass_with(|bypass| {
-        let raw_path = update_ptr_from_bypass(raw_path, &bypass);
-        FN___XSTAT64(ver, raw_path, out_stat)
-    })
-}
-
-/// Hook for libc's stat syscall wrapper.
-#[hook_guard_fn]
-pub(crate) unsafe extern "C" fn __lxstat64_detour(
-    ver: c_int,
-    raw_path: *const c_char,
-    out_stat: *mut stat64,
-) -> c_int {
-    stat_logic::<true>(ver, None, Some(raw_path), out_stat).unwrap_or_bypass_with(|bypass| {
-        let raw_path = update_ptr_from_bypass(raw_path, &bypass);
-        FN___LXSTAT64(ver, raw_path, out_stat)
-    })
-}
-
-/// Separated out logic for `fstatat` so that it can be used by go to match on the xstat result.
-pub(crate) unsafe fn fstatat_logic(
-    fd: RawFd,
-    raw_path: *const c_char,
-    out_stat: *mut stat,
-    flag: c_int,
-) -> Detour<i32> {
-    if out_stat.is_null() {
-        return Detour::Error(HookError::BadPointer);
-    }
-
-    let follow_symlink = (flag & libc::AT_SYMLINK_NOFOLLOW) == 0;
-    xstat(Some(raw_path.checked_into()), Some(fd), follow_symlink).map(|res| {
-        let res = res.metadata;
-        fill_stat(out_stat as *mut _, &res);
-        0
-    })
-}
-
-/// Hook for `libc::fstatat`.
-#[hook_guard_fn]
-unsafe extern "C" fn fstatat_detour(
-    fd: RawFd,
-    raw_path: *const c_char,
-    out_stat: *mut stat,
-    flag: c_int,
-) -> c_int {
-    fstatat_logic(fd, raw_path, out_stat, flag).unwrap_or_bypass_with(|bypass| {
-        let raw_path = update_ptr_from_bypass(raw_path, &bypass);
-        FN_FSTATAT(fd, raw_path, out_stat, flag)
-    })
-}
-
-/// Hook for `libc::fstatfs`.
-#[hook_guard_fn]
-unsafe extern "C" fn fstatfs_detour(fd: c_int, out_stat: *mut statfs) -> c_int {
-    if out_stat.is_null() {
-        return HookError::BadPointer.into();
-    }
-
-    xstatfs(fd)
-        .map(|res| {
-            let res = res.metadata;
-            fill_statfs(out_stat, &res);
-            0
-        })
-        .unwrap_or_bypass_with(|_| crate::file::hooks::FN_FSTATFS(fd, out_stat))
-}
-
-/// Hook for `libc::fstatfs64`.
-#[cfg(target_os = "linux")]
-#[hook_guard_fn]
-pub(crate) unsafe extern "C" fn fstatfs64_detour(
-    fd: c_int,
-    out_stat: *mut libc::statfs64,
-) -> c_int {
-    if out_stat.is_null() {
-        return HookError::BadPointer.into();
-    }
-
-    xstatfs(fd)
-        .map(|res| {
-            let res = res.metadata;
-            fill_statfs64(out_stat, &res);
-            0
-        })
-        .unwrap_or_bypass_with(|_| FN_FSTATFS64(fd, out_stat))
-}
-
-/// Hook for `libc::statfs`.
-#[hook_guard_fn]
-unsafe extern "C" fn statfs_detour(raw_path: *const c_char, out_stat: *mut statfs) -> c_int {
-    if out_stat.is_null() {
-        return HookError::BadPointer.into();
-    }
-
-    crate::file::ops::statfs(raw_path.checked_into())
-        .map(|res| {
-            let res = res.metadata;
-            fill_statfs(out_stat, &res);
-            0
-        })
-        .unwrap_or_bypass_with(|_| FN_STATFS(raw_path, out_stat))
-}
-
-/// Hook for `libc::statfs`.
-#[cfg(target_os = "linux")]
-#[hook_guard_fn]
-pub(crate) unsafe extern "C" fn statfs64_detour(
-    raw_path: *const c_char,
-    out_stat: *mut libc::statfs64,
-) -> c_int {
-    if out_stat.is_null() {
-        return HookError::BadPointer.into();
-    }
-
-    crate::file::ops::statfs(raw_path.checked_into())
-        .map(|res| {
-            let res = res.metadata;
-            fill_statfs64(out_stat, &res);
-            0
-        })
-        .unwrap_or_bypass_with(|_| crate::file::hooks::FN_STATFS64(raw_path, out_stat))
-}
-
-unsafe fn realpath_logic(
-    source_path: *const c_char,
-    output_path: *mut c_char,
-) -> Detour<*mut c_char> {
-    let path = source_path.checked_into();
-
-    realpath(path).map(|res| {
-        let path = CString::new(res.to_string_lossy().to_string()).unwrap();
-        let path_len = path.as_bytes_with_nul().len();
-        let output = if output_path.is_null() {
-            let res = libc::malloc(path_len) as *mut c_char;
-            if res.is_null() {
-                return std::ptr::null_mut();
-            }
-            res
-        } else {
-            output_path
-        };
-
-        output
-            .copy_from_nonoverlapping(path.as_ptr(), usize::min(libc::PATH_MAX as usize, path_len));
-        output
-    })
-}
-
-/// When path is handled by us, just make it absolute and return, since resolving it remotely
-/// doesn't really matter for our case atm (might be in the future)
-#[hook_guard_fn]
-unsafe extern "C" fn realpath_detour(
-    source_path: *const c_char,
-    output_path: *mut c_char,
-) -> *mut c_char {
-    realpath_logic(source_path, output_path).unwrap_or_bypass_with(|bypass| {
-        let source_path = update_ptr_from_bypass(source_path, &bypass);
-        FN_REALPATH(source_path, output_path)
-    })
-}
-
-#[hook_guard_fn]
-unsafe extern "C" fn realpath_darwin_extsn_detour(
-    source_path: *const c_char,
-    output_path: *mut c_char,
-) -> *mut c_char {
-    realpath_logic(source_path, output_path).unwrap_or_bypass_with(|bypass| {
-        let source_path = update_ptr_from_bypass(source_path, &bypass);
-        FN_REALPATH_DARWIN_EXTSN(source_path, output_path)
-    })
-}
-
-fn vec_to_iovec(bytes: &[u8], iovecs: &[iovec]) {
-    let mut copied = 0;
-    let mut iov_index = 0;
-
-    while copied < bytes.len() {
-        let iov = &iovecs.get(iov_index).expect("ioevec out of bounds");
-        let read_ptr = unsafe { bytes.as_ptr().add(copied) };
-        let copy_amount = std::cmp::min(bytes.len(), iov.iov_len);
-        let out_buffer = iov.iov_base.cast();
-        unsafe { ptr::copy(read_ptr, out_buffer, copy_amount) };
-        copied += copy_amount;
-        // we trust iov_index to be in correct size since we checked it before
-        iov_index += 1;
-    }
-}
-
-/// Hook for `libc::readv`.
-#[hook_guard_fn]
-pub(crate) unsafe extern "C" fn readv_detour(
-    fd: RawFd,
-    iovecs: *const iovec,
-    iovec_count: c_int,
-) -> ssize_t {
-    if iovec_count < 0 {
-        return FN_READV(fd, iovecs, iovec_count);
-    }
-
-    let iovs = (!iovecs.is_null()).then(|| slice::from_raw_parts(iovecs, iovec_count as usize));
-
-    readv(iovs)
-        .and_then(|(iovs, read_size)| Detour::Success((read(fd, read_size)?, iovs)))
-        .map(|(read_file, iovs)| {
-            let ReadFileResponse { bytes, .. } = read_file;
-
-            vec_to_iovec(bytes.borrow(), iovs);
-            // WARN: Must be careful when it comes to `EOF`, incorrect handling may appear as the
-            // `read` call being repeated.
-            ssize_t::try_from(bytes.len()).unwrap()
-        })
-        .unwrap_or_bypass_with(|_| FN_READV(fd, iovecs, iovec_count))
-}
-
-/// Hook for `libc::readv`.
-#[hook_guard_fn]
-pub(crate) unsafe extern "C" fn preadv_detour(
-    fd: RawFd,
-    iovecs: *const iovec,
-    iovec_count: c_int,
-    offset: off_t,
-) -> ssize_t {
-    if iovec_count < 0 {
-        return FN_PREADV(fd, iovecs, iovec_count, offset);
-    }
-
-    let iovs = (!iovecs.is_null()).then(|| slice::from_raw_parts(iovecs, iovec_count as usize));
-
-    readv(iovs)
-        .and_then(|(iovs, read_size)| Detour::Success((pread(fd, read_size, offset as u64)?, iovs)))
-        .map(|(read_file, iovs)| {
-            let ReadFileResponse { bytes, .. } = read_file;
-
-            vec_to_iovec(bytes.borrow(), iovs);
-
-            // WARN: Must be careful when it comes to `EOF`, incorrect handling may appear as the
-            // `read` call being repeated.
-            ssize_t::try_from(bytes.len()).unwrap()
-        })
-        .unwrap_or_bypass_with(|_| FN_PREADV(fd, iovecs, iovec_count, offset))
-}
-
-/// Hook for [`libc::readlink`].
-#[hook_guard_fn]
-pub(crate) unsafe extern "C" fn readlink_detour(
-    raw_path: *const c_char,
-    out_buffer: *mut c_char,
-    buffer_size: size_t,
-) -> ssize_t {
-    read_link(raw_path.checked_into())
-        .map(|ReadLinkFileResponse { path }| {
-            #[cfg(not(target_os = "windows"))]
-            let path_bytes = path.as_os_str().as_bytes();
-            #[cfg(target_os = "windows")]
-            let path_bytes = OsStr::new(path).encode_wide();
-
-            let path_ptr = path_bytes.as_ptr();
-            let out_buffer = out_buffer.cast();
-
-            ptr::copy(path_ptr, out_buffer, buffer_size);
-
-            ssize_t::try_from(path_bytes.len().min(buffer_size)).unwrap()
-        })
-        .unwrap_or_bypass_with(|bypass| {
-            let raw_path = update_ptr_from_bypass(raw_path, &bypass);
-            FN_READLINK(raw_path, out_buffer, buffer_size)
-        })
-}
-
-/// Hook for `libc::mkdir`.
-#[hook_guard_fn]
-pub(crate) unsafe extern "C" fn mkdir_detour(pathname: *const c_char, mode: u32) -> c_int {
-    mkdir(pathname.checked_into(), mode)
-        .map(|()| 0)
-        .unwrap_or_bypass_with(|bypass| {
-            let raw_path = update_ptr_from_bypass(pathname, &bypass);
-            FN_MKDIR(raw_path, mode)
-        })
-}
-
-/// Hook for `libc::mkdirat`.
-#[hook_guard_fn]
-pub(crate) unsafe extern "C" fn mkdirat_detour(
-    dirfd: c_int,
-    pathname: *const c_char,
-    mode: u32,
-) -> c_int {
-    mkdirat(dirfd, pathname.checked_into(), mode)
-        .map(|()| 0)
-        .unwrap_or_bypass_with(|bypass| {
-            let raw_path = update_ptr_from_bypass(pathname, &bypass);
-            FN_MKDIRAT(dirfd, raw_path, mode)
-        })
-}
-
-/// Hook for `libc::rmdir`.
-#[hook_guard_fn]
-pub(crate) unsafe extern "C" fn rmdir_detour(pathname: *const c_char) -> c_int {
-    rmdir(pathname.checked_into())
-        .map(|()| 0)
-        .unwrap_or_bypass_with(|bypass| {
-            let raw_path = update_ptr_from_bypass(pathname, &bypass);
-            FN_RMDIR(raw_path)
-        })
-}
-
-/// Hook for `libc::unlink`.
-#[hook_guard_fn]
-pub(crate) unsafe extern "C" fn unlink_detour(pathname: *const c_char) -> c_int {
-    unlink(pathname.checked_into())
-        .map(|()| 0)
-        .unwrap_or_bypass_with(|bypass| {
-            let raw_path = update_ptr_from_bypass(pathname, &bypass);
-            FN_UNLINK(raw_path)
-        })
-}
-
-/// Hook for `libc::unlinkat`.
-#[hook_guard_fn]
-pub(crate) unsafe extern "C" fn unlinkat_detour(
-    dirfd: c_int,
-    pathname: *const c_char,
-    flags: u32,
-) -> c_int {
-    unlinkat(dirfd, pathname.checked_into(), flags)
-        .map(|()| 0)
-        .unwrap_or_bypass_with(|bypass| {
-            let raw_path = update_ptr_from_bypass(pathname, &bypass);
-            FN_UNLINKAT(dirfd, raw_path, flags)
-        })
-}
-
-/// Convenience function to setup file hooks (`x_detour`) with `frida_gum`.
-pub(crate) unsafe fn enable_file_hooks(hook_manager: &mut HookManager) {
-    replace!(hook_manager, "open", open_detour, FnOpen, FN_OPEN);
-    replace!(hook_manager, "open64", open64_detour, FnOpen64, FN_OPEN64);
-    replace!(
-        hook_manager,
-        "open$NOCANCEL",
-        open_nocancel_detour,
-        FnOpen_nocancel,
-        FN_OPEN_NOCANCEL
-    );
-
-    replace!(hook_manager, "openat", openat_detour, FnOpenat, FN_OPENAT);
-    replace!(
-        hook_manager,
-        "openat64",
-        openat64_detour,
-        FnOpenat64,
-        FN_OPENAT64
-    );
-    replace!(
-        hook_manager,
-        "_openat$NOCANCEL",
-        _openat_nocancel_detour,
-        Fn_openat_nocancel,
-        FN__OPENAT_NOCANCEL
-    );
-
-    replace!(hook_manager, "read", read_detour, FnRead, FN_READ);
-    replace!(
-        hook_manager,
-        "_read$NOCANCEL",
-        _read_nocancel_detour,
-        Fn_read_nocancel,
-        FN__READ_NOCANCEL
-    );
-
-    replace!(
-        hook_manager,
-        "read$NOCANCEL",
-        read_nocancel_detour,
-        FnRead_nocancel,
-        FN_READ_NOCANCEL
-    );
-
-    replace!(
-        hook_manager,
-        "closedir",
-        closedir_detour,
-        FnClosedir,
-        FN_CLOSEDIR
-    );
-
-    replace!(hook_manager, "dirfd", dirfd_detour, FnDirfd, FN_DIRFD);
-
-    replace!(hook_manager, "pread", pread_detour, FnPread, FN_PREAD);
-    replace!(hook_manager, "readv", readv_detour, FnReadv, FN_READV);
-    replace!(hook_manager, "preadv", preadv_detour, FnPreadv, FN_PREADV);
-    replace!(
-        hook_manager,
-        "_pread$NOCANCEL",
-        _pread_nocancel_detour,
-        Fn_pread_nocancel,
-        FN__PREAD_NOCANCEL
-    );
-
-    replace!(
-        hook_manager,
-        "readlink",
-        readlink_detour,
-        FnReadlink,
-        FN_READLINK
-    );
-
-    replace!(hook_manager, "mkdir", mkdir_detour, FnMkdir, FN_MKDIR);
-    replace!(
-        hook_manager,
-        "mkdirat",
-        mkdirat_detour,
-        FnMkdirat,
-        FN_MKDIRAT
-    );
-
-    replace!(hook_manager, "rmdir", rmdir_detour, FnRmdir, FN_RMDIR);
-
-    replace!(hook_manager, "unlink", unlink_detour, FnUnlink, FN_UNLINK);
-    replace!(
-        hook_manager,
-        "unlinkat",
-        unlinkat_detour,
-        FnUnlinkat,
-        FN_UNLINKAT
-    );
-
-    replace!(hook_manager, "lseek", lseek_detour, FnLseek, FN_LSEEK);
-
-    replace!(hook_manager, "write", write_detour, FnWrite, FN_WRITE);
-    replace!(
-        hook_manager,
-        "_write$NOCANCEL",
-        _write_nocancel_detour,
-        Fn_write_nocancel,
-        FN__WRITE_NOCANCEL
-    );
-
-    replace!(hook_manager, "pwrite", pwrite_detour, FnPwrite, FN_PWRITE);
-    replace!(
-        hook_manager,
-        "_pwrite$NOCANCEL",
-        _pwrite_nocancel_detour,
-        Fn_pwrite_nocancel,
-        FN__PWRITE_NOCANCEL
-    );
-
-    replace!(hook_manager, "access", access_detour, FnAccess, FN_ACCESS);
-    replace!(
-        hook_manager,
-        "faccessat",
-        faccessat_detour,
-        FnFaccessat,
-        FN_FACCESSAT
-    );
-
-    replace!(hook_manager, "fsync", fsync_detour, FnFsync, FN_FSYNC);
-    replace!(
-        hook_manager,
-        "fdatasync",
-        fdatasync_detour,
-        FnFdatasync,
-        FN_FDATASYNC
-    );
-
-    replace!(
-        hook_manager,
-        "realpath",
-        realpath_detour,
-        FnRealpath,
-        FN_REALPATH
-    );
-
-    replace!(
-        hook_manager,
-        "realpath$DARWIN_EXTSN",
-        realpath_darwin_extsn_detour,
-        FnRealpath_darwin_extsn,
-        FN_REALPATH_DARWIN_EXTSN
-    );
-
-    #[cfg(target_os = "linux")]
-    {
-        replace!(hook_manager, "statx", statx_detour, FnStatx, FN_STATX);
-        replace!(
-            hook_manager,
-            "fstatfs64",
-            fstatfs64_detour,
-            FnFstatfs64,
-            FN_FSTATFS64
-        );
-        replace!(
-            hook_manager,
-            "statfs64",
-            statfs64_detour,
-            FnStatfs64,
-            FN_STATFS64
-        );
-    }
-
-    #[cfg(not(all(target_os = "macos", target_arch = "x86_64")))]
-    {
-        replace!(
-            hook_manager,
-            "__xstat",
-            __xstat_detour,
-            Fn__xstat,
-            FN___XSTAT
-        );
-        replace!(
-            hook_manager,
-            "__xstat64",
-            __xstat64_detour,
-            Fn__xstat64,
-            FN___XSTAT64
-        );
-        replace!(
-            hook_manager,
-            "__lxstat",
-            __lxstat_detour,
-            Fn__lxstat,
-            FN___LXSTAT
-        );
-        replace!(
-            hook_manager,
-            "__lxstat64",
-            __lxstat64_detour,
-            Fn__lxstat64,
-            FN___LXSTAT64
-        );
-        replace!(hook_manager, "lstat", lstat_detour, FnLstat, FN_LSTAT);
-        crate::replace_with_fallback!(
-            hook_manager,
-            "fstat",
-            fstat_detour,
-            FnFstat,
-            FN_FSTAT,
-            libc::fstat
-        );
-        replace!(hook_manager, "stat", stat_detour, FnStat, FN_STAT);
-        replace!(
-            hook_manager,
-            "fstatat",
-            fstatat_detour,
-            FnFstatat,
-            FN_FSTATAT
-        );
-        replace!(
-            hook_manager,
-            "fstatfs",
-            fstatfs_detour,
-            FnFstatfs,
-            FN_FSTATFS
-        );
-        replace!(hook_manager, "statfs", statfs_detour, FnStatfs, FN_STATFS);
-        replace!(
-            hook_manager,
-            "fdopendir",
-            fdopendir_detour,
-            FnFdopendir,
-            FN_FDOPENDIR
-        );
-        replace!(
-            hook_manager,
-            "readdir_r",
-            readdir_r_detour,
-            FnReaddir_r,
-            FN_READDIR_R
-        );
-        #[cfg(target_os = "linux")]
-        replace!(
-            hook_manager,
-            "readdir64_r",
-            readdir64_r_detour,
-            FnReaddir64_r,
-            FN_READDIR64_R
-        );
-        #[cfg(target_os = "linux")]
-        replace!(
-            hook_manager,
-            "readdir64",
-            readdir64_detour,
-            FnReaddir64,
-            FN_READDIR64
-        );
-        replace!(
-            hook_manager,
-            "readdir",
-            readdir_detour,
-            FnReaddir,
-            FN_READDIR
-        );
-        // aarch + macOS hooks fail
-        // because macOs internally calls this with pointer authentication
-        // and we don't compile to arm64e yet, so it breaks.
-        // but it seems we'll be able to compile to arm64e soon.
-        // https://github.com/rust-lang/rust/pull/115526
-        replace!(
-            hook_manager,
-            "opendir",
-            opendir_detour,
-            FnOpendir,
-            FN_OPENDIR
-        );
-    }
-    // on non aarch64 (Intel) we need to hook also $INODE64 variants
-    #[cfg(all(target_os = "macos", target_arch = "x86_64"))]
-    {
-        replace!(
-            hook_manager,
-            "lstat$INODE64",
-            lstat_detour,
-            FnLstat,
-            FN_LSTAT
-        );
-        replace!(
-            hook_manager,
-            "fstat$INODE64",
-            fstat_detour,
-            FnFstat,
-            FN_FSTAT
-        );
-        replace!(hook_manager, "stat$INODE64", stat_detour, FnStat, FN_STAT);
-        replace!(
-            hook_manager,
-            "fstatat$INODE64",
-            fstatat_detour,
-            FnFstatat,
-            FN_FSTATAT
-        );
-        replace!(
-            hook_manager,
-            "fstatfs$INODE64",
-            fstatfs_detour,
-            FnFstatfs,
-            FN_FSTATFS
-        );
-        replace!(
-            hook_manager,
-            "statfs$INODE64",
-            statfs_detour,
-            FnStatfs,
-            FN_STATFS
-        );
-        replace!(
-            hook_manager,
-            "fdopendir$INODE64",
-            fdopendir_detour,
-            FnFdopendir,
-            FN_FDOPENDIR
-        );
-        replace!(
-            hook_manager,
-            "readdir_r$INODE64",
-            readdir_r_detour,
-            FnReaddir_r,
-            FN_READDIR_R
-        );
-        replace!(
-            hook_manager,
-            "readdir$INODE64",
-            readdir_detour,
-            FnReaddir,
-            FN_READDIR
-        );
-        replace!(
-            hook_manager,
-            "opendir$INODE64",
-            opendir_detour,
-            FnOpendir,
-            FN_OPENDIR
-        );
-    }
-}
-=======
-#[cfg(target_os = "linux")]
-use core::ffi::{c_size_t, c_ssize_t};
-/// FFI functions that override the `libc` calls (see `file` module documentation on how to
-/// enable/disable these).
-///
-/// NOTICE: If a file operation fails, it might be because it depends on some `libc` function
-/// that is not being hooked (`strace` the program to check).
-use std::{
-    borrow::Borrow,
-    ffi::CString,
-    os::unix::{ffi::OsStrExt, io::RawFd},
-    ptr, slice,
-    time::Duration,
-};
-
-use libc::{
     self, AT_EACCESS, AT_FDCWD, DIR, EINVAL, O_DIRECTORY, O_RDONLY, c_char, c_int, c_void, dirent,
     iovec, off_t, size_t, ssize_t, stat, statfs,
 };
@@ -1594,6 +31,9 @@
     FsMetadataInternalV2, MetadataInternal, ReadFileResponse, ReadLinkFileResponse,
     WriteFileResponse,
 };
+#[cfg(target_os = "linux")]
+use mirrord_protocol::ResponseError::{NotDirectory, NotFound};
+#[cfg(not(target_os = "windows"))]
 use nix::errno::Errno;
 use num_traits::Bounded;
 use tracing::trace;
@@ -2810,7 +1250,10 @@
     unsafe {
         read_link(raw_path.checked_into())
             .map(|ReadLinkFileResponse { path }| {
+                #[cfg(not(target_os = "windows"))]
                 let path_bytes = path.as_os_str().as_bytes();
+                #[cfg(target_os = "windows")]
+                let path_bytes = OsStr::new(path).encode_wide();
 
                 let path_ptr = path_bytes.as_ptr();
                 let out_buffer = out_buffer.cast();
@@ -3241,5 +1684,4 @@
             );
         }
     }
-}
->>>>>>> 084005b7
+}