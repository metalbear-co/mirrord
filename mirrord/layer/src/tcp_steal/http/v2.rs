--- conflicted
+++ resolved
@@ -53,11 +53,8 @@
 impl HttpV for HttpV2 {
     type Sender = SendRequest<BoxBody<Bytes, Infallible>>;
 
-<<<<<<< HEAD
-    type Connection = Connection<TokioIo<TcpStream>, Full<Bytes>, DetourGuardExecutor>;
-=======
-    type Connection = Connection<TcpStream, BoxBody<Bytes, Infallible>>;
->>>>>>> b96288b9
+    type Connection =
+        Connection<TokioIo<TcpStream>, BoxBody<Bytes, Infallible>, DetourGuardExecutor>;
 
     #[tracing::instrument(level = "trace")]
     fn new(http_request_sender: Self::Sender) -> Self {
