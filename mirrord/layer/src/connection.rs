--- conflicted
+++ resolved
@@ -13,71 +13,7 @@
 };
 use tracing::log::info;
 
-<<<<<<< HEAD
-use crate::FAIL_STILL_STUCK;
-=======
-use crate::{error::LayerError, graceful_exit, pod_api::KubernetesAPI, FAIL_STILL_STUCK};
-
-pub(crate) enum AgentConnection<T>
-where
-    T: AsyncRead + AsyncWrite + Unpin,
-{
-    TcpStream(TcpStream),
-    Portforwarder(T),
-}
-
-impl<T> AsyncRead for AgentConnection<T>
-where
-    T: AsyncRead + AsyncWrite + Unpin,
-{
-    fn poll_read(
-        self: Pin<&mut Self>,
-        cx: &mut Context<'_>,
-        buf: &mut ReadBuf<'_>,
-    ) -> Poll<std::io::Result<()>> {
-        match self.get_mut() {
-            Self::TcpStream(stream) => Pin::new(stream).poll_read(cx, buf),
-            Self::Portforwarder(stream) => Pin::new(stream).poll_read(cx, buf),
-        }
-    }
-}
-
-impl<T> AsyncWrite for AgentConnection<T>
-where
-    T: AsyncRead + AsyncWrite + Unpin,
-{
-    fn poll_write(
-        self: Pin<&mut Self>,
-        cx: &mut Context<'_>,
-        buf: &[u8],
-    ) -> Poll<std::io::Result<usize>> {
-        match self.get_mut() {
-            Self::TcpStream(stream) => Pin::new(stream).poll_write(cx, buf),
-            Self::Portforwarder(stream) => Pin::new(stream).poll_write(cx, buf),
-        }
-    }
-
-    fn poll_flush(
-        self: Pin<&mut Self>,
-        cx: &mut Context<'_>,
-    ) -> Poll<std::result::Result<(), std::io::Error>> {
-        match self.get_mut() {
-            Self::TcpStream(stream) => Pin::new(stream).poll_flush(cx),
-            Self::Portforwarder(stream) => Pin::new(stream).poll_flush(cx),
-        }
-    }
-
-    fn poll_shutdown(
-        self: Pin<&mut Self>,
-        cx: &mut Context<'_>,
-    ) -> Poll<std::result::Result<(), std::io::Error>> {
-        match self.get_mut() {
-            Self::TcpStream(stream) => Pin::new(stream).poll_shutdown(cx),
-            Self::Portforwarder(stream) => Pin::new(stream).poll_shutdown(cx),
-        }
-    }
-}
->>>>>>> b613ccd6
+use crate::{graceful_exit, FAIL_STILL_STUCK};
 
 const FAIL_CREATE_AGENT: &str = r#"
 mirrord-layer failed while trying to establish connection with the agent pod!
@@ -92,20 +28,13 @@
 >> Check your kubernetes context match where the agent should be spawned.
 "#;
 
-<<<<<<< HEAD
-fn handle_error(err: KubeApiError) -> ! {
+fn handle_error(err: KubeApiError, config: &LayerConfig) -> ! {
     match err {
         KubeApiError::KubeError(kube::Error::HyperError(err)) => {
-            eprintln!("\nmirrord encountered an error accessing the Kubernetes API. Consider passing --accept-invalid-certificates.\n");
-=======
-fn handle_error(err: LayerError, config: &LayerConfig) -> ! {
-    match err {
-        LayerError::KubeError(kube::Error::HyperError(err)) => {
             eprintln!("\nmirrord encountered an error accessing the Kubernetes API.\n");
             if !config.accept_invalid_certificates {
                 eprintln!("Consider passing --accept-invalid-certificates.\n");
             }
->>>>>>> b613ccd6
 
             match err.into_cause() {
                 Some(cause) => graceful_exit!("Exiting due to {}", cause),
@@ -127,7 +56,7 @@
         RawConnection
             .create_connection(stream)
             .await
-            .unwrap_or_else(|err| handle_error(err))
+            .unwrap_or_else(|err| handle_error(err, config))
     } else {
         let progress = TaskProgress::new("agent initializing...");
 
@@ -150,13 +79,8 @@
                     k8s_api.create_agent(&progress),
                 )
                 .await
-<<<<<<< HEAD
                 .unwrap_or(Err(KubeApiError::AgentReadyTimeout))
-                .unwrap_or_else(|err| handle_error(err));
-=======
-                .unwrap_or(Err(LayerError::AgentReadyTimeout))
                 .unwrap_or_else(|err| handle_error(err, config));
->>>>>>> b613ccd6
 
                 // Set env var for children to re-use.
                 std::env::set_var("MIRRORD_CONNECT_AGENT", &pod_agent_name);
@@ -167,18 +91,9 @@
             }
         };
 
-<<<<<<< HEAD
         k8s_api
             .create_connection(agent_ref)
             .await
-            .unwrap_or_else(|err| handle_error(err))
-=======
-        let mut port_forwarder = match k8s_api.port_forward(&pod_agent_name, agent_port).await {
-            Ok(port_forwarder) => port_forwarder,
-            Err(err) => handle_error(err, config),
-        };
-
-        AgentConnection::Portforwarder(port_forwarder.take_stream(agent_port).unwrap())
->>>>>>> b613ccd6
+            .unwrap_or_else(|err| handle_error(err, config))
     }
 }