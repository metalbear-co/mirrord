//! The layer uses features from this module to check if it should bypass one of its hooks, and call
//! the original [`libc`] function.
//!
//! Here we also have the convenient [`Detour`], that is used by the hooks to either return a
//! [`Result`]-like value, or the special [`Bypass`] case, which makes the _detour_ function call
//! the original [`libc`] equivalent, stored in a [`HookFn`].

use core::{
    convert,
    ops::{FromResidual, Residual, Try},
};
use std::{cell::RefCell, ops::Deref, os::unix::prelude::*, path::PathBuf, sync::{OnceLock, atomic::AtomicBool}};

#[cfg(target_os = "macos")]
use libc::c_char;

use crate::error::HookError;

thread_local!(
    /// Holds the thread-local state for bypassing the layer's detour functions.
    ///
    /// ## Warning
    ///
    /// Do **NOT** use this directly, instead use `DetourGuard::new` if you need to
    /// create a bypass inside a function (like we have in
    /// [`TcpHandler::create_local_stream`](crate::tcp::TcpHandler::create_local_stream)).
    ///
    /// Or rely on the [`hook_guard_fn`](mirrord_layer_macro::hook_guard_fn) macro.
    ///
    /// ## Details
    ///
    /// Some of the layer functions will interact with [`libc`] functions that we are hooking into,
    /// thus we could end up _stealing_ a call by the layer itself rather than by the binary the
    /// layer is injected into. An example of this  would be if we wanted to open a file locally,
    /// the layer's `open_detour` intercepts the [`libc::open`] call, and we get a remote file
    /// (if it exists), instead of the local file we wanted.
    ///
    /// We set this to `true` whenever an operation may require calling other [`libc`] functions,
    /// and back to `false` after it's done.
    static DETOUR_BYPASS: RefCell<bool> = RefCell::new(false)
);

/// Controls globally if hooks are bypassed or not.
static GLOBAL_DETOUR_BYPASS: AtomicBool = AtomicBool::new(false);

/// Sets [`DETOUR_BYPASS`] to `false`.
///
/// Prefer relying on the [`Drop`] implementation of [`DetourGuard`] instead.
pub(super) fn detour_bypass_off() {
    DETOUR_BYPASS.with(|enabled| {
        if let Ok(mut bypass) = enabled.try_borrow_mut() {
            *bypass = false
        }
    });
}

<<<<<<< HEAD
pub(super) fn detour_bypass_on() {
    DETOUR_BYPASS.with(|enabled| {
        if let Ok(mut bypass) = enabled.try_borrow_mut() {
            *bypass = true
        }
    });
}

=======
/// Sets [`GLOBAL_DETOUR_BYPASS`]
/// Controlling if we bypass all hooks on all threads.
pub(super) fn global_detour_bypass_set(active: bool) {
    GLOBAL_DETOUR_BYPASS.store(active, std::sync::atomic::Ordering::Relaxed);
}
>>>>>>> 1afba550
/// Handler for the layer's [`DETOUR_BYPASS`].
///
/// Sets [`DETOUR_BYPASS`] on creation, and turns it off on [`Drop`].
///
/// ## Warning
///
/// You should always use `DetourGuard::new`, if you construct this in any other way, it's
/// not going to guard anything.
pub(crate) struct DetourGuard;

impl DetourGuard {
    /// Create a new DetourGuard if it's not already enabled.
    pub(crate) fn new() -> Option<Self> {
        DETOUR_BYPASS.with(|enabled| {
            if let Ok(bypass) = enabled.try_borrow() && *bypass {
                None
            } else if let Ok(mut bypass) = enabled.try_borrow_mut(){
                // don't add overhead so do it only when bypass isn't true
                if GLOBAL_DETOUR_BYPASS.load(std::sync::atomic::Ordering::Relaxed) {
                    return None
                } else {
                    *bypass = true;
                    Some(Self)
                }                
             } else {
                None
            }
        })
    }
}

impl Drop for DetourGuard {
    fn drop(&mut self) {
        detour_bypass_off();
    }
}

/// Wrapper around [`OnceLock`](std::sync::OnceLock), mainly used for the [`Deref`] implementation
/// to simplify calls to the original functions as `FN_ORIGINAL()`, instead of
/// `FN_ORIGINAL.get().unwrap()`.
#[derive(Debug)]
pub(crate) struct HookFn<T>(OnceLock<T>);

impl<T> Deref for HookFn<T> {
    type Target = T;

    fn deref(&self) -> &Self::Target {
        self.0.get().unwrap()
    }
}

impl<T> HookFn<T> {
    /// Helper function to set the inner [`OnceLock`](std::sync::OnceLock) `T` of `self`.
    pub(crate) fn set(&self, value: T) -> Result<(), T> {
        self.0.set(value)
    }

    /// Until we can impl Default as const.
    pub(crate) const fn default_const() -> Self {
        Self(OnceLock::new())
    }
}

/// Soft-errors that can be recovered from by calling the raw FFI function.
#[derive(Debug, Clone, PartialEq, Eq, PartialOrd, Ord, Hash)]
pub(crate) enum Bypass {
    /// We're dealing with a socket port value that should be ignored.
    Port(u16),

    /// The socket type does not match one of our handled
    /// [`SocketKind`](crate::socket::SocketKind)s.
    Type(i32),

    /// Either an invalid socket domain, or one that we don't handle.
    Domain(i32),

    /// Unix socket to address that was not configured to be connected remotely.
    UnixSocket(Option<String>),

    /// We could not find this [`RawFd`] in neither [`OPEN_FILES`](crate::file::OPEN_FILES), nor
    /// [`SOCKETS`](crate::socket::SOCKETS).
    LocalFdNotFound(RawFd),

    /// Similar to `LocalFdNotFound`, but for [`OPEN_DIRS`](crate::file::OPEN_DIRS).
    LocalDirStreamNotFound(usize),

    /// A conversion from [`SockAddr`](socket2::sockaddr::SockAddr) to
    /// [`SocketAddr`](std::net::SocketAddr) failed.
    AddressConversion,

    /// The socket [`RawFd`] is in an invalid state for the operation.
    InvalidState(RawFd),

    /// We got an `Utf8Error` while trying to convert a `CStr` into a safer string type.
    CStrConversion,

    /// We hooked a file operation on a path in mirrord's bin directory. So do the operation
    /// locally, but on the original path, not the one in mirrord's dir.
    #[cfg(target_os = "macos")]
    FileOperationInMirrordBinTempDir(*const c_char),

    /// File [`PathBuf`] should be ignored (used for tests).
    IgnoredFile(PathBuf),

    /// Some operations only handle absolute [`PathBuf`]s.
    RelativePath(PathBuf),

    /// Started mirrord with [`FsModeConfig`](mirrord_config::fs::mode::FsModeConfig) set to
    /// [`FsModeConfig::Read`](mirrord_config::fs::mode::FsModeConfig::Read), but operation
    /// requires more file permissions.
    ///
    /// The user will reach this case if they started mirrord with file operations as _read-only_,
    /// but tried to perform a file operation that requires _write_ permissions (for example).
    ///
    /// When this happens, the file operation will be bypassed (will be handled locally, instead of
    /// through the agent).
    ReadOnly(PathBuf),

    /// Called [`write`](crate::file::ops::write) with `write_bytes` set to [`None`].
    EmptyBuffer,

    /// Operation received [`None`] for an [`Option`] that was required to be [`Some`].
    EmptyOption,

    /// Called `getaddrinfo` with `rawish_node` being [`None`].
    NullNode,

    /// Skip patching SIP for macOS.
    #[cfg(target_os = "macos")]
    NoSipDetected(String),

    /// Tried patching SIP for a non-existing binary.
    #[cfg(target_os = "macos")]
    ExecOnNonExistingFile(String),

    /// Reached `MAX_ARGC` while running
    /// `intercept_tmp_dir`
    #[cfg(target_os = "macos")]
    TooManyArgs,

    /// Socket is connecting to localhots and we're asked to ignore it.
    IgnoreLocalhost(u16),

    /// Application is binding a port, while mirrord is running targetless. A targetless agent does
    /// is not exposed by a service, so bind locally.
    BindWhenTargetless,

    /// Hooked connect from a bound mirror socket.
    MirrorConnect,

    /// Hooked a `connect` to a target that is disabled in the configuration.
    DisabledOutgoing,

    /// Incoming traffic is disabled, bypass.
    DisabledIncoming,
}

/// [`ControlFlow`](std::ops::ControlFlow)-like enum to be used by hooks.
///
/// Conversion from `Result`:
/// - `Result::Ok` -> `Detour::Success`
/// - `Result::Err` -> `Detour::Error`
///
/// Conversion from `Option`:
/// - `Option::Some` -> `Detour::Success`
/// - `Option::None` -> `Detour::Bypass`
#[derive(Debug)]
pub(crate) enum Detour<S = ()> {
    /// Equivalent to `Result::Ok`
    Success(S),
    /// Useful for operations with parameters that are ignored by `mirrord`, or for soft-failures
    /// (errors that can be recovered from in the hook FFI).
    Bypass(Bypass),
    /// Equivalent to `Result::Err`
    Error(HookError),
}

impl<S> Try for Detour<S> {
    type Output = S;

    type Residual = Detour<convert::Infallible>;

    fn from_output(output: Self::Output) -> Self {
        Detour::Success(output)
    }

    fn branch(self) -> std::ops::ControlFlow<Self::Residual, Self::Output> {
        match self {
            Detour::Success(s) => core::ops::ControlFlow::Continue(s),
            Detour::Bypass(b) => core::ops::ControlFlow::Break(Detour::Bypass(b)),
            Detour::Error(e) => core::ops::ControlFlow::Break(Detour::Error(e)),
        }
    }
}

impl<S> FromResidual<Detour<convert::Infallible>> for Detour<S> {
    fn from_residual(residual: Detour<convert::Infallible>) -> Self {
        match residual {
            Detour::Success(_) => unreachable!(),
            Detour::Bypass(b) => Detour::Bypass(b),
            Detour::Error(e) => Detour::Error(e),
        }
    }
}

impl<S, E> FromResidual<Result<convert::Infallible, E>> for Detour<S>
where
    E: Into<HookError>,
{
    fn from_residual(residual: Result<convert::Infallible, E>) -> Self {
        match residual {
            Ok(_) => unreachable!(),
            Err(e) => Detour::Error(e.into()),
        }
    }
}

impl<S> FromResidual<Result<convert::Infallible, Bypass>> for Detour<S> {
    fn from_residual(residual: Result<convert::Infallible, Bypass>) -> Self {
        match residual {
            Ok(_) => unreachable!(),
            Err(e) => Detour::Bypass(e),
        }
    }
}

impl<S> FromResidual<Option<convert::Infallible>> for Detour<S> {
    fn from_residual(residual: Option<convert::Infallible>) -> Self {
        match residual {
            Some(_) => unreachable!(),
            None => Detour::Bypass(Bypass::EmptyOption),
        }
    }
}

impl<S> Residual<S> for Detour<convert::Infallible> {
    type TryType = Detour<S>;
}

impl<S> Detour<S> {
    /// Calls `op` if the result is `Success`, otherwise returns the `Bypass` or `Error` value of
    /// self.
    ///
    /// This function can be used for control flow based on `Detour` values.
    pub(crate) fn and_then<U, F: FnOnce(S) -> Detour<U>>(self, op: F) -> Detour<U> {
        match self {
            Detour::Success(s) => op(s),
            Detour::Bypass(b) => Detour::Bypass(b),
            Detour::Error(e) => Detour::Error(e),
        }
    }

    /// Maps a `Detour<S>` to `Detour<U>` by applying a function to a contained `Success` value,
    /// leaving a `Bypass` or `Error` value untouched.
    ///
    /// This function can be used to compose the results of two functions.
    pub(crate) fn map<U, F: FnOnce(S) -> U>(self, op: F) -> Detour<U> {
        match self {
            Detour::Success(s) => Detour::Success(op(s)),
            Detour::Bypass(b) => Detour::Bypass(b),
            Detour::Error(e) => Detour::Error(e),
        }
    }

    /// Return the contained `Success` value or a provided default if `Bypass` or `Error`.
    ///
    /// To be used in hooks that are deemed non-essential, and the run should continue even if they
    /// fail.
    /// Currently defined only on macos because it is only used in macos-only code.
    /// Remove the cfg attribute to enable using in other code.
    #[cfg(target_os = "macos")]
    pub(crate) fn unwrap_or(self, default: S) -> S {
        match self {
            Detour::Success(s) => s,
            _ => default,
        }
    }

    #[inline]
    pub fn or_else<O: FnOnce(HookError) -> Detour<S>>(self, op: O) -> Detour<S> {
        match self {
            Detour::Success(s) => Detour::Success(s),
            Detour::Bypass(b) => Detour::Bypass(b),
            Detour::Error(e) => op(e),
        }
    }
}

impl<S> Detour<S>
where
    S: From<HookError>,
{
    /// Helper function for returning a detour return value from a hook.
    ///
    /// - `Success` -> Return the contained value.
    /// - `Bypass` -> Call the bypass and return its value.
    /// - `Error` -> Convert to libc value and return it.
    pub(crate) fn unwrap_or_bypass_with<F: FnOnce(Bypass) -> S>(self, op: F) -> S {
        match self {
            Detour::Success(s) => s,
            Detour::Bypass(b) => op(b),
            Detour::Error(e) => e.into(),
        }
    }

    /// Helper function for returning a detour return value from a hook.
    ///
    /// `Success` -> Return the contained value.
    /// `Bypass` -> Return provided value.
    /// `Error` -> Convert to libc value and return it.
    pub(crate) fn unwrap_or_bypass(self, value: S) -> S {
        match self {
            Detour::Success(s) => s,
            Detour::Bypass(_) => value,
            Detour::Error(e) => e.into(),
        }
    }
}

/// Extends `Option<T>` with the `Option::bypass` function.
pub(crate) trait OptionExt {
    /// Inner `T` of the `Option<T>`.
    type Opt;

    /// Converts `Option<T>` into `Detour<T>`, mapping:
    ///
    /// - `Some` => `Detour::Success`;
    /// - `None` => `Detour::Bypass`.
    fn bypass(self, value: Bypass) -> Detour<Self::Opt>;
}

/// Extends `Option<T>` with `Detour<T>` conversion methods.
pub(crate) trait OptionDetourExt<T>: OptionExt {
    /// Transposes an `Option` of a [`Detour`] into a [`Detour`] of an `Option`.
    ///
    /// - [`None`] will be mapped to `Success(None)`;
    /// - `Some(Success)` will be mapped to `Success(Some)`;
    /// - `Some(Error)` will be mapped to `Error`;
    /// - `Some(Bypass)` will be mapped to `Bypass`;
    ///
    /// # Examples
    ///
    /// ```no_run
    /// let x: Detour<Option<i32>> = Detour::Sucess(Some(5));
    /// let y: Option<Detour<i32>> = Some(Detour::Success(5));
    /// assert_eq!(x, y.transpose());
    /// ```
    fn transpose(self) -> Detour<Option<T>>;
}

impl<T> OptionExt for Option<T> {
    type Opt = T;

    fn bypass(self, value: Bypass) -> Detour<T> {
        match self {
            Some(v) => Detour::Success(v),
            None => Detour::Bypass(value),
        }
    }
}

impl<T> OptionDetourExt<T> for Option<Detour<T>> {
    #[inline]
    fn transpose(self) -> Detour<Option<T>> {
        match self {
            Some(Detour::Success(s)) => Detour::Success(Some(s)),
            Some(Detour::Error(e)) => Detour::Error(e),
            Some(Detour::Bypass(b)) => Detour::Bypass(b),
            None => Detour::Success(None),
        }
    }
}

/// Extends [`OnceLock`] with a helper function to initialize it with a [`Detour`].
pub(crate) trait OnceLockExt<T> {
    /// Initializes a [`OnceLock`] with a [`Detour`] (similar to [`OnceLock::get_or_try_init`]).
    fn get_or_detour_init<F>(&self, f: F) -> Detour<&T>
    where
        F: FnOnce() -> Detour<T>;
}

impl<T> OnceLockExt<T> for OnceLock<T> {
    fn get_or_detour_init<F>(&self, f: F) -> Detour<&T>
    where
        F: FnOnce() -> Detour<T>,
    {
        if let Some(value) = self.get() {
            Detour::Success(value)
        } else {
            let value = f()?;

            Detour::Success(self.get_or_init(|| value))
        }
    }
}<|MERGE_RESOLUTION|>--- conflicted
+++ resolved
@@ -54,7 +54,6 @@
     });
 }
 
-<<<<<<< HEAD
 pub(super) fn detour_bypass_on() {
     DETOUR_BYPASS.with(|enabled| {
         if let Ok(mut bypass) = enabled.try_borrow_mut() {
@@ -63,13 +62,11 @@
     });
 }
 
-=======
 /// Sets [`GLOBAL_DETOUR_BYPASS`]
 /// Controlling if we bypass all hooks on all threads.
 pub(super) fn global_detour_bypass_set(active: bool) {
     GLOBAL_DETOUR_BYPASS.store(active, std::sync::atomic::Ordering::Relaxed);
 }
->>>>>>> 1afba550
 /// Handler for the layer's [`DETOUR_BYPASS`].
 ///
 /// Sets [`DETOUR_BYPASS`] on creation, and turns it off on [`Drop`].
