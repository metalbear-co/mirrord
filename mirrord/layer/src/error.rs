--- conflicted
+++ resolved
@@ -130,6 +130,7 @@
             #[cfg(target_os = "macos")]
             HookError::FailedSipPatch(_) => libc::EACCES,
             HookError::SocketUnsuportedIpv6 => libc::EAFNOSUPPORT,
+            HookError::UnsupportedSocketType => libc::EAFNOSUPPORT,
         };
 
         libc_code as i64
@@ -282,51 +283,7 @@
             _ => error!("Error occured in Layer >> {fail:?}"),
         };
 
-<<<<<<< HEAD
         set_errno(errno::Errno(fail.code() as i32));
-=======
-        let libc_error = match fail {
-            HookError::SendErrorHookMessage(_) => libc::EBADMSG,
-            HookError::RecvError(_) => libc::EBADMSG,
-            HookError::Null(_) => libc::EINVAL,
-            HookError::TryFromInt(_) => libc::EINVAL,
-            HookError::EmptyHookSender => libc::EINVAL,
-            HookError::IO(io_fail) => io_fail.raw_os_error().unwrap_or(libc::EIO),
-            HookError::LockError => libc::EINVAL,
-            HookError::ResponseError(response_fail) => match response_fail {
-                ResponseError::AllocationFailure(_) => libc::ENOMEM,
-                ResponseError::NotFound(_) => libc::ENOENT,
-                ResponseError::NotDirectory(_) => libc::ENOTDIR,
-                ResponseError::NotFile(_) => libc::EISDIR,
-                ResponseError::RemoteIO(io_fail) => io_fail.raw_os_error.unwrap_or(libc::EIO),
-                ResponseError::Remote(remote) => match remote {
-                    // So far only encountered when trying to make requests from golang.
-                    mirrord_protocol::RemoteError::ConnectTimedOut(_) => libc::ENETUNREACH,
-                    _ => libc::EINVAL,
-                },
-                ResponseError::DnsLookup(dns_fail) => match dns_fail.kind {
-                    mirrord_protocol::ResolveErrorKindInternal::Timeout => libc::EAI_AGAIN,
-                    _ => libc::EAI_FAIL,
-                },
-                // for listen, EINVAL means "socket is already connected."
-                // Will not happen, because this ResponseError is not return from any hook, so it
-                // never appears as HookError::ResponseError(PortAlreadyStolen(_)).
-                // this could be changed by waiting for the Subscribed response from agent.
-                ResponseError::PortAlreadyStolen(_port) => libc::EINVAL,
-                ResponseError::NotImplemented => libc::EINVAL,
-            },
-            HookError::DNSNoName => libc::EFAULT,
-            HookError::Utf8(_) => libc::EINVAL,
-            HookError::NullPointer => libc::EINVAL,
-            HookError::LocalFileCreation(_) => libc::EINVAL,
-            #[cfg(target_os = "macos")]
-            HookError::FailedSipPatch(_) => libc::EACCES,
-            HookError::SocketUnsuportedIpv6 => libc::EAFNOSUPPORT,
-            HookError::UnsupportedSocketType => libc::EAFNOSUPPORT,
-        };
-
-        set_errno(errno::Errno(libc_error));
->>>>>>> 2ed23d32
 
         -1
     }
