use std::{collections::HashSet, net::SocketAddr};

use mirrord_config::{
    experimental::ExperimentalConfig,
    feature::{
        env::EnvConfig,
        fs::FsConfig,
        network::{incoming::IncomingConfig, outgoing::OutgoingConfig},
    },
    target::Target,
    LayerConfig,
};
use mirrord_intproxy_protocol::PortSubscription;
use mirrord_protocol::{
    tcp::{Filter, HttpFilter, StealType},
    Port,
};
use regex::RegexSet;

use crate::{
    debugger_ports::DebuggerPorts,
<<<<<<< HEAD
    file::{filter::FileFilter, mapper::FileRemapper},
    socket::OutgoingSelector,
=======
    file::filter::FileFilter,
    socket::{dns_selector::DnsSelector, OutgoingSelector},
>>>>>>> 60fa79ed
};

/// Complete layer setup.
/// Contains [`LayerConfig`] and derived from it structs, which are used in multiple places across
/// the layer.
#[derive(Debug)]
pub struct LayerSetup {
    config: LayerConfig,
    file_filter: FileFilter,
    file_remapper: FileRemapper,
    debugger_ports: DebuggerPorts,
    remote_unix_streams: RegexSet,
    outgoing_selector: OutgoingSelector,
    dns_selector: DnsSelector,
    proxy_address: SocketAddr,
    incoming_mode: IncomingMode,
    local_hostname: bool,
    // to be used on macOS to restore env on execv
    #[cfg(target_os = "macos")]
    env_backup: Vec<(String, String)>,
}

impl LayerSetup {
    pub fn new(config: LayerConfig, debugger_ports: DebuggerPorts, local_hostname: bool) -> Self {
        let file_filter = FileFilter::new(config.feature.fs.clone());
        let file_remapper =
            FileRemapper::new(config.feature.fs.mapping.clone().unwrap_or_default());

        let remote_unix_streams = config
            .feature
            .network
            .outgoing
            .unix_streams
            .as_deref()
            .map(RegexSet::new)
            .transpose()
            .expect("invalid unix stream regex set")
            .unwrap_or_default();

        let outgoing_selector = OutgoingSelector::new(&config.feature.network.outgoing);

        let dns_selector = DnsSelector::from(&config.feature.network.dns);

        let proxy_address = config
            .connect_tcp
            .as_ref()
            .expect("missing internal proxy address")
            .parse()
            .expect("failed to parse internal proxy address");

        let incoming_mode = IncomingMode::new(&config.feature.network.incoming);
        #[cfg(target_os = "macos")]
        let env_backup = std::env::vars()
            .filter(|(k, _)| k.starts_with("MIRRORD_") || k == "DYLD_INSERT_LIBRARIES")
            .collect();

        Self {
            config,
            file_filter,
            file_remapper,
            debugger_ports,
            remote_unix_streams,
            outgoing_selector,
            dns_selector,
            proxy_address,
            incoming_mode,
            local_hostname,
            #[cfg(target_os = "macos")]
            env_backup,
        }
    }

    pub fn env_config(&self) -> &EnvConfig {
        &self.config.feature.env
    }

    pub fn fs_config(&self) -> &FsConfig {
        &self.config.feature.fs
    }

    pub fn file_filter(&self) -> &FileFilter {
        &self.file_filter
    }

    pub fn file_remapper(&self) -> &FileRemapper {
        &self.file_remapper
    }

    pub fn incoming_config(&self) -> &IncomingConfig {
        &self.config.feature.network.incoming
    }

    pub fn outgoing_config(&self) -> &OutgoingConfig {
        &self.config.feature.network.outgoing
    }

    pub fn experimental(&self) -> &ExperimentalConfig {
        &self.config.experimental
    }

    pub fn remote_dns_enabled(&self) -> bool {
        self.config.feature.network.dns.enabled
    }

    pub fn targetless(&self) -> bool {
        self.config
            .target
            .path
            .as_ref()
            .map(|path| matches!(path, Target::Targetless))
            .unwrap_or(true)
    }

    #[cfg(target_os = "macos")]
    pub fn sip_binaries(&self) -> Vec<String> {
        self.config
            .sip_binaries
            .as_deref()
            .map(<[_]>::to_vec)
            .unwrap_or_default()
    }

    pub fn is_debugger_port(&self, addr: &SocketAddr) -> bool {
        self.debugger_ports.contains(addr)
    }

    pub fn outgoing_selector(&self) -> &OutgoingSelector {
        &self.outgoing_selector
    }

    pub fn dns_selector(&self) -> &DnsSelector {
        &self.dns_selector
    }

    pub fn remote_unix_streams(&self) -> &RegexSet {
        &self.remote_unix_streams
    }

    pub fn proxy_address(&self) -> SocketAddr {
        self.proxy_address
    }

    pub fn incoming_mode(&self) -> &IncomingMode {
        &self.incoming_mode
    }

    pub fn local_hostname(&self) -> bool {
        self.local_hostname
    }

    #[cfg(target_os = "macos")]
    pub fn env_backup(&self) -> &Vec<(String, String)> {
        &self.env_backup
    }
}

/// HTTP filter used by the layer with the `steal` feature.
#[derive(Debug)]
pub enum StealHttpFilter {
    /// No filter.
    None,
    /// More recent filter (header or path).
    Filter(HttpFilter),
}

/// Settings for handling HTTP with the `steal` feature.
#[derive(Debug)]
pub struct StealHttpSettings {
    /// The HTTP filter to use.
    pub filter: StealHttpFilter,
    /// Ports to filter HTTP on.
    pub ports: HashSet<Port>,
}

/// Operation mode for the `incoming` feature.
#[derive(Debug)]
pub enum IncomingMode {
    /// The agent sends data to both the user application and the remote target.
    /// Data coming from the layer is discarded.
    Mirror,
    /// The agent sends data only to the user application.
    /// Data coming from the layer is sent to the agent.
    Steal(StealHttpSettings),
}

impl IncomingMode {
    /// Creates a new instance from the given [`LayerConfig`].
    fn new(config: &IncomingConfig) -> Self {
        if !config.is_steal() {
            return Self::Mirror;
        }

        let http_filter_config = &config.http_filter;

        let ports = { http_filter_config.ports.iter().copied().collect() };

        let filter = match (
            &http_filter_config.path_filter,
            &http_filter_config.header_filter,
        ) {
            (Some(path), None) => StealHttpFilter::Filter(HttpFilter::Path(
                Filter::new(path.into()).expect("invalid filter expression"),
            )),
            (None, Some(header)) => StealHttpFilter::Filter(HttpFilter::Header(
                Filter::new(header.into()).expect("invalid filter expression"),
            )),
            (None, None) => StealHttpFilter::None,
            _ => panic!("multiple HTTP filters specified"),
        };

        Self::Steal(StealHttpSettings { filter, ports })
    }

    /// Returns [`PortSubscription`] request to be used for the given port.
    pub fn subscription(&self, port: Port) -> PortSubscription {
        let Self::Steal(steal) = self else {
            return PortSubscription::Mirror(port);
        };

        let steal_type = match &steal.filter {
            _ if !steal.ports.contains(&port) => StealType::All(port),
            StealHttpFilter::None => StealType::All(port),
            StealHttpFilter::Filter(filter) => StealType::FilteredHttpEx(port, filter.clone()),
        };

        PortSubscription::Steal(steal_type)
    }
}<|MERGE_RESOLUTION|>--- conflicted
+++ resolved
@@ -19,13 +19,8 @@
 
 use crate::{
     debugger_ports::DebuggerPorts,
-<<<<<<< HEAD
     file::{filter::FileFilter, mapper::FileRemapper},
-    socket::OutgoingSelector,
-=======
-    file::filter::FileFilter,
     socket::{dns_selector::DnsSelector, OutgoingSelector},
->>>>>>> 60fa79ed
 };
 
 /// Complete layer setup.
