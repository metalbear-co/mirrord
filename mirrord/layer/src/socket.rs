//! We implement each hook function in a safe function as much as possible, having the unsafe do the
//! absolute minimum
use std::{
    collections::VecDeque,
    net::{IpAddr, Ipv4Addr, Ipv6Addr, SocketAddr, ToSocketAddrs},
    os::unix::io::RawFd,
    str::FromStr,
    sync::{Arc, LazyLock},
};

use dashmap::DashMap;
use hashbrown::hash_set::HashSet;
use libc::{c_int, sockaddr, socklen_t};
use mirrord_config::{
    feature::network::outgoing::{
        AddressFilter, OutgoingFilter, OutgoingFilterConfig, ProtocolFilter,
    },
    util::VecOrSingle,
};
use mirrord_protocol::outgoing::SocketAddress;
use socket2::SockAddr;
use tracing::warn;
use trust_dns_resolver::config::Protocol;

use self::id::SocketId;
use crate::{
    common::{blocking_send_hook_message, HookMessage},
    detour::{Bypass, Detour, OptionExt},
    error::{HookError, HookResult, LayerError},
<<<<<<< HEAD
    socket::ops::remote_getaddrinfo,
    ENABLED_TCP_OUTGOING, ENABLED_UDP_OUTGOING, INCOMING_IGNORE_PORTS, REMOTE_DNS,
=======
    ENABLED_TCP_OUTGOING, ENABLED_UDP_OUTGOING,
>>>>>>> 3b3eaf0f
};

pub(super) mod hooks;
pub(crate) mod id;
pub(crate) mod ops;

// TODO(alex): Should be an enum, but to do so requires the `adt_const_params` feature, which also
// requires enabling `incomplete_features`.
type ConnectProtocol = bool;
const TCP: ConnectProtocol = false;
const UDP: ConnectProtocol = !TCP;

pub(crate) static SOCKETS: LazyLock<DashMap<RawFd, Arc<UserSocket>>> = LazyLock::new(DashMap::new);

/// Holds the connections that have yet to be [`accept`](ops::accept)ed.
///
/// ## Details
///
/// The connections here are added by
/// [`TcpHandler::create_local_stream`](crate::tcp::TcpHandler::create_local_stream) when the agent
/// sends us a [`NewTcpConnection`](mirrord_protocol::tcp::NewTcpConnection).
///
/// And they become part of the [`UserSocket`]'s [`SocketState`] when [`ops::accept`] is called.
///
/// Finally, we remove a socket's queue when the socket's `fd` is closed in
/// [`close_layer_fd`](crate::close_layer_fd).
pub static CONNECTION_QUEUE: LazyLock<ConnectionQueue> = LazyLock::new(ConnectionQueue::default);

/// Struct sent over the socket once created to pass metadata to the hook
#[derive(Debug)]
pub(super) struct SocketInformation {
    /// Address of the incoming peer
    pub remote_address: SocketAddr,

    /// Address of the local peer (our IP)
    pub local_address: SocketAddr,
}

/// poll_agent loop inserts connection data into this queue, and accept reads it.
#[derive(Debug, Default)]
pub struct ConnectionQueue {
    connections: DashMap<SocketId, VecDeque<SocketInformation>>,
}

impl ConnectionQueue {
    /// Adds a connection.
    ///
    /// See [`TcpHandler::create_local_stream`](crate::tcp::TcpHandler::create_local_stream).
    #[tracing::instrument(level = "trace", skip(self))]
    pub(crate) fn add(&self, id: SocketId, info: SocketInformation) {
        self.connections.entry(id).or_default().push_back(info);
    }

    /// Pops the next connection to be handled from `Self`.
    ///
    /// See [`ops::accept].
    #[tracing::instrument(level = "trace", skip(self))]
    pub(crate) fn pop_front(&self, id: SocketId) -> Option<SocketInformation> {
        self.connections.get_mut(&id)?.pop_front()
    }

    /// Removes the [`ConnectionQueue`] associated with the [`UserSocket`].
    ///
    /// See [`crate::close_layer_fd].
    #[tracing::instrument(level = "trace", skip(self))]
    pub(crate) fn remove(&self, id: SocketId) -> Option<VecDeque<SocketInformation>> {
        self.connections.remove(&id).map(|(_, v)| v)
    }
}

impl SocketInformation {
    #[tracing::instrument(level = "trace")]
    pub fn new(remote_address: SocketAddr, local_address: SocketAddr) -> Self {
        Self {
            remote_address,
            local_address,
        }
    }
}

/// Contains the addresses of a mirrord connected socket.
///
/// - `layer_address` is only used for the outgoing feature.
#[derive(Debug)]
pub struct Connected {
    /// The address requested by the user that we're "connected" to.
    ///
    /// Whenever the user calls [`libc::getpeername`], this is the address we return to them.
    ///
    /// For the _outgoing_ feature, we actually connect to the `layer_address` interceptor socket,
    /// but use this address in the [`libc::recvfrom`] handling of [`fill_address`].
    remote_address: SocketAddress,

    /// Local address (pod-wise)
    ///
    /// ## Example
    ///
    /// ```sh
    /// $ kubectl get pod -o wide
    ///
    /// NAME             READY   STATUS    IP
    /// impersonated-pod 0/1     Running   1.2.3.4
    /// ```
    ///
    /// We would set this ip as `1.2.3.4:{port}` in [`bind`], where `{port}` is the user requested
    /// port.
    local_address: SocketAddress,

    /// The address of the interceptor socket, this is what we're really connected to in the
    /// outgoing feature.
    layer_address: Option<SocketAddress>,
}

/// Represents a [`SocketState`] where the user made a [`libc::bind`] call, and we intercepted it.
///
/// ## Details
///
/// Our [`ops::bind`] hook doesn't bind the address that the user passed to us, instead we call
/// [`hooks::FN_BIND`] with `localhost:0` (or `unspecified:0` for ipv6), and use
/// [`hooks::FN_GETSOCKNAME`] to retrieve this bound address which we assign to `Bound::address`.
///
/// The original user requested address is assigned to `Bound::requested_address`, and used as an
/// illusion for when the user calls [`libc::getsockname`], as if this address was the actual local
/// bound address.
#[derive(Debug, Clone, Copy)]
pub struct Bound {
    /// Address originally requested by the user for [`bind`].
    requested_address: SocketAddr,

    /// Actual bound address that we use to communicate between the user's listener socket and our
    /// interceptor socket.
    address: SocketAddr,
}

#[derive(Debug, Default)]
pub enum SocketState {
    #[default]
    Initialized,
    Bound(Bound),
    Listening(Bound),
    Connected(Connected),
}

#[derive(Debug, Clone, Copy, PartialEq, Eq)]
pub(crate) enum SocketKind {
    Tcp(c_int),
    Udp(c_int),
}

impl SocketKind {
    pub(crate) const fn is_udp(&self) -> bool {
        match self {
            SocketKind::Tcp(_) => false,
            SocketKind::Udp(_) => true,
        }
    }
}

impl TryFrom<c_int> for SocketKind {
    type Error = Bypass;

    fn try_from(type_: c_int) -> Result<Self, Self::Error> {
        if (type_ & libc::SOCK_STREAM) > 0 {
            Ok(SocketKind::Tcp(type_))
        } else if (type_ & libc::SOCK_DGRAM) > 0 {
            Ok(SocketKind::Udp(type_))
        } else {
            Err(Bypass::Type(type_))
        }
    }
}

// TODO(alex): We could treat `sockfd` as being the same as `&self` for socket ops, we currently
// can't do that due to how `dup` interacts directly with our `Arc<UserSocket>`, because we just
// `clone` the arc, we end up with exact duplicates, but `dup` generates a new fd that we have no
// way of putting inside the duplicated `UserSocket`.
#[derive(Debug)]
#[allow(dead_code)]
pub(crate) struct UserSocket {
    pub(crate) id: SocketId,
    domain: c_int,
    type_: c_int,
    protocol: c_int,
    pub state: SocketState,
    pub(crate) kind: SocketKind,
}

impl UserSocket {
    pub(crate) fn new(
        domain: c_int,
        type_: c_int,
        protocol: c_int,
        state: SocketState,
        kind: SocketKind,
    ) -> Self {
        Self {
            id: Default::default(),
            domain,
            type_,
            protocol,
            state,
            kind,
        }
    }

    /// Return the local (requested) port a bound/listening (NOT CONNECTED) user socket is
    /// conceptually bound to.
    ///
    /// So if the app tried to bind port 80, return `Some(80)` (even if we actually mapped it to
    /// some other port).
    ///
    /// `None` if socket is not bound yet, or if this socket is a connection socket.
    fn get_bound_port(&self) -> Option<u16> {
        match &self.state {
            SocketState::Bound(Bound {
                requested_address, ..
            })
            | SocketState::Listening(Bound {
                requested_address, ..
            }) => Some(requested_address.port()),
            _ => None,
        }
    }

    /// Inform TCP handler about closing a bound/listening port.
    #[tracing::instrument(level = "trace", ret)]
    pub(crate) fn close(&self) {
        if let Some(port) = self.get_bound_port() {
            match self.kind {
                SocketKind::Tcp(_) => {
                    // Ignoring errors here. We continue running, potentially without
                    // informing the layer's and agent's TCP handlers about the socket
                    // close. The agent might try to continue sending incoming
                    // connections/data.
                    let _ = blocking_send_hook_message(HookMessage::Tcp(
                        super::tcp::TcpIncoming::Close(port),
                    ));
                }
                // We don't do incoming UDP, so no need to notify anyone about this.
                SocketKind::Udp(_) => {}
            }
        }
    }
}

/// Holds the [`OutgoingFilter`]s set up by the user, after a little bit of checking, see
/// [`OutgoingSelector::new`].
#[derive(Debug, Default, Clone, PartialEq, Eq)]
pub(crate) enum OutgoingSelector {
    #[default]
    Unfiltered,
    /// If the address from `connect` matches this, then we send the connection through the
    /// remote pod.
    Remote(HashSet<OutgoingFilter>),
    /// If the address from `connect` matches this, then we send the connection from the local app.
    Local(HashSet<OutgoingFilter>),
}

impl TryFrom<Option<OutgoingFilterConfig>> for OutgoingSelector {
    type Error = LayerError;

    /// Builds the [`OutgoingSelector`] from the user config (list of filters), removing filters
    /// that would create inconsitencies, by checking if their protocol is enabled for outgoing
    /// traffic, and thus we avoid making this check on every [`ops::connect`] call.
    ///
    /// It also removes duplicated filters, by putting them into a [`HashSet`].
    fn try_from(value: Option<OutgoingFilterConfig>) -> Result<Self, Self::Error> {
        let enabled_tcp = *ENABLED_TCP_OUTGOING
            .get()
            .expect("ENABLED_TCP_OUTGOING should be set before initializing OutgoingSelector!");

        let enabled_udp = *ENABLED_UDP_OUTGOING
            .get()
            .expect("ENABLED_TCP_OUTGOING should be set before initializing OutgoingSelector!");

        let build_selector = |list: VecOrSingle<String>| {
            Ok::<_, LayerError>(
                list.to_vec()
                    .into_iter()
                    .map(|filter| OutgoingFilter::from_str(&filter))
                    .collect::<Result<HashSet<_>, _>>()?
                    .into_iter()
                    .filter(|OutgoingFilter { protocol, .. }| match protocol {
                        ProtocolFilter::Any => enabled_tcp || enabled_udp,
                        ProtocolFilter::Tcp => enabled_tcp,
                        ProtocolFilter::Udp => enabled_udp,
                    })
                    .collect::<HashSet<_>>(),
            )
        };

        match value {
            None => Ok(Self::Unfiltered),
            Some(OutgoingFilterConfig::Remote(list)) | Some(OutgoingFilterConfig::Local(list))
                if list.is_empty() =>
            {
                Err(LayerError::MissingConfigValue(
                    "Outgoing traffic filter cannot be empty!".to_string(),
                ))
            }
            Some(OutgoingFilterConfig::Remote(list)) => Ok(Self::Remote(build_selector(list)?)),
            Some(OutgoingFilterConfig::Local(list)) => Ok(Self::Local(build_selector(list)?)),
        }
    }
}

impl OutgoingSelector {
    /// Checks if the `address` matches the specified outgoing filter, and returns a `bool`
    /// indicating if this connection should go through the remote pod, or from the local app.
    ///
    /// ## `remote`
    ///
    /// When the user specifies something like `remote = [":7777"]`, we're going to check if
    /// the `address` has `port == 7777`. The same idea can be extrapolated to the other accepted
    /// values for this config, such as subnet, hostname, ip (and combinations of those).
    ///
    /// ## `local`
    ///
    /// Basically the same thing as `remote`, but the result is reversed, meaning that, if
    /// `address` matches something specified in `local = [":7777"]`, then _negate_ it and return
    /// `false`, meaning we return "do not connect remote" (or "connect local" if you prefer
    /// positive thinking).
    ///
    /// ## Filter rules
    ///
    /// The filter comparison follows these rules:
    ///
    /// 1. `0.0.0.0` means any ip;
    /// 2. `:0` means any port;
    ///
    /// So if the user specified a selector with `0.0.0.0:0`, we're going to be always matching on
    /// it.
    #[tracing::instrument(level = "trace", ret)]
    fn connect_remote<const PROTOCOL: ConnectProtocol>(
        &self,
        address: SocketAddr,
    ) -> HookResult<bool> {
        let filter_protocol = |outgoing: &&OutgoingFilter| match outgoing.protocol {
            ProtocolFilter::Any => true,
            ProtocolFilter::Tcp if PROTOCOL == TCP => true,
            ProtocolFilter::Udp if PROTOCOL == UDP => true,
            _ => false,
        };

        let skip_unresolved =
            |outgoing: &&OutgoingFilter| !matches!(outgoing.address, AddressFilter::Name(_));

        // Closure that tries to match `address` with something in the selector set.
        let any_address = |outgoing: &OutgoingFilter| match outgoing.address {
            AddressFilter::Socket(select_address) => {
                (select_address.ip().is_unspecified() && select_address.port() == 0)
                    || (select_address.ip().is_unspecified()
                        && select_address.port() == address.port())
                    || (select_address.port() == 0 && select_address.ip() == address.ip())
                    || select_address == address
            }
            // TODO(alex): We could enforce this at the type level, by converting `OutgoingWhatever`
            // to a type that doesn't have `AddressFilter::Name`.
            AddressFilter::Name(_) => unreachable!("BUG: We skip these in the iterator!"),
            AddressFilter::Subnet((subnet, port)) => {
                subnet.contains(&address.ip()) && (port == 0 || port == address.port())
            }
        };

        let resolved_hosts = match &self {
            OutgoingSelector::Unfiltered => HashSet::default(),
            OutgoingSelector::Remote(_) => self.resolve_dns::<true>()?,
            OutgoingSelector::Local(_) => self.resolve_dns::<false>()?,
        };
        let hosts = resolved_hosts.iter();

        Ok(match self {
            OutgoingSelector::Unfiltered => true,
            OutgoingSelector::Remote(list) => list
                .iter()
                .filter(skip_unresolved)
                .chain(hosts)
                .filter(filter_protocol)
                .any(any_address),
            OutgoingSelector::Local(list) => !list
                .iter()
                .filter(skip_unresolved)
                .chain(hosts)
                .filter(filter_protocol)
                .any(any_address),
        })
    }

    /// Resolves the [`OutgoingFilter`] that are host names using either [`remote_getaddrinfo`] or
    /// regular `getaddrinfo`, depending if the user set up the `dns` feature to resolve DNS through
    /// the remote pod or not.
    ///
    /// The resolved values are returned in a set as `AddressFilter::Socket`.
    ///
    /// `REMOTE` controls whether the named hosts should be resolved remotely, by checking if we're
    /// dealing with [`OutgoingSelector::Remote`] and [`REMOTE_DNS`] is set.
    #[tracing::instrument(level = "trace", ret)]
    fn resolve_dns<const REMOTE: bool>(&self) -> HookResult<HashSet<OutgoingFilter>> {
        // Closure that tries to match `address` with something in the selector set.
        let is_name =
            |outgoing: &&OutgoingFilter| matches!(outgoing.address, AddressFilter::Name(_));

        // Converts `AddressFilter::Name`s into something more convenient to be used in `resolve`.
        let to_name_and_port = |outgoing: &OutgoingFilter| match &outgoing.address {
            AddressFilter::Name((name, port)) => (outgoing.protocol, name.clone(), *port),
            _ => unreachable!("Filter went wrong, we should only have named addresses here!"),
        };

        // Resolves a list of host names, depending on how the user sets the remote `dns` feature.
        let resolve = |unresolved: HashSet<(ProtocolFilter, String, u16)>| {
            const USUAL_AMOUNT_OF_ADDRESSES: usize = 8;
            let amount_of_addresses = unresolved.len() * USUAL_AMOUNT_OF_ADDRESSES;
            let mut unresolved = unresolved.into_iter();

            // Resolve DNS through the agent.
            let resolved = if *REMOTE_DNS.get().expect("REMOTE_DNS should be set by now!") && REMOTE
            {
                unresolved
                    .try_fold(
                        HashSet::with_capacity(amount_of_addresses),
                        |mut resolved, (protocol, name, port)| {
                            let addresses =
                                remote_getaddrinfo(name, port)?
                                    .into_iter()
                                    .map(|(_, address)| OutgoingFilter {
                                        protocol,
                                        address: AddressFilter::Socket(SocketAddr::new(
                                            address.ip(),
                                            port,
                                        )),
                                    });

                            resolved.extend(addresses);
                            Ok::<_, HookError>(resolved)
                        },
                    )?
                    .into_iter()
            } else {
                // Resolve DNS locally.
                unresolved
                    .try_fold(
                        HashSet::with_capacity(amount_of_addresses),
                        |mut resolved: HashSet<OutgoingFilter>, (protocol, name, port)| {
                            let addresses = name.to_socket_addrs()?.map(|address| OutgoingFilter {
                                protocol,
                                address: AddressFilter::Socket(SocketAddr::new(address.ip(), port)),
                            });

                            resolved.extend(addresses);
                            Ok::<_, HookError>(resolved)
                        },
                    )?
                    .into_iter()
            };

            Ok::<_, HookError>(resolved)
        };

        match self {
            OutgoingSelector::Unfiltered => Ok(HashSet::new()),
            OutgoingSelector::Remote(filter) | OutgoingSelector::Local(filter) => Ok(resolve(
                filter
                    .iter()
                    .filter(is_name)
                    .map(to_name_and_port)
                    .collect(),
            )?
            .collect()),
        }
    }
}

#[inline]
fn is_ignored_port(addr: &SocketAddr) -> bool {
    let (ip, port) = (addr.ip(), addr.port());
    let ignored_ip = ip == IpAddr::V4(Ipv4Addr::LOCALHOST) || ip == IpAddr::V6(Ipv6Addr::LOCALHOST);
    port == 0 || ignored_ip && (port > 50000 && port < 60000)
}

/// Fill in the sockaddr structure for the given address.
#[inline]
fn fill_address(
    address: *mut sockaddr,
    address_len: *mut socklen_t,
    new_address: SockAddr,
) -> Detour<i32> {
    let result = if address.is_null() {
        Ok(0)
    } else if address_len.is_null() {
        Err(HookError::NullPointer)
    } else {
        unsafe {
            let len = std::cmp::min(*address_len as usize, new_address.len() as usize);

            std::ptr::copy_nonoverlapping(
                new_address.as_ptr() as *const u8,
                address as *mut u8,
                len,
            );
            *address_len = new_address.len();
        }

        Ok(0)
    }?;

    Detour::Success(result)
}

pub(crate) trait ProtocolExt {
    fn try_from_raw(ai_protocol: i32) -> HookResult<Protocol>;
    fn try_into_raw(self) -> HookResult<i32>;
}

impl ProtocolExt for Protocol {
    fn try_from_raw(ai_protocol: i32) -> HookResult<Self> {
        match ai_protocol {
            libc::IPPROTO_UDP => Ok(Protocol::Udp),
            libc::IPPROTO_TCP => Ok(Protocol::Tcp),
            libc::IPPROTO_SCTP => todo!(),
            other => {
                warn!("Trying a protocol of {:#?}", other);
                Ok(Protocol::Tcp)
            }
        }
    }

    fn try_into_raw(self) -> HookResult<i32> {
        match self {
            Protocol::Udp => Ok(libc::IPPROTO_UDP),
            Protocol::Tcp => Ok(libc::IPPROTO_TCP),
            _ => todo!(),
        }
    }
}

/// Trait that expands `std` and `socket2` sockets.
pub(crate) trait SocketAddrExt {
    /// Converts a raw [`sockaddr`] pointer into a more _Rusty_ type
    fn try_from_raw(raw_address: *const sockaddr, address_length: socklen_t) -> Detour<Self>
    where
        Self: Sized;
}

impl SocketAddrExt for SockAddr {
    fn try_from_raw(raw_address: *const sockaddr, address_length: socklen_t) -> Detour<SockAddr> {
        unsafe {
            SockAddr::try_init(|storage, len| {
                storage.copy_from_nonoverlapping(raw_address.cast(), 1);
                len.copy_from_nonoverlapping(&address_length, 1);

                Ok(())
            })
        }
        .ok()
        .map(|((), address)| address)
        .bypass(Bypass::AddressConversion)
    }
}

impl SocketAddrExt for SocketAddr {
    fn try_from_raw(raw_address: *const sockaddr, address_length: socklen_t) -> Detour<SocketAddr> {
        SockAddr::try_from_raw(raw_address, address_length)
            .and_then(|address| address.as_socket().bypass(Bypass::AddressConversion))
    }
}<|MERGE_RESOLUTION|>--- conflicted
+++ resolved
@@ -27,12 +27,8 @@
     common::{blocking_send_hook_message, HookMessage},
     detour::{Bypass, Detour, OptionExt},
     error::{HookError, HookResult, LayerError},
-<<<<<<< HEAD
     socket::ops::remote_getaddrinfo,
-    ENABLED_TCP_OUTGOING, ENABLED_UDP_OUTGOING, INCOMING_IGNORE_PORTS, REMOTE_DNS,
-=======
-    ENABLED_TCP_OUTGOING, ENABLED_UDP_OUTGOING,
->>>>>>> 3b3eaf0f
+    ENABLED_TCP_OUTGOING, ENABLED_UDP_OUTGOING, REMOTE_DNS,
 };
 
 pub(super) mod hooks;
