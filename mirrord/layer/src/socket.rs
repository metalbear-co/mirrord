//! We implement each hook function in a safe function as much as possible, having the unsafe do the
//! absolute minimum
use std::{
    collections::VecDeque,
    net::{IpAddr, Ipv4Addr, Ipv6Addr, SocketAddr, ToSocketAddrs},
    os::unix::io::RawFd,
    str::FromStr,
    sync::{Arc, LazyLock},
};

use dashmap::DashMap;
use hashbrown::hash_set::{HashSet, IntoIter};
use libc::{c_int, sockaddr, socklen_t};
<<<<<<< HEAD
use mirrord_config::feature::network::outgoing::{OutgoingFilter, ProtocolFilter};
=======
use mirrord_config::{
    feature::network::outgoing::{OutgoingFilter, OutgoingFilterConfig},
    util::VecOrSingle,
};
>>>>>>> c540d457
use mirrord_protocol::outgoing::SocketAddress;
use rand::seq::index::IndexVecIntoIter;
use socket2::SockAddr;
use tracing::warn;
use trust_dns_resolver::config::Protocol;

use self::id::SocketId;
use crate::{
    common::{blocking_send_hook_message, HookMessage},
    detour::{Bypass, Detour, OptionExt},
<<<<<<< HEAD
    error::{HookError, HookResult},
    graceful_exit,
    socket::ops::remote_getaddrinfo,
    ENABLED_TCP_OUTGOING, ENABLED_UDP_OUTGOING, INCOMING_IGNORE_PORTS, REMOTE_DNS,
=======
    error::{HookError, HookResult, LayerError},
    ENABLED_TCP_OUTGOING, ENABLED_UDP_OUTGOING, INCOMING_IGNORE_PORTS,
>>>>>>> c540d457
};

pub(super) mod hooks;
pub(crate) mod id;
pub(crate) mod ops;

// TODO(alex): Should be an enum, but to do so requires the `adt_const_params` feature, which also
// requires enabling `incomplete_features`.
type ConnectProtocol = bool;
const TCP: ConnectProtocol = false;
const UDP: ConnectProtocol = !TCP;

pub(crate) static SOCKETS: LazyLock<DashMap<RawFd, Arc<UserSocket>>> = LazyLock::new(DashMap::new);

/// Holds the connections that have yet to be [`accept`](ops::accept)ed.
///
/// ## Details
///
/// The connections here are added by
/// [`TcpHandler::create_local_stream`](crate::tcp::TcpHandler::create_local_stream) when the agent
/// sends us a [`NewTcpConnection`](mirrord_protocol::tcp::NewTcpConnection).
///
/// And they become part of the [`UserSocket`]'s [`SocketState`] when [`ops::accept`] is called.
///
/// Finally, we remove a socket's queue when the socket's `fd` is closed in
/// [`close_layer_fd`](crate::close_layer_fd).
pub static CONNECTION_QUEUE: LazyLock<ConnectionQueue> = LazyLock::new(ConnectionQueue::default);

/// Struct sent over the socket once created to pass metadata to the hook
#[derive(Debug)]
pub(super) struct SocketInformation {
    /// Address of the incoming peer
    pub remote_address: SocketAddr,

    /// Address of the local peer (our IP)
    pub local_address: SocketAddr,
}

/// poll_agent loop inserts connection data into this queue, and accept reads it.
#[derive(Debug, Default)]
pub struct ConnectionQueue {
    connections: DashMap<SocketId, VecDeque<SocketInformation>>,
}

impl ConnectionQueue {
    /// Adds a connection.
    ///
    /// See [`TcpHandler::create_local_stream`](crate::tcp::TcpHandler::create_local_stream).
    #[tracing::instrument(level = "trace", skip(self))]
    pub(crate) fn add(&self, id: SocketId, info: SocketInformation) {
        self.connections.entry(id).or_default().push_back(info);
    }

    /// Pops the next connection to be handled from `Self`.
    ///
    /// See [`ops::accept].
    #[tracing::instrument(level = "trace", skip(self))]
    pub(crate) fn pop_front(&self, id: SocketId) -> Option<SocketInformation> {
        self.connections.get_mut(&id)?.pop_front()
    }

    /// Removes the [`ConnectionQueue`] associated with the [`UserSocket`].
    ///
    /// See [`crate::close_layer_fd].
    #[tracing::instrument(level = "trace", skip(self))]
    pub(crate) fn remove(&self, id: SocketId) -> Option<VecDeque<SocketInformation>> {
        self.connections.remove(&id).map(|(_, v)| v)
    }
}

impl SocketInformation {
    #[tracing::instrument(level = "trace")]
    pub fn new(remote_address: SocketAddr, local_address: SocketAddr) -> Self {
        Self {
            remote_address,
            local_address,
        }
    }
}

/// Contains the addresses of a mirrord connected socket.
///
/// - `layer_address` is only used for the outgoing feature.
#[derive(Debug)]
pub struct Connected {
    /// The address requested by the user that we're "connected" to.
    ///
    /// Whenever the user calls [`libc::getpeername`], this is the address we return to them.
    ///
    /// For the _outgoing_ feature, we actually connect to the `layer_address` interceptor socket,
    /// but use this address in the [`libc::recvfrom`] handling of [`fill_address`].
    remote_address: SocketAddress,

    /// Local address (pod-wise)
    ///
    /// ## Example
    ///
    /// ```sh
    /// $ kubectl get pod -o wide
    ///
    /// NAME             READY   STATUS    IP
    /// impersonated-pod 0/1     Running   1.2.3.4
    /// ```
    ///
    /// We would set this ip as `1.2.3.4:{port}` in [`bind`], where `{port}` is the user requested
    /// port.
    local_address: SocketAddress,

    /// The address of the interceptor socket, this is what we're really connected to in the
    /// outgoing feature.
    layer_address: Option<SocketAddress>,
}

/// Represents a [`SocketState`] where the user made a [`libc::bind`] call, and we intercepted it.
///
/// ## Details
///
/// Our [`ops::bind`] hook doesn't bind the address that the user passed to us, instead we call
/// [`hooks::FN_BIND`] with `localhost:0` (or `unspecified:0` for ipv6), and use
/// [`hooks::FN_GETSOCKNAME`] to retrieve this bound address which we assign to `Bound::address`.
///
/// The original user requested address is assigned to `Bound::requested_address`, and used as an
/// illusion for when the user calls [`libc::getsockname`], as if this address was the actual local
/// bound address.
#[derive(Debug, Clone, Copy)]
pub struct Bound {
    /// Address originally requested by the user for [`bind`].
    requested_address: SocketAddr,

    /// Actual bound address that we use to communicate between the user's listener socket and our
    /// interceptor socket.
    address: SocketAddr,
}

#[derive(Debug, Default)]
pub enum SocketState {
    #[default]
    Initialized,
    Bound(Bound),
    Listening(Bound),
    Connected(Connected),
}

#[derive(Debug, Clone, Copy, PartialEq, Eq)]
pub(crate) enum SocketKind {
    Tcp(c_int),
    Udp(c_int),
}

impl SocketKind {
    pub(crate) const fn is_udp(&self) -> bool {
        match self {
            SocketKind::Tcp(_) => false,
            SocketKind::Udp(_) => true,
        }
    }
}

impl TryFrom<c_int> for SocketKind {
    type Error = Bypass;

    fn try_from(type_: c_int) -> Result<Self, Self::Error> {
        if (type_ & libc::SOCK_STREAM) > 0 {
            Ok(SocketKind::Tcp(type_))
        } else if (type_ & libc::SOCK_DGRAM) > 0 {
            Ok(SocketKind::Udp(type_))
        } else {
            Err(Bypass::Type(type_))
        }
    }
}

// TODO(alex): We could treat `sockfd` as being the same as `&self` for socket ops, we currently
// can't do that due to how `dup` interacts directly with our `Arc<UserSocket>`, because we just
// `clone` the arc, we end up with exact duplicates, but `dup` generates a new fd that we have no
// way of putting inside the duplicated `UserSocket`.
#[derive(Debug)]
#[allow(dead_code)]
pub(crate) struct UserSocket {
    pub(crate) id: SocketId,
    domain: c_int,
    type_: c_int,
    protocol: c_int,
    pub state: SocketState,
    pub(crate) kind: SocketKind,
}

impl UserSocket {
    pub(crate) fn new(
        domain: c_int,
        type_: c_int,
        protocol: c_int,
        state: SocketState,
        kind: SocketKind,
    ) -> Self {
        Self {
            id: Default::default(),
            domain,
            type_,
            protocol,
            state,
            kind,
        }
    }

    /// Return the local (requested) port a bound/listening (NOT CONNECTED) user socket is
    /// conceptually bound to.
    ///
    /// So if the app tried to bind port 80, return `Some(80)` (even if we actually mapped it to
    /// some other port).
    ///
    /// `None` if socket is not bound yet, or if this socket is a connection socket.
    fn get_bound_port(&self) -> Option<u16> {
        match &self.state {
            SocketState::Bound(Bound {
                requested_address, ..
            })
            | SocketState::Listening(Bound {
                requested_address, ..
            }) => Some(requested_address.port()),
            _ => None,
        }
    }

    /// Inform TCP handler about closing a bound/listening port.
    #[tracing::instrument(level = "trace", ret)]
    pub(crate) fn close(&self) {
        if let Some(port) = self.get_bound_port() {
            match self.kind {
                SocketKind::Tcp(_) => {
                    // Ignoring errors here. We continue running, potentially without
                    // informing the layer's and agent's TCP handlers about the socket
                    // close. The agent might try to continue sending incoming
                    // connections/data.
                    let _ = blocking_send_hook_message(HookMessage::Tcp(
                        super::tcp::TcpIncoming::Close(port),
                    ));
                }
                // We don't do incoming UDP, so no need to notify anyone about this.
                SocketKind::Udp(_) => {}
            }
        }
    }
}

/// Holds the [`OutgoingFilter`]s set up by the user, after a little bit of checking, see
/// [`OutgoingSelector::new`].
#[derive(Debug, Default, Clone, PartialEq, Eq)]
pub(crate) enum OutgoingSelector {
    #[default]
    Unfiltered,
    /// If the address from `connect` matches this, then we send the connection through the
    /// remote pod.
    Remote(HashSet<OutgoingFilter>),
    /// If the address from `connect` matches this, then we send the connection from the local app.
    Local(HashSet<OutgoingFilter>),
}

impl TryFrom<Option<OutgoingFilterConfig>> for OutgoingSelector {
    type Error = LayerError;

    /// Builds the [`OutgoingSelector`] from the user config (list of filters), removing filters
    /// that would create inconsitencies, by checking if their protocol is enabled for outgoing
    /// traffic, and thus we avoid making this check on every [`ops::connect`] call.
    ///
    /// It also removes duplicated filters, by putting them into a [`HashSet`].
    fn try_from(value: Option<OutgoingFilterConfig>) -> Result<Self, Self::Error> {
        use mirrord_config::feature::network::outgoing::*;

        let enabled_tcp = *ENABLED_TCP_OUTGOING
            .get()
            .expect("ENABLED_TCP_OUTGOING should be set before initializing OutgoingSelector!");

        let enabled_udp = *ENABLED_UDP_OUTGOING
            .get()
            .expect("ENABLED_TCP_OUTGOING should be set before initializing OutgoingSelector!");

<<<<<<< HEAD
        if !remote.is_empty() && !local.is_empty() {
            error!(
                r"
                Specifying both `remote` and `local` for the `outgoing` config is not supported!
=======
        let build_selector = |list: VecOrSingle<String>| {
            Ok::<_, LayerError>(
                list.to_vec()
                    .into_iter()
                    .map(|filter| OutgoingFilter::from_str(&filter))
                    .collect::<Result<HashSet<_>, _>>()?
                    .into_iter()
                    .filter(|OutgoingFilter { protocol, .. }| match protocol {
                        ProtocolFilter::Any => enabled_tcp || enabled_udp,
                        ProtocolFilter::Tcp => enabled_tcp,
                        ProtocolFilter::Udp => enabled_udp,
                    })
                    .collect::<HashSet<_>>(),
            )
        };
>>>>>>> c540d457

        match value {
            None => Ok(Self::Unfiltered),
            Some(OutgoingFilterConfig::Remote(list)) | Some(OutgoingFilterConfig::Local(list))
                if list.is_empty() =>
            {
                Err(LayerError::MissingConfigValue(
                    "Outgoing traffic filter cannot be empty!".to_string(),
                ))
            }
            Some(OutgoingFilterConfig::Remote(list)) => Ok(Self::Remote(build_selector(list)?)),
            Some(OutgoingFilterConfig::Local(list)) => Ok(Self::Local(build_selector(list)?)),
        }
    }
}

impl OutgoingSelector {
    /// Checks if the `address` matches the specified outgoing filter, and returns a `bool`
    /// indicating if this connection should go through the remote pod, or from the local app.
    ///
    /// ## `remote`
    ///
    /// When the user specifies something like `remote = [":7777"]`, we're going to check if
    /// the `address` has `port == 7777`. The same idea can be extrapolated to the other accepted
    /// values for this config, such as subnet, hostname, ip (and combinations of those).
    ///
    /// ## `local`
    ///
    /// Basically the same thing as `remote`, but the result is reversed, meaning that, if
    /// `address` matches something specified in `local = [":7777"]`, then _negate_ it and return
    /// `false`, meaning we return "do not connect remote" (or "connect local" if you prefer
    /// positive thinking).
    ///
    /// ## Filter rules
    ///
    /// The filter comparison follows these rules:
    ///
    /// 1. `0.0.0.0` means any ip;
    /// 2. `:0` means any port;
    ///
    /// So if the user specified a selector with `0.0.0.0:0`, we're going to be always matching on
    /// it.
    #[tracing::instrument(level = "debug", ret)]
    fn connect_remote<const PROTOCOL: ConnectProtocol>(&self, address: SocketAddr) -> bool {
        use mirrord_config::feature::network::outgoing::{AddressFilter, ProtocolFilter};

        let filter_protocol = |outgoing: &&OutgoingFilter| match outgoing.protocol {
            ProtocolFilter::Any => true,
            ProtocolFilter::Tcp if PROTOCOL == TCP => true,
            ProtocolFilter::Udp if PROTOCOL == UDP => true,
            _ => false,
        };

        // Closure that tries to match `address` with something in the selector set.
        let any_address = |outgoing: &OutgoingFilter| match outgoing.address {
            AddressFilter::Socket(select_address) => {
                (select_address.ip().is_unspecified() && select_address.port() == 0)
                    || (select_address.ip().is_unspecified()
                        && select_address.port() == address.port())
                    || (select_address.port() == 0 && select_address.ip() == address.ip())
                    || select_address == address
            }
            // TODO(alex): We could enforce this at the type level, by converting `OutgoingWhatever`
            // to a type that doesn't have `AddressFilter::Name`.
            AddressFilter::Name(_) => {
                unreachable!("Names should've been converted into addresses by now!")
            }
            AddressFilter::Subnet((subnet, port)) => {
                subnet.contains(&address.ip()) && (port == 0 || port == address.port())
            }
        };

        match self {
            OutgoingSelector::Unfiltered => true,
            OutgoingSelector::Remote(list) => list.iter().filter(filter_protocol).any(any_address),
            OutgoingSelector::Local(list) => !list.iter().filter(filter_protocol).any(any_address),
        }
    }

    #[tracing::instrument(level = "debug", ret)]
    fn resolve_dns(&mut self) -> HookResult<()> {
        use mirrord_config::feature::network::outgoing::AddressFilter;

        // Closure that tries to match `address` with something in the selector set.
        let name = |outgoing: &OutgoingFilter| match outgoing.address {
            AddressFilter::Name(_) => true,
            _ => false,
        };

        let to_name_and_port = |outgoing: OutgoingFilter| match outgoing.address {
            AddressFilter::Name((name, port)) => (outgoing.protocol, name, port),
            _ => unreachable!("Filter went wrong, we should only have named addresses here!"),
        };

        let resolve = |unresolved: HashSet<(ProtocolFilter, String, u16)>| {
            let mut unresolved = unresolved.into_iter();

            let resolved = if *REMOTE_DNS.get().expect("REMOTE_DNS should be set by now!") {
                unresolved
                    .try_fold(
                        HashSet::with_capacity(8),
                        |mut resolved: HashSet<OutgoingFilter>, (protocol, name, port)| {
                            let addresses =
                                remote_getaddrinfo(name, port)?
                                    .into_iter()
                                    .map(|(_, address)| OutgoingFilter {
                                        protocol,
                                        address: AddressFilter::Socket(SocketAddr::new(
                                            address.ip(),
                                            port,
                                        )),
                                    });

                            resolved.extend(addresses);
                            Ok::<_, HookError>(resolved)
                        },
                    )?
                    .into_iter()
            } else {
                unresolved
                    .try_fold(
                        HashSet::with_capacity(8),
                        |mut resolved: HashSet<OutgoingFilter>, (protocol, name, port)| {
                            let addresses = name.to_socket_addrs()?.map(|address| OutgoingFilter {
                                protocol,
                                address: AddressFilter::Socket(SocketAddr::new(address.ip(), port)),
                            });

                            resolved.extend(addresses);
                            Ok::<_, HookError>(resolved)
                        },
                    )?
                    .into_iter()
            };

            Ok::<_, HookError>(resolved)
        };

        let resolved_remote =
            resolve(self.remote.extract_if(name).map(to_name_and_port).collect())?;
        self.remote.extend(resolved_remote);

        let resolved_local = resolve(self.local.extract_if(name).map(to_name_and_port).collect())?;
        self.local.extend(resolved_local);

        Ok(())
    }
}

#[inline]
fn is_ignored_port(addr: &SocketAddr) -> bool {
    let (ip, port) = (addr.ip(), addr.port());
    let ignored_ip = ip == IpAddr::V4(Ipv4Addr::LOCALHOST) || ip == IpAddr::V6(Ipv6Addr::LOCALHOST);
    port == 0 || ignored_ip && (port > 50000 && port < 60000)
}

/// Fill in the sockaddr structure for the given address.
#[inline]
fn fill_address(
    address: *mut sockaddr,
    address_len: *mut socklen_t,
    new_address: SockAddr,
) -> Detour<i32> {
    let result = if address.is_null() {
        Ok(0)
    } else if address_len.is_null() {
        Err(HookError::NullPointer)
    } else {
        unsafe {
            let len = std::cmp::min(*address_len as usize, new_address.len() as usize);

            std::ptr::copy_nonoverlapping(
                new_address.as_ptr() as *const u8,
                address as *mut u8,
                len,
            );
            *address_len = new_address.len();
        }

        Ok(0)
    }?;

    Detour::Success(result)
}

pub(crate) trait ProtocolExt {
    fn try_from_raw(ai_protocol: i32) -> HookResult<Protocol>;
    fn try_into_raw(self) -> HookResult<i32>;
}

impl ProtocolExt for Protocol {
    fn try_from_raw(ai_protocol: i32) -> HookResult<Self> {
        match ai_protocol {
            libc::IPPROTO_UDP => Ok(Protocol::Udp),
            libc::IPPROTO_TCP => Ok(Protocol::Tcp),
            libc::IPPROTO_SCTP => todo!(),
            other => {
                warn!("Trying a protocol of {:#?}", other);
                Ok(Protocol::Tcp)
            }
        }
    }

    fn try_into_raw(self) -> HookResult<i32> {
        match self {
            Protocol::Udp => Ok(libc::IPPROTO_UDP),
            Protocol::Tcp => Ok(libc::IPPROTO_TCP),
            _ => todo!(),
        }
    }
}

/// Trait that expands `std` and `socket2` sockets.
pub(crate) trait SocketAddrExt {
    /// Converts a raw [`sockaddr`] pointer into a more _Rusty_ type
    fn try_from_raw(raw_address: *const sockaddr, address_length: socklen_t) -> Detour<Self>
    where
        Self: Sized;
}

impl SocketAddrExt for SockAddr {
    fn try_from_raw(raw_address: *const sockaddr, address_length: socklen_t) -> Detour<SockAddr> {
        unsafe {
            SockAddr::try_init(|storage, len| {
                storage.copy_from_nonoverlapping(raw_address.cast(), 1);
                len.copy_from_nonoverlapping(&address_length, 1);

                Ok(())
            })
        }
        .ok()
        .map(|((), address)| address)
        .bypass(Bypass::AddressConversion)
    }
}

impl SocketAddrExt for SocketAddr {
    fn try_from_raw(raw_address: *const sockaddr, address_length: socklen_t) -> Detour<SocketAddr> {
        SockAddr::try_from_raw(raw_address, address_length)
            .and_then(|address| address.as_socket().bypass(Bypass::AddressConversion))
    }
}<|MERGE_RESOLUTION|>--- conflicted
+++ resolved
@@ -11,14 +11,10 @@
 use dashmap::DashMap;
 use hashbrown::hash_set::{HashSet, IntoIter};
 use libc::{c_int, sockaddr, socklen_t};
-<<<<<<< HEAD
-use mirrord_config::feature::network::outgoing::{OutgoingFilter, ProtocolFilter};
-=======
 use mirrord_config::{
     feature::network::outgoing::{OutgoingFilter, OutgoingFilterConfig},
     util::VecOrSingle,
 };
->>>>>>> c540d457
 use mirrord_protocol::outgoing::SocketAddress;
 use rand::seq::index::IndexVecIntoIter;
 use socket2::SockAddr;
@@ -29,15 +25,8 @@
 use crate::{
     common::{blocking_send_hook_message, HookMessage},
     detour::{Bypass, Detour, OptionExt},
-<<<<<<< HEAD
-    error::{HookError, HookResult},
-    graceful_exit,
-    socket::ops::remote_getaddrinfo,
-    ENABLED_TCP_OUTGOING, ENABLED_UDP_OUTGOING, INCOMING_IGNORE_PORTS, REMOTE_DNS,
-=======
     error::{HookError, HookResult, LayerError},
     ENABLED_TCP_OUTGOING, ENABLED_UDP_OUTGOING, INCOMING_IGNORE_PORTS,
->>>>>>> c540d457
 };
 
 pub(super) mod hooks;
@@ -315,12 +304,6 @@
             .get()
             .expect("ENABLED_TCP_OUTGOING should be set before initializing OutgoingSelector!");
 
-<<<<<<< HEAD
-        if !remote.is_empty() && !local.is_empty() {
-            error!(
-                r"
-                Specifying both `remote` and `local` for the `outgoing` config is not supported!
-=======
         let build_selector = |list: VecOrSingle<String>| {
             Ok::<_, LayerError>(
                 list.to_vec()
@@ -336,7 +319,6 @@
                     .collect::<HashSet<_>>(),
             )
         };
->>>>>>> c540d457
 
         match value {
             None => Ok(Self::Unfiltered),
