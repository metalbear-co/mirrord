--- conflicted
+++ resolved
@@ -304,7 +304,7 @@
         if !remote.is_empty() && !local.is_empty() {
             error!(
                 r"
-                Specifying both `remote` and `local` for the `outgoing` config is not supported! 
+                Specifying both `remote` and `local` for the `outgoing` config is not supported!
 
                 - Try removing either `remote` or `local` from `feature.network.outgoing`.
                 "
@@ -374,26 +374,12 @@
                     || (select_address.port() == 0 && select_address.ip() == address.ip())
                     || select_address == address
             }
-<<<<<<< HEAD
             // TODO(alex): We could enforce this at the type level, by converting `OutgoingWhatever`
-            // to a type that doesn't have `OutgoingAddress::Name`.
-            OutgoingAddress::Name(_) => {
+            // to a type that doesn't have `AddressFilter::Name`.
+            AddressFilter::Name(_) => {
                 unreachable!("Names should've been converted into addresses by now!")
             }
-            OutgoingAddress::Subnet((subnet, port)) => {
-=======
-            // TODO(alex): DNS may not trigger the filter, as the local resolved address may be
-            // different from the remote resolved.
-            AddressFilter::Name((ref name, port)) => format!("{name}:{port}")
-                .to_socket_addrs()
-                .map(|mut resolved| {
-                    resolved.any(|resolved_address| {
-                        resolved_address == SocketAddr::new(address.ip(), 0)
-                    })
-                })
-                .unwrap_or_default(),
             AddressFilter::Subnet((subnet, port)) => {
->>>>>>> da67053b
                 subnet.contains(&address.ip()) && (port == 0 || port == address.port())
             }
         };
@@ -404,16 +390,16 @@
 
     #[tracing::instrument(level = "debug", ret)]
     fn resolve_dns(&mut self) -> HookResult<()> {
-        use mirrord_config::feature::network::outgoing::OutgoingAddress;
+        use mirrord_config::feature::network::outgoing::AddressFilter;
 
         // Closure that tries to match `address` with something in the selector set.
         let name = |outgoing: &OutgoingFilter| match outgoing.address {
-            OutgoingAddress::Name(_) => true,
+            AddressFilter::Name(_) => true,
             _ => false,
         };
 
         let to_name_and_port = |outgoing: OutgoingFilter| match outgoing.address {
-            OutgoingAddress::Name((name, port)) => (outgoing.protocol, name, port),
+            AddressFilter::Name((name, port)) => (outgoing.protocol, name, port),
             _ => unreachable!("Filter went wrong, we should only have named addresses here!"),
         };
 
@@ -430,7 +416,7 @@
                                     .into_iter()
                                     .map(|(_, address)| OutgoingFilter {
                                         protocol,
-                                        address: OutgoingAddress::Socket(SocketAddr::new(
+                                        address: AddressFilter::Socket(SocketAddr::new(
                                             address.ip(),
                                             port,
                                         )),
@@ -448,10 +434,7 @@
                         |mut resolved: HashSet<OutgoingFilter>, (protocol, name, port)| {
                             let addresses = name.to_socket_addrs()?.map(|address| OutgoingFilter {
                                 protocol,
-                                address: OutgoingAddress::Socket(SocketAddr::new(
-                                    address.ip(),
-                                    port,
-                                )),
+                                address: AddressFilter::Socket(SocketAddr::new(address.ip(), port)),
                             });
 
                             resolved.extend(addresses);
