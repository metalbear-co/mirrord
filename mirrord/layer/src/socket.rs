--- conflicted
+++ resolved
@@ -1,11 +1,7 @@
 //! We implement each hook function in a safe function as much as possible, having the unsafe do the
 //! absolute minimum
 use std::{
-<<<<<<< HEAD
     collections::VecDeque,
-=======
-    collections::{HashSet, VecDeque},
->>>>>>> 784154f6
     net::{IpAddr, Ipv4Addr, Ipv6Addr, SocketAddr, ToSocketAddrs},
     os::unix::io::RawFd,
     str::FromStr,
@@ -16,11 +12,9 @@
 use hashbrown::hash_set::HashSet;
 use libc::{c_int, sockaddr, socklen_t};
 use mirrord_config::{
-<<<<<<< HEAD
-    feature::network::outgoing::{OutgoingFilter, OutgoingFilterConfig, ProtocolFilter},
-=======
-    feature::network::outgoing::{OutgoingFilter, OutgoingFilterConfig},
->>>>>>> 784154f6
+    feature::network::outgoing::{
+        AddressFilter, OutgoingFilter, OutgoingFilterConfig, ProtocolFilter,
+    },
     util::VecOrSingle,
 };
 use mirrord_protocol::outgoing::SocketAddress;
@@ -33,12 +27,8 @@
     common::{blocking_send_hook_message, HookMessage},
     detour::{Bypass, Detour, OptionExt},
     error::{HookError, HookResult, LayerError},
-<<<<<<< HEAD
     socket::ops::remote_getaddrinfo,
     ENABLED_TCP_OUTGOING, ENABLED_UDP_OUTGOING, INCOMING_IGNORE_PORTS, REMOTE_DNS,
-=======
-    ENABLED_TCP_OUTGOING, ENABLED_UDP_OUTGOING, INCOMING_IGNORE_PORTS,
->>>>>>> 784154f6
 };
 
 pub(super) mod hooks;
@@ -306,8 +296,6 @@
     ///
     /// It also removes duplicated filters, by putting them into a [`HashSet`].
     fn try_from(value: Option<OutgoingFilterConfig>) -> Result<Self, Self::Error> {
-        use mirrord_config::feature::network::outgoing::*;
-
         let enabled_tcp = *ENABLED_TCP_OUTGOING
             .get()
             .expect("ENABLED_TCP_OUTGOING should be set before initializing OutgoingSelector!");
@@ -373,14 +361,20 @@
     ///
     /// So if the user specified a selector with `0.0.0.0:0`, we're going to be always matching on
     /// it.
-    #[tracing::instrument(level = "debug", ret)]
-    fn connect_remote<const PROTOCOL: ConnectProtocol>(&self, address: SocketAddr) -> bool {
-        use mirrord_config::feature::network::outgoing::{AddressFilter, ProtocolFilter};
-
+    // #[tracing::instrument(level = "debug", ret)]
+    fn connect_remote<const PROTOCOL: ConnectProtocol>(
+        &self,
+        address: SocketAddr,
+    ) -> HookResult<bool> {
         let filter_protocol = |outgoing: &&OutgoingFilter| match outgoing.protocol {
             ProtocolFilter::Any => true,
             ProtocolFilter::Tcp if PROTOCOL == TCP => true,
             ProtocolFilter::Udp if PROTOCOL == UDP => true,
+            _ => false,
+        };
+
+        let skip_unresolved = |outgoing: &&OutgoingFilter| match outgoing.address {
+            AddressFilter::Name(_) => true,
             _ => false,
         };
 
@@ -393,36 +387,35 @@
                     || (select_address.port() == 0 && select_address.ip() == address.ip())
                     || select_address == address
             }
-<<<<<<< HEAD
             // TODO(alex): We could enforce this at the type level, by converting `OutgoingWhatever`
             // to a type that doesn't have `AddressFilter::Name`.
             AddressFilter::Name(_) => {
                 unreachable!("Names should've been converted into addresses by now!")
             }
-=======
-            // TODO(alex): DNS may not trigger the filter, as the local resolved address may be
-            // different from the remote resolved.
-            AddressFilter::Name((ref name, port)) => format!("{name}:{port}")
-                .to_socket_addrs()
-                .map(|mut resolved| {
-                    resolved.any(|resolved_address| {
-                        resolved_address == SocketAddr::new(address.ip(), 0)
-                    })
-                })
-                .unwrap_or_default(),
->>>>>>> 784154f6
             AddressFilter::Subnet((subnet, port)) => {
                 subnet.contains(&address.ip()) && (port == 0 || port == address.port())
             }
         };
 
-        match self {
+        let resolved_hosts = self.resolve_dns()?;
+        let hosts = resolved_hosts.iter();
+
+        Ok(match self {
             OutgoingSelector::Unfiltered => true,
-            OutgoingSelector::Remote(list) => list.iter().filter(filter_protocol).any(any_address),
-            OutgoingSelector::Local(list) => !list.iter().filter(filter_protocol).any(any_address),
-        }
-    }
-<<<<<<< HEAD
+            OutgoingSelector::Remote(list) => list
+                .iter()
+                .chain(hosts)
+                .filter(skip_unresolved)
+                .filter(filter_protocol)
+                .any(any_address),
+            OutgoingSelector::Local(list) => !list
+                .iter()
+                .chain(hosts)
+                .filter(skip_unresolved)
+                .filter(filter_protocol)
+                .any(any_address),
+        })
+    }
 
     /// Resolves the [`OutgoingFilter`] that are host names using either [`remote_getaddrinfo`] or
     /// regular `getaddrinfo`, depending if the user set up the `dns` feature to resolve DNS through
@@ -430,19 +423,17 @@
     ///
     /// The resolved values are put back into `self` as `AddressFilter::Socket`, while the
     /// `AddressFilter::Name` are removed.
-    #[tracing::instrument(level = "debug", ret)]
-    fn resolve_dns(&mut self) -> HookResult<()> {
-        use mirrord_config::feature::network::outgoing::AddressFilter;
-
+    // #[tracing::instrument(level = "debug", ret)]
+    fn resolve_dns(&self) -> HookResult<HashSet<OutgoingFilter>> {
         // Closure that tries to match `address` with something in the selector set.
-        let name = |outgoing: &OutgoingFilter| match outgoing.address {
+        let name = |outgoing: &&OutgoingFilter| match outgoing.address {
             AddressFilter::Name(_) => true,
             _ => false,
         };
 
         // Converts `AddressFilter::Name`s into something more convenient to be used in `resolve`.
-        let to_name_and_port = |outgoing: OutgoingFilter| match outgoing.address {
-            AddressFilter::Name((name, port)) => (outgoing.protocol, name, port),
+        let to_name_and_port = |outgoing: &OutgoingFilter| match &outgoing.address {
+            AddressFilter::Name((name, port)) => (outgoing.protocol, name.clone(), *port),
             _ => unreachable!("Filter went wrong, we should only have named addresses here!"),
         };
 
@@ -493,23 +484,13 @@
             Ok::<_, HookError>(resolved)
         };
 
-        // Updates the filter (remote or local) with the resolved addresses.
-        let update_filter = |filter: &mut HashSet<_>| {
-            let resolved = resolve(filter.extract_if(name).map(to_name_and_port).collect())?;
-            filter.extend(resolved);
-
-            Ok(())
-        };
-
         match self {
-            OutgoingSelector::Unfiltered => Ok(()),
+            OutgoingSelector::Unfiltered => Ok(HashSet::new()),
             OutgoingSelector::Remote(filter) | OutgoingSelector::Local(filter) => {
-                update_filter(filter)
-            }
-        }
-    }
-=======
->>>>>>> 784154f6
+                Ok(resolve(filter.iter().filter(name).map(to_name_and_port).collect())?.collect())
+            }
+        }
+    }
 }
 
 #[inline]
