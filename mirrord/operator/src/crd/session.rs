use std::fmt;

use k8s_openapi::{
    Resource as _,
    api::{
        apps::v1::{Deployment, ReplicaSet, StatefulSet},
        batch::v1::{CronJob, Job},
        core::v1::{Pod, Service},
    },
    apimachinery::pkg::apis::meta::v1::MicroTime,
};
use kube::CustomResource;
use mirrord_config::{
    feature::network::incoming::ConcurrentSteal,
    target::{
        Target, TargetConfig, cron_job::CronJobTarget, deployment::DeploymentTarget,
        job::JobTarget, pod::PodTarget, replica_set::ReplicaSetTarget, rollout::RolloutTarget,
        service::ServiceTarget, stateful_set::StatefulSetTarget,
    },
};
use mirrord_kube::api::kubernetes::{AgentKubernetesConnectInfo, rollout::Rollout};
use schemars::JsonSchema;
use serde::{Deserialize, Serialize};
use uuid::Uuid;

#[derive(CustomResource, Clone, Debug, Deserialize, Eq, PartialEq, Serialize, JsonSchema)]
#[kube(
    group = "mirrord.metalbear.co",
    version = "v1alpha",
    kind = "MirrordClusterSession",
    status = "MirrordClusterSessionStatus",
    printcolumn = r#"{"name":"USER ID", "type":"string", "description":"User unique ID..", "jsonPath":".spec.owner.userId"}"#,
    printcolumn = r#"{"name":"USERNAME", "type":"string", "description":"User local POSIX name.", "jsonPath":".spec.owner.username"}"#,
    printcolumn = r#"{"name":"HOSTNAME", "type":"string", "description":"User hostname.", "jsonPath":".spec.owner.hostname"}"#,
    printcolumn = r#"{"name":"K8S USER", "type":"string", "description":"User Kubernetes name.", "jsonPath":".spec.owner.k8sUsername"}"#,
    printcolumn = r#"{"name":"NAMESPACE", "type":"string", "description":"Namespace of the session.", "jsonPath":".spec.namespace"}"#,
    printcolumn = r#"{"name":"AGENT_LIMIT", "type":"string", "description":"Relative or absolute limit of agents spawns.", "jsonPath":".spec.agentLimit"}"#,
    printcolumn = r#"{"name":"TARGET", "type":"string", "description":"Target of the session.", "jsonPath":".spec.target"}"#,
    printcolumn = r#"{"name":"STARTED AT", "type":"date", "description":"Time when the session was started.", "jsonPath":".metadata.creationTimestamp"}"#,
    printcolumn = r#"{"name":"CLOSED AT", "type":"date", "description":"Time when the session was closed.", "jsonPath":".metadata.deletionTimestamp"}"#,
    printcolumn = r#"{"name":"CLOSE REASON", "type":"string", "description":"Reason for which the session was closed.", "jsonPath":".status.closed.reason"}"#
)]
#[serde(rename_all = "camelCase")]
pub struct MirrordClusterSessionSpec {
    /// Resources needed to report session metrics to the mirrord Jira app.
    #[serde(skip_serializing_if = "Option::is_none")]
    pub jira_metrics: Option<SessionJiraMetrics>,
    /// Owner of this session
    pub owner: SessionOwner,
    /// Kubernetes namespace of the session.
    pub namespace: String,
    /// State of concurrent steal
    #[serde(default)]
    pub on_concurrent_steal: ConcurrentSteal,
    /// Target of the session.
    ///
    /// None for targetless sessions.
    #[serde(skip_serializing_if = "Option::is_none")]
    pub target: Option<SessionTarget>,
    /// Copy target configuration for this session.
    ///
    /// Set when the session uses a copied pod.
    #[serde(skip_serializing_if = "Option::is_none")]
    pub copy_target: Option<SessionCopyTarget>,
}

impl MirrordClusterSessionSpec {
    pub fn as_target(&self) -> Result<Target, SessionTarget> {
        let Some(target) = &self.target else {
            return Ok(Target::Targetless);
        };

        match (target.api_version.as_str(), target.kind.as_str()) {
            (Deployment::API_VERSION, Deployment::KIND) => {
                Ok(Target::Deployment(DeploymentTarget {
                    deployment: target.name.clone(),
                    container: target.container.clone(),
                }))
            }
            (Pod::API_VERSION, Pod::KIND) => Ok(Target::Pod(PodTarget {
                pod: target.name.clone(),
                container: target.container.clone(),
            })),
            (Rollout::API_VERSION, Rollout::KIND) => Ok(Target::Rollout(RolloutTarget {
                rollout: target.name.clone(),
                container: target.container.clone(),
            })),
            (Job::API_VERSION, Job::KIND) => Ok(Target::Job(JobTarget {
                job: target.name.clone(),
                container: target.container.clone(),
            })),
            (CronJob::API_VERSION, CronJob::KIND) => Ok(Target::CronJob(CronJobTarget {
                cron_job: target.name.clone(),
                container: target.container.clone(),
            })),
            (StatefulSet::API_VERSION, StatefulSet::KIND) => {
                Ok(Target::StatefulSet(StatefulSetTarget {
                    stateful_set: target.name.clone(),
                    container: target.container.clone(),
                }))
            }
            (Service::API_VERSION, Service::KIND) => Ok(Target::Service(ServiceTarget {
                service: target.name.clone(),
                container: target.container.clone(),
            })),
            (ReplicaSet::API_VERSION, ReplicaSet::KIND) => {
                Ok(Target::ReplicaSet(ReplicaSetTarget {
                    replica_set: target.name.clone(),
                    container: target.container.clone(),
                }))
            }
            _ => Err(target.clone()),
        }
    }

    pub fn with_target(self, target: Target) -> Self {
        MirrordClusterSessionSpec {
            target: match target {
                Target::Deployment(target) => Some(SessionTarget {
                    api_version: Deployment::API_VERSION.to_owned(),
                    kind: Deployment::KIND.to_owned(),
                    name: target.deployment,
                    container: target.container,
                }),
                Target::Pod(target) => Some(SessionTarget {
                    api_version: Pod::API_VERSION.to_owned(),
                    kind: Pod::KIND.to_owned(),
                    name: target.pod,
                    container: target.container,
                }),
                Target::Rollout(target) => Some(SessionTarget {
                    api_version: Rollout::API_VERSION.to_owned(),
                    kind: Rollout::KIND.to_owned(),
                    name: target.rollout,
                    container: target.container,
                }),
                Target::Job(target) => Some(SessionTarget {
                    api_version: Job::API_VERSION.to_owned(),
                    kind: Job::KIND.to_owned(),
                    name: target.job,
                    container: target.container,
                }),
                Target::CronJob(target) => Some(SessionTarget {
                    api_version: CronJob::API_VERSION.to_owned(),
                    kind: CronJob::KIND.to_owned(),
                    name: target.cron_job,
                    container: target.container,
                }),
                Target::StatefulSet(target) => Some(SessionTarget {
                    api_version: StatefulSet::API_VERSION.to_owned(),
                    kind: StatefulSet::KIND.to_owned(),
                    name: target.stateful_set,
                    container: target.container,
                }),
                Target::Service(target) => Some(SessionTarget {
                    api_version: Service::API_VERSION.to_owned(),
                    kind: Service::KIND.to_owned(),
                    name: target.service,
                    container: target.container,
                }),
                Target::ReplicaSet(target) => Some(SessionTarget {
                    api_version: ReplicaSet::API_VERSION.to_owned(),
                    kind: ReplicaSet::KIND.to_owned(),
                    name: target.replica_set,
                    container: target.container,
                }),
                Target::Targetless => None,
            },
            ..self
        }
    }
}

/// Describes an owner of a mirrord session.
#[derive(Clone, Debug, Deserialize, Eq, PartialEq, Serialize, JsonSchema)]
#[serde(rename_all = "camelCase")]
pub struct SessionOwner {
    /// Unique ID.
    pub user_id: String,
    /// Name of the POSIX user that executed the CLI command.
    pub username: String,
    /// Hostname of the machine where the CLI command was executed.
    pub hostname: String,
    /// Name of the Kubernetes user who's identity was assumed by the CLI.
    pub k8s_username: String,
}

#[derive(Clone, Debug, Deserialize, Hash, Eq, PartialEq, Serialize, JsonSchema)]
pub struct AgentPodTarget {
    /// Target namespace
    pub namespace: String,

    /// Target name
    pub name: String,

    /// Target's container id
    pub container_id: String,

    /// Target's container name
    pub container_name: String,

    /// Target's pod uid
    #[schemars(with = "String")]
    pub uid: Uuid,
}

impl fmt::Display for AgentPodTarget {
    fn fmt(&self, f: &mut fmt::Formatter<'_>) -> fmt::Result {
        f.write_fmt(format_args!(
            "{}/{}/{}",
            self.namespace, self.name, self.container_name
        ))
    }
}

#[derive(Clone, Debug, Deserialize, Hash, Eq, PartialEq, Serialize, JsonSchema)]
#[serde(rename_all = "camelCase", tag = "kind")]
pub enum AgentTarget {
    Targetless(String),
    Pod(AgentPodTarget),
}

impl AgentTarget {
    pub fn targetless<S>(namespace: S) -> Self
    where
        String: From<S>,
    {
        AgentTarget::Targetless(namespace.into())
    }

    /// Target's namespace
    pub fn namespace(&self) -> &str {
        match self {
            AgentTarget::Targetless(namespace) => namespace,
            AgentTarget::Pod(AgentPodTarget { namespace, .. }) => namespace,
        }
    }

    pub fn as_target_config(&self) -> TargetConfig {
        TargetConfig {
            path: match self {
                AgentTarget::Targetless(_) => None,
                AgentTarget::Pod(target) => Some(Target::Pod(PodTarget {
                    pod: target.name.clone(),
                    container: Some(target.container_name.clone()),
                })),
            },
            namespace: Some(self.namespace().to_string()),
        }
    }
}

impl From<AgentPodTarget> for AgentTarget {
    fn from(pod_target: AgentPodTarget) -> Self {
        AgentTarget::Pod(pod_target)
    }
}

impl fmt::Display for AgentTarget {
    fn fmt(&self, f: &mut fmt::Formatter<'_>) -> fmt::Result {
        match self {
            AgentTarget::Targetless(namespace) => write!(f, "targetless/{namespace}"),
            AgentTarget::Pod(pod) => write!(f, "pod/{pod}"),
        }
    }
}

/// Describes a target of a mirrord session.
#[derive(Clone, Debug, Default, Deserialize, Eq, PartialEq, Serialize, JsonSchema)]
#[serde(rename_all = "camelCase")]
pub struct SessionTarget {
    /// Kubernetes resource apiVersion.
    pub api_version: String,
    /// Kubernetes resource kind.
    pub kind: String,
    /// Kubernetes resource name.
    pub name: String,
    /// Name of the container defined in the Pod spec.
    pub container: Option<String>,
}

/// Resources needed to report session metrics to the mirrord Jira app.
#[derive(Clone, Debug, Default, Deserialize, Eq, PartialEq, Serialize, JsonSchema)]
#[serde(rename_all = "camelCase")]
pub struct SessionJiraMetrics {
    /// The user's current git branch.
    pub branch_name: String,
}

<<<<<<< HEAD
#[derive(Clone, Debug, Deserialize, Eq, PartialEq, Serialize, JsonSchema)]
#[serde(rename_all = "camelCase")]
pub struct MirrordClusterSessionAgent {
    /// Agent connection info to target's agents.
    #[serde(skip_serializing_if = "Option::is_none")]
    pub connection_info: Option<AgentKubernetesConnectInfo>,
    /// If the agent is of the ephemeral variaty
    pub ephemeral: bool,
    /// Agent spawn error if there is one.
    #[serde(skip_serializing_if = "Option::is_none")]
    pub error: Option<ErrorMessage>,
    /// The phase of agent's pod.
    #[serde(skip_serializing_if = "Option::is_none")]
    pub phase: Option<String>,
    /// Resolved agent target.
    pub target: AgentTarget,
}

/// Describes an owner of a mirrord session.
=======
/// Describes copy target configuration for a session.
#[derive(Clone, Debug, Default, Deserialize, Eq, PartialEq, Serialize, JsonSchema)]
#[serde(rename_all = "camelCase")]
pub struct SessionCopyTarget {
    /// Whether the original target should be scaled down.
    pub scaledown: bool,
}

/// Status of a mirrord session.
>>>>>>> b964c75b
#[derive(Clone, Debug, Default, Deserialize, Eq, PartialEq, Serialize, JsonSchema)]
#[serde(rename_all = "camelCase")]
pub struct MirrordClusterSessionStatus {
    /// Running agents status
    #[serde(default)]
    pub agents: Vec<MirrordClusterSessionAgent>,
    /// Last time when the session was observed to have an open user connection.
    #[serde(skip_serializing_if = "Option::is_none")]
    pub connected_timestamp: Option<MicroTime>,
    /// If the session has been closed, describes the reason.
    #[serde(skip_serializing_if = "Option::is_none")]
<<<<<<< HEAD
    pub closed: Option<ErrorMessage>,
=======
    pub closed: Option<SessionClosed>,
    /// Copy target status for sessions using a copied pod.
    #[serde(skip_serializing_if = "Option::is_none")]
    pub copy_target: Option<SessionCopyTargetStatus>,
}

/// Status of the copy target for a session.
#[derive(Clone, Debug, Default, Deserialize, Eq, PartialEq, Serialize, JsonSchema)]
#[serde(rename_all = "camelCase")]
pub struct SessionCopyTargetStatus {
    /// Name of the CopyTargetCrd, used by CLI when making connections.
    pub name: String,
    /// Status of the produced copied pod.
    ///
    /// `None` if there is no valid pod at the moment.
    #[serde(skip_serializing_if = "Option::is_none")]
    pub copied_pod_status: Option<CopiedPodStatus>,
}

/// Status of a copied pod.
#[derive(Clone, Debug, Default, Deserialize, Eq, PartialEq, Serialize, JsonSchema)]
#[serde(rename_all = "camelCase")]
pub struct CopiedPodStatus {
    /// Name of the copied pod.
    pub name: String,
    /// Namespace of the copied pod.
    pub namespace: String,
    /// Name of the target container in the copied pod.
    pub target_container: String,
>>>>>>> b964c75b
}

/// Describes the reason for with a mirrord session was closed.
#[derive(Clone, Debug, Deserialize, Eq, PartialEq, Serialize, JsonSchema)]
#[serde(rename_all = "camelCase")]
pub struct ErrorMessage {
    /// Short reason in PascalCase.
    pub reason: String,
    /// Optional human friendly message.
    #[serde(skip_serializing_if = "Option::is_none")]
    pub message: Option<String>,
}<|MERGE_RESOLUTION|>--- conflicted
+++ resolved
@@ -74,99 +74,42 @@
             (Deployment::API_VERSION, Deployment::KIND) => {
                 Ok(Target::Deployment(DeploymentTarget {
                     deployment: target.name.clone(),
-                    container: target.container.clone(),
+                    container: Some(target.container.clone()),
                 }))
             }
             (Pod::API_VERSION, Pod::KIND) => Ok(Target::Pod(PodTarget {
                 pod: target.name.clone(),
-                container: target.container.clone(),
+                container: Some(target.container.clone()),
             })),
             (Rollout::API_VERSION, Rollout::KIND) => Ok(Target::Rollout(RolloutTarget {
                 rollout: target.name.clone(),
-                container: target.container.clone(),
+                container: Some(target.container.clone()),
             })),
             (Job::API_VERSION, Job::KIND) => Ok(Target::Job(JobTarget {
                 job: target.name.clone(),
-                container: target.container.clone(),
+                container: Some(target.container.clone()),
             })),
             (CronJob::API_VERSION, CronJob::KIND) => Ok(Target::CronJob(CronJobTarget {
                 cron_job: target.name.clone(),
-                container: target.container.clone(),
+                container: Some(target.container.clone()),
             })),
             (StatefulSet::API_VERSION, StatefulSet::KIND) => {
                 Ok(Target::StatefulSet(StatefulSetTarget {
                     stateful_set: target.name.clone(),
-                    container: target.container.clone(),
+                    container: Some(target.container.clone()),
                 }))
             }
             (Service::API_VERSION, Service::KIND) => Ok(Target::Service(ServiceTarget {
                 service: target.name.clone(),
-                container: target.container.clone(),
+                container: Some(target.container.clone()),
             })),
             (ReplicaSet::API_VERSION, ReplicaSet::KIND) => {
                 Ok(Target::ReplicaSet(ReplicaSetTarget {
                     replica_set: target.name.clone(),
-                    container: target.container.clone(),
+                    container: Some(target.container.clone()),
                 }))
             }
             _ => Err(target.clone()),
-        }
-    }
-
-    pub fn with_target(self, target: Target) -> Self {
-        MirrordClusterSessionSpec {
-            target: match target {
-                Target::Deployment(target) => Some(SessionTarget {
-                    api_version: Deployment::API_VERSION.to_owned(),
-                    kind: Deployment::KIND.to_owned(),
-                    name: target.deployment,
-                    container: target.container,
-                }),
-                Target::Pod(target) => Some(SessionTarget {
-                    api_version: Pod::API_VERSION.to_owned(),
-                    kind: Pod::KIND.to_owned(),
-                    name: target.pod,
-                    container: target.container,
-                }),
-                Target::Rollout(target) => Some(SessionTarget {
-                    api_version: Rollout::API_VERSION.to_owned(),
-                    kind: Rollout::KIND.to_owned(),
-                    name: target.rollout,
-                    container: target.container,
-                }),
-                Target::Job(target) => Some(SessionTarget {
-                    api_version: Job::API_VERSION.to_owned(),
-                    kind: Job::KIND.to_owned(),
-                    name: target.job,
-                    container: target.container,
-                }),
-                Target::CronJob(target) => Some(SessionTarget {
-                    api_version: CronJob::API_VERSION.to_owned(),
-                    kind: CronJob::KIND.to_owned(),
-                    name: target.cron_job,
-                    container: target.container,
-                }),
-                Target::StatefulSet(target) => Some(SessionTarget {
-                    api_version: StatefulSet::API_VERSION.to_owned(),
-                    kind: StatefulSet::KIND.to_owned(),
-                    name: target.stateful_set,
-                    container: target.container,
-                }),
-                Target::Service(target) => Some(SessionTarget {
-                    api_version: Service::API_VERSION.to_owned(),
-                    kind: Service::KIND.to_owned(),
-                    name: target.service,
-                    container: target.container,
-                }),
-                Target::ReplicaSet(target) => Some(SessionTarget {
-                    api_version: ReplicaSet::API_VERSION.to_owned(),
-                    kind: ReplicaSet::KIND.to_owned(),
-                    name: target.replica_set,
-                    container: target.container,
-                }),
-                Target::Targetless => None,
-            },
-            ..self
         }
     }
 }
@@ -216,30 +159,37 @@
 #[derive(Clone, Debug, Deserialize, Hash, Eq, PartialEq, Serialize, JsonSchema)]
 #[serde(rename_all = "camelCase", tag = "kind")]
 pub enum AgentTarget {
-    Targetless(String),
+    Targetless {
+        /// Target namespace
+        namespace: String,
+
+        /// Target namespace uid
+        #[schemars(with = "String")]
+        uid: Uuid,
+    },
     Pod(AgentPodTarget),
 }
 
 impl AgentTarget {
-    pub fn targetless<S>(namespace: S) -> Self
-    where
-        String: From<S>,
-    {
-        AgentTarget::Targetless(namespace.into())
-    }
-
     /// Target's namespace
     pub fn namespace(&self) -> &str {
         match self {
-            AgentTarget::Targetless(namespace) => namespace,
+            AgentTarget::Targetless { namespace, .. } => namespace,
             AgentTarget::Pod(AgentPodTarget { namespace, .. }) => namespace,
+        }
+    }
+
+    pub fn uid(&self) -> Uuid {
+        match self {
+            AgentTarget::Targetless { uid, .. } => *uid,
+            AgentTarget::Pod(AgentPodTarget { uid, .. }) => *uid,
         }
     }
 
     pub fn as_target_config(&self) -> TargetConfig {
         TargetConfig {
             path: match self {
-                AgentTarget::Targetless(_) => None,
+                AgentTarget::Targetless { .. } => None,
                 AgentTarget::Pod(target) => Some(Target::Pod(PodTarget {
                     pod: target.name.clone(),
                     container: Some(target.container_name.clone()),
@@ -259,7 +209,7 @@
 impl fmt::Display for AgentTarget {
     fn fmt(&self, f: &mut fmt::Formatter<'_>) -> fmt::Result {
         match self {
-            AgentTarget::Targetless(namespace) => write!(f, "targetless/{namespace}"),
+            AgentTarget::Targetless { namespace, .. } => write!(f, "targetless/{namespace}"),
             AgentTarget::Pod(pod) => write!(f, "pod/{pod}"),
         }
     }
@@ -276,7 +226,7 @@
     /// Kubernetes resource name.
     pub name: String,
     /// Name of the container defined in the Pod spec.
-    pub container: Option<String>,
+    pub container: String,
 }
 
 /// Resources needed to report session metrics to the mirrord Jira app.
@@ -287,7 +237,15 @@
     pub branch_name: String,
 }
 
-<<<<<<< HEAD
+/// Describes copy target configuration for a session.
+#[derive(Clone, Debug, Default, Deserialize, Eq, PartialEq, Serialize, JsonSchema)]
+#[serde(rename_all = "camelCase")]
+pub struct SessionCopyTarget {
+    /// Whether the original target should be scaled down.
+    pub scaledown: bool,
+}
+
+/// Status of a mirrord session.
 #[derive(Clone, Debug, Deserialize, Eq, PartialEq, Serialize, JsonSchema)]
 #[serde(rename_all = "camelCase")]
 pub struct MirrordClusterSessionAgent {
@@ -307,17 +265,6 @@
 }
 
 /// Describes an owner of a mirrord session.
-=======
-/// Describes copy target configuration for a session.
-#[derive(Clone, Debug, Default, Deserialize, Eq, PartialEq, Serialize, JsonSchema)]
-#[serde(rename_all = "camelCase")]
-pub struct SessionCopyTarget {
-    /// Whether the original target should be scaled down.
-    pub scaledown: bool,
-}
-
-/// Status of a mirrord session.
->>>>>>> b964c75b
 #[derive(Clone, Debug, Default, Deserialize, Eq, PartialEq, Serialize, JsonSchema)]
 #[serde(rename_all = "camelCase")]
 pub struct MirrordClusterSessionStatus {
@@ -329,10 +276,7 @@
     pub connected_timestamp: Option<MicroTime>,
     /// If the session has been closed, describes the reason.
     #[serde(skip_serializing_if = "Option::is_none")]
-<<<<<<< HEAD
     pub closed: Option<ErrorMessage>,
-=======
-    pub closed: Option<SessionClosed>,
     /// Copy target status for sessions using a copied pod.
     #[serde(skip_serializing_if = "Option::is_none")]
     pub copy_target: Option<SessionCopyTargetStatus>,
@@ -361,7 +305,6 @@
     pub namespace: String,
     /// Name of the target container in the copied pod.
     pub target_container: String,
->>>>>>> b964c75b
 }
 
 /// Describes the reason for with a mirrord session was closed.
