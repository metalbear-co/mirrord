<<<<<<< HEAD
use std::{fmt, time::Duration};

=======
use k8s_openapi::apimachinery::pkg::apis::meta::v1::MicroTime;
>>>>>>> 2d9228b7
use kube::CustomResource;
use mirrord_config::feature::network::incoming::ConcurrentSteal;
use mirrord_kube::api::kubernetes::AgentKubernetesConnectInfo;
use schemars::JsonSchema;
use serde::{Deserialize, Deserializer, Serialize, Serializer, de};

/// Limit for concurrently used agents in a session.
#[derive(Debug, Clone, Copy, PartialEq, Eq)]
pub enum AgentLimit {
    /// Represents a hard constant limit. The session should never use more agents than this
    /// number, regardless of available target pods.
    Constant(u32),
    /// Represents desired percentage of available target pods that should have agent attached
    /// (rounded up).
    Percentage(u32),
}

impl AgentLimit {
    /// No limit, all target pods should be covered by agents.
    pub const ALL: Self = Self::Percentage(100);

    /// Calculates maximum number of agents that should be used, given count of available target
    /// pods.
    pub fn calculate_max(&self, available: usize) -> usize {
        match self {
            Self::Constant(limit) => {
                let limit = usize::try_from(*limit).unwrap_or(usize::MAX);
                std::cmp::min(limit, available)
            }
            Self::Percentage(percentage) => {
                let percentage = usize::try_from(*percentage).unwrap_or(usize::MAX);
                (available * percentage).div_ceil(100)
            }
        }
    }
}

impl Default for AgentLimit {
    fn default() -> Self {
        Self::ALL
    }
}

impl Serialize for AgentLimit {
    fn serialize<S: Serializer>(&self, serializer: S) -> Result<S::Ok, S::Error> {
        match self {
            AgentLimit::Constant(limit) => {
                let as_string = limit.to_string();
                serializer.serialize_some(&as_string)
            }
            AgentLimit::Percentage(limit) => {
                let as_string = format!("{limit}p");
                serializer.serialize_str(&as_string)
            }
        }
    }
}

impl<'de> Deserialize<'de> for AgentLimit {
    fn deserialize<D: Deserializer<'de>>(deserializer: D) -> Result<Self, D::Error> {
        /// Empty helper type for deserializing [`AgentLimit`].
        struct AgentLimitVisitor;

        impl de::Visitor<'_> for AgentLimitVisitor {
            type Value = AgentLimit;

            fn expecting(&self, formatter: &mut fmt::Formatter) -> fmt::Result {
                formatter.collect_str("a positive const (e.g '1') or percentage (e.g '50p') limit")
            }

            fn visit_str<E>(self, v: &str) -> Result<Self::Value, E>
            where
                E: de::Error,
            {
                let result = match v.strip_suffix('p') {
                    Some(v) => v
                        .parse::<u32>()
                        .ok()
                        .filter(|value| *value > 0 && *value <= 100)
                        .map(AgentLimit::Percentage),
                    None => v
                        .parse::<u32>()
                        .ok()
                        .filter(|value| *value > 0)
                        .map(AgentLimit::Constant),
                };

                result.ok_or_else(|| E::invalid_value(de::Unexpected::Str(v), &self))
            }
        }

        deserializer.deserialize_str(AgentLimitVisitor)
    }
}

impl fmt::Display for AgentLimit {
    fn fmt(&self, f: &mut fmt::Formatter<'_>) -> fmt::Result {
        match self {
            Self::Constant(limit) => write!(f, "{limit}"),
            Self::Percentage(percentage) => write!(f, "{percentage}%"),
        }
    }
}

#[derive(CustomResource, Clone, Debug, Deserialize, Eq, PartialEq, Serialize, JsonSchema)]
#[kube(
    group = "mirrord.metalbear.co",
    version = "v1alpha",
    kind = "MirrordClusterSession",
<<<<<<< HEAD
    status = "MirrordClusterSessionStatus"
=======
    status = "MirrordClusterSessionStatus",
    printcolumn = r#"{"name":"USER ID", "type":"string", "description":"User unique ID..", "jsonPath":".spec.owner.userId"}"#,
    printcolumn = r#"{"name":"USERNAME", "type":"string", "description":"User local POSIX name.", "jsonPath":".spec.owner.username"}"#,
    printcolumn = r#"{"name":"HOSTNAME", "type":"string", "description":"User hostname.", "jsonPath":".spec.owner.hostname"}"#,
    printcolumn = r#"{"name":"K8S USER", "type":"string", "description":"User Kubernetes name.", "jsonPath":".spec.owner.k8sUsername"}"#,
    printcolumn = r#"{"name":"NAMESPACE", "type":"string", "description":"Namespace of the session.", "jsonPath":".spec.namespace"}"#,
    printcolumn = r#"{"name":"TARGET", "type":"string", "description":"Target of the session.", "jsonPath":".spec.target"}"#,
    printcolumn = r#"{"name":"STARTED AT", "type":"date", "description":"Time when the session was started.", "jsonPath":".metadata.creationTimestamp"}"#,
    printcolumn = r#"{"name":"CLOSED AT", "type":"date", "description":"Time when the session was closed.", "jsonPath":".metadata.deletionTimestamp"}"#,
    printcolumn = r#"{"name":"CLOSE REASON", "type":"string", "description":"Reason for which the session was closed.", "jsonPath":".status.closed.reason"}"#
>>>>>>> 2d9228b7
)]
#[serde(rename_all = "camelCase")]
pub struct MirrordClusterSessionSpec {
    /// Resources needed to report session metrics to the mirrord Jira app.
    #[serde(skip_serializing_if = "Option::is_none")]
    pub jira_metrics: Option<SessionJiraMetrics>,
    /// Owner of this session
<<<<<<< HEAD
    pub owner: MirrordClusterSessionOwner,

    /// Agent Limit
    #[serde(default)]
    #[schemars(with = "String")]
    pub agent_limit: AgentLimit,

    /// State of concurrent steal
    #[serde(default)]
    pub on_concurrent_steal: ConcurrentSteal,

    #[serde(default)]
    pub max_time: Option<Duration>,

    /// Session's [`Target`](mirrord_config::target::Target)
    pub target: SessionTarget,
=======
    pub owner: SessionOwner,
    /// Kubernetes namespace of the session.
    pub namespace: String,
    /// Target of the session.
    ///
    /// None for targetless sessions.
    #[serde(skip_serializing_if = "Option::is_none")]
    pub target: Option<SessionTarget>,
>>>>>>> 2d9228b7
}

/// Describes an owner of a mirrord session.
#[derive(Clone, Debug, Deserialize, Eq, PartialEq, Serialize, JsonSchema)]
#[serde(rename_all = "camelCase")]
<<<<<<< HEAD
pub struct MirrordClusterSessionStatus {
    /// List of registed agents
    #[serde(default)]
    pub agents: Vec<MirrordClusterSessionAgent>,
}

#[derive(Clone, Debug, Deserialize, Default, Eq, PartialEq, Serialize, JsonSchema)]
pub enum MirrordClusterSessionAgentPhase {
    #[default]
    Pending,

    Created,

    Running,

    Terminating,
}

#[derive(Clone, Debug, Deserialize, Eq, PartialEq, Serialize, JsonSchema)]
#[serde(rename_all = "camelCase")]
pub struct SessionAgentError {
    #[serde(skip_serializing_if = "Option::is_none")]
    pub code: Option<i32>,

    pub message: String,
}

#[derive(Clone, Debug, Deserialize, Eq, PartialEq, Serialize, JsonSchema)]
#[serde(rename_all = "camelCase")]
pub struct MirrordClusterSessionAgent {
    #[serde(skip_serializing_if = "Option::is_none")]
    pub connection_info: Option<AgentKubernetesConnectInfo>,

    #[serde(skip_serializing_if = "Option::is_none")]
    pub error: Option<SessionAgentError>,

    #[serde(default)]
    pub phase: MirrordClusterSessionAgentPhase,

    pub target: SessionTarget,
}

#[derive(Clone, Debug, Deserialize, Eq, PartialEq, Serialize, JsonSchema)]
#[serde(rename_all = "camelCase")]
pub struct MirrordClusterSessionOwner {
=======
pub struct SessionOwner {
>>>>>>> 2d9228b7
    /// Unique ID.
    pub user_id: String,
    /// Name of the POSIX user that executed the CLI command.
    pub username: String,
    /// Hostname of the machine where the CLI command was executed.
    pub hostname: String,
    /// Name of the Kubernetes user who's identity was assumed by the CLI.
    pub k8s_username: String,
}

/// Describes a target of a mirrord session.
#[derive(Clone, Debug, Default, Deserialize, Eq, PartialEq, Serialize, JsonSchema)]
#[serde(rename_all = "camelCase")]
pub struct SessionTarget {
    /// Kubernetes resource apiVersion.
    pub api_version: String,
    /// Kubernetes resource kind.
    pub kind: String,
    /// Kubernetes resource name.
    pub name: String,
    /// Name of the container defined in the Pod spec.
    pub container: String,
}

/// Resources needed to report session metrics to the mirrord Jira app.
#[derive(Clone, Debug, Default, Deserialize, Eq, PartialEq, Serialize, JsonSchema)]
#[serde(rename_all = "camelCase")]
pub struct SessionJiraMetrics {
    /// The user's current git branch.
    pub branch_name: String,
}

/// Describes an owner of a mirrord session.
#[derive(Clone, Debug, Default, Deserialize, Eq, PartialEq, Serialize, JsonSchema)]
#[serde(rename_all = "camelCase")]
pub struct MirrordClusterSessionStatus {
    /// Last time when the session was observed to have an open user connection.
    #[serde(skip_serializing_if = "Option::is_none")]
    pub connected_timestamp: Option<MicroTime>,
    /// If the session has been closed, describes the reason.
    #[serde(skip_serializing_if = "Option::is_none")]
    pub closed: Option<SessionClosed>,
}

/// Describes the reason for with a mirrord session was closed.
#[derive(Clone, Debug, Deserialize, Eq, PartialEq, Serialize, JsonSchema)]
#[serde(rename_all = "camelCase")]
<<<<<<< HEAD
pub struct JiraMetricsResources {
    /// The Jira webhook URL, used to update total session time in the mirrord Jira app
    pub jira_webhook_url: String,

    /// The user's current git branch, used for sending session metrics to mirrord Jira app
    pub branch_name: String,
}

#[cfg(test)]
mod tests {

    use super::*;

    #[test]
    fn agent_limit_calculate() {
        assert_eq!(AgentLimit::Constant(2).calculate_max(1), 1);
        assert_eq!(AgentLimit::Constant(2).calculate_max(3), 2);
        assert_eq!(AgentLimit::Percentage(40).calculate_max(100), 40);
        assert_eq!(AgentLimit::Percentage(1).calculate_max(1), 1);
        assert_eq!(AgentLimit::Percentage(50).calculate_max(7), 4);
    }

    #[test]
    fn correct_serde_for_connection_info() {
        let info = MirrordClusterSessionAgent {
            ephemeral: false,
            name: "my-pod".into(),
            namespace: "my-namespace".into(),
            port: 9999,
            target: SessionTarget {
                api_version: "v1".into(),
                kind: "Pod".into(),
                namespace: "my-target-namespace".into(),
                name: Some("my-target".into()),
                container: None,
            },
        };

        let info_json = serde_json::to_string(&info).expect("should serialize");
        let cloned = serde_json::from_str(&info_json).expect("should deserialize");

        assert_eq!(info, cloned)
    }
=======
pub struct SessionClosed {
    /// Short reason in PascalCase.
    pub reason: String,
    /// Optional human friendly message.
    #[serde(skip_serializing_if = "Option::is_none")]
    pub message: Option<String>,
>>>>>>> 2d9228b7
}<|MERGE_RESOLUTION|>--- conflicted
+++ resolved
@@ -1,12 +1,8 @@
-<<<<<<< HEAD
 use std::{fmt, time::Duration};
 
-=======
 use k8s_openapi::apimachinery::pkg::apis::meta::v1::MicroTime;
->>>>>>> 2d9228b7
 use kube::CustomResource;
 use mirrord_config::feature::network::incoming::ConcurrentSteal;
-use mirrord_kube::api::kubernetes::AgentKubernetesConnectInfo;
 use schemars::JsonSchema;
 use serde::{Deserialize, Deserializer, Serialize, Serializer, de};
 
@@ -113,9 +109,6 @@
     group = "mirrord.metalbear.co",
     version = "v1alpha",
     kind = "MirrordClusterSession",
-<<<<<<< HEAD
-    status = "MirrordClusterSessionStatus"
-=======
     status = "MirrordClusterSessionStatus",
     printcolumn = r#"{"name":"USER ID", "type":"string", "description":"User unique ID..", "jsonPath":".spec.owner.userId"}"#,
     printcolumn = r#"{"name":"USERNAME", "type":"string", "description":"User local POSIX name.", "jsonPath":".spec.owner.username"}"#,
@@ -126,7 +119,6 @@
     printcolumn = r#"{"name":"STARTED AT", "type":"date", "description":"Time when the session was started.", "jsonPath":".metadata.creationTimestamp"}"#,
     printcolumn = r#"{"name":"CLOSED AT", "type":"date", "description":"Time when the session was closed.", "jsonPath":".metadata.deletionTimestamp"}"#,
     printcolumn = r#"{"name":"CLOSE REASON", "type":"string", "description":"Reason for which the session was closed.", "jsonPath":".status.closed.reason"}"#
->>>>>>> 2d9228b7
 )]
 #[serde(rename_all = "camelCase")]
 pub struct MirrordClusterSessionSpec {
@@ -134,87 +126,30 @@
     #[serde(skip_serializing_if = "Option::is_none")]
     pub jira_metrics: Option<SessionJiraMetrics>,
     /// Owner of this session
-<<<<<<< HEAD
-    pub owner: MirrordClusterSessionOwner,
-
+    pub owner: SessionOwner,
+    /// Kubernetes namespace of the session.
+    pub namespace: String,
     /// Agent Limit
     #[serde(default)]
     #[schemars(with = "String")]
     pub agent_limit: AgentLimit,
-
     /// State of concurrent steal
     #[serde(default)]
     pub on_concurrent_steal: ConcurrentSteal,
-
+    /// Sesssion Max time
     #[serde(default)]
     pub max_time: Option<Duration>,
-
-    /// Session's [`Target`](mirrord_config::target::Target)
-    pub target: SessionTarget,
-=======
-    pub owner: SessionOwner,
-    /// Kubernetes namespace of the session.
-    pub namespace: String,
     /// Target of the session.
     ///
     /// None for targetless sessions.
     #[serde(skip_serializing_if = "Option::is_none")]
     pub target: Option<SessionTarget>,
->>>>>>> 2d9228b7
 }
 
 /// Describes an owner of a mirrord session.
 #[derive(Clone, Debug, Deserialize, Eq, PartialEq, Serialize, JsonSchema)]
 #[serde(rename_all = "camelCase")]
-<<<<<<< HEAD
-pub struct MirrordClusterSessionStatus {
-    /// List of registed agents
-    #[serde(default)]
-    pub agents: Vec<MirrordClusterSessionAgent>,
-}
-
-#[derive(Clone, Debug, Deserialize, Default, Eq, PartialEq, Serialize, JsonSchema)]
-pub enum MirrordClusterSessionAgentPhase {
-    #[default]
-    Pending,
-
-    Created,
-
-    Running,
-
-    Terminating,
-}
-
-#[derive(Clone, Debug, Deserialize, Eq, PartialEq, Serialize, JsonSchema)]
-#[serde(rename_all = "camelCase")]
-pub struct SessionAgentError {
-    #[serde(skip_serializing_if = "Option::is_none")]
-    pub code: Option<i32>,
-
-    pub message: String,
-}
-
-#[derive(Clone, Debug, Deserialize, Eq, PartialEq, Serialize, JsonSchema)]
-#[serde(rename_all = "camelCase")]
-pub struct MirrordClusterSessionAgent {
-    #[serde(skip_serializing_if = "Option::is_none")]
-    pub connection_info: Option<AgentKubernetesConnectInfo>,
-
-    #[serde(skip_serializing_if = "Option::is_none")]
-    pub error: Option<SessionAgentError>,
-
-    #[serde(default)]
-    pub phase: MirrordClusterSessionAgentPhase,
-
-    pub target: SessionTarget,
-}
-
-#[derive(Clone, Debug, Deserialize, Eq, PartialEq, Serialize, JsonSchema)]
-#[serde(rename_all = "camelCase")]
-pub struct MirrordClusterSessionOwner {
-=======
 pub struct SessionOwner {
->>>>>>> 2d9228b7
     /// Unique ID.
     pub user_id: String,
     /// Name of the POSIX user that executed the CLI command.
@@ -262,13 +197,12 @@
 /// Describes the reason for with a mirrord session was closed.
 #[derive(Clone, Debug, Deserialize, Eq, PartialEq, Serialize, JsonSchema)]
 #[serde(rename_all = "camelCase")]
-<<<<<<< HEAD
-pub struct JiraMetricsResources {
-    /// The Jira webhook URL, used to update total session time in the mirrord Jira app
-    pub jira_webhook_url: String,
-
-    /// The user's current git branch, used for sending session metrics to mirrord Jira app
-    pub branch_name: String,
+pub struct SessionClosed {
+    /// Short reason in PascalCase.
+    pub reason: String,
+    /// Optional human friendly message.
+    #[serde(skip_serializing_if = "Option::is_none")]
+    pub message: Option<String>,
 }
 
 #[cfg(test)]
@@ -306,12 +240,4 @@
 
         assert_eq!(info, cloned)
     }
-=======
-pub struct SessionClosed {
-    /// Short reason in PascalCase.
-    pub reason: String,
-    /// Optional human friendly message.
-    #[serde(skip_serializing_if = "Option::is_none")]
-    pub message: Option<String>,
->>>>>>> 2d9228b7
 }