use std::collections::HashSet;

use kube::CustomResource;
use schemars::JsonSchema;
use serde::{Deserialize, Serialize};

use super::label_selector::LabelSelector;

/// Features and operations that can be blocked by `mirrordpolicies` and `mirrordclusterpolicies`.
#[derive(Clone, Copy, Debug, Deserialize, Eq, PartialEq, Serialize, JsonSchema)]
#[serde(rename_all = "kebab-case")] // StealWithoutFilter -> steal-without-filter in yaml.
pub enum BlockedFeature {
    /// Blocks stealing traffic in any way (without or without filter).
    Steal,

    /// Blocks stealing traffic without specifying (any) filter. Client can still specify a
    /// filter that matches anything.
    StealWithoutFilter,

    /// Blocks mirroring traffic.
    Mirror,

    /// So that the operator is able to list all policies with [`kube::Api`],
    /// even if it doesn't recognize blocked features used in some of them.
    #[schemars(skip)]
    #[serde(other, skip_serializing)]
    Unknown,
}

/// Custom resource for policies that limit what mirrord features users can use.
///
/// This policy applies only to resources living in the same namespace.
#[derive(CustomResource, Clone, Debug, Deserialize, Serialize, JsonSchema)]
#[kube(
    // The operator group is handled by the operator, we want policies to be handled by k8s.
    group = "policies.mirrord.metalbear.co",
    version = "v1alpha",
    kind = "MirrordPolicy",
    namespaced
)]
#[serde(rename_all = "camelCase")] // target_path -> targetPath in yaml.
pub struct MirrordPolicySpec {
    /// Specify the targets for which this policy applies, in the pod/my-pod deploy/my-deploy
    /// notation. Targets can be matched using `*` and `?` where `?` matches exactly one
    /// occurrence of any character and `*` matches arbitrary many (including zero) occurrences
    /// of any character. If not specified, this policy does not depend on the target's path.
    pub target_path: Option<String>,

    /// If specified in a policy, the policy will only apply to targets with labels that match all
    /// of the selector's rules.
    pub selector: Option<LabelSelector>,

    // TODO: make the k8s list type be set/map to prevent duplicates.
    /// List of features and operations blocked by this policy.
    pub block: Vec<BlockedFeature>,

    /// Controls how mirrord-operator handles user requests to fetch environment variables from the
    /// target.
    #[serde(default)]
    pub env: EnvPolicy,
<<<<<<< HEAD

    #[serde(default)]
    pub fs: FsPolicy,
=======
>>>>>>> 5a13f573
}

/// Custom cluster-wide resource for policies that limit what mirrord features users can use.
///
/// This policy applies to resources across all namespaces in the cluster.
#[derive(CustomResource, Clone, Debug, Deserialize, Serialize, JsonSchema)]
#[kube(
    // The operator group is handled by the operator, we want policies to be handled by k8s.
    group = "policies.mirrord.metalbear.co",
    version = "v1alpha",
    kind = "MirrordClusterPolicy"
)]
#[serde(rename_all = "camelCase")] // target_path -> targetPath in yaml.
pub struct MirrordClusterPolicySpec {
    /// Specify the targets for which this policy applies, in the pod/my-pod deploy/my-deploy
    /// notation. Targets can be matched using `*` and `?` where `?` matches exactly one
    /// occurrence of any character and `*` matches arbitrary many (including zero) occurrences
    /// of any character. If not specified, this policy does not depend on the target's path.
    pub target_path: Option<String>,

    /// If specified in a policy, the policy will only apply to targets with labels that match all
    /// of the selector's rules.
    pub selector: Option<LabelSelector>,

    // TODO: make the k8s list type be set/map to prevent duplicates.
    /// List of features and operations blocked by this policy.
    pub block: Vec<BlockedFeature>,

    /// Controls how mirrord-operator handles user requests to fetch environment variables from the
    /// target.
    #[serde(default)]
    pub env: EnvPolicy,
<<<<<<< HEAD

    #[serde(default)]
    pub fs: FsPolicy,
=======
>>>>>>> 5a13f573
}

/// Policy for controlling environment variables access from mirrord instances.
#[derive(Clone, Default, Debug, Deserialize, Eq, PartialEq, Serialize, JsonSchema)]
#[serde(rename_all = "kebab-case")]
pub struct EnvPolicy {
    /// List of environment variables that should be excluded when using mirrord.
    ///
    /// These environment variables won't be retrieved from the target even if the user
    /// specifies them in their `feature.env.include` mirrord config.
    ///
    /// Variable names can be matched using `*` and `?` where `?` matches exactly one occurrence of
    /// any character and `*` matches arbitrary many (including zero) occurrences of any character,
    /// e.g. `DATABASE_*` will match `DATABASE_URL` and `DATABASE_PORT`.
<<<<<<< HEAD
    #[serde(default)]
    pub exclude: HashSet<String>,
}

#[derive(Clone, Default, Debug, Deserialize, Eq, PartialEq, Serialize, JsonSchema)]
#[serde(rename_all = "kebab-case")]
pub struct FsPolicy {
    #[serde(default)]
    pub read_only: HashSet<String>,

    #[serde(default)]
    pub read_write: HashSet<String>,

    #[serde(default)]
    pub local: HashSet<String>,

    #[serde(default)]
    pub not_found: HashSet<String>,
=======
    pub exclude: HashSet<String>,
>>>>>>> 5a13f573
}

#[test]
fn check_one_api_group() {
    use kube::Resource;

    assert_eq!(MirrordPolicy::group(&()), MirrordClusterPolicy::group(&()),)
}<|MERGE_RESOLUTION|>--- conflicted
+++ resolved
@@ -58,12 +58,9 @@
     /// target.
     #[serde(default)]
     pub env: EnvPolicy,
-<<<<<<< HEAD
 
     #[serde(default)]
     pub fs: FsPolicy,
-=======
->>>>>>> 5a13f573
 }
 
 /// Custom cluster-wide resource for policies that limit what mirrord features users can use.
@@ -96,12 +93,9 @@
     /// target.
     #[serde(default)]
     pub env: EnvPolicy,
-<<<<<<< HEAD
 
     #[serde(default)]
     pub fs: FsPolicy,
-=======
->>>>>>> 5a13f573
 }
 
 /// Policy for controlling environment variables access from mirrord instances.
@@ -116,7 +110,6 @@
     /// Variable names can be matched using `*` and `?` where `?` matches exactly one occurrence of
     /// any character and `*` matches arbitrary many (including zero) occurrences of any character,
     /// e.g. `DATABASE_*` will match `DATABASE_URL` and `DATABASE_PORT`.
-<<<<<<< HEAD
     #[serde(default)]
     pub exclude: HashSet<String>,
 }
@@ -135,9 +128,7 @@
 
     #[serde(default)]
     pub not_found: HashSet<String>,
-=======
     pub exclude: HashSet<String>,
->>>>>>> 5a13f573
 }
 
 #[test]
