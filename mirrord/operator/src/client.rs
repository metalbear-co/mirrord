use std::{fmt, ops::Not};

use base64::{engine::general_purpose, Engine};
use chrono::{DateTime, Utc};
use conn_wrapper::ConnectionWrapper;
use error::{OperatorApiError, OperatorApiResult, OperatorOperation};
use http::{request::Request, HeaderName, HeaderValue};
use kube::{
    api::{ListParams, PostParams},
    Api, Client, Config, Resource,
};
use mirrord_analytics::{AnalyticsHash, AnalyticsOperatorProperties, Reporter};
use mirrord_auth::{
    certificate::Certificate,
    credential_store::{CredentialStoreSync, UserIdentity},
    credentials::LicenseValidity,
};
use mirrord_config::{feature::split_queues::SplitQueuesConfig, target::Target, LayerConfig};
use mirrord_kube::{
    api::{kubernetes::create_kube_config, runtime::RuntimeDataProvider},
    error::KubeApiError,
    resolved::ResolvedTarget,
};
use mirrord_progress::Progress;
use mirrord_protocol::{ClientMessage, DaemonMessage};
use semver::Version;
use serde::{Deserialize, Serialize};
use tokio::sync::mpsc::{Receiver, Sender};
use tracing::Level;

use crate::{
    crd::{
        CopyTargetCrd, CopyTargetSpec, MirrordOperatorCrd, NewOperatorFeature, TargetCrd,
        OPERATOR_STATUS_NAME,
    },
    types::{
        CLIENT_CERT_HEADER, CLIENT_HOSTNAME_HEADER, CLIENT_NAME_HEADER, MIRRORD_CLI_VERSION_HEADER,
        SESSION_ID_HEADER,
    },
};

mod conn_wrapper;
mod discovery;
pub mod error;
mod upgrade;

/// State of client's [`Certificate`] the should be attached to some operator requests.
pub trait ClientCertificateState: fmt::Debug {}

/// Represents a [`ClientCertificateState`] where we don't have the certificate.
#[derive(Debug)]
pub struct NoClientCert {
    /// [`Config::headers`] here contain some extra entries:
    /// 1. [`CLIENT_HOSTNAME_HEADER`] (if available)
    /// 2. [`CLIENT_NAME_HEADER`] (if available)
    /// 3. [`MIRRORD_CLI_VERSION_HEADER`]
    ///
    /// Can be used to create a certified [`Client`] when the [`Certificate`] is available.
    base_config: Config,
}

impl ClientCertificateState for NoClientCert {}

/// Represents a [`ClientCertificateState`] where have the certificate.
pub struct PreparedClientCert {
    /// Prepared client certificate.
    cert: Certificate,
}

impl fmt::Debug for PreparedClientCert {
    fn fmt(&self, f: &mut fmt::Formatter<'_>) -> fmt::Result {
        f.debug_struct("PreparedClientCert")
            .field("cert_public_key_data", &self.cert.public_key_data())
            .finish()
    }
}

impl ClientCertificateState for PreparedClientCert {}

/// Represents a [`ClientCertificateState`] where we attempted to prepare the certificate and we may
/// have failed.
pub struct MaybeClientCert {
    cert_result: Result<Certificate, OperatorApiError>,
}

impl fmt::Debug for MaybeClientCert {
    fn fmt(&self, f: &mut fmt::Formatter<'_>) -> fmt::Result {
        f.debug_struct("MaybeClientCert")
            .field("cert_result", &self.cert_result)
            .finish()
    }
}

impl ClientCertificateState for MaybeClientCert {}

/// Created operator session. Can be obtained from [`OperatorApi::connect_in_new_session`] and later
/// used in [`OperatorApi::connect_in_existing_session`].
///
/// # Note
///
/// Contains enough information to enable connecting with target without fetching
/// [`MirrordOperatorCrd`] again.
#[derive(Clone, Serialize, Deserialize)]
pub struct OperatorSession {
    /// Random session id, generated locally.
    id: u64,
    /// URL where websocket connection request should be sent.
    connect_url: String,
    /// Client certificate, should be included as header in the websocket connection request.
    client_cert: Certificate,
    /// Operator license fingerprint, right now only for setting [`Reporter`] properties.
    operator_license_fingerprint: Option<String>,
    /// Version of [`mirrord_protocol`] used by the operator.
    /// Used to create [`ConnectionWrapper`].
    pub operator_protocol_version: Option<Version>,
}

impl fmt::Debug for OperatorSession {
    fn fmt(&self, f: &mut fmt::Formatter<'_>) -> fmt::Result {
        f.debug_struct("OperatorSession")
            .field("id", &format!("{:X}", self.id))
            .field("connect_url", &self.connect_url)
            .field("cert_public_key_data", &self.client_cert.public_key_data())
            .field(
                "operator_license_fingerprint",
                &self.operator_license_fingerprint,
            )
            .field("operator_protocol_version", &self.operator_protocol_version)
            .finish()
    }
}

/// Connection to an operator target.
pub struct OperatorSessionConnection {
    /// Session of this connection.
    pub session: OperatorSession,
    /// Used to send [`ClientMessage`]s to the operator.
    pub tx: Sender<ClientMessage>,
    /// Used to receive [`DaemonMessage`]s from the operator.
    pub rx: Receiver<DaemonMessage>,
}

impl fmt::Debug for OperatorSessionConnection {
    fn fmt(&self, f: &mut fmt::Formatter<'_>) -> fmt::Result {
        let tx_queued_messages = self.tx.max_capacity() - self.tx.capacity();
        let rx_queued_messages = self.rx.len();

        f.debug_struct("OperatorSessionConnection")
            .field("session", &self.session)
            .field("tx_closed", &self.tx.is_closed())
            .field("tx_queued_messages", &tx_queued_messages)
            .field("rx_closed", &self.rx.is_closed())
            .field("rx_queued_messages", &rx_queued_messages)
            .finish()
    }
}

/// Wrapper over mirrord operator API.
pub struct OperatorApi<C> {
    /// For making requests to kubernetes API server.
    client: Client,
    /// Prepared client certificate. If present, [`Self::client`] sends [`CLIENT_CERT_HEADER`] with
    /// each request.
    client_cert: C,
    /// Fetched operator resource.
    operator: MirrordOperatorCrd,
}

impl<C> fmt::Debug for OperatorApi<C>
where
    C: ClientCertificateState,
{
    fn fmt(&self, f: &mut fmt::Formatter<'_>) -> fmt::Result {
        f.debug_struct("OperatorApi")
            .field("default_namespace", &self.client.default_namespace())
            .field("client_cert", &self.client_cert)
            .field("operator_version", &self.operator.spec.operator_version)
            .field(
                "operator_protocol_version",
                &self.operator.spec.protocol_version,
            )
            .field(
                "operator_license_fingerprint",
                &self.operator.spec.license.fingerprint,
            )
            .finish()
    }
}

impl OperatorApi<NoClientCert> {
    /// Attempts to fetch the [`MirrordOperatorCrd`] resource and create an instance of this API.
    /// In case of error response from the Kubernetes API server, executes an extra API discovery
    /// step to confirm that the operator is not installed.
    ///
    /// If certain that the operator is not installed, returns [`None`].
    #[tracing::instrument(level = Level::TRACE, skip_all, err)]
    pub async fn try_new<R>(
        config: &LayerConfig,
        reporter: &mut R,
    ) -> OperatorApiResult<Option<Self>>
    where
        R: Reporter,
    {
        let base_config = Self::base_client_config(config).await?;
        let client = Client::try_from(base_config.clone())
            .map_err(KubeApiError::from)
            .map_err(OperatorApiError::CreateKubeClient)?;

        let operator: Result<MirrordOperatorCrd, _> =
            Api::all(client.clone()).get(OPERATOR_STATUS_NAME).await;

        let error = match operator {
            Ok(operator) => {
                reporter.set_operator_properties(AnalyticsOperatorProperties {
                    client_hash: None,
                    license_hash: operator
                        .spec
                        .license
                        .fingerprint
                        .as_deref()
                        .map(AnalyticsHash::from_base64),
                });

                return Ok(Some(Self {
                    client,
                    client_cert: NoClientCert { base_config },
                    operator,
                }));
            }

            Err(error @ kube::Error::Api(..)) => {
                match discovery::operator_installed(&client).await {
                    Ok(false) | Err(..) => {
                        return Ok(None);
                    }
                    Ok(true) => error,
                }
            }

            Err(error) => error,
        };

        Err(OperatorApiError::KubeError {
            error,
            operation: OperatorOperation::FindingOperator,
        })
    }

    /// Prepares client [`Certificate`] to be sent in all subsequent requests to the operator.
    /// In case of failure, state of this API instance does not change.
    #[tracing::instrument(level = Level::TRACE, skip(reporter))]
    pub async fn prepare_client_cert<R>(self, reporter: &mut R) -> OperatorApi<MaybeClientCert>
    where
        R: Reporter,
    {
        let previous_client = self.client.clone();

        let result = try {
            let certificate = self.get_client_certificate().await?;

            reporter.set_operator_properties(AnalyticsOperatorProperties {
                client_hash: Some(AnalyticsHash::from_bytes(&certificate.public_key_data())),
                license_hash: self
                    .operator
                    .spec
                    .license
                    .fingerprint
                    .as_deref()
                    .map(AnalyticsHash::from_base64),
            });

            let header = Self::make_client_cert_header(&certificate)?;

            let mut config = self.client_cert.base_config;
            config
                .headers
                .push((HeaderName::from_static(CLIENT_CERT_HEADER), header));
            let client = Client::try_from(config)
                .map_err(KubeApiError::from)
                .map_err(OperatorApiError::CreateKubeClient)?;

            (client, certificate)
        };

        match result {
            Ok((new_client, cert)) => OperatorApi {
                client: new_client,
                client_cert: MaybeClientCert {
                    cert_result: Ok(cert),
                },
                operator: self.operator,
            },

            Err(error) => OperatorApi {
                client: previous_client,
                client_cert: MaybeClientCert {
                    cert_result: Err(error),
                },
                operator: self.operator,
            },
        }
    }
}

impl OperatorApi<MaybeClientCert> {
    pub fn inspect_cert_error<F: FnOnce(&OperatorApiError)>(&self, f: F) {
        if let Err(e) = &self.client_cert.cert_result {
            f(e);
        }
    }

    pub fn into_certified(self) -> OperatorApiResult<OperatorApi<PreparedClientCert>> {
        let cert = self.client_cert.cert_result?;

        Ok(OperatorApi {
            client: self.client,
            client_cert: PreparedClientCert { cert },
            operator: self.operator,
        })
    }
}

impl<C> OperatorApi<C>
where
    C: ClientCertificateState,
{
    pub fn check_license_validity<P>(&self, progress: &P) -> OperatorApiResult<()>
    where
        P: Progress,
    {
        let Some(days_until_expiration) =
            self.operator.spec.license.expire_at.days_until_expiration()
        else {
            let no_license_message = "No valid license found for mirrord for Teams. Visit https://app.metalbear.co to purchase or renew your license";
            progress.warning(no_license_message);
            tracing::warn!(no_license_message);

            return Err(OperatorApiError::NoLicense);
        };

        let expires_soon =
            days_until_expiration <= <DateTime<Utc> as LicenseValidity>::CLOSE_TO_EXPIRATION_DAYS;
        let is_trial = self.operator.spec.license.name.contains("(Trial)");

        if is_trial && expires_soon {
            let expiring_soon = if days_until_expiration > 0 {
                format!(
                    "soon, in {days_until_expiration} day{}",
                    if days_until_expiration > 1 { "s" } else { "" }
                )
            } else {
                "today".to_string()
            };
            let message = format!("Operator license will expire {expiring_soon}!",);
            progress.warning(&message);
        } else if is_trial {
            let message =
                format!("Operator license is valid for {days_until_expiration} more days.");
            progress.info(&message);
        }

        Ok(())
    }

    pub fn check_operator_version<P>(&self, progress: &P) -> bool
    where
        P: Progress,
    {
        let mirrord_version = Version::parse(env!("CARGO_PKG_VERSION"))
            .expect("Something went wrong when parsing mirrord version!");

        if self.operator.spec.operator_version > mirrord_version {
            let message = format!(
                "mirrord binary version {} does not match the operator version {}. Consider updating your mirrord binary.",
                mirrord_version,
                self.operator.spec.operator_version
            );
            progress.warning(&message);
            false
        } else {
            true
        }
    }

    /// Returns a reference to the operator resource fetched from the cluster.
    pub fn operator(&self) -> &MirrordOperatorCrd {
        &self.operator
    }

    /// Returns a reference to the [`Client`] used by this instance.
    pub fn client(&self) -> &Client {
        &self.client
    }

    /// Creates a base [`Config`] for creating kube [`Client`]s.
    /// Adds extra headers that we send to the operator with each request:
    /// 1. [`MIRRORD_CLI_VERSION_HEADER`]
    /// 2. [`CLIENT_NAME_HEADER`]
    /// 3. [`CLIENT_HOSTNAME_HEADER`]
    async fn base_client_config(layer_config: &LayerConfig) -> OperatorApiResult<Config> {
        let mut client_config = create_kube_config(
            layer_config.accept_invalid_certificates,
            layer_config.kubeconfig.clone(),
            layer_config.kube_context.clone(),
        )
        .await
        .map_err(KubeApiError::from)
        .map_err(OperatorApiError::CreateKubeClient)?;

        client_config.headers.push((
            HeaderName::from_static(MIRRORD_CLI_VERSION_HEADER),
            HeaderValue::from_static(env!("CARGO_PKG_VERSION")),
        ));

        let UserIdentity { name, hostname } = UserIdentity::load();

        let headers = [
            (CLIENT_NAME_HEADER, name),
            (CLIENT_HOSTNAME_HEADER, hostname),
        ];
        for (name, raw_value) in headers {
            let Some(raw_value) = raw_value else {
                continue;
            };

            // Replace non-ascii (not supported in headers) chars and trim.
            let cleaned = raw_value
                .replace(|c: char| !c.is_ascii(), "")
                .trim()
                .to_string();
            let value = HeaderValue::from_str(&cleaned);
            match value {
                Ok(value) => client_config
                    .headers
                    .push((HeaderName::from_static(name), value)),
                Err(error) => {
                    tracing::debug!(%error, %name, raw_value = raw_value, cleaned, "Invalid header value");
                }
            }
        }

        Ok(client_config)
    }

    /// Check the operator supports all the operator features required by the user's configuration.
    fn check_feature_support(&self, layer_config: &LayerConfig) -> OperatorApiResult<()> {
        if layer_config.feature.copy_target.enabled {
            self.operator
                .spec
                .require_feature(NewOperatorFeature::CopyTarget)?
        }

        if layer_config.feature.split_queues.sqs().next().is_some() {
            self.operator
                .spec
                .require_feature(NewOperatorFeature::SqsQueueSplitting)?;
        }

        if layer_config.feature.split_queues.kafka().next().is_some() {
            self.operator
                .spec
                .require_feature(NewOperatorFeature::KafkaQueueSplitting)?;
        }

        Ok(())
    }

    /// Retrieves client [`Certificate`] from local credential store or requests one from the
    /// operator.
    #[tracing::instrument(level = Level::TRACE, err)]
    async fn get_client_certificate(&self) -> Result<Certificate, OperatorApiError> {
        let Some(fingerprint) = self.operator.spec.license.fingerprint.clone() else {
            return Err(OperatorApiError::ClientCertError(
                "license fingerprint is missing from the mirrord operator resource".to_string(),
            ));
        };

        let subscription_id = self.operator.spec.license.subscription_id.clone();

        let mut credential_store = CredentialStoreSync::open().await.map_err(|error| {
            OperatorApiError::ClientCertError(format!(
                "failed to access local credential store: {error}"
            ))
        })?;

        credential_store
            .get_client_certificate::<MirrordOperatorCrd>(
                &self.client,
                fingerprint,
                subscription_id,
            )
            .await
            .map_err(|error| {
                OperatorApiError::ClientCertError(format!(
                    "failed to get client cerfificate: {error}"
                ))
            })
    }

    /// Transforms the given client [`Certificate`] into a [`HeaderValue`].
    fn make_client_cert_header(certificate: &Certificate) -> Result<HeaderValue, OperatorApiError> {
        let as_der = certificate.encode_der().map_err(|error| {
            OperatorApiError::ClientCertError(format!(
                "failed to encode client certificate: {error}"
            ))
        })?;
        let as_base64 = general_purpose::STANDARD.encode(as_der);
        HeaderValue::try_from(as_base64)
            .map_err(|error| OperatorApiError::ClientCertError(error.to_string()))
    }

    /// Returns a namespace of the target based on the given [`LayerConfig`] and default namespace
    /// of [`Client`] used by this instance.
    fn target_namespace<'a>(&'a self, layer_config: &'a LayerConfig) -> &'a str {
        let namespace_opt = if layer_config.target.path.is_some() {
            // Not a targetless run, we use target's namespace.
            layer_config.target.namespace.as_deref()
        } else {
            // A targetless run, we use the namespace where the agent should live.
            layer_config.agent.namespace.as_deref()
        };

        namespace_opt.unwrap_or(self.client.default_namespace())
    }
}

impl OperatorApi<PreparedClientCert> {
    /// We allow copied pods to live only for 30 seconds before the internal proxy connects.
    const COPIED_POD_IDLE_TTL: u32 = 30;

    /// Starts a new operator session and connects to the target.
    /// Returned [`OperatorSessionConnection::session`] can be later used to create another
    /// connection in the same session with [`OperatorApi::connect_in_existing_session`].
    #[tracing::instrument(
        level = Level::TRACE,
        skip(layer_config, progress),
        fields(
            target_config = ?layer_config.target,
            copy_target_config = ?layer_config.feature.copy_target,
            on_concurrent_steal = ?layer_config.feature.network.incoming.on_concurrent_steal,
        ),
        ret,
        err
    )]
    pub async fn connect_in_new_session<P>(
        &self,
        target: ResolvedTarget<false>,
        layer_config: &LayerConfig,
        progress: &P,
    ) -> OperatorApiResult<OperatorSessionConnection>
    where
        P: Progress,
    {
        self.check_feature_support(layer_config)?;

        let use_proxy_api = self
            .operator
            .spec
            .supported_features()
            .contains(&NewOperatorFeature::ProxyApi);

        let is_empty_deployment = target.empty_deployment();
        let (connect_url, session_id) = if layer_config.feature.copy_target.enabled
            // use copy_target for splitting queues
            || layer_config.feature.split_queues.is_set()
            || is_empty_deployment
        {
            let mut copy_subtask = progress.subtask("copying target");

            if layer_config.feature.copy_target.enabled.not() {
                if is_empty_deployment.not() {
                    copy_subtask.info("Creating a copy-target for queue-splitting (even though copy_target was not explicitly set).")
                } else {
                    copy_subtask.info("Creating a copy-target for deployment (even thought copy_target was not explicitly set).")
                }
            }

            // We do not validate the `target` here, it's up to the operator.
            let target = layer_config
                .target
                .path
                .clone()
                .unwrap_or(Target::Targetless);
            let scale_down = layer_config.feature.copy_target.scale_down;
            let namespace = self.target_namespace(layer_config);
            let copied = self
                .copy_target(
                    target,
                    scale_down,
                    namespace,
                    layer_config
                        .feature
                        .split_queues
                        .is_set()
                        .then(|| layer_config.feature.split_queues.clone()),
                )
                .await?;

            copy_subtask.success(Some("target copied"));

            (
                copied.connect_url(use_proxy_api),
                copied
                    .status
                    .and_then(|copy_crd| copy_crd.creator_session.id),
            )
        } else {
            let target = target.assert_valid_mirrord_target(self.client()).await?;

            // `targetless` has no `RuntimeData`!
            if matches!(target, ResolvedTarget::Targetless(_)).not() {
                let runtime_data = target
                    .runtime_data(self.client(), target.namespace())
                    .await?;

                if runtime_data.guessed_container {
                    progress.warning(
                        format!(
                            "Target has multiple containers, mirrord picked \"{}\".\
                     To target a different one, include it in the target path.",
                            runtime_data.container_name
                        )
                        .as_str(),
                    );
                }
            }

<<<<<<< HEAD
            (
                target.connect_url(
                    use_proxy_api,
                    layer_config.feature.network.incoming.on_concurrent_steal,
                    &TargetCrd::api_version(&()),
                    &TargetCrd::plural(&()),
                    &TargetCrd::url_path(&(), target.namespace()),
                )?,
                None,
=======
            target.connect_url(
                use_proxy_api,
                layer_config.feature.network.incoming.on_concurrent_steal,
                &TargetCrd::api_version(&()),
                &TargetCrd::plural(&()),
                &TargetCrd::url_path(&(), target.namespace()),
>>>>>>> c7d7f34f
            )
        };

        tracing::debug!("connect_url {connect_url:?}");

        let session = OperatorSession {
            // TODO(alex): Instead of always random here, we should re-use the id from
            // `CopyTargetCrd`, if applicable.
            id: {
                session_id
                    .map(|id| u64::from_str_radix(&id, 16))
                    .transpose()?
                    .unwrap_or_else(|| rand::random())
            },
            connect_url,
            client_cert: self.client_cert.cert.clone(),
            operator_license_fingerprint: self.operator.spec.license.fingerprint.clone(),
            operator_protocol_version: self
                .operator
                .spec
                .protocol_version
                .as_ref()
                .and_then(|version| version.parse().ok()),
        };

        let mut connection_subtask = progress.subtask("connecting to the target");
        let (tx, rx) = Self::connect_target(&self.client, &session).await?;
        connection_subtask.success(Some("connected to the target"));

        Ok(OperatorSessionConnection { session, tx, rx })
    }

    /// Returns client cert's public key in a base64 encoded string (no padding same like in
    /// operator logic)
    pub fn get_user_id_str(&self) -> String {
        general_purpose::STANDARD_NO_PAD.encode(self.client_cert.cert.public_key_data())
    }

    /// Creates a new or reuses existing [`CopyTargetCrd`] resource using the operator.
    /// If new this should create a new dummy pod out of the given [`Target`].
    ///
    /// # Note
    ///
    /// `copy_target` feature is not available for all target types.
    /// Target type compatibility is checked by the operator.
    #[tracing::instrument(level = "trace", err)]
    async fn copy_target(
        &self,
        target: Target,
        scale_down: bool,
        namespace: &str,
        split_queues: Option<SplitQueuesConfig>,
    ) -> OperatorApiResult<CopyTargetCrd> {
        let user_id = self.get_user_id_str();

        let copy_target_api: Api<CopyTargetCrd> = Api::namespaced(self.client.clone(), namespace);

        let existing_copy_targets =
            copy_target_api
                .list(&ListParams::default())
                .await
                .map_err(|error| OperatorApiError::KubeError {
                    error,
                    operation: OperatorOperation::CopyingTarget,
                })?;

        let copy_target_name = TargetCrd::urlfied_name(&target);
        let copy_target_spec = CopyTargetSpec {
            target,
            idle_ttl: Some(Self::COPIED_POD_IDLE_TTL),
            scale_down,
            split_queues,
        };

        if let Some(copy_target) = existing_copy_targets.items.into_iter().find(|copy_target| {
            copy_target.spec == copy_target_spec
                && copy_target
                    .status
                    .as_ref()
                    .map(|status| status.creator_session.user_id.as_ref() == Some(&user_id))
                    .unwrap_or(false)
        }) {
            tracing::debug!(?copy_target, "reusing copy_target");

            return Ok(copy_target);
        }

        copy_target_api
            .create(
                &PostParams::default(),
                &CopyTargetCrd::new(&copy_target_name, copy_target_spec),
            )
            .await
            .map_err(|error| OperatorApiError::KubeError {
                error,
                operation: OperatorOperation::CopyingTarget,
            })
    }

    /// Connects to the target, reusing the given [`OperatorSession`].
    #[tracing::instrument(level = Level::TRACE, skip(layer_config, reporter), ret, err)]
    pub async fn connect_in_existing_session<R>(
        layer_config: &LayerConfig,
        session: OperatorSession,
        reporter: &mut R,
    ) -> OperatorApiResult<OperatorSessionConnection>
    where
        R: Reporter,
    {
        reporter.set_operator_properties(AnalyticsOperatorProperties {
            client_hash: Some(AnalyticsHash::from_bytes(
                session.client_cert.public_key_data().as_ref(),
            )),
            license_hash: session
                .operator_license_fingerprint
                .as_ref()
                .map(|fingerprint| AnalyticsHash::from_base64(fingerprint)),
        });

        let mut config = Self::base_client_config(layer_config).await?;
        let cert_header = Self::make_client_cert_header(&session.client_cert)?;
        config
            .headers
            .push((HeaderName::from_static(CLIENT_CERT_HEADER), cert_header));

        let client = Client::try_from(config)
            .map_err(KubeApiError::from)
            .map_err(OperatorApiError::CreateKubeClient)?;

        let (tx, rx) = Self::connect_target(&client, &session).await?;

        Ok(OperatorSessionConnection { tx, rx, session })
    }

    /// Creates websocket connection to the operator target.
    #[tracing::instrument(level = Level::TRACE, skip(client), err)]
    async fn connect_target(
        client: &Client,
        session: &OperatorSession,
    ) -> OperatorApiResult<(Sender<ClientMessage>, Receiver<DaemonMessage>)> {
        let request = Request::builder()
            .uri(&session.connect_url)
            .header(SESSION_ID_HEADER, session.id.to_string())
            .body(vec![])
            .map_err(OperatorApiError::ConnectRequestBuildError)?;

        let connection = upgrade::connect_ws(client, request)
            .await
            .map_err(|error| OperatorApiError::KubeError {
                error,
                operation: OperatorOperation::WebsocketConnection,
            })?;

        Ok(ConnectionWrapper::wrap(
            connection,
            session.operator_protocol_version.clone(),
        ))
    }
}<|MERGE_RESOLUTION|>--- conflicted
+++ resolved
@@ -625,7 +625,6 @@
                 }
             }
 
-<<<<<<< HEAD
             (
                 target.connect_url(
                     use_proxy_api,
@@ -633,16 +632,8 @@
                     &TargetCrd::api_version(&()),
                     &TargetCrd::plural(&()),
                     &TargetCrd::url_path(&(), target.namespace()),
-                )?,
+                ),
                 None,
-=======
-            target.connect_url(
-                use_proxy_api,
-                layer_config.feature.network.incoming.on_concurrent_steal,
-                &TargetCrd::api_version(&()),
-                &TargetCrd::plural(&()),
-                &TargetCrd::url_path(&(), target.namespace()),
->>>>>>> c7d7f34f
             )
         };
 
