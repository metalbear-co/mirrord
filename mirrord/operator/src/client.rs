--- conflicted
+++ resolved
@@ -1,19 +1,13 @@
 use std::io;
 
 use base64::{engine::general_purpose, Engine as _};
-use chrono::{DateTime, Datelike, NaiveTime, Utc};
 use futures::{SinkExt, StreamExt};
 use http::{request::Request, StatusCode};
 use kube::{api::PostParams, Api, Client, Resource};
 use mirrord_analytics::{AnalyticsHash, AnalyticsOperatorProperties, AnalyticsReporter};
-<<<<<<< HEAD
 use mirrord_auth::{
     certificate::Certificate, credential_store::CredentialStoreSync, credentials::LicenseValidity,
-    error::AuthenticationError,
 };
-=======
-use mirrord_auth::{certificate::Certificate, credential_store::CredentialStoreSync};
->>>>>>> 483f818f
 use mirrord_config::{
     feature::network::incoming::ConcurrentSteal,
     target::{Target, TargetConfig},
@@ -379,28 +373,6 @@
     #[tracing::instrument(level = "debug", skip(self), ret)]
     async fn fetch_operator(&self) -> Result<Option<MirrordOperatorCrd>> {
         let api: Api<MirrordOperatorCrd> = Api::all(self.client.clone());
-<<<<<<< HEAD
-
-        match api.get(OPERATOR_STATUS_NAME).await {
-            Ok(crd) => Ok(Some(crd)),
-            Err(kube::Error::Api(ErrorResponse { code: 404, .. })) => Ok(None),
-            Err(e) => Err(e.into()),
-        }
-    }
-
-    /// Reaches the `TargetProvider::get_resource` function, which is a route handler in the
-    /// operator under the `RestfulProvider` trait.
-    #[tracing::instrument(level = "debug", fields(self.target_config), skip(self))]
-    async fn fetch_target(&self) -> Result<Option<TargetCrd>> {
-        let target_name = TargetCrd::target_name_by_config(&self.target_config);
-        debug!("target_name {target_name}");
-
-        match self.target_api.get(&target_name).await {
-            Ok(target) => Ok(Some(target)),
-            Err(kube::Error::Api(ErrorResponse { code: 404, .. })) => Ok(None),
-            Err(err) => Err(err.into()),
-        }
-=======
         match api.get(OPERATOR_STATUS_NAME).await {
             Ok(crd) => Ok(Some(crd)),
             Err(kube::Error::Api(e)) if e.code == StatusCode::NOT_FOUND => Ok(None),
@@ -411,6 +383,9 @@
         }
     }
 
+    /// Reaches the `TargetProvider::get_resource` function, which is a route handler in the
+    /// operator under the `RestfulProvider` trait.
+    #[tracing::instrument(level = "debug", fields(self.target_config), skip(self))]
     async fn fetch_target(&self) -> Result<TargetCrd> {
         let target_name = TargetCrd::target_name_by_config(&self.target_config);
         self.target_api
@@ -420,7 +395,6 @@
                 error,
                 operation: "finding target in the cluster".into(),
             })
->>>>>>> 483f818f
     }
 
     /// Returns a namespace of the target.
@@ -537,11 +511,6 @@
                 }
             }
 
-<<<<<<< HEAD
-        debug!("connecting to operator");
-        let connection = self.client.connect(builder.body(vec![])?).await?;
-        debug!("connected to operator");
-=======
             builder
                 .body(vec![])
                 .map_err(OperatorApiError::ConnectRequestBuildError)?
@@ -555,7 +524,6 @@
                     error,
                     operation: "creating a websocket connection".into(),
                 })?;
->>>>>>> 483f818f
 
         let (tx, rx) =
             ConnectionWrapper::wrap(connection, session_info.metadata.protocol_version.clone());
