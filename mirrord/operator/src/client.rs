use std::fmt;

use base64::{engine::general_purpose, Engine};
use chrono::{DateTime, Utc};
use conn_wrapper::ConnectionWrapper;
use error::{OperatorApiError, OperatorApiResult, OperatorOperation};
use http::{request::Request, HeaderName, HeaderValue};
use kube::{
    api::{ListParams, PostParams},
    Api, Client, Config, Resource,
};
use mirrord_analytics::{AnalyticsHash, AnalyticsOperatorProperties, Reporter};
use mirrord_auth::{
    certificate::Certificate,
    credential_store::{CredentialStoreSync, UserIdentity},
    credentials::LicenseValidity,
};
use mirrord_config::{feature::network::incoming::ConcurrentSteal, target::Target, LayerConfig};
use mirrord_kube::{api::kubernetes::create_kube_config, error::KubeApiError};
use mirrord_progress::Progress;
use mirrord_protocol::{ClientMessage, DaemonMessage};
use semver::Version;
use serde::{Deserialize, Serialize};
use tokio::sync::mpsc::{Receiver, Sender};
use tracing::Level;

use crate::{
    crd::{
        CopyTargetCrd, CopyTargetSpec, MirrordOperatorCrd, OperatorFeatures, TargetCrd,
        OPERATOR_STATUS_NAME,
    },
    types::{
        CLIENT_CERT_HEADER, CLIENT_HOSTNAME_HEADER, CLIENT_NAME_HEADER, MIRRORD_CLI_VERSION_HEADER,
        SESSION_ID_HEADER,
    },
};

mod conn_wrapper;
mod discovery;
pub mod error;
mod upgrade;

/// State of client's [`Certificate`] the should be attached to some operator requests.
pub trait ClientCertificateState: fmt::Debug {}

/// Represents a [`ClientCertificateState`] where we don't have the certificate.
#[derive(Debug)]
pub struct NoClientCert {
    /// [`Config::headers`] here contain some extra entries:
    /// 1. [`CLIENT_HOSTNAME_HEADER`] (if available)
    /// 2. [`CLIENT_NAME_HEADER`] (if available)
    /// 3. [`MIRRORD_CLI_VERSION_HEADER`]
    ///
    /// Can be used to create a certified [`Client`] when the [`Certificate`] is available.
    base_config: Config,
}

impl ClientCertificateState for NoClientCert {}

/// Represents a [`ClientCertificateState`] where have the certificate.
pub struct PreparedClientCert {
    /// Prepared client certificate.
    cert: Certificate,
}

impl fmt::Debug for PreparedClientCert {
    fn fmt(&self, f: &mut fmt::Formatter<'_>) -> fmt::Result {
        f.debug_struct("PreparedClientCert")
            .field("cert_public_key_data", &self.cert.public_key_data())
            .finish()
    }
}

impl ClientCertificateState for PreparedClientCert {}

/// Represents a [`ClientCertificateState`] where we attempted to prepare the certificate and we may
/// have failed.
pub struct MaybeClientCert {
    cert_result: Result<Certificate, OperatorApiError>,
}

impl fmt::Debug for MaybeClientCert {
    fn fmt(&self, f: &mut fmt::Formatter<'_>) -> fmt::Result {
        f.debug_struct("MaybeClientCert")
            .field("cert_result", &self.cert_result)
            .finish()
    }
}

impl ClientCertificateState for MaybeClientCert {}

/// Created operator session. Can be obtained from [`OperatorApi::connect_in_new_session`] and later
/// used in [`OperatorApi::connect_in_existing_session`].
///
/// # Note
///
/// Contains enough information to enable connecting with target without fetching
/// [`MirrordOperatorCrd`] again.
#[derive(Clone, Serialize, Deserialize)]
pub struct OperatorSession {
    /// Random session id, generated locally.
    id: u64,
    /// URL where websocket connection request should be sent.
    connect_url: String,
    /// Client certificate, should be included as header in the websocket connection request.
    client_cert: Certificate,
    /// Operator license fingerprint, right now only for setting [`Reporter`] properties.
    operator_license_fingerprint: Option<String>,
    /// Version of [`mirrord_protocol`] used by the operator.
    /// Used to create [`ConnectionWrapper`].
    operator_protocol_version: Option<Version>,
}

impl fmt::Debug for OperatorSession {
    fn fmt(&self, f: &mut fmt::Formatter<'_>) -> fmt::Result {
        f.debug_struct("OperatorSession")
            .field("id", &self.id)
            .field("connect_url", &self.connect_url)
            .field("cert_public_key_data", &self.client_cert.public_key_data())
            .field(
                "operator_license_fingerprint",
                &self.operator_license_fingerprint,
            )
            .field("operator_protocol_version", &self.operator_protocol_version)
            .finish()
    }
}

/// Connection to an operator target.
pub struct OperatorSessionConnection {
    /// Session of this connection.
    pub session: OperatorSession,
    /// Used to send [`ClientMessage`]s to the operator.
    pub tx: Sender<ClientMessage>,
    /// Used to receive [`DaemonMessage`]s from the operator.
    pub rx: Receiver<DaemonMessage>,
}

impl fmt::Debug for OperatorSessionConnection {
    fn fmt(&self, f: &mut fmt::Formatter<'_>) -> fmt::Result {
        let tx_queued_messages = self.tx.max_capacity() - self.tx.capacity();
        let rx_queued_messages = self.rx.len();

        f.debug_struct("OperatorSessionConnection")
            .field("session", &self.session)
            .field("tx_closed", &self.tx.is_closed())
            .field("tx_queued_messages", &tx_queued_messages)
            .field("rx_closed", &self.rx.is_closed())
            .field("rx_queued_messages", &rx_queued_messages)
            .finish()
    }
}

/// Prepared target of an operator session.
#[derive(Debug)]
enum OperatorSessionTarget {
    /// CRD of an immediate target validated and fetched from the operator.
    Raw(TargetCrd),
    /// CRD of a copied target created by the operator.
    Copied(CopyTargetCrd),
}

impl OperatorSessionTarget {
    /// Returns a connection url for the given [`OperatorSessionTarget`].
    /// This can be used to create a websocket connection with the operator.
    fn connect_url(&self, use_proxy: bool, concurrent_steal: ConcurrentSteal) -> String {
        match (use_proxy, self) {
            (true, OperatorSessionTarget::Raw(target)) => {
                let name = target.name();
                let namespace = target
                    .meta()
                    .namespace
                    .as_deref()
                    .expect("missing 'TargetCrd' namespace");
                let api_version = TargetCrd::api_version(&());
                let plural = TargetCrd::plural(&());

                format!("/apis/{api_version}/proxy/namespaces/{namespace}/{plural}/{name}?on_concurrent_steal={concurrent_steal}&connect=true")
            }

            (false, OperatorSessionTarget::Raw(target)) => {
                let name = target.name();
                let namespace = target
                    .meta()
                    .namespace
                    .as_deref()
                    .expect("missing 'TargetCrd' namespace");
                let url_path = TargetCrd::url_path(&(), Some(namespace));

                format!("{url_path}/{name}?on_concurrent_steal={concurrent_steal}&connect=true")
            }
            (true, OperatorSessionTarget::Copied(target)) => {
                let name = target
                    .meta()
                    .name
                    .as_deref()
                    .expect("missing 'CopyTargetCrd' name");
                let namespace = target
                    .meta()
                    .namespace
                    .as_deref()
                    .expect("missing 'CopyTargetCrd' namespace");
                let api_version = CopyTargetCrd::api_version(&());
                let plural = CopyTargetCrd::plural(&());

                format!(
                    "/apis/{api_version}/proxy/namespaces/{namespace}/{plural}/{name}?connect=true"
                )
            }
            (false, OperatorSessionTarget::Copied(target)) => {
                let name = target
                    .meta()
                    .name
                    .as_deref()
                    .expect("missing 'CopyTargetCrd' name");
                let namespace = target
                    .meta()
                    .namespace
                    .as_deref()
                    .expect("missing 'CopyTargetCrd' namespace");
                let url_path = CopyTargetCrd::url_path(&(), Some(namespace));

                format!("{url_path}/{name}?connect=true")
            }
        }
    }
}

/// Wrapper over mirrord operator API.
pub struct OperatorApi<C> {
    /// For making requests to kubernetes API server.
    client: Client,
    /// Prepared client certificate. If present, [`Self::client`] sends [`CLIENT_CERT_HEADER`] with
    /// each request.
    client_cert: C,
    /// Fetched operator resource.
    operator: MirrordOperatorCrd,
}

impl<C> fmt::Debug for OperatorApi<C>
where
    C: ClientCertificateState,
{
    fn fmt(&self, f: &mut fmt::Formatter<'_>) -> fmt::Result {
        f.debug_struct("OperatorApi")
            .field("default_namespace", &self.client.default_namespace())
            .field("client_cert", &self.client_cert)
            .field("operator_version", &self.operator.spec.operator_version)
            .field(
                "operator_protocol_version",
                &self.operator.spec.protocol_version,
            )
            .field(
                "operator_license_fingerprint",
                &self.operator.spec.license.fingerprint,
            )
            .finish()
    }
}

impl OperatorApi<NoClientCert> {
    /// Fetches [`MirrordOperatorCrd`] from the cluster and creates a new instance of this API.
    #[tracing::instrument(level = Level::TRACE, skip_all, err)]
    pub async fn new<R>(config: &LayerConfig, reporter: &mut R) -> OperatorApiResult<Self>
    where
        R: Reporter,
    {
        let base_config = Self::base_client_config(config).await?;
        let client = Client::try_from(base_config.clone())
            .map_err(KubeApiError::from)
            .map_err(OperatorApiError::CreateKubeClient)?;
        let operator: MirrordOperatorCrd = Api::all(client.clone())
            .get(OPERATOR_STATUS_NAME)
            .await
            .map_err(|error| OperatorApiError::KubeError {
                error,
                operation: OperatorOperation::FindingOperator,
            })?;

        reporter.set_operator_properties(AnalyticsOperatorProperties {
            client_hash: None,
            license_hash: operator
                .spec
                .license
                .fingerprint
                .as_deref()
                .map(AnalyticsHash::from_base64),
        });

        Ok(Self {
            client,
            client_cert: NoClientCert { base_config },
            operator,
        })
    }

    /// If [`LayerConfig::operator`] is explicitly disabled, returns early with [`None`].
    ///
    /// If [`LayerConfig::operator`] is explicitly enabled, this functions is equivalent to
    /// [`OperatorApi::new`] and never returns [`None`].
    ///
    /// If [`LayerConfig::operator`] is missing, tries to fetch [`MirrordOperatorCrd`] from the
    /// cluster and create a new instance of this API. If fetching the resource fails, an extra
    /// discovery step is made to determine whether the operator is installed. If this extra
    /// step proves that the operator is installed, an error is returned. Otherwise, [`None`] is
    /// returned.
    #[tracing::instrument(level = Level::TRACE, skip_all, err)]
    pub async fn try_new<R>(
        config: &LayerConfig,
        reporter: &mut R,
    ) -> OperatorApiResult<Option<Self>>
    where
        R: Reporter,
    {
        if config.operator == Some(false) {
            return Ok(None);
        }

        let base_config = Self::base_client_config(config).await?;
        let client = Client::try_from(base_config.clone())
            .map_err(KubeApiError::from)
            .map_err(OperatorApiError::CreateKubeClient)?;

        let operator: Result<MirrordOperatorCrd, _> =
            Api::all(client.clone()).get(OPERATOR_STATUS_NAME).await;

        let error = match operator {
            Ok(operator) => {
                reporter.set_operator_properties(AnalyticsOperatorProperties {
                    client_hash: None,
                    license_hash: operator
                        .spec
                        .license
                        .fingerprint
                        .as_deref()
                        .map(AnalyticsHash::from_base64),
                });

                return Ok(Some(Self {
                    client,
                    client_cert: NoClientCert { base_config },
                    operator,
                }));
            }

            Err(error @ kube::Error::Api(..)) if config.operator.is_none() => {
                match discovery::operator_installed(&client).await {
                    Ok(false) | Err(..) => {
                        return Ok(None);
                    }
                    Ok(true) => error,
                }
            }

            Err(error) => error,
        };

        Err(OperatorApiError::KubeError {
            error,
            operation: OperatorOperation::FindingOperator,
        })
    }

    /// Prepares client [`Certificate`] to be sent in all subsequent requests to the operator.
    /// In case of failure, state of this API instance does not change.
    #[tracing::instrument(level = Level::TRACE, skip(reporter))]
    pub async fn prepare_client_cert<R>(self, reporter: &mut R) -> OperatorApi<MaybeClientCert>
    where
        R: Reporter,
    {
        let previous_client = self.client.clone();

        let result = try {
            let certificate = self.get_client_certificate().await?;

            reporter.set_operator_properties(AnalyticsOperatorProperties {
                client_hash: Some(AnalyticsHash::from_bytes(&certificate.public_key_data())),
                license_hash: self
                    .operator
                    .spec
                    .license
                    .fingerprint
                    .as_deref()
                    .map(AnalyticsHash::from_base64),
            });

            let header = Self::make_client_cert_header(&certificate)?;

            let mut config = self.client_cert.base_config;
            config
                .headers
                .push((HeaderName::from_static(CLIENT_CERT_HEADER), header));
            let client = Client::try_from(config)
                .map_err(KubeApiError::from)
                .map_err(OperatorApiError::CreateKubeClient)?;

            (client, certificate)
        };

        match result {
            Ok((new_client, cert)) => OperatorApi {
                client: new_client,
                client_cert: MaybeClientCert {
                    cert_result: Ok(cert),
                },
                operator: self.operator,
            },

            Err(error) => OperatorApi {
                client: previous_client,
                client_cert: MaybeClientCert {
                    cert_result: Err(error),
                },
                operator: self.operator,
            },
        }
    }
}

impl OperatorApi<MaybeClientCert> {
    pub fn inspect_cert_error<F: FnOnce(&OperatorApiError)>(&self, f: F) {
        if let Err(e) = &self.client_cert.cert_result {
            f(e);
        }
    }

    pub fn into_certified(self) -> OperatorApiResult<OperatorApi<PreparedClientCert>> {
        let cert = self.client_cert.cert_result?;

        Ok(OperatorApi {
            client: self.client,
            client_cert: PreparedClientCert { cert },
            operator: self.operator,
        })
    }
}

impl<C> OperatorApi<C>
where
    C: ClientCertificateState,
{
    /// Lists targets in the given namespace.
    #[tracing::instrument(level = Level::TRACE, ret, err)]
    pub async fn list_targets(&self, namespace: Option<&str>) -> OperatorApiResult<Vec<TargetCrd>> {
        Api::namespaced(
            self.client.clone(),
            namespace.unwrap_or(self.client.default_namespace()),
        )
        .list(&ListParams::default())
        .await
        .map_err(|error| OperatorApiError::KubeError {
            error,
            operation: OperatorOperation::ListingTargets,
        })
        .map(|list| list.items)
    }

    pub fn check_license_validity<P>(&self, progress: &P) -> OperatorApiResult<()>
    where
        P: Progress,
    {
        let Some(days_until_expiration) =
            DateTime::from_naive_date(self.operator.spec.license.expire_at).days_until_expiration()
        else {
            let no_license_message = "No valid license found for mirrord for Teams. Visit https://app.metalbear.co to purchase or renew your license";
            progress.warning(no_license_message);
            tracing::warn!(no_license_message);

            return Err(OperatorApiError::NoLicense);
        };

        let expires_soon =
            days_until_expiration <= <DateTime<Utc> as LicenseValidity>::CLOSE_TO_EXPIRATION_DAYS;
        let is_trial = self.operator.spec.license.name.contains("(Trial)");

        if is_trial && expires_soon {
            let expiring_soon = if days_until_expiration > 0 {
                format!(
                    "soon, in {days_until_expiration} day{}",
                    if days_until_expiration > 1 { "s" } else { "" }
                )
            } else {
                "today".to_string()
            };
            let message = format!("Operator license will expire {expiring_soon}!",);
            progress.warning(&message);
        } else if is_trial {
            let message =
                format!("Operator license is valid for {days_until_expiration} more days.");
            progress.info(&message);
        }

        Ok(())
    }

    pub fn check_operator_version<P>(&self, progress: &P) -> bool
    where
        P: Progress,
    {
        match Version::parse(&self.operator.spec.operator_version) {
            Ok(operator_version) => {
                let mirrord_version = Version::parse(env!("CARGO_PKG_VERSION")).unwrap();

                if operator_version > mirrord_version {
                    let message = format!(
                        "mirrord binary version {} does not match the operator version {}. Consider updating your mirrord binary.",
                        mirrord_version,
                        operator_version
                    );
                    progress.warning(&message);
                    false
                } else {
                    true
                }
            }

            Err(error) => {
                tracing::debug!(%error, "failed to parse operator version");
                progress.warning("Failed to parse operator version.");
                false
            }
        }
    }

    /// Returns a reference to the operator resource fetched from the cluster.
    pub fn operator(&self) -> &MirrordOperatorCrd {
        &self.operator
    }

    /// Returns a reference to the [`Client`] used by this instance.
    pub fn client(&self) -> &Client {
        &self.client
    }

    /// Creates a base [`Config`] for creating kube [`Client`]s.
    /// Adds extra headers that we send to the operator with each request:
    /// 1. [`MIRRORD_CLI_VERSION_HEADER`]
    /// 2. [`CLIENT_NAME_HEADER`]
    /// 3. [`CLIENT_HOSTNAME_HEADER`]
    async fn base_client_config(layer_config: &LayerConfig) -> OperatorApiResult<Config> {
        let mut client_config = create_kube_config(
            layer_config.accept_invalid_certificates,
            layer_config.kubeconfig.clone(),
            layer_config.kube_context.clone(),
        )
        .await
        .map_err(KubeApiError::from)
        .map_err(OperatorApiError::CreateKubeClient)?;

        client_config.headers.push((
            HeaderName::from_static(MIRRORD_CLI_VERSION_HEADER),
            HeaderValue::from_static(env!("CARGO_PKG_VERSION")),
        ));

        let UserIdentity { name, hostname } = UserIdentity::load();

        let headers = [
            (CLIENT_NAME_HEADER, name),
            (CLIENT_HOSTNAME_HEADER, hostname),
        ];
        for (name, raw_value) in headers {
            let Some(raw_value) = raw_value else {
                continue;
            };

            // Replace non-ascii (not supported in headers) chars and trim.
            let cleaned = raw_value
                .replace(|c: char| !c.is_ascii(), "")
                .trim()
                .to_string();
            let value = HeaderValue::from_str(&cleaned);
            match value {
                Ok(value) => client_config
                    .headers
                    .push((HeaderName::from_static(name), value)),
                Err(error) => {
                    tracing::debug!(%error, %name, raw_value = raw_value, cleaned, "Invalid header value");
                }
            }
        }

        Ok(client_config)
    }

    /// If `copy_target` feature is enabled in the given [`LayerConfig`], checks that the operator
    /// supports it.
    fn check_copy_target_feature_support(&self, config: &LayerConfig) -> OperatorApiResult<()> {
        let client_wants_copy = config.feature.copy_target.enabled;
        let operator_supports_copy = self.operator.spec.copy_target_enabled.unwrap_or(false);
        if client_wants_copy && !operator_supports_copy {
            return Err(OperatorApiError::UnsupportedFeature {
                feature: "copy target".into(),
                operator_version: self.operator.spec.operator_version.clone(),
            });
        }

        Ok(())
    }

    /// Retrieves client [`Certificate`] from local credential store or requests one from the
    /// operator.
    #[tracing::instrument(level = Level::TRACE, err)]
    async fn get_client_certificate(&self) -> Result<Certificate, OperatorApiError> {
        let Some(fingerprint) = self.operator.spec.license.fingerprint.clone() else {
            return Err(OperatorApiError::ClientCertError(
                "license fingerprint is missing from the mirrord operator resource".to_string(),
            ));
        };

        let subscription_id = self.operator.spec.license.subscription_id.clone();

        let mut credential_store = CredentialStoreSync::open().await.map_err(|error| {
            OperatorApiError::ClientCertError(format!(
                "failed to access local credential store: {error}"
            ))
        })?;

        credential_store
            .get_client_certificate::<MirrordOperatorCrd>(
                &self.client,
                fingerprint,
                subscription_id,
            )
            .await
            .map_err(|error| {
                OperatorApiError::ClientCertError(format!(
                    "failed to get client cerfificate: {error}"
                ))
            })
    }

    /// Transforms the given client [`Certificate`] into a [`HeaderValue`].
    fn make_client_cert_header(certificate: &Certificate) -> Result<HeaderValue, OperatorApiError> {
        let as_der = certificate.encode_der().map_err(|error| {
            OperatorApiError::ClientCertError(format!(
                "failed to encode client certificate: {error}"
            ))
        })?;
        let as_base64 = general_purpose::STANDARD.encode(as_der);
        HeaderValue::try_from(as_base64)
            .map_err(|error| OperatorApiError::ClientCertError(error.to_string()))
    }

<<<<<<< HEAD
    /// Returns a connection url for the given [`OperatorSessionInformation`].
    /// This can be used to create a websocket connection with the operator.
    #[tracing::instrument(level = "trace", skip(self), ret)]
    fn connect_url(&self, session: &OperatorSessionInformation) -> String {
        match (session.metadata.proxy_feature_enabled(), &session.target) {
            (true, OperatorSessionTarget::Raw(crd)) => {
                let dt = &();
                let namespace = self.namespace();
                let api_version = TargetCrd::api_version(dt);
                let plural = TargetCrd::plural(dt);

                format!(
                    "/apis/{api_version}/proxy/namespaces/{namespace}/{plural}/{}?on_concurrent_steal={}&connect=true",
                    TargetCrd::urlfied_name(&crd.spec.target.known()),
                    self.on_concurrent_steal,
                )
            }
            (false, OperatorSessionTarget::Raw(crd)) => {
                format!(
                    "{}/{}?on_concurrent_steal={}&connect=true",
                    self.target_api.resource_url(),
                    TargetCrd::urlfied_name(&crd.spec.target.known()),
                    self.on_concurrent_steal,
                )
            }
            (true, OperatorSessionTarget::Copied(target)) => {
                let dt = &();
                let namespace = self.namespace();
                let api_version = CopyTargetCrd::api_version(dt);
                let plural = CopyTargetCrd::plural(dt);
=======
    /// Returns a namespace of the target based on the given [`LayerConfig`] and default namespace
    /// of [`Client`] used by this instance.
    fn target_namespace<'a>(&'a self, config: &'a LayerConfig) -> &'a str {
        let namespace_opt = if config.target.path.is_some() {
            // Not a targetless run, we use target's namespace.
            config.target.namespace.as_deref()
        } else {
            // A targetless run, we use the namespace where the agent should live.
            config.agent.namespace.as_deref()
        };
>>>>>>> 889796e5

        namespace_opt.unwrap_or(self.client.default_namespace())
    }
}

impl OperatorApi<PreparedClientCert> {
    /// We allow copied pods to live only for 30 seconds before the internal proxy connects.
    const COPIED_POD_IDLE_TTL: u32 = 30;

    /// Starts a new operator session and connects to the target.
    /// Returned [`OperatorSessionConnection::session`] can be later used to create another
    /// connection in the same session with [`OperatorApi::connect_in_existing_session`].
    #[tracing::instrument(
        level = Level::TRACE,
        skip(config, progress),
        fields(
            target_config = ?config.target,
            copy_target_config = ?config.feature.copy_target,
            on_concurrent_steal = ?config.feature.network.incoming.on_concurrent_steal,
        ),
        ret,
        err
    )]
    pub async fn connect_in_new_session<P>(
        &self,
        config: &LayerConfig,
        progress: &P,
    ) -> OperatorApiResult<OperatorSessionConnection>
    where
        P: Progress,
    {
        self.check_copy_target_feature_support(config)?;

        let target = if config.feature.copy_target.enabled {
            let mut copy_subtask = progress.subtask("copying target");

            // We do not validate the `target` here, it's up to the operator.
            let target = config.target.path.clone().unwrap_or(Target::Targetless);
            let scale_down = config.feature.copy_target.scale_down;
            let namespace = self.target_namespace(config);
            let copied = self.copy_target(target, scale_down, namespace).await?;

            copy_subtask.success(Some("target copied"));

            OperatorSessionTarget::Copied(copied)
        } else {
            let mut fetch_subtask = progress.subtask("fetching target");

            let target_name =
                TargetCrd::target_name(config.target.path.as_ref().unwrap_or(&Target::Targetless));
            let raw_target = Api::namespaced(self.client.clone(), self.target_namespace(config))
                .get(&target_name)
                .await
                .map_err(|error| OperatorApiError::KubeError {
                    error,
                    operation: OperatorOperation::FindingTarget,
                })?;

            fetch_subtask.success(Some("target fetched"));

            OperatorSessionTarget::Raw(raw_target)
        };
        let use_proxy_api = self
            .operator
            .spec
            .features
            .as_ref()
            .map(|features| features.contains(&OperatorFeatures::ProxyApi))
            .unwrap_or(false);
        let connect_url = target.connect_url(
            use_proxy_api,
            config.feature.network.incoming.on_concurrent_steal,
        );

        let session = OperatorSession {
            id: rand::random(),
            connect_url,
            client_cert: self.client_cert.cert.clone(),
            operator_license_fingerprint: self.operator.spec.license.fingerprint.clone(),
            operator_protocol_version: self
                .operator
                .spec
                .protocol_version
                .as_ref()
                .and_then(|version| version.parse().ok()),
        };

        let mut connection_subtask = progress.subtask("connecting to the target");
        let (tx, rx) = Self::connect_target(&self.client, &session).await?;
        connection_subtask.success(Some("connected to the target"));

        Ok(OperatorSessionConnection { session, tx, rx })
    }

    /// Creates a new [`CopyTargetCrd`] resource using the operator.
    /// This should create a new dummy pod out of the given [`Target`].
    ///
    /// # Note
    ///
    /// `copy_target` feature is not available for all target types.
    /// Target type compatibility is checked by the operator.
    #[tracing::instrument(level = "trace", err)]
    async fn copy_target(
        &self,
        target: Target,
        scale_down: bool,
<<<<<<< HEAD
    ) -> Result<CopyTargetCrd> {
        let name = TargetCrd::urlfied_name(&target);
=======
        namespace: &str,
    ) -> OperatorApiResult<CopyTargetCrd> {
        let name = TargetCrd::target_name(&target);
>>>>>>> 889796e5

        let requested = CopyTargetCrd::new(
            &name,
            CopyTargetSpec {
                target,
                idle_ttl: Some(Self::COPIED_POD_IDLE_TTL),
                scale_down,
            },
        );

        Api::namespaced(self.client.clone(), namespace)
            .create(&PostParams::default(), &requested)
            .await
            .map_err(|error| OperatorApiError::KubeError {
                error,
                operation: OperatorOperation::CopyingTarget,
            })
    }

    /// Connects to the target, reusing the given [`OperatorSession`].
    #[tracing::instrument(level = Level::TRACE, skip(layer_config, reporter), ret, err)]
    pub async fn connect_in_existing_session<R>(
        layer_config: &LayerConfig,
        session: OperatorSession,
        reporter: &mut R,
    ) -> OperatorApiResult<OperatorSessionConnection>
    where
        R: Reporter,
    {
        reporter.set_operator_properties(AnalyticsOperatorProperties {
            client_hash: Some(AnalyticsHash::from_bytes(
                session.client_cert.public_key_data().as_ref(),
            )),
            license_hash: session
                .operator_license_fingerprint
                .as_ref()
                .map(|fingerprint| AnalyticsHash::from_base64(fingerprint)),
        });

        let mut config = Self::base_client_config(layer_config).await?;
        let cert_header = Self::make_client_cert_header(&session.client_cert)?;
        config
            .headers
            .push((HeaderName::from_static(CLIENT_CERT_HEADER), cert_header));

        let client = Client::try_from(config)
            .map_err(KubeApiError::from)
            .map_err(OperatorApiError::CreateKubeClient)?;

        let (tx, rx) = Self::connect_target(&client, &session).await?;

        Ok(OperatorSessionConnection { tx, rx, session })
    }

    /// Creates websocket connection to the operator target.
    #[tracing::instrument(level = Level::TRACE, skip(client), err)]
    async fn connect_target(
        client: &Client,
        session: &OperatorSession,
    ) -> OperatorApiResult<(Sender<ClientMessage>, Receiver<DaemonMessage>)> {
        let request = Request::builder()
            .uri(&session.connect_url)
            .header(SESSION_ID_HEADER, session.id.to_string())
            .body(vec![])
            .map_err(OperatorApiError::ConnectRequestBuildError)?;

        let connection = upgrade::connect_ws(client, request)
            .await
            .map_err(|error| OperatorApiError::KubeError {
                error,
                operation: OperatorOperation::WebsocketConnection,
            })?;

        Ok(ConnectionWrapper::wrap(
            connection,
            session.operator_protocol_version.clone(),
        ))
    }
}<|MERGE_RESOLUTION|>--- conflicted
+++ resolved
@@ -165,9 +165,14 @@
     /// This can be used to create a websocket connection with the operator.
     fn connect_url(&self, use_proxy: bool, concurrent_steal: ConcurrentSteal) -> String {
         match (use_proxy, self) {
-            (true, OperatorSessionTarget::Raw(target)) => {
-                let name = target.name();
-                let namespace = target
+            (true, OperatorSessionTarget::Raw(crd)) => {
+                let name = TargetCrd::urlfied_name(
+                    crd.spec
+                        .target
+                        .known()
+                        .expect("[BUG] Unknown target should never be seen here!"),
+                );
+                let namespace = crd
                     .meta()
                     .namespace
                     .as_deref()
@@ -178,9 +183,14 @@
                 format!("/apis/{api_version}/proxy/namespaces/{namespace}/{plural}/{name}?on_concurrent_steal={concurrent_steal}&connect=true")
             }
 
-            (false, OperatorSessionTarget::Raw(target)) => {
-                let name = target.name();
-                let namespace = target
+            (false, OperatorSessionTarget::Raw(crd)) => {
+                let name = TargetCrd::urlfied_name(
+                    crd.spec
+                        .target
+                        .known()
+                        .expect("[BUG] Unknown target should never be seen here!"),
+                );
+                let namespace = crd
                     .meta()
                     .namespace
                     .as_deref()
@@ -189,13 +199,13 @@
 
                 format!("{url_path}/{name}?on_concurrent_steal={concurrent_steal}&connect=true")
             }
-            (true, OperatorSessionTarget::Copied(target)) => {
-                let name = target
+            (true, OperatorSessionTarget::Copied(crd)) => {
+                let name = crd
                     .meta()
                     .name
                     .as_deref()
                     .expect("missing 'CopyTargetCrd' name");
-                let namespace = target
+                let namespace = crd
                     .meta()
                     .namespace
                     .as_deref()
@@ -207,13 +217,13 @@
                     "/apis/{api_version}/proxy/namespaces/{namespace}/{plural}/{name}?connect=true"
                 )
             }
-            (false, OperatorSessionTarget::Copied(target)) => {
-                let name = target
+            (false, OperatorSessionTarget::Copied(crd)) => {
+                let name = crd
                     .meta()
                     .name
                     .as_deref()
                     .expect("missing 'CopyTargetCrd' name");
-                let namespace = target
+                let namespace = crd
                     .meta()
                     .namespace
                     .as_deref()
@@ -641,38 +651,6 @@
             .map_err(|error| OperatorApiError::ClientCertError(error.to_string()))
     }
 
-<<<<<<< HEAD
-    /// Returns a connection url for the given [`OperatorSessionInformation`].
-    /// This can be used to create a websocket connection with the operator.
-    #[tracing::instrument(level = "trace", skip(self), ret)]
-    fn connect_url(&self, session: &OperatorSessionInformation) -> String {
-        match (session.metadata.proxy_feature_enabled(), &session.target) {
-            (true, OperatorSessionTarget::Raw(crd)) => {
-                let dt = &();
-                let namespace = self.namespace();
-                let api_version = TargetCrd::api_version(dt);
-                let plural = TargetCrd::plural(dt);
-
-                format!(
-                    "/apis/{api_version}/proxy/namespaces/{namespace}/{plural}/{}?on_concurrent_steal={}&connect=true",
-                    TargetCrd::urlfied_name(&crd.spec.target.known()),
-                    self.on_concurrent_steal,
-                )
-            }
-            (false, OperatorSessionTarget::Raw(crd)) => {
-                format!(
-                    "{}/{}?on_concurrent_steal={}&connect=true",
-                    self.target_api.resource_url(),
-                    TargetCrd::urlfied_name(&crd.spec.target.known()),
-                    self.on_concurrent_steal,
-                )
-            }
-            (true, OperatorSessionTarget::Copied(target)) => {
-                let dt = &();
-                let namespace = self.namespace();
-                let api_version = CopyTargetCrd::api_version(dt);
-                let plural = CopyTargetCrd::plural(dt);
-=======
     /// Returns a namespace of the target based on the given [`LayerConfig`] and default namespace
     /// of [`Client`] used by this instance.
     fn target_namespace<'a>(&'a self, config: &'a LayerConfig) -> &'a str {
@@ -683,7 +661,6 @@
             // A targetless run, we use the namespace where the agent should live.
             config.agent.namespace.as_deref()
         };
->>>>>>> 889796e5
 
         namespace_opt.unwrap_or(self.client.default_namespace())
     }
@@ -733,7 +710,7 @@
             let mut fetch_subtask = progress.subtask("fetching target");
 
             let target_name =
-                TargetCrd::target_name(config.target.path.as_ref().unwrap_or(&Target::Targetless));
+                TargetCrd::urlfied_name(config.target.path.as_ref().unwrap_or(&Target::Targetless));
             let raw_target = Api::namespaced(self.client.clone(), self.target_namespace(config))
                 .get(&target_name)
                 .await
@@ -790,14 +767,9 @@
         &self,
         target: Target,
         scale_down: bool,
-<<<<<<< HEAD
-    ) -> Result<CopyTargetCrd> {
-        let name = TargetCrd::urlfied_name(&target);
-=======
         namespace: &str,
     ) -> OperatorApiResult<CopyTargetCrd> {
-        let name = TargetCrd::target_name(&target);
->>>>>>> 889796e5
+        let name = TargetCrd::urlfied_name(&target);
 
         let requested = CopyTargetCrd::new(
             &name,
