--- conflicted
+++ resolved
@@ -1,12 +1,7 @@
-<<<<<<< HEAD
 use std::{
     collections::{BTreeMap, HashMap},
-    fmt::{self, Display},
-    io,
+    fmt,
 };
-=======
-use std::fmt;
->>>>>>> 889796e5
 
 use base64::{engine::general_purpose, Engine};
 use chrono::{DateTime, Utc};
@@ -29,29 +24,18 @@
 use mirrord_protocol::{ClientMessage, DaemonMessage};
 use semver::Version;
 use serde::{Deserialize, Serialize};
-<<<<<<< HEAD
-use thiserror::Error;
-use tokio::sync::mpsc::{self, Receiver, Sender};
-use tokio_tungstenite::tungstenite::{Error as TungsteniteError, Message};
-use tracing::{debug, error, info, warn};
-
-use crate::crd::{
-    CopyTargetCrd, CopyTargetSpec, MirrordOperatorCrd, NewOperatorFeature, SessionCrd, TargetCrd,
-    OPERATOR_STATUS_NAME,
-=======
 use tokio::sync::mpsc::{Receiver, Sender};
 use tracing::Level;
 
 use crate::{
     crd::{
-        CopyTargetCrd, CopyTargetSpec, MirrordOperatorCrd, OperatorFeatures, TargetCrd,
+        CopyTargetCrd, CopyTargetSpec, MirrordOperatorCrd, NewOperatorFeature, TargetCrd,
         OPERATOR_STATUS_NAME,
     },
     types::{
         CLIENT_CERT_HEADER, CLIENT_HOSTNAME_HEADER, CLIENT_NAME_HEADER, MIRRORD_CLI_VERSION_HEADER,
         SESSION_ID_HEADER,
     },
->>>>>>> 889796e5
 };
 
 mod conn_wrapper;
@@ -82,82 +66,16 @@
     cert: Certificate,
 }
 
-<<<<<<< HEAD
-#[derive(Debug, Error)]
-pub enum OperatorApiError {
-    #[error("failed to build a websocket connect request: {0}")]
-    ConnectRequestBuildError(HttpError),
-
-    #[error("failed to create mirrord operator API: {0}")]
-    CreateApiError(KubeApiError),
-
-    #[error("{operation} failed: {error}")]
-    KubeError {
-        error: kube::Error,
-        operation: OperatorOperation,
-    },
-
-    #[error("mirrord operator {operator_version} does not support feature {feature}")]
-    UnsupportedFeature {
-        feature: NewOperatorFeature,
-        operator_version: String,
-    },
-
-    #[error("{operation} failed with code {}: {}", status.code, status.reason)]
-    StatusFailure {
-        operation: OperatorOperation,
-        status: Box<kube::core::Status>,
-    },
-
-    #[error("mirrord operator license expired")]
-    NoLicense,
-=======
 impl fmt::Debug for PreparedClientCert {
     fn fmt(&self, f: &mut fmt::Formatter<'_>) -> fmt::Result {
         f.debug_struct("PreparedClientCert")
             .field("cert_public_key_data", &self.cert.public_key_data())
             .finish()
     }
->>>>>>> 889796e5
 }
 
 impl ClientCertificateState for PreparedClientCert {}
 
-<<<<<<< HEAD
-#[derive(Serialize, Deserialize, Clone, Debug)]
-pub struct OperatorSessionMetadata {
-    client_certificate: Option<Certificate>,
-    session_id: u64,
-    fingerprint: Option<String>,
-    operator_features: Vec<NewOperatorFeature>,
-    protocol_version: Option<semver::Version>,
-}
-
-impl OperatorSessionMetadata {
-    fn new(
-        client_certificate: Option<Certificate>,
-        fingerprint: Option<String>,
-        operator_features: Vec<NewOperatorFeature>,
-        protocol_version: Option<semver::Version>,
-    ) -> Self {
-        Self {
-            client_certificate,
-            session_id: rand::random(),
-            fingerprint,
-            operator_features,
-            protocol_version,
-        }
-    }
-
-    fn client_credentials(&self) -> io::Result<Option<String>> {
-        self.client_certificate
-            .as_ref()
-            .map(|cert| {
-                cert.encode_der()
-                    .map(|bytes| general_purpose::STANDARD.encode(bytes))
-            })
-            .transpose()
-=======
 /// Represents a [`ClientCertificateState`] where we attempted to prepare the certificate and we may
 /// have failed.
 pub struct MaybeClientCert {
@@ -169,7 +87,6 @@
         f.debug_struct("MaybeClientCert")
             .field("cert_result", &self.cert_result)
             .finish()
->>>>>>> 889796e5
     }
 }
 
@@ -222,11 +139,6 @@
     pub rx: Receiver<DaemonMessage>,
 }
 
-<<<<<<< HEAD
-    fn proxy_feature_enabled(&self) -> bool {
-        self.operator_features
-            .contains(&NewOperatorFeature::ProxyApi)
-=======
 impl fmt::Debug for OperatorSessionConnection {
     fn fmt(&self, f: &mut fmt::Formatter<'_>) -> fmt::Result {
         let tx_queued_messages = self.tx.max_capacity() - self.tx.capacity();
@@ -239,7 +151,6 @@
             .field("rx_closed", &self.rx.is_closed())
             .field("rx_queued_messages", &rx_queued_messages)
             .finish()
->>>>>>> 889796e5
     }
 }
 
@@ -386,17 +297,6 @@
         })
     }
 
-<<<<<<< HEAD
-    /// Checks used config against operator specification.
-    fn check_config(config: &LayerConfig, operator: &MirrordOperatorCrd) -> Result<()> {
-        if config.feature.copy_target.enabled {
-            operator
-                .spec
-                .require_feature(NewOperatorFeature::CopyTarget)?;
-        }
-        if config.feature.split_queues.is_set() {
-            operator.spec.require_feature(NewOperatorFeature::Sqs)?;
-=======
     /// If [`LayerConfig::operator`] is explicitly disabled, returns early with [`None`].
     ///
     /// If [`LayerConfig::operator`] is explicitly enabled, this functions is equivalent to
@@ -417,7 +317,6 @@
     {
         if config.operator == Some(false) {
             return Ok(None);
->>>>>>> 889796e5
         }
 
         let base_config = Self::base_client_config(config).await?;
@@ -594,29 +493,8 @@
             progress.info(&message);
         }
 
-<<<<<<< HEAD
-        Self::check_config(config, &operator)?;
-
-        let client_certificate = Self::get_client_certificate(&operator_api, &operator)
-            .await
-            .ok()
-            .flatten();
-        let features = operator.spec.supported_features();
-        let metadata = OperatorSessionMetadata::new(
-            client_certificate,
-            operator.spec.license.fingerprint,
-            features,
-            operator
-                .spec
-                .protocol_version
-                .and_then(|str_version| str_version.parse().ok()),
-        );
-
-        metadata.set_operator_properties(analytics);
-=======
         Ok(())
     }
->>>>>>> 889796e5
 
     pub fn check_operator_version<P>(&self, progress: &P) -> bool
     where
@@ -626,51 +504,6 @@
             Ok(operator_version) => {
                 let mirrord_version = Version::parse(env!("CARGO_PKG_VERSION")).unwrap();
 
-<<<<<<< HEAD
-        let mirrord_version = Version::parse(env!("CARGO_PKG_VERSION")).unwrap();
-        if operator_version > mirrord_version {
-            // we make two sub tasks since it looks best this way
-            version_progress.warning(
-                &format!(
-                    "Your mirrord plugin/CLI version {} does not match the operator version {}. This can lead to unforeseen issues.",
-                    mirrord_version,
-                    operator_version));
-            version_progress.success(None);
-            version_progress = progress.subtask("comparing versions");
-            version_progress.warning(
-                "Consider updating your mirrord plugin/CLI to match the operator version.",
-            );
-        }
-        version_progress.success(None);
-
-        let target_to_connect = if config.feature.copy_target.enabled
-            // use copy_target for splitting queues
-            || config.feature.split_queues.is_set()
-        {
-            // We do not validate the `target` here, it's up to the operator.
-            let mut copy_progress = progress.subtask("copying target");
-            let copied = operator_api
-                .copy_target(
-                    &metadata,
-                    config.target.path.clone().unwrap_or(Target::Targetless),
-                    config.feature.copy_target.scale_down,
-                    config.feature.split_queues.get_sqs_filter(),
-                )
-                .await?;
-            copy_progress.success(None);
-
-            OperatorSessionTarget::Copied(copied)
-        } else {
-            let raw_target = operator_api.fetch_target().await?;
-            OperatorSessionTarget::Raw(raw_target)
-        };
-
-        let session_info = OperatorSessionInformation {
-            target: target_to_connect,
-            metadata,
-        };
-        let connection = operator_api.connect_target(session_info).await?;
-=======
                 if operator_version > mirrord_version {
                     let message = format!(
                         "mirrord binary version {} does not match the operator version {}. Consider updating your mirrord binary.",
@@ -683,7 +516,6 @@
                     true
                 }
             }
->>>>>>> 889796e5
 
             Err(error) => {
                 tracing::debug!(%error, "failed to parse operator version");
@@ -753,16 +585,17 @@
         Ok(client_config)
     }
 
-    /// If `copy_target` feature is enabled in the given [`LayerConfig`], checks that the operator
-    /// supports it.
-    fn check_copy_target_feature_support(&self, config: &LayerConfig) -> OperatorApiResult<()> {
-        let client_wants_copy = config.feature.copy_target.enabled;
-        let operator_supports_copy = self.operator.spec.copy_target_enabled.unwrap_or(false);
-        if client_wants_copy && !operator_supports_copy {
-            return Err(OperatorApiError::UnsupportedFeature {
-                feature: "copy target".into(),
-                operator_version: self.operator.spec.operator_version.clone(),
-            });
+    /// Check the operator supports all the operator features required by the user's configuration.
+    fn check_feature_support(&self, config: &LayerConfig) -> OperatorApiResult<()> {
+        if config.feature.copy_target.enabled {
+            self.operator
+                .spec
+                .require_feature(NewOperatorFeature::CopyTarget)?
+        }
+        if config.feature.split_queues.is_set() {
+            self.operator
+                .spec
+                .require_feature(NewOperatorFeature::Sqs)?;
         }
 
         Ok(())
@@ -853,7 +686,7 @@
     where
         P: Progress,
     {
-        self.check_copy_target_feature_support(config)?;
+        self.check_feature_support(config)?;
 
         let target = if config.feature.copy_target.enabled {
             let mut copy_subtask = progress.subtask("copying target");
@@ -862,7 +695,14 @@
             let target = config.target.path.clone().unwrap_or(Target::Targetless);
             let scale_down = config.feature.copy_target.scale_down;
             let namespace = self.target_namespace(config);
-            let copied = self.copy_target(target, scale_down, namespace).await?;
+            let copied = self
+                .copy_target(
+                    target,
+                    scale_down,
+                    namespace,
+                    config.feature.split_queues.get_sqs_filter(),
+                )
+                .await?;
 
             copy_subtask.success(Some("target copied"));
 
@@ -887,10 +727,8 @@
         let use_proxy_api = self
             .operator
             .spec
-            .features
-            .as_ref()
-            .map(|features| features.contains(&OperatorFeatures::ProxyApi))
-            .unwrap_or(false);
+            .supported_features()
+            .contains(&NewOperatorFeature::ProxyApi);
         let connect_url = target.connect_url(
             use_proxy_api,
             config.feature.network.incoming.on_concurrent_steal,
@@ -928,13 +766,9 @@
         &self,
         target: Target,
         scale_down: bool,
-<<<<<<< HEAD
+        namespace: &str,
         sqs_filter: Option<HashMap<String, BTreeMap<String, String>>>,
-    ) -> Result<CopyTargetCrd> {
-=======
-        namespace: &str,
     ) -> OperatorApiResult<CopyTargetCrd> {
->>>>>>> 889796e5
         let name = TargetCrd::target_name(&target);
 
         let requested = CopyTargetCrd::new(
