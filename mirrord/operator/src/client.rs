use std::{fmt, ops::Not, time::Duration};

use base64::{Engine, engine::general_purpose};
use chrono::{DateTime, Utc};
use connect_params::ConnectParams;
use error::{OperatorApiError, OperatorApiResult, OperatorOperation};
use futures::{SinkExt, StreamExt, future::Either};
use http::{HeaderName, HeaderValue, request::Request};
use kube::{
    Api, Client, Config, Resource,
    api::{ListParams, PostParams},
    client::ClientBuilder,
};
use mirrord_analytics::{AnalyticsHash, AnalyticsOperatorProperties, Reporter};
use mirrord_auth::{
    certificate::Certificate,
    credential_store::{CredentialStoreSync, UserIdentity},
    credentials::{CiApiKey, Credentials, LicenseValidity},
};
use mirrord_config::{
    LayerConfig, feature::database_branches::default_creation_timeout_secs, target::Target,
};
use mirrord_kube::{
    api::{kubernetes::create_kube_config, runtime::RuntimeDataProvider},
    error::KubeApiError,
    resolved::ResolvedTarget,
    retry::RetryKube,
};
use mirrord_progress::Progress;
use mirrord_protocol::{ClientMessage, DaemonMessage};
use mirrord_protocol_io::{Client as ProtocolClient, Connection};
use semver::Version;
use serde::{Deserialize, Serialize};
use tokio_tungstenite::tungstenite;
use tower::{buffer::BufferLayer, retry::RetryLayer};
use tracing::Level;

use crate::{
    client::database_branches::{
        DatabaseBranchParams, create_mysql_branches, create_pg_branches,
        list_reusable_mysql_branches, list_reusable_pg_branches,
    },
    crd::{
        MirrordClusterOperatorUserCredential, MirrordOperatorCrd, NewOperatorFeature,
        OPERATOR_STATUS_NAME, TargetCrd,
        copy_target::{CopyTargetCrd, CopyTargetSpec, CopyTargetStatus},
        mysql_branching::MysqlBranchDatabase,
        pg_branching::PgBranchDatabase,
        session::SessionCiInfo,
    },
    types::{
        CLIENT_CERT_HEADER, CLIENT_HOSTNAME_HEADER, CLIENT_NAME_HEADER, MIRRORD_CLI_VERSION_HEADER,
        SESSION_ID_HEADER,
    },
};

mod connect_params;
mod credentials;
mod database_branches;
mod discovery;
pub mod error;
mod upgrade;

/// State of client's [`Certificate`] the should be attached to some operator requests.
pub trait ClientCertificateState: fmt::Debug {}

/// Represents a [`ClientCertificateState`] where we don't have the certificate.
#[derive(Debug)]
pub struct NoClientCert {
    /// [`Config::headers`] here contain some extra entries:
    /// 1. [`CLIENT_HOSTNAME_HEADER`] (if available)
    /// 2. [`CLIENT_NAME_HEADER`] (if available)
    /// 3. [`MIRRORD_CLI_VERSION_HEADER`]
    ///
    /// Can be used to create a certified [`Client`] when the [`Certificate`] is available.
    base_config: Config,
}

impl ClientCertificateState for NoClientCert {}

/// Represents a [`ClientCertificateState`] where have the certificate.
pub struct PreparedClientCert {
    /// Prepared client certificate.
    cert: Certificate,
}

impl fmt::Debug for PreparedClientCert {
    fn fmt(&self, f: &mut fmt::Formatter<'_>) -> fmt::Result {
        f.debug_struct("PreparedClientCert")
            .field("cert_public_key_data", &self.cert.public_key_data())
            .finish()
    }
}

impl ClientCertificateState for PreparedClientCert {}

/// Represents a [`ClientCertificateState`] where we attempted to prepare the certificate and we may
/// have failed.
pub struct MaybeClientCert {
    cert_result: Result<Certificate, OperatorApiError>,
}

impl fmt::Debug for MaybeClientCert {
    fn fmt(&self, f: &mut fmt::Formatter<'_>) -> fmt::Result {
        f.debug_struct("MaybeClientCert")
            .field("cert_result", &self.cert_result)
            .finish()
    }
}

impl ClientCertificateState for MaybeClientCert {}

/// Created operator session. Can be obtained from [`OperatorApi::connect_in_new_session`] and later
/// used in [`OperatorApi::connect_in_existing_session`].
///
/// # Note
///
/// Contains enough information to enable connecting with target without fetching
/// [`MirrordOperatorCrd`] again.
#[derive(Clone, Serialize, Deserialize)]
pub struct OperatorSession {
    /// Random session id, generated locally.
    id: u64,
    /// URL where websocket connection request should be sent.
    connect_url: String,
    /// Client certificate, should be included as header in the websocket connection request.
    client_cert: Certificate,
    /// Operator license fingerprint, right now only for setting [`Reporter`] properties.
    operator_license_fingerprint: Option<String>,
    /// Version of [`mirrord_protocol`] used by the operator.
    /// Used to create [`Connection`].
    pub operator_protocol_version: Option<Version>,

    /// Allow the layer to attempt reconnection
    pub allow_reconnect: bool,
}

impl fmt::Debug for OperatorSession {
    fn fmt(&self, f: &mut fmt::Formatter<'_>) -> fmt::Result {
        f.debug_struct("OperatorSession")
            .field("id", &format!("{:X}", self.id))
            .field("connect_url", &self.connect_url)
            .field("cert_public_key_data", &self.client_cert.public_key_data())
            .field(
                "operator_license_fingerprint",
                &self.operator_license_fingerprint,
            )
            .field("operator_protocol_version", &self.operator_protocol_version)
            .field("allow_reconnect", &self.allow_reconnect)
            .finish()
    }
}

/// Connection to an operator target.
pub struct OperatorSessionConnection {
    /// Session of this connection.
<<<<<<< HEAD
    pub session: OperatorSession,

    pub conn: Connection<ProtocolClient>,
=======
    pub session: Box<OperatorSession>,
    /// Used to send [`ClientMessage`]s to the operator.
    pub tx: Sender<ClientMessage>,
    /// Used to receive [`DaemonMessage`]s from the operator.
    pub rx: Receiver<DaemonMessage>,
>>>>>>> 68741a93
}

impl fmt::Debug for OperatorSessionConnection {
    fn fmt(&self, f: &mut fmt::Formatter<'_>) -> fmt::Result {
        f.debug_struct("OperatorSessionConnection")
            .field("session", &self.session)
            .field("closed", &self.conn.is_closed())
            .finish()
    }
}

/// Wrapper over mirrord operator API.
pub struct OperatorApi<C> {
    /// For making requests to kubernetes API server.
    client: Client,
    /// Prepared client certificate. If present, [`Self::client`] sends [`CLIENT_CERT_HEADER`] with
    /// each request.
    client_cert: C,
    /// Fetched operator resource.
    operator: MirrordOperatorCrd,
}

impl<C> fmt::Debug for OperatorApi<C>
where
    C: ClientCertificateState,
{
    fn fmt(&self, f: &mut fmt::Formatter<'_>) -> fmt::Result {
        f.debug_struct("OperatorApi")
            .field("default_namespace", &self.client.default_namespace())
            .field("client_cert", &self.client_cert)
            .field("operator_version", &self.operator.spec.operator_version)
            .field(
                "operator_protocol_version",
                &self.operator.spec.protocol_version,
            )
            .field(
                "operator_license_fingerprint",
                &self.operator.spec.license.fingerprint,
            )
            .finish()
    }
}

impl OperatorApi<NoClientCert> {
    /// Attempts to fetch the [`MirrordOperatorCrd`] resource and create an instance of this API.
    /// In case of error response from the Kubernetes API server, executes an extra API discovery
    /// step to confirm that the operator is not installed.
    ///
    /// If certain that the operator is not installed, returns [`None`].
    ///
    /// NOTE: `SpinnerProgress` can interfere with any printed messages coming from interactive
    /// authentication with the cluster, for example via the kubelogin tool
    #[tracing::instrument(level = Level::TRACE, skip_all, err)]
    pub async fn try_new<P, R>(
        config: &LayerConfig,
        reporter: &mut R,
        progress: &P,
    ) -> OperatorApiResult<Option<Self>>
    where
        R: Reporter,
        P: Progress,
    {
        let base_config = Self::base_client_config(config).await?;

        let client = progress
            .suspend(|| ClientBuilder::try_from(base_config.clone()))
            .map_err(KubeApiError::from)?
            .with_layer(&BufferLayer::new(1024))
            .with_layer(&RetryLayer::new(RetryKube::try_from(
                &config.startup_retry,
            )?))
            .build();

        let operator: Result<MirrordOperatorCrd, _> =
            Api::all(client.clone()).get(OPERATOR_STATUS_NAME).await;

        let error = match operator {
            Ok(operator) => {
                reporter.set_operator_properties(AnalyticsOperatorProperties {
                    client_hash: None,
                    license_hash: operator
                        .spec
                        .license
                        .fingerprint
                        .as_deref()
                        .map(AnalyticsHash::from_base64),
                });

                return Ok(Some(Self {
                    client,
                    client_cert: NoClientCert { base_config },
                    operator,
                }));
            }

            // kube api failed to get the operator, let's see if it's installed though
            Err(error @ kube::Error::Api(..)) => {
                match discovery::operator_installed(&client).await {
                    // operator is required, but we failed for some reason
                    Err(..) if config.operator == Some(true) => error,
                    // the operator is not installed, or discovery failed and the operator is not
                    // required
                    Ok(false) | Err(..) => {
                        return Ok(None);
                    }
                    // the operator is there, but we failed getting it
                    Ok(true) => error,
                }
            }

            Err(error) => error,
        };

        Err(OperatorApiError::KubeError {
            error,
            operation: OperatorOperation::FindingOperator,
        })
    }

    #[tracing::instrument(level = Level::TRACE, skip(reporter, progress))]
    pub async fn with_ci_api_key<P, R>(
        self,
        reporter: &mut R,
        progress: &P,
        layer_config: &LayerConfig,
        ci_api_key: &CiApiKey,
    ) -> OperatorApi<MaybeClientCert>
    where
        R: Reporter,
        P: Progress,
    {
        let certificate = match ci_api_key {
            CiApiKey::V1(credentials) => credentials.as_ref(),
        };

        reporter.set_operator_properties(AnalyticsOperatorProperties {
            client_hash: Some(AnalyticsHash::from_bytes(&certificate.public_key_data())),
            license_hash: self
                .operator
                .spec
                .license
                .fingerprint
                .as_deref()
                .map(AnalyticsHash::from_base64),
        });

        self.prepare_with_certificate(progress, layer_config, certificate)
            .await
    }

    #[tracing::instrument(level = Level::TRACE, skip(progress))]
    async fn prepare_with_certificate<P>(
        self,
        progress: &P,
        layer_config: &LayerConfig,
        certificate: &Certificate,
    ) -> OperatorApi<MaybeClientCert>
    where
        P: Progress,
    {
        let previous_client = self.client.clone();

        let result = try {
            let header = Self::make_client_cert_header(certificate)?;

            let mut config = self.client_cert.base_config;
            config
                .headers
                .push((HeaderName::from_static(CLIENT_CERT_HEADER), header));

            let client = progress
                .suspend(|| ClientBuilder::try_from(config))
                .map_err(KubeApiError::from)
                .map_err(OperatorApiError::CreateKubeClient)?
                .with_layer(&BufferLayer::new(1024))
                .with_layer(&RetryLayer::new(RetryKube::try_from(
                    &layer_config.startup_retry,
                )?))
                .build();

            (client, certificate)
        };

        match result {
            Ok((new_client, cert)) => OperatorApi {
                client: new_client,
                client_cert: MaybeClientCert {
                    cert_result: Ok(cert.clone()),
                },
                operator: self.operator,
            },

            Err(error) => OperatorApi {
                client: previous_client,
                client_cert: MaybeClientCert {
                    cert_result: Err(error),
                },
                operator: self.operator,
            },
        }
    }

    /// Prepares client [`Certificate`] to be sent in all subsequent requests to the operator.
    /// In case of failure, state of this API instance does not change.
    #[tracing::instrument(level = Level::TRACE, skip(reporter, progress))]
    pub async fn with_client_certificate<P, R>(
        self,
        reporter: &mut R,
        progress: &P,
        layer_config: &LayerConfig,
    ) -> OperatorApi<MaybeClientCert>
    where
        R: Reporter,
        P: Progress,
    {
        let previous_client = self.client.clone();
        let operator_crd = self.operator.clone();

        let result = try {
            let certificate = self.get_client_certificate().await?;

            reporter.set_operator_properties(AnalyticsOperatorProperties {
                client_hash: Some(AnalyticsHash::from_bytes(&certificate.public_key_data())),
                license_hash: self
                    .operator
                    .spec
                    .license
                    .fingerprint
                    .as_deref()
                    .map(AnalyticsHash::from_base64),
            });

            self.prepare_with_certificate(progress, layer_config, &certificate)
                .await
        };

        match result {
            Ok(api) => api,
            Err(error) => OperatorApi {
                client: previous_client,
                client_cert: MaybeClientCert {
                    cert_result: Err(error),
                },
                operator: operator_crd,
            },
        }
    }
}

impl OperatorApi<MaybeClientCert> {
    pub fn inspect_cert_error<F: FnOnce(&OperatorApiError)>(&self, f: F) {
        if let Err(e) = &self.client_cert.cert_result {
            f(e);
        }
    }

    pub fn into_certified(self) -> OperatorApiResult<OperatorApi<PreparedClientCert>> {
        let cert = self.client_cert.cert_result?;

        Ok(OperatorApi {
            client: self.client,
            client_cert: PreparedClientCert { cert },
            operator: self.operator,
        })
    }
}

impl<C> OperatorApi<C>
where
    C: ClientCertificateState,
{
    pub fn check_license_validity<P>(&self, progress: &P) -> OperatorApiResult<()>
    where
        P: Progress,
    {
        let Some(days_until_expiration) =
            self.operator.spec.license.expire_at.days_until_expiration()
        else {
            let no_license_message = "No valid license found for mirrord for Teams. Visit https://app.metalbear.com to purchase or renew your license";
            progress.warning(no_license_message);
            tracing::warn!(no_license_message);

            return Err(OperatorApiError::NoLicense);
        };

        let expires_soon =
            days_until_expiration <= <DateTime<Utc> as LicenseValidity>::CLOSE_TO_EXPIRATION_DAYS;
        let is_trial = self.operator.spec.license.name.contains("(Trial)");

        if is_trial && expires_soon {
            let expiring_soon = if days_until_expiration > 0 {
                format!(
                    "soon, in {days_until_expiration} day{}",
                    if days_until_expiration > 1 { "s" } else { "" }
                )
            } else {
                "today".to_string()
            };
            let message = format!("Operator license will expire {expiring_soon}!",);
            progress.warning(&message);
        } else if is_trial {
            let message =
                format!("Operator license is valid for {days_until_expiration} more days.");
            progress.info(&message);
        }

        Ok(())
    }

    /// Returns a reference to the operator resource fetched from the cluster.
    pub fn operator(&self) -> &MirrordOperatorCrd {
        &self.operator
    }

    /// Returns a reference to the [`Client`] used by this instance.
    pub fn client(&self) -> &Client {
        &self.client
    }

    /// Create a new CI api key by generating a random key pair, creating a certificate
    /// signing request and sending it to the operator.
    pub async fn create_ci_api_key(&self) -> Result<String, OperatorApiError> {
        if self
            .operator()
            .spec
            .supported_features()
            .contains(&NewOperatorFeature::ExtendableUserCredentials)
            .not()
        {
            return Err(OperatorApiError::UnsupportedFeature {
                feature: NewOperatorFeature::ExtendableUserCredentials,
                operator_version: self.operator().spec.operator_version.to_string(),
            });
        }

        let api_key: CiApiKey = Credentials::init_ci::<MirrordClusterOperatorUserCredential>(
            self.client.clone(),
            &format!(
                "mirrord-ci@{}",
                self.operator.spec.license.organization.as_str()
            ),
        )
        .await
        .map_err(|error| {
            OperatorApiError::ClientCertError(format!(
                "failed to create credentials for CI: {error}"
            ))
        })?
        .into();

        let encoded = api_key.encode().map_err(|error| {
            OperatorApiError::ClientCertError(format!("failed to encode api key: {error}"))
        })?;

        Ok(encoded)
    }

    /// Creates a base [`Config`] for creating kube [`Client`]s.
    /// Adds extra headers that we send to the operator with each request:
    /// 1. [`MIRRORD_CLI_VERSION_HEADER`]
    /// 2. [`CLIENT_NAME_HEADER`]
    /// 3. [`CLIENT_HOSTNAME_HEADER`]
    async fn base_client_config(layer_config: &LayerConfig) -> OperatorApiResult<Config> {
        let mut client_config = create_kube_config(
            layer_config.accept_invalid_certificates,
            layer_config.kubeconfig.clone(),
            layer_config.kube_context.clone(),
        )
        .await
        .map_err(OperatorApiError::CreateKubeClient)?;

        client_config.headers.push((
            HeaderName::from_static(MIRRORD_CLI_VERSION_HEADER),
            HeaderValue::from_static(env!("CARGO_PKG_VERSION")),
        ));

        let UserIdentity { name, hostname } = UserIdentity::load();

        let headers = [
            (CLIENT_NAME_HEADER, name),
            (CLIENT_HOSTNAME_HEADER, hostname),
        ];
        for (name, raw_value) in headers {
            let Some(raw_value) = raw_value else {
                continue;
            };

            // Replace non-ascii (not supported in headers) chars and trim.
            let cleaned = raw_value
                .replace(|c: char| !c.is_ascii(), "")
                .trim()
                .to_string();
            let value = HeaderValue::from_str(&cleaned);
            match value {
                Ok(value) => client_config
                    .headers
                    .push((HeaderName::from_static(name), value)),
                Err(error) => {
                    tracing::debug!(%error, %name, raw_value = raw_value, cleaned, "Invalid header value");
                }
            }
        }

        Ok(client_config)
    }

    /// Check the operator supports all the operator features required by the user's configuration.
    fn check_feature_support(&self, layer_config: &LayerConfig) -> OperatorApiResult<()> {
        if layer_config.feature.copy_target.enabled {
            self.operator
                .spec
                .require_feature(NewOperatorFeature::CopyTarget)?
        }

        if layer_config
            .feature
            .copy_target
            .exclude_containers
            .is_empty()
            .not()
            || layer_config
                .feature
                .copy_target
                .exclude_init_containers
                .is_empty()
                .not()
        {
            self.operator
                .spec
                .require_feature(NewOperatorFeature::CopyTargetExcludeContainers)?
        }

        if layer_config.feature.split_queues.sqs().next().is_some() {
            self.operator
                .spec
                .require_feature(NewOperatorFeature::SqsQueueSplitting)?;
        }

        if layer_config.feature.split_queues.kafka().next().is_some() {
            self.operator
                .spec
                .require_feature(NewOperatorFeature::KafkaQueueSplitting)?;
        }

        Ok(())
    }

    /// Retrieves client [`Certificate`] from local credential store or requests one from the
    /// operator.
    #[tracing::instrument(level = Level::TRACE, err)]
    async fn get_client_certificate(&self) -> Result<Certificate, OperatorApiError> {
        let Some(fingerprint) = self.operator.spec.license.fingerprint.clone() else {
            return Err(OperatorApiError::ClientCertError(
                "license fingerprint is missing from the mirrord operator resource".to_string(),
            ));
        };

        let subscription_id = self.operator.spec.license.subscription_id.clone();

        let mut credential_store = CredentialStoreSync::open().await.map_err(|error| {
            OperatorApiError::ClientCertError(format!(
                "failed to access local credential store: {error}"
            ))
        })?;

        credential_store
            .get_client_certificate::<MirrordOperatorCrd, MirrordClusterOperatorUserCredential>(
                &self.client,
                fingerprint,
                subscription_id,
                self.operator()
                    .spec
                    .supported_features()
                    .contains(&NewOperatorFeature::ExtendableUserCredentials),
            )
            .await
            .map_err(|error| {
                OperatorApiError::ClientCertError(format!(
                    "failed to get client cerfificate: {error}"
                ))
            })
    }

    /// Transforms the given client [`Certificate`] into a [`HeaderValue`].
    fn make_client_cert_header(certificate: &Certificate) -> Result<HeaderValue, OperatorApiError> {
        let as_der = certificate.encode_der().map_err(|error| {
            OperatorApiError::ClientCertError(format!(
                "failed to encode client certificate: {error}"
            ))
        })?;
        let as_base64 = general_purpose::STANDARD.encode(as_der);
        HeaderValue::try_from(as_base64)
            .map_err(|error| OperatorApiError::ClientCertError(error.to_string()))
    }
}

impl OperatorApi<PreparedClientCert> {
    /// We allow copied pods to live only for 30 seconds before the internal proxy connects.
    const COPIED_POD_IDLE_TTL: u32 = 30;

    /// Starts a new operator session and connects to the target.
    /// Returned [`OperatorSessionConnection::session`] can be later used to create another
    /// connection in the same session with [`OperatorApi::connect_in_existing_session`].
    ///
    /// 2 connections are made to the operator (this means that we hit the target's
    /// `connect_resource` twice):
    ///
    /// 1. The 1st one is here;
    /// 2. The 2nd is on the `AgentConnection::new`;
    #[tracing::instrument(
        level = Level::TRACE,
        skip(layer_config, progress),
        fields(
            target_config = ?layer_config.target,
            copy_target_config = ?layer_config.feature.copy_target,
            on_concurrent_steal = ?layer_config.feature.network.incoming.on_concurrent_steal,
        ),
        ret,
        err
    )]
    pub async fn connect_in_new_session<P>(
        &self,
        target: ResolvedTarget<false>,
        layer_config: &mut LayerConfig,
        progress: &P,
        branch_name: Option<String>,
        session_ci_info: Option<SessionCiInfo>,
    ) -> OperatorApiResult<OperatorSessionConnection>
    where
        P: Progress,
    {
        self.check_feature_support(layer_config)?;

        let use_proxy_api = self
            .operator
            .spec
            .supported_features()
            .contains(&NewOperatorFeature::ProxyApi);

        let (do_copy_target, reason) = if layer_config.feature.copy_target.enabled {
            (true, None)
        } else if target.empty_deployment() {
            (true, Some("empty deployment"))
        } else if layer_config.feature.split_queues.sqs().next().is_some()
            && self
                .operator
                .spec
                .supported_features()
                .contains(&NewOperatorFeature::SqsQueueSplittingDirect)
                .not()
        {
            (true, Some("SQS splitting"))
        } else if layer_config.feature.split_queues.kafka().next().is_some()
            && self
                .operator()
                .spec
                .supported_features()
                .contains(&NewOperatorFeature::KafkaQueueSplittingDirect)
                .not()
        {
            (true, Some("Kafka splitting"))
        } else {
            (false, None)
        };

        let mysql_branch_names = if layer_config.feature.db_branches.is_empty().not() {
            Some(
                self.prepare_mysql_branch_dbs(layer_config, progress)
                    .await?,
            )
        } else {
            None
        };

        let pg_branch_names = if layer_config.feature.db_branches.is_empty().not() {
            Some(self.prepare_pg_branch_dbs(layer_config, progress).await?)
        } else {
            None
        };
        let (session, reused_copy) = if do_copy_target {
            let mut copy_subtask = progress.subtask("preparing target copy");
            if let Some(reason) = reason {
                copy_subtask.info(&format!(
                    "The copy target feature is used for {reason} (even though `copy_target` was not explicitly set)."
                ));
            }

            let (copied, reused) = {
                let reused = self.try_reuse_copy_target(layer_config, progress).await?;
                match reused {
                    Some(reused) => (reused, true),
                    None => (self.copy_target(layer_config, progress).await?, false),
                }
            };
            copy_subtask.success(None);

            let id = copied
                .status
                .as_ref()
                .and_then(|copy_crd| copy_crd.creator_session.id.as_deref());

            let connect_url = Self::copy_target_connect_url(
                &copied,
                use_proxy_api,
                layer_config.profile.as_deref(),
                branch_name.clone(),
                mysql_branch_names.clone().unwrap_or_default(),
                pg_branch_names.clone().unwrap_or_default(),
                session_ci_info.clone(),
            );
            let session = self.make_operator_session(id, connect_url)?;

            (session, reused)
        } else {
            let target = target.assert_valid_mirrord_target(self.client()).await?;

            // `targetless` has no `RuntimeData`!
            if matches!(target, ResolvedTarget::Targetless(_)).not() {
                // Extracting runtime data asserts that the user can see at least one pod from the
                // workload/service targets.
                let runtime_data = target
                    .runtime_data(self.client(), target.namespace())
                    .await?;

                if runtime_data.guessed_container {
                    progress.warning(
                        format!(
                            "Target has multiple containers, mirrord picked \"{}\".\
                     To target a different one, include it in the target path.",
                            runtime_data.container_name
                        )
                        .as_str(),
                    );
                }
                if let Some(modified_ports) = layer_config
                    .feature
                    .network
                    .incoming
                    .add_probe_ports_to_http_filter_ports(&runtime_data.containers_probe_ports)
                {
                    progress.info(&format!("`network.incoming.http_filter.ports` has been set to use ports {modified_ports}."));
                }

                let stolen_probes = runtime_data
                    .containers_probe_ports
                    .iter()
                    .copied()
                    .filter(|port| {
                        layer_config
                            .feature
                            .network
                            .incoming
                            .steals_port_without_filter(*port)
                    })
                    .map(|p| p.to_string())
                    .collect::<Vec<_>>();

                if stolen_probes.is_empty().not() {
                    progress.warning(&format!(
                        "Your mirrord config may steal HTTP/gRPC health checks configured on ports [{}], \
                        causing Kubernetes to terminate containers on the targeted pods. \
                        Use an HTTP filter to prevent this.",
                        stolen_probes.join(", "),
                    ));
                }
            }

            let params = ConnectParams::new(
                layer_config,
                branch_name.clone(),
                mysql_branch_names.clone().unwrap_or_default(),
                pg_branch_names.clone().unwrap_or_default(),
                session_ci_info.clone(),
            );
            let connect_url = Self::target_connect_url(use_proxy_api, &target, &params);

            let session = self.make_operator_session(None, connect_url)?;

            (session, false)
        };

        let mut connection_subtask = progress.subtask("connecting to the target");
        let (conn, session) = match Self::connect_target(&self.client, &session).await {
            Ok(conn) => {
                connection_subtask.success(Some("connected to the target"));
                (conn, session)
            }
            Err(OperatorApiError::KubeError {
                error: kube::Error::Api(response),
                operation: OperatorOperation::WebsocketConnection,
            }) if response.code == 404 && reused_copy => {
                connection_subtask.failure(Some("copied target is gone"));
                let copied = self.copy_target(layer_config, progress).await?;

                let connect_url = Self::copy_target_connect_url(
                    &copied,
                    use_proxy_api,
                    layer_config.profile.as_deref(),
                    branch_name,
                    mysql_branch_names.unwrap_or_default(),
                    pg_branch_names.unwrap_or_default(),
                    session_ci_info.clone(),
                );
                let session_id = copied
                    .status
                    .as_ref()
                    .and_then(|copy_crd| copy_crd.creator_session.id.as_deref());
                let session = self.make_operator_session(session_id, connect_url)?;

                let mut connection_subtask = progress.subtask("connecting to the target");
                let conn = Self::connect_target(&self.client, &session).await?;
                connection_subtask.success(Some("connected to the target"));
                (conn, session)
            }
            Err(error) => return Err(error),
        };

<<<<<<< HEAD
        Ok(OperatorSessionConnection { session, conn })
=======
        Ok(OperatorSessionConnection {
            session: Box::new(session),
            tx,
            rx,
        })
>>>>>>> 68741a93
    }

    /// Creates a new [`OperatorSession`] with the given `id` and `connect_url`.
    ///
    /// If `id` is not passed, a random one is generated.
    #[tracing::instrument(level = Level::DEBUG, err, ret)]
    fn make_operator_session(
        &self,
        id: Option<&str>,
        connect_url: String,
    ) -> OperatorApiResult<OperatorSession> {
        let id = id
            .map(|id| u64::from_str_radix(id, 16))
            .transpose()?
            .unwrap_or_else(rand::random);
        let operator_protocol_version = self
            .operator
            .spec
            .protocol_version
            .as_ref()
            .and_then(|version| version.parse().ok());
        let allow_reconnect = self
            .operator
            .spec
            .supported_features()
            .contains(&NewOperatorFeature::LayerReconnect);

        Ok(OperatorSession {
            id,
            connect_url,
            client_cert: self.client_cert.cert.clone(),
            operator_license_fingerprint: self.operator.spec.license.fingerprint.clone(),
            operator_protocol_version,
            allow_reconnect,
        })
    }

    /// Produces the URL for making a connection request to the operator.
    fn target_connect_url(
        use_proxy: bool,
        target: &ResolvedTarget<true>,
        connect_params: &ConnectParams<'_>,
    ) -> String {
        let name = {
            let mut urlfied_name = target.type_().to_string();
            if let Some(target_name) = target.name() {
                urlfied_name.push('.');
                urlfied_name.push_str(target_name);
            }
            if let Some(target_container) = target.container() {
                urlfied_name.push_str(".container.");
                urlfied_name.push_str(target_container);
            }
            urlfied_name
        };

        let namespace = target.namespace().unwrap_or("default");

        if use_proxy {
            let api_version = TargetCrd::api_version(&());
            let plural = TargetCrd::plural(&());
            format!(
                "/apis/{api_version}/proxy/namespaces/{namespace}/{plural}/{name}?{connect_params}"
            )
        } else {
            let url_path = TargetCrd::url_path(&(), Some(namespace));
            format!("{url_path}/{name}?{connect_params}")
        }
    }

    /// Produces the URL for making a copied target connection request to the operator.
    fn copy_target_connect_url(
        crd: &CopyTargetCrd,
        use_proxy: bool,
        profile: Option<&str>,
        branch_name: Option<String>,
        mysql_branch_names: Vec<String>,
        pg_branch_names: Vec<String>,
        session_ci_info: Option<SessionCiInfo>,
    ) -> String {
        let name = crd
            .meta()
            .name
            .as_deref()
            .expect("CopyTargetCrd was fetched from the operator and should have a name");
        let namespace = crd
            .meta()
            .namespace
            .as_deref()
            .expect("CopyTargetCrd was fetched from the operator and should have a namespace");
        let api_version = CopyTargetCrd::api_version(&());
        let plural = CopyTargetCrd::plural(&());
        let url_path = CopyTargetCrd::url_path(&(), Some(namespace));

        let connect_params = ConnectParams {
            connect: true,
            on_concurrent_steal: None,
            profile,
            // Kafka and SQS splits are passed in the request body.
            kafka_splits: Default::default(),
            sqs_splits: Default::default(),
            branch_name,
            mysql_branch_names,
            pg_branch_names,
            session_ci_info,
        };

        if use_proxy {
            format!(
                "/apis/{api_version}/proxy/namespaces/{namespace}/{plural}/{name}?{connect_params}",
            )
        } else {
            format!("{url_path}/{name}?{connect_params}",)
        }
    }

    /// Returns client cert's public key in a base64 encoded string (no padding same like in
    /// operator logic)
    pub fn get_user_id_str(&self) -> String {
        general_purpose::STANDARD_NO_PAD.encode(self.client_cert.cert.public_key_data())
    }

    /// Creates a new [`CopyTargetCrd`] resource using the operator.
    ///
    /// This should create a new dummy pod out of the [`Target`] specified in the given
    /// [`LayerConfig`].
    ///
    /// # Returns
    ///
    /// The created [`CopyTargetCrd`].
    ///
    /// # Note
    ///
    /// `copy_target` feature is not available for all target types.
    /// Target type compatibility is checked by the operator.
    #[tracing::instrument(level = Level::TRACE, skip(layer_config, progress), err, ret)]
    async fn copy_target<P: Progress>(
        &self,
        layer_config: &LayerConfig,
        progress: &P,
    ) -> OperatorApiResult<CopyTargetCrd> {
        let mut subtask = progress.subtask("copying target");

        // We do not validate the `target` here, it's up to the operator.
        let target = layer_config
            .target
            .path
            .clone()
            .unwrap_or(Target::Targetless);
        let scale_down = layer_config.feature.copy_target.scale_down;
        let namespace = layer_config
            .target
            .namespace
            .as_deref()
            .unwrap_or(self.client.default_namespace());
        let split_queues = layer_config
            .feature
            .split_queues
            .is_set()
            .then(|| layer_config.feature.split_queues.clone());

        let exclude_containers = layer_config.feature.copy_target.exclude_containers.clone();
        let exclude_init_containers = layer_config
            .feature
            .copy_target
            .exclude_init_containers
            .clone();

        let copy_target_api: Api<CopyTargetCrd> = Api::namespaced(self.client.clone(), namespace);

        let copy_target_name = TargetCrd::urlfied_name(&target);
        let copy_target_spec = CopyTargetSpec {
            target,
            idle_ttl: Some(Self::COPIED_POD_IDLE_TTL),
            scale_down,
            split_queues,
            exclude_containers,
            exclude_init_containers,
        };

        let copied = copy_target_api
            .create(
                &PostParams::default(),
                &CopyTargetCrd::new(&copy_target_name, copy_target_spec),
            )
            .await
            .map_err(|error| OperatorApiError::KubeError {
                error,
                operation: OperatorOperation::CopyingTarget,
            })?;
        subtask.success(Some("target copy created"));

        self.wait_for_copy_ready(copied, progress).await
    }

    async fn try_reuse_copy_target<P: Progress>(
        &self,
        layer_config: &LayerConfig,
        progress: &P,
    ) -> OperatorApiResult<Option<CopyTargetCrd>> {
        let mut subtask = progress.subtask("checking for existing target copies");

        // We do not validate the `target` here, it's up to the operator.
        let target = layer_config
            .target
            .path
            .clone()
            .unwrap_or(Target::Targetless);
        let scale_down = layer_config.feature.copy_target.scale_down;
        let namespace = layer_config
            .target
            .namespace
            .as_deref()
            .unwrap_or(self.client.default_namespace());
        let split_queues = layer_config
            .feature
            .split_queues
            .is_set()
            .then(|| layer_config.feature.split_queues.clone());

        let exclude_containers = layer_config.feature.copy_target.exclude_containers.clone();
        let exclude_init_containers = layer_config
            .feature
            .copy_target
            .exclude_init_containers
            .clone();

        let user_id = self.get_user_id_str();

        let copy_target_api: Api<CopyTargetCrd> = Api::namespaced(self.client.clone(), namespace);
        let copy_target_spec = CopyTargetSpec {
            target,
            idle_ttl: Some(Self::COPIED_POD_IDLE_TTL),
            scale_down,
            split_queues,
            exclude_containers,
            exclude_init_containers,
        };

        let existing = copy_target_api
            .list(&ListParams::default())
            .await
            .map_err(|error| OperatorApiError::KubeError {
                error,
                operation: OperatorOperation::CopyingTarget,
            })?
            .items
            .into_iter()
            .find(|copy_target| {
                copy_target.spec == copy_target_spec
                    && copy_target.status.as_ref().is_some_and(|status| {
                        status.creator_session.user_id.as_ref() == Some(&user_id)
                            && status.phase.as_deref() != Some(CopyTargetStatus::PHASE_FAILED)
                    })
            });

        let existing = match existing {
            Some(existing) => match self.wait_for_copy_ready(existing, progress).await {
                Ok(copied) => Some(copied),
                Err(OperatorApiError::CopiedTargetFailed { .. }) => None,
                Err(error) => return Err(error),
            },
            None => None,
        };

        if existing.is_some() {
            subtask.success(Some("found an existing copy"));
        } else {
            subtask.failure(Some("no existing copy was found"));
        }

        Ok(existing)
    }

    /// Polls the given [`CopyTargetCrd`] for readiness.
    async fn wait_for_copy_ready<P: Progress>(
        &self,
        mut copied: CopyTargetCrd,
        progress: &P,
    ) -> OperatorApiResult<CopyTargetCrd> {
        let namespace = copied
            .metadata
            .namespace
            .as_deref()
            .ok_or_else(|| KubeApiError::invalid_state(&copied, "no namespace"))?;
        let name = copied
            .metadata
            .name
            .clone()
            .ok_or_else(|| KubeApiError::invalid_state(&copied, "no name"))?;
        let api = Api::<CopyTargetCrd>::namespaced(self.client.clone(), namespace);
        let mut wait_subtask: Option<P> = None;

        loop {
            let phase = copied
                .status
                .as_ref()
                .and_then(|status| status.phase.as_deref());
            match phase {
                Some(CopyTargetStatus::PHASE_IN_PROGRESS) => {
                    if wait_subtask.is_none() {
                        wait_subtask.replace(progress.subtask("waiting for the copy to be ready"));
                    }
                }
                Some(CopyTargetStatus::PHASE_READY) | None => {
                    if let Some(mut subtask) = wait_subtask {
                        subtask.success(None);
                    }
                    break Ok(copied);
                }
                Some(CopyTargetStatus::PHASE_FAILED) => {
                    break Err(OperatorApiError::CopiedTargetFailed {
                        message: copied.status.and_then(|status| status.failure_message),
                    });
                }
                Some(other) => {
                    break Err(OperatorApiError::CopiedTargetFailed {
                        message: Some(format!("unknown phase `{other}`")),
                    });
                }
            }

            tokio::time::sleep(Duration::from_secs(5)).await;
            copied = api
                .get(&name)
                .await
                .map_err(|error| OperatorApiError::KubeError {
                    error,
                    operation: OperatorOperation::CopyingTarget,
                })?;
        }
    }

    /// Connects to the target, reusing the given [`OperatorSession`].
    #[tracing::instrument(level = Level::TRACE, skip(layer_config, reporter), ret, err)]
    pub async fn connect_in_existing_session<R>(
        layer_config: &LayerConfig,
        session: Box<OperatorSession>,
        reporter: &mut R,
    ) -> OperatorApiResult<OperatorSessionConnection>
    where
        R: Reporter,
    {
        reporter.set_operator_properties(AnalyticsOperatorProperties {
            client_hash: Some(AnalyticsHash::from_bytes(
                session.client_cert.public_key_data().as_ref(),
            )),
            license_hash: session
                .operator_license_fingerprint
                .as_ref()
                .map(|fingerprint| AnalyticsHash::from_base64(fingerprint)),
        });

        let mut config = Self::base_client_config(layer_config).await?;
        let cert_header = Self::make_client_cert_header(&session.client_cert)?;
        config
            .headers
            .push((HeaderName::from_static(CLIENT_CERT_HEADER), cert_header));

        let client = ClientBuilder::try_from(config)
            .map_err(KubeApiError::from)
            .map_err(OperatorApiError::CreateKubeClient)?
            .with_layer(&BufferLayer::new(1024))
            .with_layer(&RetryLayer::new(RetryKube::try_from(
                &layer_config.startup_retry,
            )?))
            .build();

        let conn = Self::connect_target(&client, &session).await?;

        Ok(OperatorSessionConnection { conn, session })
    }

    /// Creates websocket connection to the operator target.
    #[tracing::instrument(level = Level::TRACE, skip(client), err)]
    async fn connect_target(
        client: &Client,
        session: &OperatorSession,
<<<<<<< HEAD
    ) -> OperatorApiResult<Connection<ProtocolClient>> {
        let request = Request::builder()
=======
    ) -> OperatorApiResult<(Sender<ClientMessage>, Receiver<DaemonMessage>)> {
        let request_builder = Request::builder()
>>>>>>> 68741a93
            .uri(&session.connect_url)
            .header(SESSION_ID_HEADER, session.id.to_string());

        let request = request_builder
            .body(vec![])
            .map_err(OperatorApiError::ConnectRequestBuildError)?;

        #[derive(thiserror::Error, Debug)]
        enum OperatorClientError {
            #[error(transparent)]
            DecodeError(#[from] bincode::error::DecodeError),
            #[error(transparent)]
            WsError(#[from] tungstenite::Error),
            #[error("invalid message: {0:?}")]
            InvalidMessage(tungstenite::Message),
        }

        let ws = upgrade::connect_ws(client, request)
            .await
            .map_err(|error| OperatorApiError::KubeError {
                error,
                operation: OperatorOperation::WebsocketConnection,
            })?
            .with(|e: Vec<u8>| async {
                Ok::<_, OperatorClientError>(tungstenite::Message::Binary(e))
            })
            .map(|i| match i.map_err(OperatorClientError::from)? {
                tungstenite::Message::Binary(pl) => Ok(pl),
                other => Err(OperatorClientError::InvalidMessage(other)),
            });

        let operator_protocol_version = session.operator_protocol_version.clone();

        let conn = Connection::<ProtocolClient>::from_channel(
            ws,
            // Mock protocol version negotiation if the operator does not support it.
            Some(move |msg| match msg {
                ClientMessage::SwitchProtocolVersion(version) => match &operator_protocol_version {
                    Some(operator_protocol_version) => {
                        Either::Left(ClientMessage::SwitchProtocolVersion(
                            operator_protocol_version.min(&version).clone(),
                        ))
                    }
                    _ => Either::Right(DaemonMessage::SwitchProtocolVersionResponse(
                        semver::Version::new(1, 2, 1),
                    )),
                },
                other => Either::Left(other),
            }),
        )
        .await?;

        Ok(conn)
    }

    /// Prepare branch databases, and return database resource names.
    ///
    /// 1. List reusable branch databases.
    /// 2. Create new ones if any missing.
    /// 3. Wait for all new databases to be ready.
    #[tracing::instrument(level = Level::TRACE, skip_all, err, ret)]
    async fn prepare_mysql_branch_dbs<P: Progress>(
        &self,
        layer_config: &LayerConfig,
        progress: &P,
    ) -> OperatorApiResult<Vec<String>> {
        let mut subtask = progress.subtask("preparing branch databases");
        let target = layer_config
            .target
            .path
            .clone()
            .unwrap_or(Target::Targetless);
        let namespace = layer_config
            .target
            .namespace
            .as_deref()
            .unwrap_or(self.client.default_namespace());
        let mysql_branch_api: Api<MysqlBranchDatabase> =
            Api::namespaced(self.client.clone(), namespace);
        let DatabaseBranchParams {
            mysql: mut create_mysql_params,
            pg: _create_pg_params,
        } = DatabaseBranchParams::new(&layer_config.feature.db_branches, &target);

        let reusable_mysql_branches =
            list_reusable_mysql_branches(&mysql_branch_api, &create_mysql_params, &subtask).await?;

        create_mysql_params.retain(|id, _| !reusable_mysql_branches.contains_key(id));

        // Get the maximum timeout from all DB branch configs
        let timeout_secs = layer_config
            .feature
            .db_branches
            .iter()
            .map(|branch_config| match branch_config {
                mirrord_config::feature::database_branches::DatabaseBranchConfig::Mysql(
                    mysql_config,
                ) => mysql_config.base.creation_timeout_secs,
                mirrord_config::feature::database_branches::DatabaseBranchConfig::Pg(pg_config) => {
                    pg_config.base.creation_timeout_secs
                }
            })
            .max()
            .unwrap_or(default_creation_timeout_secs());
        let timeout = std::time::Duration::from_secs(timeout_secs);

        let created_mysql_branches =
            create_mysql_branches(&mysql_branch_api, create_mysql_params, timeout, &subtask)
                .await?;

        subtask.success(None);

        let mysql_branch_names = reusable_mysql_branches
            .values()
            .chain(created_mysql_branches.values())
            .map(|branch| {
                branch
                    .meta()
                    .name
                    .clone()
                    .ok_or(KubeApiError::missing_field(branch, ".metadata.name"))
            })
            .collect::<Result<Vec<String>, _>>()?;
        Ok(mysql_branch_names)
    }

    /// Prepare branch databases, and return database resource names.
    ///
    /// 1. List reusable branch databases.
    /// 2. Create new ones if any missing.
    /// 3. Wait for all new databases to be ready.
    #[tracing::instrument(level = Level::TRACE, skip_all, err, ret)]
    async fn prepare_pg_branch_dbs<P: Progress>(
        &self,
        layer_config: &LayerConfig,
        progress: &P,
    ) -> OperatorApiResult<Vec<String>> {
        let mut subtask = progress.subtask("preparing branch databases");
        let target = layer_config
            .target
            .path
            .clone()
            .unwrap_or(Target::Targetless);
        let namespace = layer_config
            .target
            .namespace
            .as_deref()
            .unwrap_or(self.client.default_namespace());
        let pg_branch_api: Api<PgBranchDatabase> = Api::namespaced(self.client.clone(), namespace);
        let DatabaseBranchParams {
            mysql: _create_mysql_params,
            pg: mut create_pg_params,
        } = DatabaseBranchParams::new(&layer_config.feature.db_branches, &target);

        let reusable_pg_branches =
            list_reusable_pg_branches(&pg_branch_api, &create_pg_params, &subtask).await?;

        create_pg_params.retain(|id, _| !reusable_pg_branches.contains_key(id));

        // Get the maximum timeout from all DB branch configs
        let timeout_secs = layer_config
            .feature
            .db_branches
            .iter()
            .map(|branch_config| match branch_config {
                mirrord_config::feature::database_branches::DatabaseBranchConfig::Mysql(
                    mysql_config,
                ) => mysql_config.base.creation_timeout_secs,
                mirrord_config::feature::database_branches::DatabaseBranchConfig::Pg(pg_config) => {
                    pg_config.base.creation_timeout_secs
                }
            })
            .max()
            .unwrap_or(default_creation_timeout_secs());
        let timeout = std::time::Duration::from_secs(timeout_secs);

        let created_mysql_branches =
            create_pg_branches(&pg_branch_api, create_pg_params, timeout, &subtask).await?;

        subtask.success(None);

        let pg_branch_names = reusable_pg_branches
            .values()
            .chain(created_mysql_branches.values())
            .map(|branch| {
                branch
                    .meta()
                    .name
                    .clone()
                    .ok_or(KubeApiError::missing_field(branch, ".metadata.name"))
            })
            .collect::<Result<Vec<String>, _>>()?;

        Ok(pg_branch_names)
    }
}

#[cfg(test)]
#[allow(clippy::too_many_arguments)]
mod test {
    use std::collections::{BTreeMap, HashMap};

    use k8s_openapi::api::apps::v1::Deployment;
    use kube::api::ObjectMeta;
    use mirrord_config::feature::network::incoming::ConcurrentSteal;
    use mirrord_kube::resolved::{ResolvedResource, ResolvedTarget};
    use rstest::rstest;

    use super::OperatorApi;
    use crate::{client::connect_params::ConnectParams, crd::session::SessionCiInfo};

    /// Verifies that [`OperatorApi::target_connect_url`] produces expected URLs.
    ///
    /// These URLs should not change for backward compatibility.
    #[rstest]
    #[case::deployment_no_container_no_proxy(
        false,
        ResolvedTarget::Deployment(ResolvedResource {
            resource: Deployment {
                metadata: ObjectMeta {
                    name: Some("py-serv-deployment".into()),
                    namespace: Some("default".into()),
                    ..Default::default()
                },
                spec: None,
                status: None,
            }.into(),
            container: None,
        }),
        ConcurrentSteal::Abort,
        None,
        Default::default(),
        Default::default(),
        Default::default(),
        Default::default(),
        Default::default(),
        "/apis/operator.metalbear.co/v1/namespaces/default/targets/deployment.py-serv-deployment?connect=true&on_concurrent_steal=abort"
    )]
    #[case::deployment_no_container_proxy(
        true,
        ResolvedTarget::Deployment(ResolvedResource {
            resource: Deployment {
                metadata: ObjectMeta {
                    name: Some("py-serv-deployment".into()),
                    namespace: Some("default".into()),
                    ..Default::default()
                },
                spec: None,
                status: None,
            }.into(),
            container: None,
        }),
        ConcurrentSteal::Abort,
        None,
        Default::default(),
        Default::default(),
        Default::default(),
        Default::default(),
        Default::default(),
        "/apis/operator.metalbear.co/v1/proxy/namespaces/default/targets/deployment.py-serv-deployment?connect=true&on_concurrent_steal=abort"
    )]
    #[case::deployment_container_no_proxy(
        false,
        ResolvedTarget::Deployment(ResolvedResource {
            resource: Deployment {
                metadata: ObjectMeta {
                    name: Some("py-serv-deployment".into()),
                    namespace: Some("default".into()),
                    ..Default::default()
                },
                spec: None,
                status: None,
            }.into(),
            container: Some("py-serv".into()),
        }),
        ConcurrentSteal::Abort,
        None,
        Default::default(),
        Default::default(),
        Default::default(),
        Default::default(),
        Default::default(),
        "/apis/operator.metalbear.co/v1/namespaces/default/targets/deployment.py-serv-deployment.container.py-serv?connect=true&on_concurrent_steal=abort"
    )]
    #[case::deployment_container_proxy(
        true,
        ResolvedTarget::Deployment(ResolvedResource {
            resource: Deployment {
                metadata: ObjectMeta {
                    name: Some("py-serv-deployment".into()),
                    namespace: Some("default".into()),
                    ..Default::default()
                },
                spec: None,
                status: None,
            }.into(),
            container: Some("py-serv".into()),
        }),
        ConcurrentSteal::Abort,
        None,
        Default::default(),
        Default::default(),
        Default::default(),
        Default::default(),
        Default::default(),
        "/apis/operator.metalbear.co/v1/proxy/namespaces/default/targets/deployment.py-serv-deployment.container.py-serv?connect=true&on_concurrent_steal=abort"
    )]
    #[case::deployment_container_proxy_profile(
        true,
        ResolvedTarget::Deployment(ResolvedResource {
            resource: Deployment {
                metadata: ObjectMeta {
                    name: Some("py-serv-deployment".into()),
                    namespace: Some("default".into()),
                    ..Default::default()
                },
                spec: None,
                status: None,
            }.into(),
            container: Some("py-serv".into()),
        }),
        ConcurrentSteal::Abort,
        Some("no-steal"),
        Default::default(),
        Default::default(),
        Default::default(),
        Default::default(),
        Default::default(),
        "/apis/operator.metalbear.co/v1/proxy/namespaces/default/targets/deployment.py-serv-deployment.container.py-serv?connect=true&on_concurrent_steal=abort&profile=no-steal"
    )]
    #[case::deployment_container_proxy_profile_escape(
        true,
        ResolvedTarget::Deployment(ResolvedResource {
            resource: Deployment {
                metadata: ObjectMeta {
                    name: Some("py-serv-deployment".into()),
                    namespace: Some("default".into()),
                    ..Default::default()
                },
                spec: None,
                status: None,
            }.into(),
            container: Some("py-serv".into()),
        }),
        ConcurrentSteal::Abort,
        Some("/should?be&escaped"),
        Default::default(),
        Default::default(),
        Default::default(),
        Default::default(),
        Default::default(),
        "/apis/operator.metalbear.co/v1/proxy/namespaces/default/targets/deployment.py-serv-deployment.container.py-serv?connect=true&on_concurrent_steal=abort&profile=%2Fshould%3Fbe%26escaped"
    )]
    #[case::deployment_container_proxy_kafka_splits(
        true,
        ResolvedTarget::Deployment(ResolvedResource {
            resource: Deployment {
                metadata: ObjectMeta {
                    name: Some("py-serv-deployment".into()),
                    namespace: Some("default".into()),
                    ..Default::default()
                },
                spec: None,
                status: None,
            }.into(),
            container: Some("py-serv".into()),
        }),
        ConcurrentSteal::Abort,
        None,
        HashMap::from([(
            "topic-id",
            BTreeMap::from([
                ("header-1".to_string(), "filter-1".to_string()),
                ("header-2".to_string(), "filter-2".to_string()),
            ]),
        )]),
        Default::default(),
        Default::default(),
        Default::default(),
        Default::default(),
        "/apis/operator.metalbear.co/v1/proxy/namespaces/default/targets/deployment.py-serv-deployment.container.py-serv\
        ?connect=true&on_concurrent_steal=abort&kafka_splits=%7B%22topic-id%22%3A%7B%22header-1%22%3A%22filter-1%22%2C%22header-2%22%3A%22filter-2%22%7D%7D",
    )]
    #[case::deployment_container_proxy_sqs_splits(
        true,
        ResolvedTarget::Deployment(ResolvedResource {
            resource: Deployment {
                metadata: ObjectMeta {
                    name: Some("py-serv-deployment".into()),
                    namespace: Some("default".into()),
                    ..Default::default()
                },
                spec: None,
                status: None,
            }.into(),
            container: Some("py-serv".into()),
        }),
        ConcurrentSteal::Abort,
        None,
        Default::default(),
        HashMap::from([(
            "topic-id",
            BTreeMap::from([
                ("header-1".to_string(), "filter-1".to_string()),
                ("header-2".to_string(), "filter-2".to_string()),
            ]),
        )]),
        Default::default(),
        Default::default(),
        Default::default(),
        "/apis/operator.metalbear.co/v1/proxy/namespaces/default/targets/deployment.py-serv-deployment.container.py-serv\
        ?connect=true&on_concurrent_steal=abort&sqs_splits=%7B%22topic-id%22%3A%7B%22header-1%22%3A%22filter-1%22%2C%22header-2%22%3A%22filter-2%22%7D%7D",
    )]
    #[case::deployment_container_proxy_mysql_branches(
        true,
        ResolvedTarget::Deployment(ResolvedResource {
            resource: Deployment {
                metadata: ObjectMeta {
                    name: Some("py-serv-deployment".into()),
                    namespace: Some("default".into()),
                    ..Default::default()
                },
                spec: None,
                status: None,
            }.into(),
            container: Some("py-serv".into()),
        }),
        ConcurrentSteal::Abort,
        None,
        Default::default(),
        Default::default(),
        vec!["branch-1".into(), "branch-2".into()],
        Default::default(),
        Default::default(),
        "/apis/operator.metalbear.co/v1/proxy/namespaces/default/targets/deployment.py-serv-deployment.container.py-serv\
        ?connect=true&on_concurrent_steal=abort&mysql_branch_names=%5B%22branch-1%22%2C%22branch-2%22%5D",
    )]
    #[case::deployment_container_proxy_pg_branches(
        true,
        ResolvedTarget::Deployment(ResolvedResource {
            resource: Deployment {
                metadata: ObjectMeta {
                    name: Some("py-serv-deployment".into()),
                    namespace: Some("default".into()),
                    ..Default::default()
                },
                spec: None,
                status: None,
            }.into(),
            container: Some("py-serv".into()),
        }),
        ConcurrentSteal::Abort,
        None,
        Default::default(),
        Default::default(),
        Default::default(),
        vec!["branch-1".into(), "branch-2".into()],
        Default::default(),
        "/apis/operator.metalbear.co/v1/proxy/namespaces/default/targets/deployment.py-serv-deployment.container.py-serv\
        ?connect=true&on_concurrent_steal=abort&pg_branch_names=%5B%22branch-1%22%2C%22branch-2%22%5D",
    )]
    #[case::deployment_no_container_no_proxy_with_session_ci_info(
        false,
        ResolvedTarget::Deployment(ResolvedResource {
            resource: Deployment {
                metadata: ObjectMeta {
                    name: Some("py-serv-deployment".into()),
                    namespace: Some("default".into()),
                    ..Default::default()
                },
                spec: None,
                status: None,
            }.into(),
            container: None,
        }),
        ConcurrentSteal::Abort,
        None,
        Default::default(),
        Default::default(),
        Default::default(),
        Default::default(),
        Some(SessionCiInfo {
            provider: Some("Krzysztof".into()),
            environment: Some("Kresy".into()),
            pipeline: Some("Wschodnie".into()),
            triggered_by: Some("Kononowicz".into())
        }),
        "/apis/operator.metalbear.co/v1/namespaces/default/targets/deployment.py-serv-deployment?connect=true&on_concurrent_steal=abort&session_ci_info=%7B%22provider%22%3A%22Krzysztof%22%2C%22environment%22%3A%22Kresy%22%2C%22pipeline%22%3A%22Wschodnie%22%2C%22triggeredBy%22%3A%22Kononowicz%22%7D"
    )]
    #[test]
    fn target_connect_url(
        #[case] use_proxy: bool,
        #[case] target: ResolvedTarget<true>,
        #[case] concurrent_steal: ConcurrentSteal,
        #[case] profile: Option<&str>,
        #[case] kafka_splits: HashMap<&str, BTreeMap<String, String>>,
        #[case] sqs_splits: HashMap<&str, BTreeMap<String, String>>,
        #[case] mysql_branch_names: Vec<String>,
        #[case] pg_branch_names: Vec<String>,
        #[case] session_ci_info: Option<SessionCiInfo>,
        #[case] expected: &str,
    ) {
        let kafka_splits = kafka_splits
            .iter()
            .map(|(topic_id, filters)| (*topic_id, filters))
            .collect();

        let sqs_splits = sqs_splits
            .iter()
            .map(|(topic_id, filters)| (*topic_id, filters))
            .collect();

        let params = ConnectParams {
            connect: true,
            on_concurrent_steal: Some(concurrent_steal),
            profile,
            kafka_splits,
            sqs_splits,
            branch_name: None,
            mysql_branch_names,
            pg_branch_names,
            session_ci_info,
        };

        let produced = OperatorApi::target_connect_url(use_proxy, &target, &params);
        assert_eq!(produced, expected)
    }
}<|MERGE_RESOLUTION|>--- conflicted
+++ resolved
@@ -153,18 +153,8 @@
 
 /// Connection to an operator target.
 pub struct OperatorSessionConnection {
-    /// Session of this connection.
-<<<<<<< HEAD
-    pub session: OperatorSession,
-
+    pub session: Box<OperatorSession>,
     pub conn: Connection<ProtocolClient>,
-=======
-    pub session: Box<OperatorSession>,
-    /// Used to send [`ClientMessage`]s to the operator.
-    pub tx: Sender<ClientMessage>,
-    /// Used to receive [`DaemonMessage`]s from the operator.
-    pub rx: Receiver<DaemonMessage>,
->>>>>>> 68741a93
 }
 
 impl fmt::Debug for OperatorSessionConnection {
@@ -882,15 +872,7 @@
             Err(error) => return Err(error),
         };
 
-<<<<<<< HEAD
-        Ok(OperatorSessionConnection { session, conn })
-=======
-        Ok(OperatorSessionConnection {
-            session: Box::new(session),
-            tx,
-            rx,
-        })
->>>>>>> 68741a93
+        Ok(OperatorSessionConnection { session: Box::new(session), conn })
     }
 
     /// Creates a new [`OperatorSession`] with the given `id` and `connect_url`.
@@ -1269,13 +1251,8 @@
     async fn connect_target(
         client: &Client,
         session: &OperatorSession,
-<<<<<<< HEAD
     ) -> OperatorApiResult<Connection<ProtocolClient>> {
-        let request = Request::builder()
-=======
-    ) -> OperatorApiResult<(Sender<ClientMessage>, Receiver<DaemonMessage>)> {
         let request_builder = Request::builder()
->>>>>>> 68741a93
             .uri(&session.connect_url)
             .header(SESSION_ID_HEADER, session.id.to_string());
 
