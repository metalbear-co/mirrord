use std::{
    fmt::{self, Display},
    io,
};

use base64::{engine::general_purpose, Engine as _};
use chrono::{DateTime, Utc};
use futures::{SinkExt, StreamExt};
use http::request::Request;
use kube::{
    api::{ListParams, PostParams},
    Api, Client, Resource,
};
use mirrord_analytics::{AnalyticsHash, AnalyticsOperatorProperties, Reporter};
use mirrord_auth::{
    certificate::Certificate,
    credential_store::{CredentialStoreSync, UserIdentity},
    credentials::LicenseValidity,
    error::AuthenticationError,
};
use mirrord_config::{
    feature::network::incoming::ConcurrentSteal,
    target::{Target, TargetConfig},
    LayerConfig,
};
use mirrord_kube::{
    api::kubernetes::{create_kube_api, get_k8s_resource_api},
    error::KubeApiError,
};
use mirrord_progress::Progress;
use mirrord_protocol::{ClientMessage, DaemonMessage};
use semver::Version;
use serde::{Deserialize, Serialize};
use thiserror::Error;
use tokio::sync::mpsc::{self, Receiver, Sender};
use tokio_tungstenite::tungstenite::{Error as TungsteniteError, Message};
use tracing::{debug, error, info, warn};

use crate::crd::{
    CopyTargetCrd, CopyTargetSpec, MirrordOperatorCrd, OperatorFeatures, SessionCrd, TargetCrd,
    OPERATOR_STATUS_NAME,
};

static CONNECTION_CHANNEL_SIZE: usize = 1000;

pub use http::Error as HttpError;

/// Operations performed on the operator via [`kube`] API.
#[derive(Debug)]
pub enum OperatorOperation {
    FindingOperator,
    FindingTarget,
    WebsocketConnection,
    CopyingTarget,
    GettingStatus,
    SessionManagement,
    ListingTargets,
}

impl Display for OperatorOperation {
    fn fmt(&self, f: &mut fmt::Formatter<'_>) -> fmt::Result {
        let as_str = match self {
            Self::FindingOperator => "finding operator",
            Self::FindingTarget => "finding target",
            Self::WebsocketConnection => "creating a websocket connection",
            Self::CopyingTarget => "copying target",
            Self::GettingStatus => "getting status",
            Self::SessionManagement => "session management",
            Self::ListingTargets => "listing targets",
        };

        f.write_str(as_str)
    }
}

#[derive(Debug, Error)]
pub enum OperatorApiError {
    #[error("failed to build a websocket connect request: {0}")]
    ConnectRequestBuildError(HttpError),

    #[error("failed to create mirrord operator API: {0}")]
    CreateApiError(KubeApiError),

    #[error("{operation} failed: {error}")]
    KubeError {
        error: kube::Error,
        operation: OperatorOperation,
    },

    #[error("mirrord operator {operator_version} does not support feature {feature}")]
    UnsupportedFeature {
        feature: String,
        operator_version: String,
    },

    #[error("{operation} failed with code {}: {}", status.code, status.reason)]
    StatusFailure {
        operation: OperatorOperation,
        status: Box<kube::core::Status>,
    },

    #[error("mirrord operator license expired")]
    NoLicense,
}

type Result<T, E = OperatorApiError> = std::result::Result<T, E>;

#[derive(Serialize, Deserialize, Clone, Debug)]
pub struct OperatorSessionMetadata {
    client_certificate: Option<Certificate>,
    session_id: u64,
    fingerprint: Option<String>,
    operator_features: Vec<OperatorFeatures>,
    protocol_version: Option<semver::Version>,
    copy_pod_enabled: Option<bool>,
}

impl OperatorSessionMetadata {
    fn new(
        client_certificate: Option<Certificate>,
        fingerprint: Option<String>,
        operator_features: Vec<OperatorFeatures>,
        protocol_version: Option<semver::Version>,
        copy_pod_enabled: Option<bool>,
    ) -> Self {
        Self {
            client_certificate,
            session_id: rand::random(),
            fingerprint,
            operator_features,
            protocol_version,
            copy_pod_enabled,
        }
    }

    fn client_credentials(&self) -> io::Result<Option<String>> {
        self.client_certificate
            .as_ref()
            .map(|cert| {
                cert.encode_der()
                    .map(|bytes| general_purpose::STANDARD.encode(bytes))
            })
            .transpose()
    }

    fn set_operator_properties<R: Reporter>(&self, analytics: &mut R) {
        let client_hash = self
            .client_certificate
            .as_ref()
            .map(|cert| cert.public_key_data())
            .as_deref()
            .map(AnalyticsHash::from_bytes);

        analytics.set_operator_properties(AnalyticsOperatorProperties {
            client_hash,
            license_hash: self.fingerprint.as_deref().map(AnalyticsHash::from_base64),
        });
    }

    fn proxy_feature_enabled(&self) -> bool {
        self.operator_features.contains(&OperatorFeatures::ProxyApi)
    }
}

#[derive(Serialize, Deserialize, Clone, Debug)]
pub enum OperatorSessionTarget {
    Raw(TargetCrd),
    Copied(CopyTargetCrd),
}

#[derive(Serialize, Deserialize, Clone, Debug)]
pub struct OperatorSessionInformation {
    target: OperatorSessionTarget,
    metadata: OperatorSessionMetadata,
}

pub struct OperatorApi {
    client: Client,
    target_api: Api<TargetCrd>,
    copy_target_api: Api<CopyTargetCrd>,
    target_namespace: Option<String>,
    target_config: TargetConfig,
    on_concurrent_steal: ConcurrentSteal,
}

/// Connection to existing operator session.
pub struct OperatorSessionConnection {
    /// For sending messages to the operator.
    pub tx: Sender<ClientMessage>,
    /// For receiving messages from the operator.
    pub rx: Receiver<DaemonMessage>,
    /// Additional data about the session.
    pub info: OperatorSessionInformation,
}

/// Allows us to access the operator's [`SessionCrd`] [`Api`].
pub async fn session_api(config: Option<String>) -> Result<Api<SessionCrd>> {
    let kube_api: Client = create_kube_api(false, config, None)
        .await
        .map_err(OperatorApiError::CreateApiError)?;

    Ok(Api::all(kube_api))
}

impl OperatorApi {
    /// We allow copied pods to live only for 30 seconds before the internal proxy connects.
    const COPIED_POD_IDLE_TTL: u32 = 30;

    /// Checks used config against operator specification.
    fn check_config(config: &LayerConfig, operator: &MirrordOperatorCrd) -> Result<()> {
        if config.feature.copy_target.enabled && !operator.spec.copy_target_enabled.unwrap_or(false)
        {
            return Err(OperatorApiError::UnsupportedFeature {
                feature: "copy target".into(),
                operator_version: operator.spec.operator_version.clone(),
            });
        }

        Ok(())
    }

    #[tracing::instrument(level = "trace", skip(api))]
    pub async fn get_client_certificate(
        api: &OperatorApi,
        operator: &MirrordOperatorCrd,
    ) -> Result<Option<Certificate>, AuthenticationError> {
        let Some(fingerprint) = operator.spec.license.fingerprint.clone() else {
            return Ok(None);
        };

        let subscription_id = operator.spec.license.subscription_id.clone();

        let mut credential_store = CredentialStoreSync::open().await?;
        credential_store
            .get_client_certificate::<MirrordOperatorCrd>(&api.client, fingerprint, subscription_id)
            .await
            .map(Some)
    }

    /// Creates new [`OperatorSessionConnection`] based on the given [`LayerConfig`].
    /// Keep in mind that some failures here won't stop mirrord from hooking into the process
    /// and working, it'll just work without the operator.
    ///
    /// For a fuller documentation, see the docs in `operator/service/src/main.rs::listen`.
    ///
    /// - `copy_target`: When this feature is enabled, `target` validation is done in the operator.
    #[tracing::instrument(level = "trace", skip_all)]
    pub async fn create_session<P, R: Reporter>(
        config: &LayerConfig,
        progress: &P,
        analytics: &mut R,
    ) -> Result<OperatorSessionConnection>
    where
        P: Progress + Send + Sync,
    {
        let operator_api = OperatorApi::new(config).await?;

        let operator = operator_api.fetch_operator().await?;

        // Warns the user if their license is close to expiring or fallback to OSS if expired
        let Some(days_until_expiration) =
            DateTime::from_naive_date(operator.spec.license.expire_at).days_until_expiration()
<<<<<<< HEAD
        {
            if days_until_expiration <= <DateTime<Utc> as LicenseValidity>::CLOSE_TO_EXPIRATION_DAYS
            {
                let expiring_soon = (days_until_expiration > 0)
                    .then(|| {
                        format!(
                            "soon, in {days_until_expiration} day{}",
                            if days_until_expiration > 1 { "s" } else { "" }
                        )
                    })
                    .unwrap_or_else(|| "today".to_string());

                let expiring_message = format!("Operator license will expire {expiring_soon}!",);

                progress.warning(&expiring_message);
                warn!(expiring_message);
            } else if operator.spec.license.name.contains("(Trial)") {
                let good_validity_message =
                    format!("Operator license is valid for {days_until_expiration} more days.");

                progress.info(&good_validity_message);
                info!(good_validity_message);
            }
        } else {
            let no_license_message = "No valid license found for mirrord for Teams. Visit https://app.metalbear.co to purchase or renew your license.";

=======
        else {
            let no_license_message = "No valid license found for mirrord for Teams, falling back to OSS usage. Visit https://app.metalbear.co to purchase or renew your license.";
>>>>>>> 5ba1cb8f
            progress.warning(no_license_message);
            warn!(no_license_message);

            return Err(OperatorApiError::NoLicense);
        };

        let expires_soon =
            days_until_expiration <= <DateTime<Utc> as LicenseValidity>::CLOSE_TO_EXPIRATION_DAYS;
        let is_trial = operator.spec.license.name.contains("(Trial)");

        if is_trial && expires_soon {
            let expiring_soon = (days_until_expiration > 0)
                .then(|| {
                    format!(
                        "soon, in {days_until_expiration} day{}",
                        if days_until_expiration > 1 { "s" } else { "" }
                    )
                })
                .unwrap_or_else(|| "today".to_string());

            let expiring_message = format!("Operator license will expire {expiring_soon}!",);

            progress.warning(&expiring_message);
            warn!(expiring_message);
        } else if is_trial {
            let good_validity_message =
                format!("Operator license is valid for {days_until_expiration} more days.");

            progress.info(&good_validity_message);
            info!(good_validity_message);
        }

        Self::check_config(config, &operator)?;

        let client_certificate = Self::get_client_certificate(&operator_api, &operator)
            .await
            .ok()
            .flatten();
        let metadata = OperatorSessionMetadata::new(
            client_certificate,
            operator.spec.license.fingerprint,
            operator.spec.features.unwrap_or_default(),
            operator
                .spec
                .protocol_version
                .and_then(|str_version| str_version.parse().ok()),
            operator.spec.copy_target_enabled,
        );

        metadata.set_operator_properties(analytics);

        let mut version_progress = progress.subtask("comparing versions");
        let operator_version = Version::parse(&operator.spec.operator_version)
            .expect("failed to parse operator version from operator crd"); // TODO: Remove expect

        let mirrord_version = Version::parse(env!("CARGO_PKG_VERSION")).unwrap();
        if operator_version > mirrord_version {
            // we make two sub tasks since it looks best this way
            version_progress.warning(
                    &format!(
                        "Your mirrord plugin/CLI version {} does not match the operator version {}. This can lead to unforeseen issues.",
                        mirrord_version,
                        operator_version));
            version_progress.success(None);
            version_progress = progress.subtask("comparing versions");
            version_progress.warning(
                "Consider updating your mirrord plugin/CLI to match the operator version.",
            );
        }
        version_progress.success(None);

        let target_to_connect = if config.feature.copy_target.enabled {
            // We do not validate the `target` here, it's up to the operator.
            let mut copy_progress = progress.subtask("copying target");
            let copied = operator_api
                .copy_target(
                    &metadata,
                    config.target.path.clone().unwrap_or(Target::Targetless),
                    config.feature.copy_target.scale_down,
                )
                .await?;
            copy_progress.success(None);

            OperatorSessionTarget::Copied(copied)
        } else {
            let raw_target = operator_api.fetch_target().await?;
            OperatorSessionTarget::Raw(raw_target)
        };

        let session_info = OperatorSessionInformation {
            target: target_to_connect,
            metadata,
        };
        let connection = operator_api.connect_target(session_info).await?;

        Ok(connection)
    }

    /// Connects to exisiting operator session based on the given [`LayerConfig`] and
    /// [`OperatorSessionInformation`].
    pub async fn connect<R: Reporter>(
        config: &LayerConfig,
        session_information: OperatorSessionInformation,
        analytics: &mut R,
    ) -> Result<OperatorSessionConnection> {
        session_information
            .metadata
            .set_operator_properties(analytics);

        let operator_api = OperatorApi::new(config).await?;
        operator_api.connect_target(session_information).await
    }

    pub async fn new(config: &LayerConfig) -> Result<Self> {
        let target_config = config.target.clone();
        let on_concurrent_steal = config.feature.network.incoming.on_concurrent_steal;

        let client = create_kube_api(
            config.accept_invalid_certificates,
            config.kubeconfig.clone(),
            config.kube_context.clone(),
        )
        .await
        .map_err(OperatorApiError::CreateApiError)?;

        let target_namespace = if target_config.path.is_some() {
            target_config.namespace.clone()
        } else {
            // When targetless, pass agent namespace to operator so that it knows where to create
            // the agent (the operator does not get the agent config).
            config.agent.namespace.clone()
        };

        let target_api: Api<TargetCrd> = get_k8s_resource_api(&client, target_namespace.as_deref());
        let copy_target_api: Api<CopyTargetCrd> =
            get_k8s_resource_api(&client, target_namespace.as_deref());

        Ok(OperatorApi {
            client,
            target_api,
            copy_target_api,
            target_namespace,
            target_config,
            on_concurrent_steal,
        })
    }

    #[tracing::instrument(level = "trace", skip(self), ret)]
    async fn fetch_operator(&self) -> Result<MirrordOperatorCrd> {
        let api: Api<MirrordOperatorCrd> = Api::all(self.client.clone());
        api.get(OPERATOR_STATUS_NAME)
            .await
            .map_err(|error| OperatorApiError::KubeError {
                error,
                operation: OperatorOperation::FindingOperator,
            })
    }

    /// See `operator/controller/src/target.rs::TargetProvider::get_resource`.
    #[tracing::instrument(level = "trace", fields(self.target_config), skip(self))]
    async fn fetch_target(&self) -> Result<TargetCrd> {
        let target_name = TargetCrd::target_name_by_config(&self.target_config);
        self.target_api
            .get(&target_name)
            .await
            .map_err(|error| OperatorApiError::KubeError {
                error,
                operation: OperatorOperation::FindingTarget,
            })
    }

    /// Returns a namespace of the target.
    fn namespace(&self) -> &str {
        self.target_namespace
            .as_deref()
            .unwrap_or_else(|| self.client.default_namespace())
    }

    /// Returns a connection url for the given [`OperatorSessionInformation`].
    /// This can be used to create a websocket connection with the operator.
    #[tracing::instrument(level = "debug", skip(self), ret)]
    fn connect_url(&self, session: &OperatorSessionInformation) -> String {
        match (session.metadata.proxy_feature_enabled(), &session.target) {
            (true, OperatorSessionTarget::Raw(target)) => {
                let dt = &();
                let namespace = self.namespace();
                let api_version = TargetCrd::api_version(dt);
                let plural = TargetCrd::plural(dt);

                format!(
                    "/apis/{api_version}/proxy/namespaces/{namespace}/{plural}/{}?on_concurrent_steal={}&connect=true",
                    target.name(),
                    self.on_concurrent_steal,
                )
            }
            (false, OperatorSessionTarget::Raw(target)) => {
                format!(
                    "{}/{}?on_concurrent_steal={}&connect=true",
                    self.target_api.resource_url(),
                    target.name(),
                    self.on_concurrent_steal,
                )
            }
            (true, OperatorSessionTarget::Copied(target)) => {
                let dt = &();
                let namespace = self.namespace();
                let api_version = CopyTargetCrd::api_version(dt);
                let plural = CopyTargetCrd::plural(dt);

                format!(
                    "/apis/{api_version}/proxy/namespaces/{namespace}/{plural}/{}?connect=true",
                    target
                        .meta()
                        .name
                        .as_ref()
                        .expect("missing 'copytarget' name"),
                )
            }
            (false, OperatorSessionTarget::Copied(target)) => {
                format!(
                    "{}/{}?connect=true",
                    self.copy_target_api.resource_url(),
                    target
                        .meta()
                        .name
                        .as_ref()
                        .expect("missing 'copytarget' name"),
                )
            }
        }
    }

    /// Create websocket connection to operator.
    #[tracing::instrument(level = "trace", skip(self))]
    async fn connect_target(
        &self,
        session_info: OperatorSessionInformation,
    ) -> Result<OperatorSessionConnection> {
        let UserIdentity { name, hostname } = UserIdentity::load();

        let request = {
            let mut builder = Request::builder()
                .uri(self.connect_url(&session_info))
                .header("x-session-id", session_info.metadata.session_id.to_string());

            // Replace non-ascii (not supported in headers) chars and trim headers.
            if let Some(name) = name {
                builder = builder.header(
                    "x-client-name",
                    name.replace(|c: char| !c.is_ascii(), "").trim(),
                );
            };

            if let Some(hostname) = hostname {
                builder = builder.header(
                    "x-client-hostname",
                    hostname.replace(|c: char| !c.is_ascii(), "").trim(),
                );
            };

            match session_info.metadata.client_credentials() {
                Ok(Some(credentials)) => {
                    builder = builder.header("x-client-der", credentials);
                }
                Ok(None) => {}
                Err(err) => {
                    debug!("CredentialStore error: {err}");
                }
            }

            builder
                .body(vec![])
                .map_err(OperatorApiError::ConnectRequestBuildError)?
        };

        let connection = upgrade::connect_ws(&self.client, request)
            .await
            .map_err(|error| OperatorApiError::KubeError {
                error,
                operation: OperatorOperation::WebsocketConnection,
            })?;

        let (tx, rx) =
            ConnectionWrapper::wrap(connection, session_info.metadata.protocol_version.clone());

        Ok(OperatorSessionConnection {
            tx,
            rx,
            info: session_info,
        })
    }

    /// Creates a new [`CopyTargetCrd`] resource using the operator.
    /// This should create a new dummy pod out of the given [`Target`].
    ///
    /// # Note
    ///
    /// `copy_target` feature is not available for all target types.
    /// Target type compatibility is checked by the operator.
    #[tracing::instrument(level = "trace", skip(self))]
    async fn copy_target(
        &self,
        session_metadata: &OperatorSessionMetadata,
        target: Target,
        scale_down: bool,
    ) -> Result<CopyTargetCrd> {
        let name = TargetCrd::target_name(&target);

        let requested = CopyTargetCrd::new(
            &name,
            CopyTargetSpec {
                target,
                idle_ttl: Some(Self::COPIED_POD_IDLE_TTL),
                scale_down,
            },
        );

        self.copy_target_api
            .create(&PostParams::default(), &requested)
            .await
            .map_err(|error| OperatorApiError::KubeError {
                error,
                operation: OperatorOperation::CopyingTarget,
            })
    }

    /// List targets using the operator
    #[tracing::instrument(level = "trace", ret)]
    pub async fn list_targets(config: &LayerConfig) -> Result<Vec<TargetCrd>> {
        let client = create_kube_api(
            config.accept_invalid_certificates,
            config.kubeconfig.clone(),
            config.kube_context.clone(),
        )
        .await
        .map_err(OperatorApiError::CreateApiError)?;

        let target_api: Api<TargetCrd> =
            get_k8s_resource_api(&client, config.target.namespace.as_deref());
        target_api
            .list(&ListParams::default())
            .await
            .map_err(|error| OperatorApiError::KubeError {
                error,
                operation: OperatorOperation::ListingTargets,
            })
            .map(|list| list.items)
    }
}

#[derive(Error, Debug)]
enum ConnectionWrapperError {
    #[error(transparent)]
    DecodeError(#[from] bincode::error::DecodeError),
    #[error(transparent)]
    EncodeError(#[from] bincode::error::EncodeError),
    #[error(transparent)]
    WsError(#[from] TungsteniteError),
    #[error("invalid message: {0:?}")]
    InvalidMessage(Message),
    #[error("message channel is closed")]
    ChannelClosed,
}

pub struct ConnectionWrapper<T> {
    connection: T,
    client_rx: Receiver<ClientMessage>,
    daemon_tx: Sender<DaemonMessage>,
    protocol_version: Option<semver::Version>,
}

impl<T> ConnectionWrapper<T>
where
    for<'stream> T: StreamExt<Item = Result<Message, TungsteniteError>>
        + SinkExt<Message, Error = TungsteniteError>
        + Send
        + Unpin
        + 'stream,
{
    fn wrap(
        connection: T,
        protocol_version: Option<semver::Version>,
    ) -> (Sender<ClientMessage>, Receiver<DaemonMessage>) {
        let (client_tx, client_rx) = mpsc::channel(CONNECTION_CHANNEL_SIZE);
        let (daemon_tx, daemon_rx) = mpsc::channel(CONNECTION_CHANNEL_SIZE);

        let connection_wrapper = ConnectionWrapper {
            protocol_version,
            connection,
            client_rx,
            daemon_tx,
        };

        tokio::spawn(async move {
            if let Err(err) = connection_wrapper.start().await {
                error!("{err:?}")
            }
        });

        (client_tx, daemon_rx)
    }

    async fn handle_client_message(
        &mut self,
        client_message: ClientMessage,
    ) -> Result<(), ConnectionWrapperError> {
        let payload = bincode::encode_to_vec(client_message, bincode::config::standard())?;

        self.connection.send(payload.into()).await?;

        Ok(())
    }

    async fn handle_daemon_message(
        &mut self,
        daemon_message: Result<Message, TungsteniteError>,
    ) -> Result<(), ConnectionWrapperError> {
        match daemon_message? {
            Message::Binary(payload) => {
                let (daemon_message, _) = bincode::decode_from_slice::<DaemonMessage, _>(
                    &payload,
                    bincode::config::standard(),
                )?;

                self.daemon_tx
                    .send(daemon_message)
                    .await
                    .map_err(|_| ConnectionWrapperError::ChannelClosed)
            }
            message => Err(ConnectionWrapperError::InvalidMessage(message)),
        }
    }

    async fn start(mut self) -> Result<(), ConnectionWrapperError> {
        loop {
            tokio::select! {
                client_message = self.client_rx.recv() => {
                    match client_message {
                        Some(ClientMessage::SwitchProtocolVersion(version)) => {
                            if let Some(operator_protocol_version) = self.protocol_version.as_ref() {
                                self.handle_client_message(ClientMessage::SwitchProtocolVersion(operator_protocol_version.min(&version).clone())).await?;
                            } else {
                                self.daemon_tx
                                    .send(DaemonMessage::SwitchProtocolVersionResponse(
                                        "1.2.1".parse().expect("Bad static version"),
                                    ))
                                    .await
                                    .map_err(|_| ConnectionWrapperError::ChannelClosed)?;
                            }
                        }
                        Some(client_message) => self.handle_client_message(client_message).await?,
                        None => break,
                    }
                }
                daemon_message = self.connection.next() => {
                    match daemon_message {
                        Some(daemon_message) => self.handle_daemon_message(daemon_message).await?,
                        None => break,
                    }
                }
            }
        }

        let _ = self.connection.send(Message::Close(None)).await;

        Ok(())
    }
}

mod upgrade {
    //! Code copied from [`kube::client`] and adjusted.
    //!
    //! Just like original [`Client::connect`] function, [`connect_ws`] creates a
    //! WebSockets connection. However, original function swallows
    //! [`ErrorResponse`] sent by the operator and returns flat
    //! [`UpgradeConnectionError`]. [`connect_ws`] attempts to
    //! recover the [`ErrorResponse`] - if operator response code is not
    //! [`StatusCode::SWITCHING_PROTOCOLS`], it tries to read
    //! response body and deserialize it.

    use base64::Engine;
    use http::{HeaderValue, Request, Response, StatusCode};
    use http_body_util::BodyExt;
    use hyper_util::rt::TokioIo;
    use kube::{
        client::{Body, UpgradeConnectionError},
        core::ErrorResponse,
        Client, Error, Result,
    };
    use tokio_tungstenite::{tungstenite::protocol::Role, WebSocketStream};

    const WS_PROTOCOL: &str = "v4.channel.k8s.io";

    // Verify upgrade response according to RFC6455.
    // Based on `tungstenite` and added subprotocol verification.
    async fn verify_response(res: Response<Body>, key: &HeaderValue) -> Result<Response<Body>> {
        let status = res.status();

        if status != StatusCode::SWITCHING_PROTOCOLS {
            if status.is_client_error() || status.is_server_error() {
                let error_response = res
                    .into_body()
                    .collect()
                    .await
                    .ok()
                    .map(|body| body.to_bytes())
                    .and_then(|body_bytes| {
                        serde_json::from_slice::<ErrorResponse>(&body_bytes).ok()
                    });

                if let Some(error_response) = error_response {
                    return Err(Error::Api(error_response));
                }
            }

            return Err(Error::UpgradeConnection(
                UpgradeConnectionError::ProtocolSwitch(status),
            ));
        }

        let headers = res.headers();
        if !headers
            .get(http::header::UPGRADE)
            .and_then(|h| h.to_str().ok())
            .map(|h| h.eq_ignore_ascii_case("websocket"))
            .unwrap_or(false)
        {
            return Err(Error::UpgradeConnection(
                UpgradeConnectionError::MissingUpgradeWebSocketHeader,
            ));
        }

        if !headers
            .get(http::header::CONNECTION)
            .and_then(|h| h.to_str().ok())
            .map(|h| h.eq_ignore_ascii_case("Upgrade"))
            .unwrap_or(false)
        {
            return Err(Error::UpgradeConnection(
                UpgradeConnectionError::MissingConnectionUpgradeHeader,
            ));
        }

        let accept_key = tokio_tungstenite::tungstenite::handshake::derive_accept_key(key.as_ref());
        if !headers
            .get(http::header::SEC_WEBSOCKET_ACCEPT)
            .map(|h| h == &accept_key)
            .unwrap_or(false)
        {
            return Err(Error::UpgradeConnection(
                UpgradeConnectionError::SecWebSocketAcceptKeyMismatch,
            ));
        }

        // Make sure that the server returned the correct subprotocol.
        if !headers
            .get(http::header::SEC_WEBSOCKET_PROTOCOL)
            .map(|h| h == WS_PROTOCOL)
            .unwrap_or(false)
        {
            return Err(Error::UpgradeConnection(
                UpgradeConnectionError::SecWebSocketProtocolMismatch,
            ));
        }

        Ok(res)
    }

    /// Generate a random key for the `Sec-WebSocket-Key` header.
    /// This must be nonce consisting of a randomly selected 16-byte value in base64.
    fn sec_websocket_key() -> HeaderValue {
        let random: [u8; 16] = rand::random();
        base64::engine::general_purpose::STANDARD
            .encode(random)
            .parse()
            .expect("should be valid")
    }

    pub async fn connect_ws(
        client: &Client,
        request: Request<Vec<u8>>,
    ) -> kube::Result<WebSocketStream<TokioIo<hyper::upgrade::Upgraded>>> {
        let (mut parts, body) = request.into_parts();
        parts.headers.insert(
            http::header::CONNECTION,
            HeaderValue::from_static("Upgrade"),
        );
        parts
            .headers
            .insert(http::header::UPGRADE, HeaderValue::from_static("websocket"));
        parts.headers.insert(
            http::header::SEC_WEBSOCKET_VERSION,
            HeaderValue::from_static("13"),
        );
        let key = sec_websocket_key();
        parts
            .headers
            .insert(http::header::SEC_WEBSOCKET_KEY, key.clone());
        // Use the binary subprotocol v4, to get JSON `Status` object in `error` channel (3).
        // There's no official documentation about this protocol, but it's described in
        // [`k8s.io/apiserver/pkg/util/wsstream/conn.go`](https://git.io/JLQED).
        // There's a comment about v4 and `Status` object in
        // [`kublet/cri/streaming/remotecommand/httpstream.go`](https://git.io/JLQEh).
        parts.headers.insert(
            http::header::SEC_WEBSOCKET_PROTOCOL,
            HeaderValue::from_static(WS_PROTOCOL),
        );

        let res = client
            .send(Request::from_parts(parts, Body::from(body)))
            .await?;
        let res = verify_response(res, &key).await?;
        match hyper::upgrade::on(res).await {
            Ok(upgraded) => {
                Ok(
                    WebSocketStream::from_raw_socket(TokioIo::new(upgraded), Role::Client, None)
                        .await,
                )
            }

            Err(e) => Err(Error::UpgradeConnection(
                UpgradeConnectionError::GetPendingUpgrade(e),
            )),
        }
    }
}<|MERGE_RESOLUTION|>--- conflicted
+++ resolved
@@ -260,37 +260,8 @@
         // Warns the user if their license is close to expiring or fallback to OSS if expired
         let Some(days_until_expiration) =
             DateTime::from_naive_date(operator.spec.license.expire_at).days_until_expiration()
-<<<<<<< HEAD
-        {
-            if days_until_expiration <= <DateTime<Utc> as LicenseValidity>::CLOSE_TO_EXPIRATION_DAYS
-            {
-                let expiring_soon = (days_until_expiration > 0)
-                    .then(|| {
-                        format!(
-                            "soon, in {days_until_expiration} day{}",
-                            if days_until_expiration > 1 { "s" } else { "" }
-                        )
-                    })
-                    .unwrap_or_else(|| "today".to_string());
-
-                let expiring_message = format!("Operator license will expire {expiring_soon}!",);
-
-                progress.warning(&expiring_message);
-                warn!(expiring_message);
-            } else if operator.spec.license.name.contains("(Trial)") {
-                let good_validity_message =
-                    format!("Operator license is valid for {days_until_expiration} more days.");
-
-                progress.info(&good_validity_message);
-                info!(good_validity_message);
-            }
-        } else {
-            let no_license_message = "No valid license found for mirrord for Teams. Visit https://app.metalbear.co to purchase or renew your license.";
-
-=======
         else {
             let no_license_message = "No valid license found for mirrord for Teams, falling back to OSS usage. Visit https://app.metalbear.co to purchase or renew your license.";
->>>>>>> 5ba1cb8f
             progress.warning(no_license_message);
             warn!(no_license_message);
 
