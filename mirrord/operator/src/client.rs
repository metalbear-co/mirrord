--- conflicted
+++ resolved
@@ -176,17 +176,11 @@
     }
 
     /// Creates new [`OperatorSessionConnection`] based on the given [`LayerConfig`].
-<<<<<<< HEAD
-    ///
-    /// Returns [`None`] if the operator is not found.
-    ///
     /// Keep in mind that some failures here won't stop mirrord from hooking into the process
     /// and working, it'll just work without the operator.
     ///
     /// For a fuller documentation, see the docs in `operator/service/src/main.rs::listen`.
     #[tracing::instrument(level = "debug", skip_all)]
-=======
->>>>>>> 7a9f611b
     pub async fn create_session<P>(
         config: &LayerConfig,
         progress: &P,
@@ -371,12 +365,8 @@
         })
     }
 
-<<<<<<< HEAD
     #[tracing::instrument(level = "debug", skip(self), ret)]
-    async fn fetch_operator(&self) -> Result<Option<MirrordOperatorCrd>> {
-=======
     async fn fetch_operator(&self) -> Result<MirrordOperatorCrd> {
->>>>>>> 7a9f611b
         let api: Api<MirrordOperatorCrd> = Api::all(self.client.clone());
         api.get(OPERATOR_STATUS_NAME)
             .await
