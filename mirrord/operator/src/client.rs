--- conflicted
+++ resolved
@@ -10,14 +10,10 @@
 use kube::{api::PostParams, Api, Client, Resource};
 use mirrord_analytics::{AnalyticsHash, AnalyticsOperatorProperties, AnalyticsReporter};
 use mirrord_auth::{
-<<<<<<< HEAD
-    certificate::Certificate, credential_store::CredentialStoreSync, credentials::LicenseValidity,
-    error::AuthenticationError,
-=======
     certificate::Certificate,
     credential_store::{CredentialStoreSync, UserIdentity},
     credentials::LicenseValidity,
->>>>>>> 803fc383
+    error::AuthenticationError,
 };
 use mirrord_config::{
     feature::network::incoming::ConcurrentSteal,
