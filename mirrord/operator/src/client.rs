use std::{fmt, ops::Not, time::Duration};

use base64::{Engine, engine::general_purpose};
use chrono::{DateTime, Utc};
use conn_wrapper::ConnectionWrapper;
use connect_params::ConnectParams;
use error::{OperatorApiError, OperatorApiResult, OperatorOperation};
use http::{HeaderName, HeaderValue, request::Request};
use kube::{
    Api, Client, Config, Resource,
    api::{ListParams, PostParams},
    client::ClientBuilder,
};
use mirrord_analytics::{AnalyticsHash, AnalyticsOperatorProperties, Reporter};
use mirrord_auth::{
    certificate::Certificate,
    credential_store::{CredentialStoreSync, UserIdentity},
    credentials::{CiApiKey, Credentials, LicenseValidity},
};
use mirrord_config::{
    LayerConfig, feature::database_branches::default_creation_timeout_secs, target::Target,
};
use mirrord_kube::{
    api::{kubernetes::create_kube_config, runtime::RuntimeDataProvider},
    error::KubeApiError,
    resolved::ResolvedTarget,
    retry::RetryKube,
};
use mirrord_progress::Progress;
use mirrord_protocol::{ClientMessage, DaemonMessage};
use semver::Version;
use serde::{Deserialize, Serialize};
use tokio::sync::mpsc::{Receiver, Sender};
use tower::{buffer::BufferLayer, retry::RetryLayer};
use tracing::Level;

use crate::{
    MirrordCiInfo,
    client::database_branches::{
        DatabaseBranchParams, create_mysql_branches, list_reusable_mysql_branches,
    },
    crd::{
        MirrordClusterOperatorUserCredential, MirrordOperatorCrd, NewOperatorFeature,
        OPERATOR_STATUS_NAME, TargetCrd,
        copy_target::{CopyTargetCrd, CopyTargetSpec, CopyTargetStatus},
        mysql_branching::MysqlBranchDatabase,
    },
    types::{
        CLIENT_CERT_HEADER, CLIENT_HOSTNAME_HEADER, CLIENT_NAME_HEADER, MIRRORD_CLI_VERSION_HEADER,
        SESSION_ID_HEADER,
    },
};

mod conn_wrapper;
mod connect_params;
mod credentials;
mod database_branches;
mod discovery;
pub mod error;
mod upgrade;

/// State of client's [`Certificate`] the should be attached to some operator requests.
pub trait ClientCertificateState: fmt::Debug {}

/// Represents a [`ClientCertificateState`] where we don't have the certificate.
#[derive(Debug)]
pub struct NoClientCert {
    /// [`Config::headers`] here contain some extra entries:
    /// 1. [`CLIENT_HOSTNAME_HEADER`] (if available)
    /// 2. [`CLIENT_NAME_HEADER`] (if available)
    /// 3. [`MIRRORD_CLI_VERSION_HEADER`]
    ///
    /// Can be used to create a certified [`Client`] when the [`Certificate`] is available.
    base_config: Config,
}

impl ClientCertificateState for NoClientCert {}

/// Represents a [`ClientCertificateState`] where have the certificate.
pub struct PreparedClientCert {
    /// Prepared client certificate.
    cert: Certificate,
}

impl fmt::Debug for PreparedClientCert {
    fn fmt(&self, f: &mut fmt::Formatter<'_>) -> fmt::Result {
        f.debug_struct("PreparedClientCert")
            .field("cert_public_key_data", &self.cert.public_key_data())
            .finish()
    }
}

impl ClientCertificateState for PreparedClientCert {}

/// Represents a [`ClientCertificateState`] where we attempted to prepare the certificate and we may
/// have failed.
pub struct MaybeClientCert {
    cert_result: Result<Certificate, OperatorApiError>,
}

impl fmt::Debug for MaybeClientCert {
    fn fmt(&self, f: &mut fmt::Formatter<'_>) -> fmt::Result {
        f.debug_struct("MaybeClientCert")
            .field("cert_result", &self.cert_result)
            .finish()
    }
}

impl ClientCertificateState for MaybeClientCert {}

/// Created operator session. Can be obtained from [`OperatorApi::connect_in_new_session`] and later
/// used in [`OperatorApi::connect_in_existing_session`].
///
/// # Note
///
/// Contains enough information to enable connecting with target without fetching
/// [`MirrordOperatorCrd`] again.
#[derive(Clone, Serialize, Deserialize)]
pub struct OperatorSession {
    /// Random session id, generated locally.
    id: u64,
    /// URL where websocket connection request should be sent.
    connect_url: String,
    /// Client certificate, should be included as header in the websocket connection request.
    client_cert: Certificate,
    /// Operator license fingerprint, right now only for setting [`Reporter`] properties.
    operator_license_fingerprint: Option<String>,
    /// Version of [`mirrord_protocol`] used by the operator.
    /// Used to create [`ConnectionWrapper`].
    pub operator_protocol_version: Option<Version>,

    /// Allow the layer to attempt reconnection
    pub allow_reconnect: bool,

    pub mirrord_ci_info: Option<MirrordCiInfo>,
}

impl fmt::Debug for OperatorSession {
    fn fmt(&self, f: &mut fmt::Formatter<'_>) -> fmt::Result {
        f.debug_struct("OperatorSession")
            .field("id", &format!("{:X}", self.id))
            .field("connect_url", &self.connect_url)
            .field("cert_public_key_data", &self.client_cert.public_key_data())
            .field(
                "operator_license_fingerprint",
                &self.operator_license_fingerprint,
            )
            .field("operator_protocol_version", &self.operator_protocol_version)
            .field("allow_reconnect", &self.allow_reconnect)
            .finish()
    }
}

/// Connection to an operator target.
pub struct OperatorSessionConnection {
    /// Session of this connection.
    pub session: OperatorSession,
    /// Used to send [`ClientMessage`]s to the operator.
    pub tx: Sender<ClientMessage>,
    /// Used to receive [`DaemonMessage`]s from the operator.
    pub rx: Receiver<DaemonMessage>,
}

impl fmt::Debug for OperatorSessionConnection {
    fn fmt(&self, f: &mut fmt::Formatter<'_>) -> fmt::Result {
        let tx_queued_messages = self.tx.max_capacity() - self.tx.capacity();
        let rx_queued_messages = self.rx.len();

        f.debug_struct("OperatorSessionConnection")
            .field("session", &self.session)
            .field("tx_closed", &self.tx.is_closed())
            .field("tx_queued_messages", &tx_queued_messages)
            .field("rx_closed", &self.rx.is_closed())
            .field("rx_queued_messages", &rx_queued_messages)
            .finish()
    }
}

/// Wrapper over mirrord operator API.
pub struct OperatorApi<C> {
    /// For making requests to kubernetes API server.
    client: Client,
    /// Prepared client certificate. If present, [`Self::client`] sends [`CLIENT_CERT_HEADER`] with
    /// each request.
    client_cert: C,
    /// Fetched operator resource.
    operator: MirrordOperatorCrd,
}

impl<C> fmt::Debug for OperatorApi<C>
where
    C: ClientCertificateState,
{
    fn fmt(&self, f: &mut fmt::Formatter<'_>) -> fmt::Result {
        f.debug_struct("OperatorApi")
            .field("default_namespace", &self.client.default_namespace())
            .field("client_cert", &self.client_cert)
            .field("operator_version", &self.operator.spec.operator_version)
            .field(
                "operator_protocol_version",
                &self.operator.spec.protocol_version,
            )
            .field(
                "operator_license_fingerprint",
                &self.operator.spec.license.fingerprint,
            )
            .finish()
    }
}

impl OperatorApi<NoClientCert> {
    /// Attempts to fetch the [`MirrordOperatorCrd`] resource and create an instance of this API.
    /// In case of error response from the Kubernetes API server, executes an extra API discovery
    /// step to confirm that the operator is not installed.
    ///
    /// If certain that the operator is not installed, returns [`None`].
    ///
    /// NOTE: `SpinnerProgress` can interfere with any printed messages coming from interactive
    /// authentication with the cluster, for example via the kubelogin tool
    #[tracing::instrument(level = Level::TRACE, skip_all, err)]
    pub async fn try_new<P, R>(
        config: &LayerConfig,
        reporter: &mut R,
        progress: &P,
    ) -> OperatorApiResult<Option<Self>>
    where
        R: Reporter,
        P: Progress,
    {
        let base_config = Self::base_client_config(config).await?;

        let client = progress
            .suspend(|| ClientBuilder::try_from(base_config.clone()))
            .map_err(KubeApiError::from)?
            .with_layer(&BufferLayer::new(1024))
            .with_layer(&RetryLayer::new(RetryKube::try_from(
                &config.startup_retry,
            )?))
            .build();

        let operator: Result<MirrordOperatorCrd, _> =
            Api::all(client.clone()).get(OPERATOR_STATUS_NAME).await;

        let error = match operator {
            Ok(operator) => {
                reporter.set_operator_properties(AnalyticsOperatorProperties {
                    client_hash: None,
                    license_hash: operator
                        .spec
                        .license
                        .fingerprint
                        .as_deref()
                        .map(AnalyticsHash::from_base64),
                });

                return Ok(Some(Self {
                    client,
                    client_cert: NoClientCert { base_config },
                    operator,
                }));
            }

            // kube api failed to get the operator, let's see if it's installed though
            Err(error @ kube::Error::Api(..)) => {
                match discovery::operator_installed(&client).await {
                    // operator is required, but we failed for some reason
                    Err(..) if config.operator == Some(true) => error,
                    // the operator is not installed, or discovery failed and the operator is not
                    // required
                    Ok(false) | Err(..) => {
                        return Ok(None);
                    }
                    // the operator is there, but we failed getting it
                    Ok(true) => error,
                }
            }

            Err(error) => error,
        };

        Err(OperatorApiError::KubeError {
            error,
            operation: OperatorOperation::FindingOperator,
        })
    }

    #[tracing::instrument(level = Level::TRACE, skip(reporter, progress))]
    pub async fn with_ci_api_key<P, R>(
        self,
        reporter: &mut R,
        progress: &P,
        layer_config: &LayerConfig,
        ci_api_key: &CiApiKey,
    ) -> OperatorApi<MaybeClientCert>
    where
        R: Reporter,
        P: Progress,
    {
        let certificate = match ci_api_key {
            CiApiKey::V1(credentials) => credentials.as_ref(),
        };

        reporter.set_operator_properties(AnalyticsOperatorProperties {
            client_hash: Some(AnalyticsHash::from_bytes(&certificate.public_key_data())),
            license_hash: self
                .operator
                .spec
                .license
                .fingerprint
                .as_deref()
                .map(AnalyticsHash::from_base64),
        });

        self.prepare_with_certificate(progress, layer_config, certificate)
            .await
    }

    #[tracing::instrument(level = Level::TRACE, skip(progress))]
    async fn prepare_with_certificate<P>(
        self,
        progress: &P,
        layer_config: &LayerConfig,
        certificate: &Certificate,
    ) -> OperatorApi<MaybeClientCert>
    where
        P: Progress,
    {
        let previous_client = self.client.clone();

        let result = try {
            let header = Self::make_client_cert_header(certificate)?;

            let mut config = self.client_cert.base_config;
            config
                .headers
                .push((HeaderName::from_static(CLIENT_CERT_HEADER), header));

            let client = progress
                .suspend(|| ClientBuilder::try_from(config))
                .map_err(KubeApiError::from)
                .map_err(OperatorApiError::CreateKubeClient)?
                .with_layer(&BufferLayer::new(1024))
                .with_layer(&RetryLayer::new(RetryKube::try_from(
                    &layer_config.startup_retry,
                )?))
                .build();

            (client, certificate)
        };

        match result {
            Ok((new_client, cert)) => OperatorApi {
                client: new_client,
                client_cert: MaybeClientCert {
                    cert_result: Ok(cert.clone()),
                },
                operator: self.operator,
            },

            Err(error) => OperatorApi {
                client: previous_client,
                client_cert: MaybeClientCert {
                    cert_result: Err(error),
                },
                operator: self.operator,
            },
        }
    }

    /// Prepares client [`Certificate`] to be sent in all subsequent requests to the operator.
    /// In case of failure, state of this API instance does not change.
    #[tracing::instrument(level = Level::TRACE, skip(reporter, progress))]
    pub async fn with_client_certificate<P, R>(
        self,
        reporter: &mut R,
        progress: &P,
        layer_config: &LayerConfig,
    ) -> OperatorApi<MaybeClientCert>
    where
        R: Reporter,
        P: Progress,
    {
        let previous_client = self.client.clone();
        let operator_crd = self.operator.clone();

        let result = try {
            let certificate = self.get_client_certificate().await?;

            reporter.set_operator_properties(AnalyticsOperatorProperties {
                client_hash: Some(AnalyticsHash::from_bytes(&certificate.public_key_data())),
                license_hash: self
                    .operator
                    .spec
                    .license
                    .fingerprint
                    .as_deref()
                    .map(AnalyticsHash::from_base64),
            });

            self.prepare_with_certificate(progress, layer_config, &certificate)
                .await
        };

        match result {
            Ok(api) => api,
            Err(error) => OperatorApi {
                client: previous_client,
                client_cert: MaybeClientCert {
                    cert_result: Err(error),
                },
                operator: operator_crd,
            },
        }
    }
}

impl OperatorApi<MaybeClientCert> {
    pub fn inspect_cert_error<F: FnOnce(&OperatorApiError)>(&self, f: F) {
        if let Err(e) = &self.client_cert.cert_result {
            f(e);
        }
    }

    pub fn into_certified(self) -> OperatorApiResult<OperatorApi<PreparedClientCert>> {
        let cert = self.client_cert.cert_result?;

        Ok(OperatorApi {
            client: self.client,
            client_cert: PreparedClientCert { cert },
            operator: self.operator,
        })
    }
}

impl<C> OperatorApi<C>
where
    C: ClientCertificateState,
{
    pub fn check_license_validity<P>(&self, progress: &P) -> OperatorApiResult<()>
    where
        P: Progress,
    {
        let Some(days_until_expiration) =
            self.operator.spec.license.expire_at.days_until_expiration()
        else {
            let no_license_message = "No valid license found for mirrord for Teams. Visit https://app.metalbear.com to purchase or renew your license";
            progress.warning(no_license_message);
            tracing::warn!(no_license_message);

            return Err(OperatorApiError::NoLicense);
        };

        let expires_soon =
            days_until_expiration <= <DateTime<Utc> as LicenseValidity>::CLOSE_TO_EXPIRATION_DAYS;
        let is_trial = self.operator.spec.license.name.contains("(Trial)");

        if is_trial && expires_soon {
            let expiring_soon = if days_until_expiration > 0 {
                format!(
                    "soon, in {days_until_expiration} day{}",
                    if days_until_expiration > 1 { "s" } else { "" }
                )
            } else {
                "today".to_string()
            };
            let message = format!("Operator license will expire {expiring_soon}!",);
            progress.warning(&message);
        } else if is_trial {
            let message =
                format!("Operator license is valid for {days_until_expiration} more days.");
            progress.info(&message);
        }

        Ok(())
    }

    /// Returns a reference to the operator resource fetched from the cluster.
    pub fn operator(&self) -> &MirrordOperatorCrd {
        &self.operator
    }

    /// Returns a reference to the [`Client`] used by this instance.
    pub fn client(&self) -> &Client {
        &self.client
    }

    /// Create a new CI api key by generating a random key pair, creating a certificate
    /// signing request and sending it to the operator.
    pub async fn create_ci_api_key(&self) -> Result<String, OperatorApiError> {
        if self
            .operator()
            .spec
            .supported_features()
            .contains(&NewOperatorFeature::ExtendableUserCredentials)
            .not()
        {
            return Err(OperatorApiError::UnsupportedFeature {
                feature: NewOperatorFeature::ExtendableUserCredentials,
                operator_version: self.operator().spec.operator_version.to_string(),
            });
        }

        let api_key: CiApiKey = Credentials::init_ci::<MirrordClusterOperatorUserCredential>(
            self.client.clone(),
            &format!(
                "mirrord-ci@{}",
                self.operator.spec.license.organization.as_str()
            ),
        )
        .await
        .map_err(|error| {
            OperatorApiError::ClientCertError(format!(
                "failed to create credentials for CI: {error}"
            ))
        })?
        .into();

        let encoded = api_key.encode().map_err(|error| {
            OperatorApiError::ClientCertError(format!("failed to encode api key: {error}"))
        })?;

        Ok(encoded)
    }

    /// Creates a base [`Config`] for creating kube [`Client`]s.
    /// Adds extra headers that we send to the operator with each request:
    /// 1. [`MIRRORD_CLI_VERSION_HEADER`]
    /// 2. [`CLIENT_NAME_HEADER`]
    /// 3. [`CLIENT_HOSTNAME_HEADER`]
    async fn base_client_config(layer_config: &LayerConfig) -> OperatorApiResult<Config> {
        let mut client_config = create_kube_config(
            layer_config.accept_invalid_certificates,
            layer_config.kubeconfig.clone(),
            layer_config.kube_context.clone(),
        )
        .await
        .map_err(OperatorApiError::CreateKubeClient)?;

        client_config.headers.push((
            HeaderName::from_static(MIRRORD_CLI_VERSION_HEADER),
            HeaderValue::from_static(env!("CARGO_PKG_VERSION")),
        ));

        let UserIdentity { name, hostname } = UserIdentity::load();

        let headers = [
            (CLIENT_NAME_HEADER, name),
            (CLIENT_HOSTNAME_HEADER, hostname),
        ];
        for (name, raw_value) in headers {
            let Some(raw_value) = raw_value else {
                continue;
            };

            // Replace non-ascii (not supported in headers) chars and trim.
            let cleaned = raw_value
                .replace(|c: char| !c.is_ascii(), "")
                .trim()
                .to_string();
            let value = HeaderValue::from_str(&cleaned);
            match value {
                Ok(value) => client_config
                    .headers
                    .push((HeaderName::from_static(name), value)),
                Err(error) => {
                    tracing::debug!(%error, %name, raw_value = raw_value, cleaned, "Invalid header value");
                }
            }
        }

        Ok(client_config)
    }

    /// Check the operator supports all the operator features required by the user's configuration.
    fn check_feature_support(&self, layer_config: &LayerConfig) -> OperatorApiResult<()> {
        if layer_config.feature.copy_target.enabled {
            self.operator
                .spec
                .require_feature(NewOperatorFeature::CopyTarget)?
        }

        if layer_config
            .feature
            .copy_target
            .exclude_containers
            .is_empty()
            .not()
            || layer_config
                .feature
                .copy_target
                .exclude_init_containers
                .is_empty()
                .not()
        {
            self.operator
                .spec
                .require_feature(NewOperatorFeature::CopyTargetExcludeContainers)?
        }

        if layer_config.feature.split_queues.sqs().next().is_some() {
            self.operator
                .spec
                .require_feature(NewOperatorFeature::SqsQueueSplitting)?;
        }

        if layer_config.feature.split_queues.kafka().next().is_some() {
            self.operator
                .spec
                .require_feature(NewOperatorFeature::KafkaQueueSplitting)?;
        }

        Ok(())
    }

    /// Retrieves client [`Certificate`] from local credential store or requests one from the
    /// operator.
    #[tracing::instrument(level = Level::TRACE, err)]
    async fn get_client_certificate(&self) -> Result<Certificate, OperatorApiError> {
        let Some(fingerprint) = self.operator.spec.license.fingerprint.clone() else {
            return Err(OperatorApiError::ClientCertError(
                "license fingerprint is missing from the mirrord operator resource".to_string(),
            ));
        };

        let subscription_id = self.operator.spec.license.subscription_id.clone();

        let mut credential_store = CredentialStoreSync::open().await.map_err(|error| {
            OperatorApiError::ClientCertError(format!(
                "failed to access local credential store: {error}"
            ))
        })?;

        credential_store
            .get_client_certificate::<MirrordOperatorCrd, MirrordClusterOperatorUserCredential>(
                &self.client,
                fingerprint,
                subscription_id,
                self.operator()
                    .spec
                    .supported_features()
                    .contains(&NewOperatorFeature::ExtendableUserCredentials),
            )
            .await
            .map_err(|error| {
                OperatorApiError::ClientCertError(format!(
                    "failed to get client cerfificate: {error}"
                ))
            })
    }

    /// Transforms the given client [`Certificate`] into a [`HeaderValue`].
    fn make_client_cert_header(certificate: &Certificate) -> Result<HeaderValue, OperatorApiError> {
        let as_der = certificate.encode_der().map_err(|error| {
            OperatorApiError::ClientCertError(format!(
                "failed to encode client certificate: {error}"
            ))
        })?;
        let as_base64 = general_purpose::STANDARD.encode(as_der);
        HeaderValue::try_from(as_base64)
            .map_err(|error| OperatorApiError::ClientCertError(error.to_string()))
    }
}

impl OperatorApi<PreparedClientCert> {
    /// We allow copied pods to live only for 30 seconds before the internal proxy connects.
    const COPIED_POD_IDLE_TTL: u32 = 30;

    /// Starts a new operator session and connects to the target.
    /// Returned [`OperatorSessionConnection::session`] can be later used to create another
    /// connection in the same session with [`OperatorApi::connect_in_existing_session`].
    ///
    /// 2 connections are made to the operator (this means that we hit the target's
    /// `connect_resource` twice):
    ///
    /// 1. The 1st one is here;
    /// 2. The 2nd is on the `AgentConnection::new`;
    #[tracing::instrument(
        level = Level::TRACE,
        skip(layer_config, progress),
        fields(
            target_config = ?layer_config.target,
            copy_target_config = ?layer_config.feature.copy_target,
            on_concurrent_steal = ?layer_config.feature.network.incoming.on_concurrent_steal,
        ),
        ret,
        err
    )]
    pub async fn connect_in_new_session<P>(
        &self,
        target: ResolvedTarget<false>,
        layer_config: &mut LayerConfig,
        progress: &P,
        branch_name: Option<String>,
        mirrord_ci_info: Option<MirrordCiInfo>,
    ) -> OperatorApiResult<OperatorSessionConnection>
    where
        P: Progress,
    {
        self.check_feature_support(layer_config)?;

        let use_proxy_api = self
            .operator
            .spec
            .supported_features()
            .contains(&NewOperatorFeature::ProxyApi);

        let (do_copy_target, reason) = if layer_config.feature.copy_target.enabled {
            (true, None)
        } else if target.empty_deployment() {
            (true, Some("empty deployment"))
        } else if layer_config.feature.split_queues.sqs().next().is_some()
            && self
                .operator
                .spec
                .supported_features()
                .contains(&NewOperatorFeature::SqsQueueSplittingDirect)
                .not()
        {
            (true, Some("SQS splitting"))
        } else if layer_config.feature.split_queues.kafka().next().is_some()
            && self
                .operator()
                .spec
                .supported_features()
                .contains(&NewOperatorFeature::KafkaQueueSplittingDirect)
                .not()
        {
            (true, Some("Kafka splitting"))
        } else {
            (false, None)
        };

        let mysql_branch_names = if layer_config.feature.db_branches.is_empty().not() {
            Some(self.prepare_branch_dbs(layer_config, progress).await?)
        } else {
            None
        };

        let (session, reused_copy) = if do_copy_target {
            let mut copy_subtask = progress.subtask("preparing target copy");
            if let Some(reason) = reason {
                copy_subtask.info(&format!(
                    "The copy target feature is used for {reason} (even though `copy_target` was not explicitly set)."
                ));
            }

            let (copied, reused) = {
                let reused = self.try_reuse_copy_target(layer_config, progress).await?;
                match reused {
                    Some(reused) => (reused, true),
                    None => (self.copy_target(layer_config, progress).await?, false),
                }
            };
            copy_subtask.success(None);

            let id = copied
                .status
                .as_ref()
                .and_then(|copy_crd| copy_crd.creator_session.id.as_deref());
            let connect_url = Self::copy_target_connect_url(
                &copied,
                use_proxy_api,
                layer_config.profile.as_deref(),
                branch_name.clone(),
                mysql_branch_names.clone().unwrap_or_default(),
            );
            let session = self.make_operator_session(id, connect_url, mirrord_ci_info.clone())?;

            (session, reused)
        } else {
            let target = target.assert_valid_mirrord_target(self.client()).await?;

            // `targetless` has no `RuntimeData`!
            if matches!(target, ResolvedTarget::Targetless(_)).not() {
                // Extracting runtime data asserts that the user can see at least one pod from the
                // workload/service targets.
                let runtime_data = target
                    .runtime_data(self.client(), target.namespace())
                    .await?;

                if runtime_data.guessed_container {
                    progress.warning(
                        format!(
                            "Target has multiple containers, mirrord picked \"{}\".\
                     To target a different one, include it in the target path.",
                            runtime_data.container_name
                        )
                        .as_str(),
                    );
                }
                if let Some(modified_ports) = layer_config
                    .feature
                    .network
                    .incoming
                    .add_probe_ports_to_http_filter_ports(&runtime_data.containers_probe_ports)
                {
                    progress.info(&format!("`network.incoming.http_filter.ports` has been set to use ports {modified_ports}."));
                }

                let stolen_probes = runtime_data
                    .containers_probe_ports
                    .iter()
                    .copied()
                    .filter(|port| {
                        layer_config
                            .feature
                            .network
                            .incoming
                            .steals_port_without_filter(*port)
                    })
                    .map(|p| p.to_string())
                    .collect::<Vec<_>>();

                if stolen_probes.is_empty().not() {
                    progress.warning(&format!(
                        "Your mirrord config may steal HTTP/gRPC health checks configured on ports [{}], \
                        causing Kubernetes to terminate containers on the targeted pods. \
                        Use an HTTP filter to prevent this.",
                        stolen_probes.join(", "),
                    ));
                }
            }

            let params = ConnectParams::new(
                layer_config,
                branch_name.clone(),
                mysql_branch_names.clone().unwrap_or_default(),
            );
            let connect_url = Self::target_connect_url(use_proxy_api, &target, &params);
            // TODO(alex) [high] 2: Seems like we should add the ci stuff in
            // `make_operator_session`, the connect params doesn't seem to fit it.
            let session = self.make_operator_session(None, connect_url, mirrord_ci_info.clone())?;

            (session, false)
        };

        let mut connection_subtask = progress.subtask("connecting to the target");
        let (tx, rx, session) = match Self::connect_target(&self.client, &session).await {
            Ok((tx, rx)) => {
                connection_subtask.success(Some("connected to the target"));
                (tx, rx, session)
            }
            Err(OperatorApiError::KubeError {
                error: kube::Error::Api(response),
                operation: OperatorOperation::WebsocketConnection,
            }) if response.code == 404 && reused_copy => {
                connection_subtask.failure(Some("copied target is gone"));
                let copied = self.copy_target(layer_config, progress).await?;

                let connect_url = Self::copy_target_connect_url(
                    &copied,
                    use_proxy_api,
                    layer_config.profile.as_deref(),
                    branch_name,
                    mysql_branch_names.unwrap_or_default(),
                );
                let session_id = copied
                    .status
                    .as_ref()
                    .and_then(|copy_crd| copy_crd.creator_session.id.as_deref());
                let session =
                    self.make_operator_session(session_id, connect_url, mirrord_ci_info)?;

                let mut connection_subtask = progress.subtask("connecting to the target");
                let (tx, rx) = Self::connect_target(&self.client, &session).await?;
                connection_subtask.success(Some("connected to the target"));
                (tx, rx, session)
            }
            Err(error) => return Err(error),
        };

        Ok(OperatorSessionConnection { session, tx, rx })
    }

    /// Creates a new [`OperatorSession`] with the given `id` and `connect_url`.
    ///
    /// If `id` is not passed, a random one is generated.
    #[tracing::instrument(level = Level::DEBUG, err, ret)]
    fn make_operator_session(
        &self,
        id: Option<&str>,
        connect_url: String,
        mirrord_ci_info: Option<MirrordCiInfo>,
    ) -> OperatorApiResult<OperatorSession> {
        let id = id
            .map(|id| u64::from_str_radix(id, 16))
            .transpose()?
            .unwrap_or_else(rand::random);
        let operator_protocol_version = self
            .operator
            .spec
            .protocol_version
            .as_ref()
            .and_then(|version| version.parse().ok());
        let allow_reconnect = self
            .operator
            .spec
            .supported_features()
            .contains(&NewOperatorFeature::LayerReconnect);

        // TODO(alex) [high] 3: Probably add ci info here.
        Ok(OperatorSession {
            id,
            connect_url,
            client_cert: self.client_cert.cert.clone(),
            operator_license_fingerprint: self.operator.spec.license.fingerprint.clone(),
            operator_protocol_version,
            allow_reconnect,
            mirrord_ci_info,
        })
    }

    /// Produces the URL for making a connection request to the operator.
    fn target_connect_url(
        use_proxy: bool,
        target: &ResolvedTarget<true>,
        connect_params: &ConnectParams<'_>,
    ) -> String {
        let name = {
            let mut urlfied_name = target.type_().to_string();
            if let Some(target_name) = target.name() {
                urlfied_name.push('.');
                urlfied_name.push_str(target_name);
            }
            if let Some(target_container) = target.container() {
                urlfied_name.push_str(".container.");
                urlfied_name.push_str(target_container);
            }
            urlfied_name
        };

        let namespace = target.namespace().unwrap_or("default");

        if use_proxy {
            let api_version = TargetCrd::api_version(&());
            let plural = TargetCrd::plural(&());
            format!(
                "/apis/{api_version}/proxy/namespaces/{namespace}/{plural}/{name}?{connect_params}"
            )
        } else {
            let url_path = TargetCrd::url_path(&(), Some(namespace));
            format!("{url_path}/{name}?{connect_params}")
        }
    }

    /// Produces the URL for making a copied target connection request to the operator.
    fn copy_target_connect_url(
        crd: &CopyTargetCrd,
        use_proxy: bool,
        profile: Option<&str>,
        branch_name: Option<String>,
        mysql_branch_names: Vec<String>,
    ) -> String {
        let name = crd
            .meta()
            .name
            .as_deref()
            .expect("CopyTargetCrd was fetched from the operator and should have a name");
        let namespace = crd
            .meta()
            .namespace
            .as_deref()
            .expect("CopyTargetCrd was fetched from the operator and should have a namespace");
        let api_version = CopyTargetCrd::api_version(&());
        let plural = CopyTargetCrd::plural(&());
        let url_path = CopyTargetCrd::url_path(&(), Some(namespace));

        let connect_params = ConnectParams {
            connect: true,
            on_concurrent_steal: None,
            profile,
            // Kafka and SQS splits are passed in the request body.
            kafka_splits: Default::default(),
            sqs_splits: Default::default(),
            branch_name,
            mysql_branch_names,
        };

        if use_proxy {
            format!(
                "/apis/{api_version}/proxy/namespaces/{namespace}/{plural}/{name}?{connect_params}",
            )
        } else {
            format!("{url_path}/{name}?{connect_params}",)
        }
    }

    /// Returns client cert's public key in a base64 encoded string (no padding same like in
    /// operator logic)
    pub fn get_user_id_str(&self) -> String {
        general_purpose::STANDARD_NO_PAD.encode(self.client_cert.cert.public_key_data())
    }

    /// Creates a new [`CopyTargetCrd`] resource using the operator.
    ///
    /// This should create a new dummy pod out of the [`Target`] specified in the given
    /// [`LayerConfig`].
    ///
    /// # Returns
    ///
    /// The created [`CopyTargetCrd`].
    ///
    /// # Note
    ///
    /// `copy_target` feature is not available for all target types.
    /// Target type compatibility is checked by the operator.
    #[tracing::instrument(level = Level::TRACE, skip(layer_config, progress), err, ret)]
    async fn copy_target<P: Progress>(
        &self,
        layer_config: &LayerConfig,
        progress: &P,
    ) -> OperatorApiResult<CopyTargetCrd> {
        let mut subtask = progress.subtask("copying target");

        // We do not validate the `target` here, it's up to the operator.
        let target = layer_config
            .target
            .path
            .clone()
            .unwrap_or(Target::Targetless);
        let scale_down = layer_config.feature.copy_target.scale_down;
        let namespace = layer_config
            .target
            .namespace
            .as_deref()
            .unwrap_or(self.client.default_namespace());
        let split_queues = layer_config
            .feature
            .split_queues
            .is_set()
            .then(|| layer_config.feature.split_queues.clone());

        let exclude_containers = layer_config.feature.copy_target.exclude_containers.clone();
        let exclude_init_containers = layer_config
            .feature
            .copy_target
            .exclude_init_containers
            .clone();

        let copy_target_api: Api<CopyTargetCrd> = Api::namespaced(self.client.clone(), namespace);

        let copy_target_name = TargetCrd::urlfied_name(&target);
        let copy_target_spec = CopyTargetSpec {
            target,
            idle_ttl: Some(Self::COPIED_POD_IDLE_TTL),
            scale_down,
            split_queues,
            exclude_containers,
            exclude_init_containers,
        };

        let copied = copy_target_api
            .create(
                &PostParams::default(),
                &CopyTargetCrd::new(&copy_target_name, copy_target_spec),
            )
            .await
            .map_err(|error| OperatorApiError::KubeError {
                error,
                operation: OperatorOperation::CopyingTarget,
            })?;
        subtask.success(Some("target copy created"));

        self.wait_for_copy_ready(copied, progress).await
    }

    async fn try_reuse_copy_target<P: Progress>(
        &self,
        layer_config: &LayerConfig,
        progress: &P,
    ) -> OperatorApiResult<Option<CopyTargetCrd>> {
        let mut subtask = progress.subtask("checking for existing target copies");

        // We do not validate the `target` here, it's up to the operator.
        let target = layer_config
            .target
            .path
            .clone()
            .unwrap_or(Target::Targetless);
        let scale_down = layer_config.feature.copy_target.scale_down;
        let namespace = layer_config
            .target
            .namespace
            .as_deref()
            .unwrap_or(self.client.default_namespace());
        let split_queues = layer_config
            .feature
            .split_queues
            .is_set()
            .then(|| layer_config.feature.split_queues.clone());

        let exclude_containers = layer_config.feature.copy_target.exclude_containers.clone();
        let exclude_init_containers = layer_config
            .feature
            .copy_target
            .exclude_init_containers
            .clone();

        let user_id = self.get_user_id_str();

        let copy_target_api: Api<CopyTargetCrd> = Api::namespaced(self.client.clone(), namespace);
        let copy_target_spec = CopyTargetSpec {
            target,
            idle_ttl: Some(Self::COPIED_POD_IDLE_TTL),
            scale_down,
            split_queues,
            exclude_containers,
            exclude_init_containers,
        };

        let existing = copy_target_api
            .list(&ListParams::default())
            .await
            .map_err(|error| OperatorApiError::KubeError {
                error,
                operation: OperatorOperation::CopyingTarget,
            })?
            .items
            .into_iter()
            .find(|copy_target| {
                copy_target.spec == copy_target_spec
                    && copy_target.status.as_ref().is_some_and(|status| {
                        status.creator_session.user_id.as_ref() == Some(&user_id)
                            && status.phase.as_deref() != Some(CopyTargetStatus::PHASE_FAILED)
                    })
            });

        let existing = match existing {
            Some(existing) => match self.wait_for_copy_ready(existing, progress).await {
                Ok(copied) => Some(copied),
                Err(OperatorApiError::CopiedTargetFailed { .. }) => None,
                Err(error) => return Err(error),
            },
            None => None,
        };

        if existing.is_some() {
            subtask.success(Some("found an existing copy"));
        } else {
            subtask.failure(Some("no existing copy was found"));
        }

        Ok(existing)
    }

    /// Polls the given [`CopyTargetCrd`] for readiness.
    async fn wait_for_copy_ready<P: Progress>(
        &self,
        mut copied: CopyTargetCrd,
        progress: &P,
    ) -> OperatorApiResult<CopyTargetCrd> {
        let namespace = copied
            .metadata
            .namespace
            .as_deref()
            .ok_or_else(|| KubeApiError::invalid_state(&copied, "no namespace"))?;
        let name = copied
            .metadata
            .name
            .clone()
            .ok_or_else(|| KubeApiError::invalid_state(&copied, "no name"))?;
        let api = Api::<CopyTargetCrd>::namespaced(self.client.clone(), namespace);
        let mut wait_subtask: Option<P> = None;

        loop {
            let phase = copied
                .status
                .as_ref()
                .and_then(|status| status.phase.as_deref());
            match phase {
                Some(CopyTargetStatus::PHASE_IN_PROGRESS) => {
                    if wait_subtask.is_none() {
                        wait_subtask.replace(progress.subtask("waiting for the copy to be ready"));
                    }
                }
                Some(CopyTargetStatus::PHASE_READY) | None => {
                    if let Some(mut subtask) = wait_subtask {
                        subtask.success(None);
                    }
                    break Ok(copied);
                }
                Some(CopyTargetStatus::PHASE_FAILED) => {
                    break Err(OperatorApiError::CopiedTargetFailed {
                        message: copied.status.and_then(|status| status.failure_message),
                    });
                }
                Some(other) => {
                    break Err(OperatorApiError::CopiedTargetFailed {
                        message: Some(format!("unknown phase `{other}`")),
                    });
                }
            }

            tokio::time::sleep(Duration::from_secs(5)).await;
            copied = api
                .get(&name)
                .await
                .map_err(|error| OperatorApiError::KubeError {
                    error,
                    operation: OperatorOperation::CopyingTarget,
                })?;
        }
    }

    /// Connects to the target, reusing the given [`OperatorSession`].
    #[tracing::instrument(level = Level::TRACE, skip(layer_config, reporter), ret, err)]
    pub async fn connect_in_existing_session<R>(
        layer_config: &LayerConfig,
        session: OperatorSession,
        reporter: &mut R,
    ) -> OperatorApiResult<OperatorSessionConnection>
    where
        R: Reporter,
    {
        reporter.set_operator_properties(AnalyticsOperatorProperties {
            client_hash: Some(AnalyticsHash::from_bytes(
                session.client_cert.public_key_data().as_ref(),
            )),
            license_hash: session
                .operator_license_fingerprint
                .as_ref()
                .map(|fingerprint| AnalyticsHash::from_base64(fingerprint)),
        });

        let mut config = Self::base_client_config(layer_config).await?;
        let cert_header = Self::make_client_cert_header(&session.client_cert)?;
        config
            .headers
            .push((HeaderName::from_static(CLIENT_CERT_HEADER), cert_header));

        let client = ClientBuilder::try_from(config)
            .map_err(KubeApiError::from)
            .map_err(OperatorApiError::CreateKubeClient)?
            .with_layer(&BufferLayer::new(1024))
            .with_layer(&RetryLayer::new(RetryKube::try_from(
                &layer_config.startup_retry,
            )?))
            .build();

        let (tx, rx) = Self::connect_target(&client, &session).await?;

        Ok(OperatorSessionConnection { tx, rx, session })
    }

    /// Creates websocket connection to the operator target.
    #[tracing::instrument(level = Level::DEBUG, skip(client), fields(headers), err)]
    async fn connect_target(
        client: &Client,
        session: &OperatorSession,
<<<<<<< HEAD
    ) -> OperatorApiResult<Connection<ProtocolClient>> {
        // It doesn't really belong in the `connect_url`, it's too much info for that...
        //
        // TODO(alex) [high] 5: It's in the header as a type, and in the operator we get it from
        // `RestfulRemote` params (or whatever it's called). Now I need to make the "SessionStart"
        // event to send from the operator to the license server.
        let request_builder = Request::builder()
=======
    ) -> OperatorApiResult<(Sender<ClientMessage>, Receiver<DaemonMessage>)> {
        let request = Request::builder()
>>>>>>> 3ef759e0
            .uri(&session.connect_url)
            .header(SESSION_ID_HEADER, session.id.to_string());

        let request_builder = match session
            .mirrord_ci_info
            .as_ref()
            .map(serde_json::to_vec)
            .transpose()?
        {
            Some(ci_info) => request_builder.header("x-ci-info", ci_info),
            None => request_builder,
        };

        let request = request_builder
            .body(vec![])
            .map_err(OperatorApiError::ConnectRequestBuildError)?;

        let connection = upgrade::connect_ws(client, request)
            .await
            .map_err(|error| OperatorApiError::KubeError {
                error,
                operation: OperatorOperation::WebsocketConnection,
            })?;

        Ok(ConnectionWrapper::wrap(
            connection,
            session.operator_protocol_version.clone(),
        ))
    }

    /// Prepare branch databases, and return database resource names.
    ///
    /// 1. List reusable branch databases.
    /// 2. Create new ones if any missing.
    /// 3. Wait for all new databases to be ready.
    #[tracing::instrument(level = Level::TRACE, skip_all, err, ret)]
    async fn prepare_branch_dbs<P: Progress>(
        &self,
        layer_config: &LayerConfig,
        progress: &P,
    ) -> OperatorApiResult<Vec<String>> {
        let mut subtask = progress.subtask("preparing branch databases");
        let target = layer_config
            .target
            .path
            .clone()
            .unwrap_or(Target::Targetless);
        let namespace = layer_config
            .target
            .namespace
            .as_deref()
            .unwrap_or(self.client.default_namespace());
        let mysql_branch_api: Api<MysqlBranchDatabase> =
            Api::namespaced(self.client.clone(), namespace);

        let DatabaseBranchParams {
            mysql: mut create_mysql_params,
        } = DatabaseBranchParams::new(&layer_config.feature.db_branches, &target);

        let reusable_mysql_branches =
            list_reusable_mysql_branches(&mysql_branch_api, &create_mysql_params, &subtask).await?;

        create_mysql_params.retain(|id, _| !reusable_mysql_branches.contains_key(id));

        // Get the maximum timeout from all DB branch configs
        let timeout_secs = layer_config
            .feature
            .db_branches
            .iter()
            .map(|branch_config| match branch_config {
                mirrord_config::feature::database_branches::DatabaseBranchConfig::Mysql(
                    mysql_config,
                ) => mysql_config.base.creation_timeout_secs,
            })
            .max()
            .unwrap_or(default_creation_timeout_secs());
        let timeout = std::time::Duration::from_secs(timeout_secs);

        let created_mysql_branches =
            create_mysql_branches(&mysql_branch_api, create_mysql_params, timeout, &subtask)
                .await?;
        subtask.success(None);

        let mysql_branch_names = reusable_mysql_branches
            .values()
            .chain(created_mysql_branches.values())
            .map(|branch| {
                branch
                    .meta()
                    .name
                    .clone()
                    .ok_or(KubeApiError::missing_field(branch, ".metadata.name"))
            })
            .collect::<Result<Vec<String>, _>>()?;
        Ok(mysql_branch_names)
    }
}

#[cfg(test)]
#[allow(clippy::too_many_arguments)]
mod test {
    use std::collections::{BTreeMap, HashMap};

    use k8s_openapi::api::apps::v1::Deployment;
    use kube::api::ObjectMeta;
    use mirrord_config::feature::network::incoming::ConcurrentSteal;
    use mirrord_kube::resolved::{ResolvedResource, ResolvedTarget};
    use rstest::rstest;

    use super::OperatorApi;
    use crate::client::connect_params::ConnectParams;

    /// Verifies that [`OperatorApi::target_connect_url`] produces expected URLs.
    ///
    /// These URLs should not change for backward compatibility.
    #[rstest]
    #[case::deployment_no_container_no_proxy(
        false,
        ResolvedTarget::Deployment(ResolvedResource {
            resource: Deployment {
                metadata: ObjectMeta {
                    name: Some("py-serv-deployment".into()),
                    namespace: Some("default".into()),
                    ..Default::default()
                },
                spec: None,
                status: None,
            },
            container: None,
        }),
        ConcurrentSteal::Abort,
        None,
        Default::default(),
        Default::default(),
        Default::default(),
        "/apis/operator.metalbear.co/v1/namespaces/default/targets/deployment.py-serv-deployment?connect=true&on_concurrent_steal=abort"
    )]
    #[case::deployment_no_container_proxy(
        true,
        ResolvedTarget::Deployment(ResolvedResource {
            resource: Deployment {
                metadata: ObjectMeta {
                    name: Some("py-serv-deployment".into()),
                    namespace: Some("default".into()),
                    ..Default::default()
                },
                spec: None,
                status: None,
            },
            container: None,
        }),
        ConcurrentSteal::Abort,
        None,
        Default::default(),
        Default::default(),
        Default::default(),
        "/apis/operator.metalbear.co/v1/proxy/namespaces/default/targets/deployment.py-serv-deployment?connect=true&on_concurrent_steal=abort"
    )]
    #[case::deployment_container_no_proxy(
        false,
        ResolvedTarget::Deployment(ResolvedResource {
            resource: Deployment {
                metadata: ObjectMeta {
                    name: Some("py-serv-deployment".into()),
                    namespace: Some("default".into()),
                    ..Default::default()
                },
                spec: None,
                status: None,
            },
            container: Some("py-serv".into()),
        }),
        ConcurrentSteal::Abort,
        None,
        Default::default(),
        Default::default(),
        Default::default(),
        "/apis/operator.metalbear.co/v1/namespaces/default/targets/deployment.py-serv-deployment.container.py-serv?connect=true&on_concurrent_steal=abort"
    )]
    #[case::deployment_container_proxy(
        true,
        ResolvedTarget::Deployment(ResolvedResource {
            resource: Deployment {
                metadata: ObjectMeta {
                    name: Some("py-serv-deployment".into()),
                    namespace: Some("default".into()),
                    ..Default::default()
                },
                spec: None,
                status: None,
            },
            container: Some("py-serv".into()),
        }),
        ConcurrentSteal::Abort,
        None,
        Default::default(),
        Default::default(),
        Default::default(),
        "/apis/operator.metalbear.co/v1/proxy/namespaces/default/targets/deployment.py-serv-deployment.container.py-serv?connect=true&on_concurrent_steal=abort"
    )]
    #[case::deployment_container_proxy_profile(
        true,
        ResolvedTarget::Deployment(ResolvedResource {
            resource: Deployment {
                metadata: ObjectMeta {
                    name: Some("py-serv-deployment".into()),
                    namespace: Some("default".into()),
                    ..Default::default()
                },
                spec: None,
                status: None,
            },
            container: Some("py-serv".into()),
        }),
        ConcurrentSteal::Abort,
        Some("no-steal"),
        Default::default(),
        Default::default(),
        Default::default(),
        "/apis/operator.metalbear.co/v1/proxy/namespaces/default/targets/deployment.py-serv-deployment.container.py-serv?connect=true&on_concurrent_steal=abort&profile=no-steal"
    )]
    #[case::deployment_container_proxy_profile_escape(
        true,
        ResolvedTarget::Deployment(ResolvedResource {
            resource: Deployment {
                metadata: ObjectMeta {
                    name: Some("py-serv-deployment".into()),
                    namespace: Some("default".into()),
                    ..Default::default()
                },
                spec: None,
                status: None,
            },
            container: Some("py-serv".into()),
        }),
        ConcurrentSteal::Abort,
        Some("/should?be&escaped"),
        Default::default(),
        Default::default(),
        Default::default(),
        "/apis/operator.metalbear.co/v1/proxy/namespaces/default/targets/deployment.py-serv-deployment.container.py-serv?connect=true&on_concurrent_steal=abort&profile=%2Fshould%3Fbe%26escaped"
    )]
    #[case::deployment_container_proxy_kafka_splits(
        true,
        ResolvedTarget::Deployment(ResolvedResource {
            resource: Deployment {
                metadata: ObjectMeta {
                    name: Some("py-serv-deployment".into()),
                    namespace: Some("default".into()),
                    ..Default::default()
                },
                spec: None,
                status: None,
            },
            container: Some("py-serv".into()),
        }),
        ConcurrentSteal::Abort,
        None,
        HashMap::from([(
            "topic-id",
            BTreeMap::from([
                ("header-1".to_string(), "filter-1".to_string()),
                ("header-2".to_string(), "filter-2".to_string()),
            ]),
        )]),
        Default::default(),
        Default::default(),
        "/apis/operator.metalbear.co/v1/proxy/namespaces/default/targets/deployment.py-serv-deployment.container.py-serv\
        ?connect=true&on_concurrent_steal=abort&kafka_splits=%7B%22topic-id%22%3A%7B%22header-1%22%3A%22filter-1%22%2C%22header-2%22%3A%22filter-2%22%7D%7D",
    )]
    #[case::deployment_container_proxy_sqs_splits(
        true,
        ResolvedTarget::Deployment(ResolvedResource {
            resource: Deployment {
                metadata: ObjectMeta {
                    name: Some("py-serv-deployment".into()),
                    namespace: Some("default".into()),
                    ..Default::default()
                },
                spec: None,
                status: None,
            },
            container: Some("py-serv".into()),
        }),
        ConcurrentSteal::Abort,
        None,
        Default::default(),
        HashMap::from([(
            "topic-id",
            BTreeMap::from([
                ("header-1".to_string(), "filter-1".to_string()),
                ("header-2".to_string(), "filter-2".to_string()),
            ]),
        )]),
        Default::default(),
        "/apis/operator.metalbear.co/v1/proxy/namespaces/default/targets/deployment.py-serv-deployment.container.py-serv\
        ?connect=true&on_concurrent_steal=abort&sqs_splits=%7B%22topic-id%22%3A%7B%22header-1%22%3A%22filter-1%22%2C%22header-2%22%3A%22filter-2%22%7D%7D",
    )]
    #[case::deployment_container_proxy_mysql_branches(
        true,
        ResolvedTarget::Deployment(ResolvedResource {
            resource: Deployment {
                metadata: ObjectMeta {
                    name: Some("py-serv-deployment".into()),
                    namespace: Some("default".into()),
                    ..Default::default()
                },
                spec: None,
                status: None,
            },
            container: Some("py-serv".into()),
        }),
        ConcurrentSteal::Abort,
        None,
        Default::default(),
        Default::default(),
        vec!["branch-1".into(), "branch-2".into()],
        "/apis/operator.metalbear.co/v1/proxy/namespaces/default/targets/deployment.py-serv-deployment.container.py-serv\
        ?connect=true&on_concurrent_steal=abort&mysql_branch_names=%5B%22branch-1%22%2C%22branch-2%22%5D",
    )]
    #[test]
    fn target_connect_url(
        #[case] use_proxy: bool,
        #[case] target: ResolvedTarget<true>,
        #[case] concurrent_steal: ConcurrentSteal,
        #[case] profile: Option<&str>,
        #[case] kafka_splits: HashMap<&str, BTreeMap<String, String>>,
        #[case] sqs_splits: HashMap<&str, BTreeMap<String, String>>,
        #[case] mysql_branch_names: Vec<String>,
        #[case] expected: &str,
    ) {
        let kafka_splits = kafka_splits
            .iter()
            .map(|(topic_id, filters)| (*topic_id, filters))
            .collect();

        let sqs_splits = sqs_splits
            .iter()
            .map(|(topic_id, filters)| (*topic_id, filters))
            .collect();

        let params = ConnectParams {
            connect: true,
            on_concurrent_steal: Some(concurrent_steal),
            profile,
            kafka_splits,
            sqs_splits,
            branch_name: None,
            mysql_branch_names,
        };

        let produced = OperatorApi::target_connect_url(use_proxy, &target, &params);
        assert_eq!(produced, expected)
    }
}<|MERGE_RESOLUTION|>--- conflicted
+++ resolved
@@ -1247,18 +1247,8 @@
     async fn connect_target(
         client: &Client,
         session: &OperatorSession,
-<<<<<<< HEAD
-    ) -> OperatorApiResult<Connection<ProtocolClient>> {
-        // It doesn't really belong in the `connect_url`, it's too much info for that...
-        //
-        // TODO(alex) [high] 5: It's in the header as a type, and in the operator we get it from
-        // `RestfulRemote` params (or whatever it's called). Now I need to make the "SessionStart"
-        // event to send from the operator to the license server.
+    ) -> OperatorApiResult<(Sender<ClientMessage>, Receiver<DaemonMessage>)> {
         let request_builder = Request::builder()
-=======
-    ) -> OperatorApiResult<(Sender<ClientMessage>, Receiver<DaemonMessage>)> {
-        let request = Request::builder()
->>>>>>> 3ef759e0
             .uri(&session.connect_url)
             .header(SESSION_ID_HEADER, session.id.to_string());
 
