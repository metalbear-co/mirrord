--- conflicted
+++ resolved
@@ -95,14 +95,7 @@
         operator_version: String,
     },
 
-<<<<<<< HEAD
-    #[error(
-        "Tried executing {operation}, but operator returned with `{}` and code `{}``!",
-        status.reason, status.code
-    )]
-=======
     #[error("{operation} failed with code {}: {}", status.code, status.reason)]
->>>>>>> 639d5e4e
     StatusFailure {
         operation: OperatorOperation,
         status: Box<kube::core::Status>,
