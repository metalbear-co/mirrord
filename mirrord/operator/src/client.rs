use std::{fmt, ops::Not, time::Duration};

use base64::{Engine, engine::general_purpose};
use chrono::{DateTime, Utc};
use conn_wrapper::ConnectionWrapper;
use connect_params::ConnectParams;
use error::{OperatorApiError, OperatorApiResult, OperatorOperation};
use http::{HeaderName, HeaderValue, request::Request};
use kube::{
    Api, Client, Config, Resource,
    api::{ListParams, PostParams},
    client::ClientBuilder,
};
use mirrord_analytics::{AnalyticsHash, AnalyticsOperatorProperties, Reporter};
use mirrord_auth::{
    certificate::Certificate,
    credential_store::{CredentialStoreSync, UserIdentity},
    credentials::{CiApiKey, Credentials, LicenseValidity},
};
use mirrord_config::{
    LayerConfig, feature::database_branches::default_creation_timeout_secs, target::Target,
};
use mirrord_kube::{
    api::{kubernetes::create_kube_config, runtime::RuntimeDataProvider},
    error::KubeApiError,
    resolved::ResolvedTarget,
    retry::RetryKube,
};
use mirrord_progress::Progress;
use mirrord_protocol::{ClientMessage, DaemonMessage};
use semver::Version;
use serde::{Deserialize, Serialize};
use tokio::sync::mpsc::{Receiver, Sender};
use tower::{buffer::BufferLayer, retry::RetryLayer};
use tracing::Level;

use crate::{
    client::database_branches::{
        DatabaseBranchParams, create_mysql_branches, create_pg_branches,
        list_reusable_mysql_branches, list_reusable_pg_branches,
    },
    crd::{
        MirrordClusterOperatorUserCredential, MirrordOperatorCrd, NewOperatorFeature,
        OPERATOR_STATUS_NAME, TargetCrd,
        copy_target::{CopyTargetCrd, CopyTargetSpec, CopyTargetStatus},
        mysql_branching::MysqlBranchDatabase,
<<<<<<< HEAD
        session::SessionCiInfo,
=======
        pg_branching::PgBranchDatabase,
>>>>>>> 35349b5d
    },
    types::{
        CLIENT_CERT_HEADER, CLIENT_HOSTNAME_HEADER, CLIENT_NAME_HEADER, MIRRORD_CLI_VERSION_HEADER,
        SESSION_ID_HEADER,
    },
};

mod conn_wrapper;
mod connect_params;
mod credentials;
mod database_branches;
mod discovery;
pub mod error;
mod upgrade;

/// State of client's [`Certificate`] the should be attached to some operator requests.
pub trait ClientCertificateState: fmt::Debug {}

/// Represents a [`ClientCertificateState`] where we don't have the certificate.
#[derive(Debug)]
pub struct NoClientCert {
    /// [`Config::headers`] here contain some extra entries:
    /// 1. [`CLIENT_HOSTNAME_HEADER`] (if available)
    /// 2. [`CLIENT_NAME_HEADER`] (if available)
    /// 3. [`MIRRORD_CLI_VERSION_HEADER`]
    ///
    /// Can be used to create a certified [`Client`] when the [`Certificate`] is available.
    base_config: Config,
}

impl ClientCertificateState for NoClientCert {}

/// Represents a [`ClientCertificateState`] where have the certificate.
pub struct PreparedClientCert {
    /// Prepared client certificate.
    cert: Certificate,
}

impl fmt::Debug for PreparedClientCert {
    fn fmt(&self, f: &mut fmt::Formatter<'_>) -> fmt::Result {
        f.debug_struct("PreparedClientCert")
            .field("cert_public_key_data", &self.cert.public_key_data())
            .finish()
    }
}

impl ClientCertificateState for PreparedClientCert {}

/// Represents a [`ClientCertificateState`] where we attempted to prepare the certificate and we may
/// have failed.
pub struct MaybeClientCert {
    cert_result: Result<Certificate, OperatorApiError>,
}

impl fmt::Debug for MaybeClientCert {
    fn fmt(&self, f: &mut fmt::Formatter<'_>) -> fmt::Result {
        f.debug_struct("MaybeClientCert")
            .field("cert_result", &self.cert_result)
            .finish()
    }
}

impl ClientCertificateState for MaybeClientCert {}

/// Created operator session. Can be obtained from [`OperatorApi::connect_in_new_session`] and later
/// used in [`OperatorApi::connect_in_existing_session`].
///
/// # Note
///
/// Contains enough information to enable connecting with target without fetching
/// [`MirrordOperatorCrd`] again.
#[derive(Clone, Serialize, Deserialize)]
pub struct OperatorSession {
    /// Random session id, generated locally.
    id: u64,
    /// URL where websocket connection request should be sent.
    connect_url: String,
    /// Client certificate, should be included as header in the websocket connection request.
    client_cert: Certificate,
    /// Operator license fingerprint, right now only for setting [`Reporter`] properties.
    operator_license_fingerprint: Option<String>,
    /// Version of [`mirrord_protocol`] used by the operator.
    /// Used to create [`ConnectionWrapper`].
    pub operator_protocol_version: Option<Version>,

    /// Allow the layer to attempt reconnection
    pub allow_reconnect: bool,
}

impl fmt::Debug for OperatorSession {
    fn fmt(&self, f: &mut fmt::Formatter<'_>) -> fmt::Result {
        f.debug_struct("OperatorSession")
            .field("id", &format!("{:X}", self.id))
            .field("connect_url", &self.connect_url)
            .field("cert_public_key_data", &self.client_cert.public_key_data())
            .field(
                "operator_license_fingerprint",
                &self.operator_license_fingerprint,
            )
            .field("operator_protocol_version", &self.operator_protocol_version)
            .field("allow_reconnect", &self.allow_reconnect)
            .finish()
    }
}

/// Connection to an operator target.
pub struct OperatorSessionConnection {
    /// Session of this connection.
    pub session: Box<OperatorSession>,
    /// Used to send [`ClientMessage`]s to the operator.
    pub tx: Sender<ClientMessage>,
    /// Used to receive [`DaemonMessage`]s from the operator.
    pub rx: Receiver<DaemonMessage>,
}

impl fmt::Debug for OperatorSessionConnection {
    fn fmt(&self, f: &mut fmt::Formatter<'_>) -> fmt::Result {
        let tx_queued_messages = self.tx.max_capacity() - self.tx.capacity();
        let rx_queued_messages = self.rx.len();

        f.debug_struct("OperatorSessionConnection")
            .field("session", &self.session)
            .field("tx_closed", &self.tx.is_closed())
            .field("tx_queued_messages", &tx_queued_messages)
            .field("rx_closed", &self.rx.is_closed())
            .field("rx_queued_messages", &rx_queued_messages)
            .finish()
    }
}

/// Wrapper over mirrord operator API.
pub struct OperatorApi<C> {
    /// For making requests to kubernetes API server.
    client: Client,
    /// Prepared client certificate. If present, [`Self::client`] sends [`CLIENT_CERT_HEADER`] with
    /// each request.
    client_cert: C,
    /// Fetched operator resource.
    operator: MirrordOperatorCrd,
}

impl<C> fmt::Debug for OperatorApi<C>
where
    C: ClientCertificateState,
{
    fn fmt(&self, f: &mut fmt::Formatter<'_>) -> fmt::Result {
        f.debug_struct("OperatorApi")
            .field("default_namespace", &self.client.default_namespace())
            .field("client_cert", &self.client_cert)
            .field("operator_version", &self.operator.spec.operator_version)
            .field(
                "operator_protocol_version",
                &self.operator.spec.protocol_version,
            )
            .field(
                "operator_license_fingerprint",
                &self.operator.spec.license.fingerprint,
            )
            .finish()
    }
}

impl OperatorApi<NoClientCert> {
    /// Attempts to fetch the [`MirrordOperatorCrd`] resource and create an instance of this API.
    /// In case of error response from the Kubernetes API server, executes an extra API discovery
    /// step to confirm that the operator is not installed.
    ///
    /// If certain that the operator is not installed, returns [`None`].
    ///
    /// NOTE: `SpinnerProgress` can interfere with any printed messages coming from interactive
    /// authentication with the cluster, for example via the kubelogin tool
    #[tracing::instrument(level = Level::TRACE, skip_all, err)]
    pub async fn try_new<P, R>(
        config: &LayerConfig,
        reporter: &mut R,
        progress: &P,
    ) -> OperatorApiResult<Option<Self>>
    where
        R: Reporter,
        P: Progress,
    {
        let base_config = Self::base_client_config(config).await?;

        let client = progress
            .suspend(|| ClientBuilder::try_from(base_config.clone()))
            .map_err(KubeApiError::from)?
            .with_layer(&BufferLayer::new(1024))
            .with_layer(&RetryLayer::new(RetryKube::try_from(
                &config.startup_retry,
            )?))
            .build();

        let operator: Result<MirrordOperatorCrd, _> =
            Api::all(client.clone()).get(OPERATOR_STATUS_NAME).await;

        let error = match operator {
            Ok(operator) => {
                reporter.set_operator_properties(AnalyticsOperatorProperties {
                    client_hash: None,
                    license_hash: operator
                        .spec
                        .license
                        .fingerprint
                        .as_deref()
                        .map(AnalyticsHash::from_base64),
                });

                return Ok(Some(Self {
                    client,
                    client_cert: NoClientCert { base_config },
                    operator,
                }));
            }

            // kube api failed to get the operator, let's see if it's installed though
            Err(error @ kube::Error::Api(..)) => {
                match discovery::operator_installed(&client).await {
                    // operator is required, but we failed for some reason
                    Err(..) if config.operator == Some(true) => error,
                    // the operator is not installed, or discovery failed and the operator is not
                    // required
                    Ok(false) | Err(..) => {
                        return Ok(None);
                    }
                    // the operator is there, but we failed getting it
                    Ok(true) => error,
                }
            }

            Err(error) => error,
        };

        Err(OperatorApiError::KubeError {
            error,
            operation: OperatorOperation::FindingOperator,
        })
    }

    #[tracing::instrument(level = Level::TRACE, skip(reporter, progress))]
    pub async fn with_ci_api_key<P, R>(
        self,
        reporter: &mut R,
        progress: &P,
        layer_config: &LayerConfig,
        ci_api_key: &CiApiKey,
    ) -> OperatorApi<MaybeClientCert>
    where
        R: Reporter,
        P: Progress,
    {
        let certificate = match ci_api_key {
            CiApiKey::V1(credentials) => credentials.as_ref(),
        };

        reporter.set_operator_properties(AnalyticsOperatorProperties {
            client_hash: Some(AnalyticsHash::from_bytes(&certificate.public_key_data())),
            license_hash: self
                .operator
                .spec
                .license
                .fingerprint
                .as_deref()
                .map(AnalyticsHash::from_base64),
        });

        self.prepare_with_certificate(progress, layer_config, certificate)
            .await
    }

    #[tracing::instrument(level = Level::TRACE, skip(progress))]
    async fn prepare_with_certificate<P>(
        self,
        progress: &P,
        layer_config: &LayerConfig,
        certificate: &Certificate,
    ) -> OperatorApi<MaybeClientCert>
    where
        P: Progress,
    {
        let previous_client = self.client.clone();

        let result = try {
            let header = Self::make_client_cert_header(certificate)?;

            let mut config = self.client_cert.base_config;
            config
                .headers
                .push((HeaderName::from_static(CLIENT_CERT_HEADER), header));

            let client = progress
                .suspend(|| ClientBuilder::try_from(config))
                .map_err(KubeApiError::from)
                .map_err(OperatorApiError::CreateKubeClient)?
                .with_layer(&BufferLayer::new(1024))
                .with_layer(&RetryLayer::new(RetryKube::try_from(
                    &layer_config.startup_retry,
                )?))
                .build();

            (client, certificate)
        };

        match result {
            Ok((new_client, cert)) => OperatorApi {
                client: new_client,
                client_cert: MaybeClientCert {
                    cert_result: Ok(cert.clone()),
                },
                operator: self.operator,
            },

            Err(error) => OperatorApi {
                client: previous_client,
                client_cert: MaybeClientCert {
                    cert_result: Err(error),
                },
                operator: self.operator,
            },
        }
    }

    /// Prepares client [`Certificate`] to be sent in all subsequent requests to the operator.
    /// In case of failure, state of this API instance does not change.
    #[tracing::instrument(level = Level::TRACE, skip(reporter, progress))]
    pub async fn with_client_certificate<P, R>(
        self,
        reporter: &mut R,
        progress: &P,
        layer_config: &LayerConfig,
    ) -> OperatorApi<MaybeClientCert>
    where
        R: Reporter,
        P: Progress,
    {
        let previous_client = self.client.clone();
        let operator_crd = self.operator.clone();

        let result = try {
            let certificate = self.get_client_certificate().await?;

            reporter.set_operator_properties(AnalyticsOperatorProperties {
                client_hash: Some(AnalyticsHash::from_bytes(&certificate.public_key_data())),
                license_hash: self
                    .operator
                    .spec
                    .license
                    .fingerprint
                    .as_deref()
                    .map(AnalyticsHash::from_base64),
            });

            self.prepare_with_certificate(progress, layer_config, &certificate)
                .await
        };

        match result {
            Ok(api) => api,
            Err(error) => OperatorApi {
                client: previous_client,
                client_cert: MaybeClientCert {
                    cert_result: Err(error),
                },
                operator: operator_crd,
            },
        }
    }
}

impl OperatorApi<MaybeClientCert> {
    pub fn inspect_cert_error<F: FnOnce(&OperatorApiError)>(&self, f: F) {
        if let Err(e) = &self.client_cert.cert_result {
            f(e);
        }
    }

    pub fn into_certified(self) -> OperatorApiResult<OperatorApi<PreparedClientCert>> {
        let cert = self.client_cert.cert_result?;

        Ok(OperatorApi {
            client: self.client,
            client_cert: PreparedClientCert { cert },
            operator: self.operator,
        })
    }
}

impl<C> OperatorApi<C>
where
    C: ClientCertificateState,
{
    pub fn check_license_validity<P>(&self, progress: &P) -> OperatorApiResult<()>
    where
        P: Progress,
    {
        let Some(days_until_expiration) =
            self.operator.spec.license.expire_at.days_until_expiration()
        else {
            let no_license_message = "No valid license found for mirrord for Teams. Visit https://app.metalbear.com to purchase or renew your license";
            progress.warning(no_license_message);
            tracing::warn!(no_license_message);

            return Err(OperatorApiError::NoLicense);
        };

        let expires_soon =
            days_until_expiration <= <DateTime<Utc> as LicenseValidity>::CLOSE_TO_EXPIRATION_DAYS;
        let is_trial = self.operator.spec.license.name.contains("(Trial)");

        if is_trial && expires_soon {
            let expiring_soon = if days_until_expiration > 0 {
                format!(
                    "soon, in {days_until_expiration} day{}",
                    if days_until_expiration > 1 { "s" } else { "" }
                )
            } else {
                "today".to_string()
            };
            let message = format!("Operator license will expire {expiring_soon}!",);
            progress.warning(&message);
        } else if is_trial {
            let message =
                format!("Operator license is valid for {days_until_expiration} more days.");
            progress.info(&message);
        }

        Ok(())
    }

    /// Returns a reference to the operator resource fetched from the cluster.
    pub fn operator(&self) -> &MirrordOperatorCrd {
        &self.operator
    }

    /// Returns a reference to the [`Client`] used by this instance.
    pub fn client(&self) -> &Client {
        &self.client
    }

    /// Create a new CI api key by generating a random key pair, creating a certificate
    /// signing request and sending it to the operator.
    pub async fn create_ci_api_key(&self) -> Result<String, OperatorApiError> {
        if self
            .operator()
            .spec
            .supported_features()
            .contains(&NewOperatorFeature::ExtendableUserCredentials)
            .not()
        {
            return Err(OperatorApiError::UnsupportedFeature {
                feature: NewOperatorFeature::ExtendableUserCredentials,
                operator_version: self.operator().spec.operator_version.to_string(),
            });
        }

        let api_key: CiApiKey = Credentials::init_ci::<MirrordClusterOperatorUserCredential>(
            self.client.clone(),
            &format!(
                "mirrord-ci@{}",
                self.operator.spec.license.organization.as_str()
            ),
        )
        .await
        .map_err(|error| {
            OperatorApiError::ClientCertError(format!(
                "failed to create credentials for CI: {error}"
            ))
        })?
        .into();

        let encoded = api_key.encode().map_err(|error| {
            OperatorApiError::ClientCertError(format!("failed to encode api key: {error}"))
        })?;

        Ok(encoded)
    }

    /// Creates a base [`Config`] for creating kube [`Client`]s.
    /// Adds extra headers that we send to the operator with each request:
    /// 1. [`MIRRORD_CLI_VERSION_HEADER`]
    /// 2. [`CLIENT_NAME_HEADER`]
    /// 3. [`CLIENT_HOSTNAME_HEADER`]
    async fn base_client_config(layer_config: &LayerConfig) -> OperatorApiResult<Config> {
        let mut client_config = create_kube_config(
            layer_config.accept_invalid_certificates,
            layer_config.kubeconfig.clone(),
            layer_config.kube_context.clone(),
        )
        .await
        .map_err(OperatorApiError::CreateKubeClient)?;

        client_config.headers.push((
            HeaderName::from_static(MIRRORD_CLI_VERSION_HEADER),
            HeaderValue::from_static(env!("CARGO_PKG_VERSION")),
        ));

        let UserIdentity { name, hostname } = UserIdentity::load();

        let headers = [
            (CLIENT_NAME_HEADER, name),
            (CLIENT_HOSTNAME_HEADER, hostname),
        ];
        for (name, raw_value) in headers {
            let Some(raw_value) = raw_value else {
                continue;
            };

            // Replace non-ascii (not supported in headers) chars and trim.
            let cleaned = raw_value
                .replace(|c: char| !c.is_ascii(), "")
                .trim()
                .to_string();
            let value = HeaderValue::from_str(&cleaned);
            match value {
                Ok(value) => client_config
                    .headers
                    .push((HeaderName::from_static(name), value)),
                Err(error) => {
                    tracing::debug!(%error, %name, raw_value = raw_value, cleaned, "Invalid header value");
                }
            }
        }

        Ok(client_config)
    }

    /// Check the operator supports all the operator features required by the user's configuration.
    fn check_feature_support(&self, layer_config: &LayerConfig) -> OperatorApiResult<()> {
        if layer_config.feature.copy_target.enabled {
            self.operator
                .spec
                .require_feature(NewOperatorFeature::CopyTarget)?
        }

        if layer_config
            .feature
            .copy_target
            .exclude_containers
            .is_empty()
            .not()
            || layer_config
                .feature
                .copy_target
                .exclude_init_containers
                .is_empty()
                .not()
        {
            self.operator
                .spec
                .require_feature(NewOperatorFeature::CopyTargetExcludeContainers)?
        }

        if layer_config.feature.split_queues.sqs().next().is_some() {
            self.operator
                .spec
                .require_feature(NewOperatorFeature::SqsQueueSplitting)?;
        }

        if layer_config.feature.split_queues.kafka().next().is_some() {
            self.operator
                .spec
                .require_feature(NewOperatorFeature::KafkaQueueSplitting)?;
        }

        Ok(())
    }

    /// Retrieves client [`Certificate`] from local credential store or requests one from the
    /// operator.
    #[tracing::instrument(level = Level::TRACE, err)]
    async fn get_client_certificate(&self) -> Result<Certificate, OperatorApiError> {
        let Some(fingerprint) = self.operator.spec.license.fingerprint.clone() else {
            return Err(OperatorApiError::ClientCertError(
                "license fingerprint is missing from the mirrord operator resource".to_string(),
            ));
        };

        let subscription_id = self.operator.spec.license.subscription_id.clone();

        let mut credential_store = CredentialStoreSync::open().await.map_err(|error| {
            OperatorApiError::ClientCertError(format!(
                "failed to access local credential store: {error}"
            ))
        })?;

        credential_store
            .get_client_certificate::<MirrordOperatorCrd, MirrordClusterOperatorUserCredential>(
                &self.client,
                fingerprint,
                subscription_id,
                self.operator()
                    .spec
                    .supported_features()
                    .contains(&NewOperatorFeature::ExtendableUserCredentials),
            )
            .await
            .map_err(|error| {
                OperatorApiError::ClientCertError(format!(
                    "failed to get client cerfificate: {error}"
                ))
            })
    }

    /// Transforms the given client [`Certificate`] into a [`HeaderValue`].
    fn make_client_cert_header(certificate: &Certificate) -> Result<HeaderValue, OperatorApiError> {
        let as_der = certificate.encode_der().map_err(|error| {
            OperatorApiError::ClientCertError(format!(
                "failed to encode client certificate: {error}"
            ))
        })?;
        let as_base64 = general_purpose::STANDARD.encode(as_der);
        HeaderValue::try_from(as_base64)
            .map_err(|error| OperatorApiError::ClientCertError(error.to_string()))
    }
}

impl OperatorApi<PreparedClientCert> {
    /// We allow copied pods to live only for 30 seconds before the internal proxy connects.
    const COPIED_POD_IDLE_TTL: u32 = 30;

    /// Starts a new operator session and connects to the target.
    /// Returned [`OperatorSessionConnection::session`] can be later used to create another
    /// connection in the same session with [`OperatorApi::connect_in_existing_session`].
    ///
    /// 2 connections are made to the operator (this means that we hit the target's
    /// `connect_resource` twice):
    ///
    /// 1. The 1st one is here;
    /// 2. The 2nd is on the `AgentConnection::new`;
    #[tracing::instrument(
        level = Level::TRACE,
        skip(layer_config, progress),
        fields(
            target_config = ?layer_config.target,
            copy_target_config = ?layer_config.feature.copy_target,
            on_concurrent_steal = ?layer_config.feature.network.incoming.on_concurrent_steal,
        ),
        ret,
        err
    )]
    pub async fn connect_in_new_session<P>(
        &self,
        target: ResolvedTarget<false>,
        layer_config: &mut LayerConfig,
        progress: &P,
        branch_name: Option<String>,
        session_ci_info: Option<SessionCiInfo>,
    ) -> OperatorApiResult<OperatorSessionConnection>
    where
        P: Progress,
    {
        self.check_feature_support(layer_config)?;

        let use_proxy_api = self
            .operator
            .spec
            .supported_features()
            .contains(&NewOperatorFeature::ProxyApi);

        let (do_copy_target, reason) = if layer_config.feature.copy_target.enabled {
            (true, None)
        } else if target.empty_deployment() {
            (true, Some("empty deployment"))
        } else if layer_config.feature.split_queues.sqs().next().is_some()
            && self
                .operator
                .spec
                .supported_features()
                .contains(&NewOperatorFeature::SqsQueueSplittingDirect)
                .not()
        {
            (true, Some("SQS splitting"))
        } else if layer_config.feature.split_queues.kafka().next().is_some()
            && self
                .operator()
                .spec
                .supported_features()
                .contains(&NewOperatorFeature::KafkaQueueSplittingDirect)
                .not()
        {
            (true, Some("Kafka splitting"))
        } else {
            (false, None)
        };

        let mysql_branch_names = if layer_config.feature.db_branches.is_empty().not() {
            Some(
                self.prepare_mysql_branch_dbs(layer_config, progress)
                    .await?,
            )
        } else {
            None
        };

        let pg_branch_names = if layer_config.feature.db_branches.is_empty().not() {
            Some(self.prepare_pg_branch_dbs(layer_config, progress).await?)
        } else {
            None
        };
        let (session, reused_copy) = if do_copy_target {
            let mut copy_subtask = progress.subtask("preparing target copy");
            if let Some(reason) = reason {
                copy_subtask.info(&format!(
                    "The copy target feature is used for {reason} (even though `copy_target` was not explicitly set)."
                ));
            }

            let (copied, reused) = {
                let reused = self.try_reuse_copy_target(layer_config, progress).await?;
                match reused {
                    Some(reused) => (reused, true),
                    None => (self.copy_target(layer_config, progress).await?, false),
                }
            };
            copy_subtask.success(None);

            let id = copied
                .status
                .as_ref()
                .and_then(|copy_crd| copy_crd.creator_session.id.as_deref());

            let connect_url = Self::copy_target_connect_url(
                &copied,
                use_proxy_api,
                layer_config.profile.as_deref(),
                branch_name.clone(),
                mysql_branch_names.clone().unwrap_or_default(),
<<<<<<< HEAD
                session_ci_info.clone(),
=======
                pg_branch_names.clone().unwrap_or_default(),
>>>>>>> 35349b5d
            );
            let session = self.make_operator_session(id, connect_url)?;

            (session, reused)
        } else {
            let target = target.assert_valid_mirrord_target(self.client()).await?;

            // `targetless` has no `RuntimeData`!
            if matches!(target, ResolvedTarget::Targetless(_)).not() {
                // Extracting runtime data asserts that the user can see at least one pod from the
                // workload/service targets.
                let runtime_data = target
                    .runtime_data(self.client(), target.namespace())
                    .await?;

                if runtime_data.guessed_container {
                    progress.warning(
                        format!(
                            "Target has multiple containers, mirrord picked \"{}\".\
                     To target a different one, include it in the target path.",
                            runtime_data.container_name
                        )
                        .as_str(),
                    );
                }
                if let Some(modified_ports) = layer_config
                    .feature
                    .network
                    .incoming
                    .add_probe_ports_to_http_filter_ports(&runtime_data.containers_probe_ports)
                {
                    progress.info(&format!("`network.incoming.http_filter.ports` has been set to use ports {modified_ports}."));
                }

                let stolen_probes = runtime_data
                    .containers_probe_ports
                    .iter()
                    .copied()
                    .filter(|port| {
                        layer_config
                            .feature
                            .network
                            .incoming
                            .steals_port_without_filter(*port)
                    })
                    .map(|p| p.to_string())
                    .collect::<Vec<_>>();

                if stolen_probes.is_empty().not() {
                    progress.warning(&format!(
                        "Your mirrord config may steal HTTP/gRPC health checks configured on ports [{}], \
                        causing Kubernetes to terminate containers on the targeted pods. \
                        Use an HTTP filter to prevent this.",
                        stolen_probes.join(", "),
                    ));
                }
            }

            let params = ConnectParams::new(
                layer_config,
                branch_name.clone(),
                mysql_branch_names.clone().unwrap_or_default(),
<<<<<<< HEAD
                session_ci_info.clone(),
=======
                pg_branch_names.clone().unwrap_or_default(),
>>>>>>> 35349b5d
            );
            let connect_url = Self::target_connect_url(use_proxy_api, &target, &params);
            let session = self.make_operator_session(None, connect_url)?;

            (session, false)
        };

        let mut connection_subtask = progress.subtask("connecting to the target");
        let (tx, rx, session) = match Self::connect_target(&self.client, &session).await {
            Ok((tx, rx)) => {
                connection_subtask.success(Some("connected to the target"));
                (tx, rx, session)
            }
            Err(OperatorApiError::KubeError {
                error: kube::Error::Api(response),
                operation: OperatorOperation::WebsocketConnection,
            }) if response.code == 404 && reused_copy => {
                connection_subtask.failure(Some("copied target is gone"));
                let copied = self.copy_target(layer_config, progress).await?;

                let connect_url = Self::copy_target_connect_url(
                    &copied,
                    use_proxy_api,
                    layer_config.profile.as_deref(),
                    branch_name,
                    mysql_branch_names.unwrap_or_default(),
<<<<<<< HEAD
                    session_ci_info.clone(),
=======
                    pg_branch_names.unwrap_or_default(),
>>>>>>> 35349b5d
                );
                let session_id = copied
                    .status
                    .as_ref()
                    .and_then(|copy_crd| copy_crd.creator_session.id.as_deref());
                let session = self.make_operator_session(session_id, connect_url)?;

                let mut connection_subtask = progress.subtask("connecting to the target");
                let (tx, rx) = Self::connect_target(&self.client, &session).await?;
                connection_subtask.success(Some("connected to the target"));
                (tx, rx, session)
            }
            Err(error) => return Err(error),
        };

        Ok(OperatorSessionConnection {
            session: Box::new(session),
            tx,
            rx,
        })
    }

    /// Creates a new [`OperatorSession`] with the given `id` and `connect_url`.
    ///
    /// If `id` is not passed, a random one is generated.
    #[tracing::instrument(level = Level::DEBUG, err, ret)]
    fn make_operator_session(
        &self,
        id: Option<&str>,
        connect_url: String,
    ) -> OperatorApiResult<OperatorSession> {
        let id = id
            .map(|id| u64::from_str_radix(id, 16))
            .transpose()?
            .unwrap_or_else(rand::random);
        let operator_protocol_version = self
            .operator
            .spec
            .protocol_version
            .as_ref()
            .and_then(|version| version.parse().ok());
        let allow_reconnect = self
            .operator
            .spec
            .supported_features()
            .contains(&NewOperatorFeature::LayerReconnect);

        Ok(OperatorSession {
            id,
            connect_url,
            client_cert: self.client_cert.cert.clone(),
            operator_license_fingerprint: self.operator.spec.license.fingerprint.clone(),
            operator_protocol_version,
            allow_reconnect,
        })
    }

    /// Produces the URL for making a connection request to the operator.
    fn target_connect_url(
        use_proxy: bool,
        target: &ResolvedTarget<true>,
        connect_params: &ConnectParams<'_>,
    ) -> String {
        let name = {
            let mut urlfied_name = target.type_().to_string();
            if let Some(target_name) = target.name() {
                urlfied_name.push('.');
                urlfied_name.push_str(target_name);
            }
            if let Some(target_container) = target.container() {
                urlfied_name.push_str(".container.");
                urlfied_name.push_str(target_container);
            }
            urlfied_name
        };

        let namespace = target.namespace().unwrap_or("default");

        if use_proxy {
            let api_version = TargetCrd::api_version(&());
            let plural = TargetCrd::plural(&());
            format!(
                "/apis/{api_version}/proxy/namespaces/{namespace}/{plural}/{name}?{connect_params}"
            )
        } else {
            let url_path = TargetCrd::url_path(&(), Some(namespace));
            format!("{url_path}/{name}?{connect_params}")
        }
    }

    /// Produces the URL for making a copied target connection request to the operator.
    fn copy_target_connect_url(
        crd: &CopyTargetCrd,
        use_proxy: bool,
        profile: Option<&str>,
        branch_name: Option<String>,
        mysql_branch_names: Vec<String>,
<<<<<<< HEAD
        session_ci_info: Option<SessionCiInfo>,
=======
        pg_branch_names: Vec<String>,
>>>>>>> 35349b5d
    ) -> String {
        let name = crd
            .meta()
            .name
            .as_deref()
            .expect("CopyTargetCrd was fetched from the operator and should have a name");
        let namespace = crd
            .meta()
            .namespace
            .as_deref()
            .expect("CopyTargetCrd was fetched from the operator and should have a namespace");
        let api_version = CopyTargetCrd::api_version(&());
        let plural = CopyTargetCrd::plural(&());
        let url_path = CopyTargetCrd::url_path(&(), Some(namespace));

        let connect_params = ConnectParams {
            connect: true,
            on_concurrent_steal: None,
            profile,
            // Kafka and SQS splits are passed in the request body.
            kafka_splits: Default::default(),
            sqs_splits: Default::default(),
            branch_name,
            mysql_branch_names,
<<<<<<< HEAD
            session_ci_info,
=======
            pg_branch_names,
>>>>>>> 35349b5d
        };

        if use_proxy {
            format!(
                "/apis/{api_version}/proxy/namespaces/{namespace}/{plural}/{name}?{connect_params}",
            )
        } else {
            format!("{url_path}/{name}?{connect_params}",)
        }
    }

    /// Returns client cert's public key in a base64 encoded string (no padding same like in
    /// operator logic)
    pub fn get_user_id_str(&self) -> String {
        general_purpose::STANDARD_NO_PAD.encode(self.client_cert.cert.public_key_data())
    }

    /// Creates a new [`CopyTargetCrd`] resource using the operator.
    ///
    /// This should create a new dummy pod out of the [`Target`] specified in the given
    /// [`LayerConfig`].
    ///
    /// # Returns
    ///
    /// The created [`CopyTargetCrd`].
    ///
    /// # Note
    ///
    /// `copy_target` feature is not available for all target types.
    /// Target type compatibility is checked by the operator.
    #[tracing::instrument(level = Level::TRACE, skip(layer_config, progress), err, ret)]
    async fn copy_target<P: Progress>(
        &self,
        layer_config: &LayerConfig,
        progress: &P,
    ) -> OperatorApiResult<CopyTargetCrd> {
        let mut subtask = progress.subtask("copying target");

        // We do not validate the `target` here, it's up to the operator.
        let target = layer_config
            .target
            .path
            .clone()
            .unwrap_or(Target::Targetless);
        let scale_down = layer_config.feature.copy_target.scale_down;
        let namespace = layer_config
            .target
            .namespace
            .as_deref()
            .unwrap_or(self.client.default_namespace());
        let split_queues = layer_config
            .feature
            .split_queues
            .is_set()
            .then(|| layer_config.feature.split_queues.clone());

        let exclude_containers = layer_config.feature.copy_target.exclude_containers.clone();
        let exclude_init_containers = layer_config
            .feature
            .copy_target
            .exclude_init_containers
            .clone();

        let copy_target_api: Api<CopyTargetCrd> = Api::namespaced(self.client.clone(), namespace);

        let copy_target_name = TargetCrd::urlfied_name(&target);
        let copy_target_spec = CopyTargetSpec {
            target,
            idle_ttl: Some(Self::COPIED_POD_IDLE_TTL),
            scale_down,
            split_queues,
            exclude_containers,
            exclude_init_containers,
        };

        let copied = copy_target_api
            .create(
                &PostParams::default(),
                &CopyTargetCrd::new(&copy_target_name, copy_target_spec),
            )
            .await
            .map_err(|error| OperatorApiError::KubeError {
                error,
                operation: OperatorOperation::CopyingTarget,
            })?;
        subtask.success(Some("target copy created"));

        self.wait_for_copy_ready(copied, progress).await
    }

    async fn try_reuse_copy_target<P: Progress>(
        &self,
        layer_config: &LayerConfig,
        progress: &P,
    ) -> OperatorApiResult<Option<CopyTargetCrd>> {
        let mut subtask = progress.subtask("checking for existing target copies");

        // We do not validate the `target` here, it's up to the operator.
        let target = layer_config
            .target
            .path
            .clone()
            .unwrap_or(Target::Targetless);
        let scale_down = layer_config.feature.copy_target.scale_down;
        let namespace = layer_config
            .target
            .namespace
            .as_deref()
            .unwrap_or(self.client.default_namespace());
        let split_queues = layer_config
            .feature
            .split_queues
            .is_set()
            .then(|| layer_config.feature.split_queues.clone());

        let exclude_containers = layer_config.feature.copy_target.exclude_containers.clone();
        let exclude_init_containers = layer_config
            .feature
            .copy_target
            .exclude_init_containers
            .clone();

        let user_id = self.get_user_id_str();

        let copy_target_api: Api<CopyTargetCrd> = Api::namespaced(self.client.clone(), namespace);
        let copy_target_spec = CopyTargetSpec {
            target,
            idle_ttl: Some(Self::COPIED_POD_IDLE_TTL),
            scale_down,
            split_queues,
            exclude_containers,
            exclude_init_containers,
        };

        let existing = copy_target_api
            .list(&ListParams::default())
            .await
            .map_err(|error| OperatorApiError::KubeError {
                error,
                operation: OperatorOperation::CopyingTarget,
            })?
            .items
            .into_iter()
            .find(|copy_target| {
                copy_target.spec == copy_target_spec
                    && copy_target.status.as_ref().is_some_and(|status| {
                        status.creator_session.user_id.as_ref() == Some(&user_id)
                            && status.phase.as_deref() != Some(CopyTargetStatus::PHASE_FAILED)
                    })
            });

        let existing = match existing {
            Some(existing) => match self.wait_for_copy_ready(existing, progress).await {
                Ok(copied) => Some(copied),
                Err(OperatorApiError::CopiedTargetFailed { .. }) => None,
                Err(error) => return Err(error),
            },
            None => None,
        };

        if existing.is_some() {
            subtask.success(Some("found an existing copy"));
        } else {
            subtask.failure(Some("no existing copy was found"));
        }

        Ok(existing)
    }

    /// Polls the given [`CopyTargetCrd`] for readiness.
    async fn wait_for_copy_ready<P: Progress>(
        &self,
        mut copied: CopyTargetCrd,
        progress: &P,
    ) -> OperatorApiResult<CopyTargetCrd> {
        let namespace = copied
            .metadata
            .namespace
            .as_deref()
            .ok_or_else(|| KubeApiError::invalid_state(&copied, "no namespace"))?;
        let name = copied
            .metadata
            .name
            .clone()
            .ok_or_else(|| KubeApiError::invalid_state(&copied, "no name"))?;
        let api = Api::<CopyTargetCrd>::namespaced(self.client.clone(), namespace);
        let mut wait_subtask: Option<P> = None;

        loop {
            let phase = copied
                .status
                .as_ref()
                .and_then(|status| status.phase.as_deref());
            match phase {
                Some(CopyTargetStatus::PHASE_IN_PROGRESS) => {
                    if wait_subtask.is_none() {
                        wait_subtask.replace(progress.subtask("waiting for the copy to be ready"));
                    }
                }
                Some(CopyTargetStatus::PHASE_READY) | None => {
                    if let Some(mut subtask) = wait_subtask {
                        subtask.success(None);
                    }
                    break Ok(copied);
                }
                Some(CopyTargetStatus::PHASE_FAILED) => {
                    break Err(OperatorApiError::CopiedTargetFailed {
                        message: copied.status.and_then(|status| status.failure_message),
                    });
                }
                Some(other) => {
                    break Err(OperatorApiError::CopiedTargetFailed {
                        message: Some(format!("unknown phase `{other}`")),
                    });
                }
            }

            tokio::time::sleep(Duration::from_secs(5)).await;
            copied = api
                .get(&name)
                .await
                .map_err(|error| OperatorApiError::KubeError {
                    error,
                    operation: OperatorOperation::CopyingTarget,
                })?;
        }
    }

    /// Connects to the target, reusing the given [`OperatorSession`].
    #[tracing::instrument(level = Level::TRACE, skip(layer_config, reporter), ret, err)]
    pub async fn connect_in_existing_session<R>(
        layer_config: &LayerConfig,
        session: Box<OperatorSession>,
        reporter: &mut R,
    ) -> OperatorApiResult<OperatorSessionConnection>
    where
        R: Reporter,
    {
        reporter.set_operator_properties(AnalyticsOperatorProperties {
            client_hash: Some(AnalyticsHash::from_bytes(
                session.client_cert.public_key_data().as_ref(),
            )),
            license_hash: session
                .operator_license_fingerprint
                .as_ref()
                .map(|fingerprint| AnalyticsHash::from_base64(fingerprint)),
        });

        let mut config = Self::base_client_config(layer_config).await?;
        let cert_header = Self::make_client_cert_header(&session.client_cert)?;
        config
            .headers
            .push((HeaderName::from_static(CLIENT_CERT_HEADER), cert_header));

        let client = ClientBuilder::try_from(config)
            .map_err(KubeApiError::from)
            .map_err(OperatorApiError::CreateKubeClient)?
            .with_layer(&BufferLayer::new(1024))
            .with_layer(&RetryLayer::new(RetryKube::try_from(
                &layer_config.startup_retry,
            )?))
            .build();

        let (tx, rx) = Self::connect_target(&client, &session).await?;

        Ok(OperatorSessionConnection { tx, rx, session })
    }

    /// Creates websocket connection to the operator target.
    #[tracing::instrument(level = Level::TRACE, skip(client), err)]
    async fn connect_target(
        client: &Client,
        session: &OperatorSession,
    ) -> OperatorApiResult<(Sender<ClientMessage>, Receiver<DaemonMessage>)> {
        let request_builder = Request::builder()
            .uri(&session.connect_url)
            .header(SESSION_ID_HEADER, session.id.to_string());

        let request = request_builder
            .body(vec![])
            .map_err(OperatorApiError::ConnectRequestBuildError)?;

        let connection = upgrade::connect_ws(client, request)
            .await
            .map_err(|error| OperatorApiError::KubeError {
                error,
                operation: OperatorOperation::WebsocketConnection,
            })?;

        Ok(ConnectionWrapper::wrap(
            connection,
            session.operator_protocol_version.clone(),
        ))
    }

    /// Prepare branch databases, and return database resource names.
    ///
    /// 1. List reusable branch databases.
    /// 2. Create new ones if any missing.
    /// 3. Wait for all new databases to be ready.
    #[tracing::instrument(level = Level::TRACE, skip_all, err, ret)]
    async fn prepare_mysql_branch_dbs<P: Progress>(
        &self,
        layer_config: &LayerConfig,
        progress: &P,
    ) -> OperatorApiResult<Vec<String>> {
        let mut subtask = progress.subtask("preparing branch databases");
        let target = layer_config
            .target
            .path
            .clone()
            .unwrap_or(Target::Targetless);
        let namespace = layer_config
            .target
            .namespace
            .as_deref()
            .unwrap_or(self.client.default_namespace());
        let mysql_branch_api: Api<MysqlBranchDatabase> =
            Api::namespaced(self.client.clone(), namespace);
        let DatabaseBranchParams {
            mysql: mut create_mysql_params,
            pg: _create_pg_params,
        } = DatabaseBranchParams::new(&layer_config.feature.db_branches, &target);

        let reusable_mysql_branches =
            list_reusable_mysql_branches(&mysql_branch_api, &create_mysql_params, &subtask).await?;

        create_mysql_params.retain(|id, _| !reusable_mysql_branches.contains_key(id));

        // Get the maximum timeout from all DB branch configs
        let timeout_secs = layer_config
            .feature
            .db_branches
            .iter()
            .map(|branch_config| match branch_config {
                mirrord_config::feature::database_branches::DatabaseBranchConfig::Mysql(
                    mysql_config,
                ) => mysql_config.base.creation_timeout_secs,
                mirrord_config::feature::database_branches::DatabaseBranchConfig::Pg(pg_config) => {
                    pg_config.base.creation_timeout_secs
                }
            })
            .max()
            .unwrap_or(default_creation_timeout_secs());
        let timeout = std::time::Duration::from_secs(timeout_secs);

        let created_mysql_branches =
            create_mysql_branches(&mysql_branch_api, create_mysql_params, timeout, &subtask)
                .await?;

        subtask.success(None);

        let mysql_branch_names = reusable_mysql_branches
            .values()
            .chain(created_mysql_branches.values())
            .map(|branch| {
                branch
                    .meta()
                    .name
                    .clone()
                    .ok_or(KubeApiError::missing_field(branch, ".metadata.name"))
            })
            .collect::<Result<Vec<String>, _>>()?;
        Ok(mysql_branch_names)
    }

    /// Prepare branch databases, and return database resource names.
    ///
    /// 1. List reusable branch databases.
    /// 2. Create new ones if any missing.
    /// 3. Wait for all new databases to be ready.
    #[tracing::instrument(level = Level::TRACE, skip_all, err, ret)]
    async fn prepare_pg_branch_dbs<P: Progress>(
        &self,
        layer_config: &LayerConfig,
        progress: &P,
    ) -> OperatorApiResult<Vec<String>> {
        let mut subtask = progress.subtask("preparing branch databases");
        let target = layer_config
            .target
            .path
            .clone()
            .unwrap_or(Target::Targetless);
        let namespace = layer_config
            .target
            .namespace
            .as_deref()
            .unwrap_or(self.client.default_namespace());
        let pg_branch_api: Api<PgBranchDatabase> = Api::namespaced(self.client.clone(), namespace);
        let DatabaseBranchParams {
            mysql: _create_mysql_params,
            pg: mut create_pg_params,
        } = DatabaseBranchParams::new(&layer_config.feature.db_branches, &target);

        let reusable_pg_branches =
            list_reusable_pg_branches(&pg_branch_api, &create_pg_params, &subtask).await?;

        create_pg_params.retain(|id, _| !reusable_pg_branches.contains_key(id));

        // Get the maximum timeout from all DB branch configs
        let timeout_secs = layer_config
            .feature
            .db_branches
            .iter()
            .map(|branch_config| match branch_config {
                mirrord_config::feature::database_branches::DatabaseBranchConfig::Mysql(
                    mysql_config,
                ) => mysql_config.base.creation_timeout_secs,
                mirrord_config::feature::database_branches::DatabaseBranchConfig::Pg(pg_config) => {
                    pg_config.base.creation_timeout_secs
                }
            })
            .max()
            .unwrap_or(default_creation_timeout_secs());
        let timeout = std::time::Duration::from_secs(timeout_secs);

        let created_mysql_branches =
            create_pg_branches(&pg_branch_api, create_pg_params, timeout, &subtask).await?;

        subtask.success(None);

        let pg_branch_names = reusable_pg_branches
            .values()
            .chain(created_mysql_branches.values())
            .map(|branch| {
                branch
                    .meta()
                    .name
                    .clone()
                    .ok_or(KubeApiError::missing_field(branch, ".metadata.name"))
            })
            .collect::<Result<Vec<String>, _>>()?;

        Ok(pg_branch_names)
    }
}

#[cfg(test)]
#[allow(clippy::too_many_arguments)]
mod test {
    use std::collections::{BTreeMap, HashMap};

    use k8s_openapi::api::apps::v1::Deployment;
    use kube::api::ObjectMeta;
    use mirrord_config::feature::network::incoming::ConcurrentSteal;
    use mirrord_kube::resolved::{ResolvedResource, ResolvedTarget};
    use rstest::rstest;

    use super::OperatorApi;
    use crate::{client::connect_params::ConnectParams, crd::session::SessionCiInfo};

    /// Verifies that [`OperatorApi::target_connect_url`] produces expected URLs.
    ///
    /// These URLs should not change for backward compatibility.
    #[rstest]
    #[case::deployment_no_container_no_proxy(
        false,
        ResolvedTarget::Deployment(ResolvedResource {
            resource: Deployment {
                metadata: ObjectMeta {
                    name: Some("py-serv-deployment".into()),
                    namespace: Some("default".into()),
                    ..Default::default()
                },
                spec: None,
                status: None,
            }.into(),
            container: None,
        }),
        ConcurrentSteal::Abort,
        None,
        Default::default(),
        Default::default(),
        Default::default(),
        Default::default(),
        "/apis/operator.metalbear.co/v1/namespaces/default/targets/deployment.py-serv-deployment?connect=true&on_concurrent_steal=abort"
    )]
    #[case::deployment_no_container_proxy(
        true,
        ResolvedTarget::Deployment(ResolvedResource {
            resource: Deployment {
                metadata: ObjectMeta {
                    name: Some("py-serv-deployment".into()),
                    namespace: Some("default".into()),
                    ..Default::default()
                },
                spec: None,
                status: None,
            }.into(),
            container: None,
        }),
        ConcurrentSteal::Abort,
        None,
        Default::default(),
        Default::default(),
        Default::default(),
        Default::default(),
        "/apis/operator.metalbear.co/v1/proxy/namespaces/default/targets/deployment.py-serv-deployment?connect=true&on_concurrent_steal=abort"
    )]
    #[case::deployment_container_no_proxy(
        false,
        ResolvedTarget::Deployment(ResolvedResource {
            resource: Deployment {
                metadata: ObjectMeta {
                    name: Some("py-serv-deployment".into()),
                    namespace: Some("default".into()),
                    ..Default::default()
                },
                spec: None,
                status: None,
            }.into(),
            container: Some("py-serv".into()),
        }),
        ConcurrentSteal::Abort,
        None,
        Default::default(),
        Default::default(),
        Default::default(),
        Default::default(),
        "/apis/operator.metalbear.co/v1/namespaces/default/targets/deployment.py-serv-deployment.container.py-serv?connect=true&on_concurrent_steal=abort"
    )]
    #[case::deployment_container_proxy(
        true,
        ResolvedTarget::Deployment(ResolvedResource {
            resource: Deployment {
                metadata: ObjectMeta {
                    name: Some("py-serv-deployment".into()),
                    namespace: Some("default".into()),
                    ..Default::default()
                },
                spec: None,
                status: None,
            }.into(),
            container: Some("py-serv".into()),
        }),
        ConcurrentSteal::Abort,
        None,
        Default::default(),
        Default::default(),
        Default::default(),
        Default::default(),
        "/apis/operator.metalbear.co/v1/proxy/namespaces/default/targets/deployment.py-serv-deployment.container.py-serv?connect=true&on_concurrent_steal=abort"
    )]
    #[case::deployment_container_proxy_profile(
        true,
        ResolvedTarget::Deployment(ResolvedResource {
            resource: Deployment {
                metadata: ObjectMeta {
                    name: Some("py-serv-deployment".into()),
                    namespace: Some("default".into()),
                    ..Default::default()
                },
                spec: None,
                status: None,
            }.into(),
            container: Some("py-serv".into()),
        }),
        ConcurrentSteal::Abort,
        Some("no-steal"),
        Default::default(),
        Default::default(),
        Default::default(),
        Default::default(),
        "/apis/operator.metalbear.co/v1/proxy/namespaces/default/targets/deployment.py-serv-deployment.container.py-serv?connect=true&on_concurrent_steal=abort&profile=no-steal"
    )]
    #[case::deployment_container_proxy_profile_escape(
        true,
        ResolvedTarget::Deployment(ResolvedResource {
            resource: Deployment {
                metadata: ObjectMeta {
                    name: Some("py-serv-deployment".into()),
                    namespace: Some("default".into()),
                    ..Default::default()
                },
                spec: None,
                status: None,
            }.into(),
            container: Some("py-serv".into()),
        }),
        ConcurrentSteal::Abort,
        Some("/should?be&escaped"),
        Default::default(),
        Default::default(),
        Default::default(),
        Default::default(),
        "/apis/operator.metalbear.co/v1/proxy/namespaces/default/targets/deployment.py-serv-deployment.container.py-serv?connect=true&on_concurrent_steal=abort&profile=%2Fshould%3Fbe%26escaped"
    )]
    #[case::deployment_container_proxy_kafka_splits(
        true,
        ResolvedTarget::Deployment(ResolvedResource {
            resource: Deployment {
                metadata: ObjectMeta {
                    name: Some("py-serv-deployment".into()),
                    namespace: Some("default".into()),
                    ..Default::default()
                },
                spec: None,
                status: None,
            }.into(),
            container: Some("py-serv".into()),
        }),
        ConcurrentSteal::Abort,
        None,
        HashMap::from([(
            "topic-id",
            BTreeMap::from([
                ("header-1".to_string(), "filter-1".to_string()),
                ("header-2".to_string(), "filter-2".to_string()),
            ]),
        )]),
        Default::default(),
        Default::default(),
        Default::default(),
        "/apis/operator.metalbear.co/v1/proxy/namespaces/default/targets/deployment.py-serv-deployment.container.py-serv\
        ?connect=true&on_concurrent_steal=abort&kafka_splits=%7B%22topic-id%22%3A%7B%22header-1%22%3A%22filter-1%22%2C%22header-2%22%3A%22filter-2%22%7D%7D",
    )]
    #[case::deployment_container_proxy_sqs_splits(
        true,
        ResolvedTarget::Deployment(ResolvedResource {
            resource: Deployment {
                metadata: ObjectMeta {
                    name: Some("py-serv-deployment".into()),
                    namespace: Some("default".into()),
                    ..Default::default()
                },
                spec: None,
                status: None,
            }.into(),
            container: Some("py-serv".into()),
        }),
        ConcurrentSteal::Abort,
        None,
        Default::default(),
        HashMap::from([(
            "topic-id",
            BTreeMap::from([
                ("header-1".to_string(), "filter-1".to_string()),
                ("header-2".to_string(), "filter-2".to_string()),
            ]),
        )]),
        Default::default(),
        Default::default(),
        "/apis/operator.metalbear.co/v1/proxy/namespaces/default/targets/deployment.py-serv-deployment.container.py-serv\
        ?connect=true&on_concurrent_steal=abort&sqs_splits=%7B%22topic-id%22%3A%7B%22header-1%22%3A%22filter-1%22%2C%22header-2%22%3A%22filter-2%22%7D%7D",
    )]
    #[case::deployment_container_proxy_mysql_branches(
        true,
        ResolvedTarget::Deployment(ResolvedResource {
            resource: Deployment {
                metadata: ObjectMeta {
                    name: Some("py-serv-deployment".into()),
                    namespace: Some("default".into()),
                    ..Default::default()
                },
                spec: None,
                status: None,
            }.into(),
            container: Some("py-serv".into()),
        }),
        ConcurrentSteal::Abort,
        None,
        Default::default(),
        Default::default(),
        vec!["branch-1".into(), "branch-2".into()],
        Default::default(),
        "/apis/operator.metalbear.co/v1/proxy/namespaces/default/targets/deployment.py-serv-deployment.container.py-serv\
        ?connect=true&on_concurrent_steal=abort&mysql_branch_names=%5B%22branch-1%22%2C%22branch-2%22%5D",
    )]
    #[case::deployment_container_proxy_pg_branches(
        true,
        ResolvedTarget::Deployment(ResolvedResource {
            resource: Deployment {
                metadata: ObjectMeta {
                    name: Some("py-serv-deployment".into()),
                    namespace: Some("default".into()),
                    ..Default::default()
                },
                spec: None,
                status: None,
            }.into(),
            container: Some("py-serv".into()),
        }),
        ConcurrentSteal::Abort,
        None,
        Default::default(),
        Default::default(),
        Default::default(),
        vec!["branch-1".into(), "branch-2".into()],
        "/apis/operator.metalbear.co/v1/proxy/namespaces/default/targets/deployment.py-serv-deployment.container.py-serv\
        ?connect=true&on_concurrent_steal=abort&pg_branch_names=%5B%22branch-1%22%2C%22branch-2%22%5D",
    )]
    #[test]
    fn target_connect_url(
        #[case] use_proxy: bool,
        #[case] target: ResolvedTarget<true>,
        #[case] concurrent_steal: ConcurrentSteal,
        #[case] profile: Option<&str>,
        #[case] kafka_splits: HashMap<&str, BTreeMap<String, String>>,
        #[case] sqs_splits: HashMap<&str, BTreeMap<String, String>>,
        #[case] mysql_branch_names: Vec<String>,
<<<<<<< HEAD
        #[case] session_ci_info: Option<SessionCiInfo>,
=======
        #[case] pg_branch_names: Vec<String>,
>>>>>>> 35349b5d
        #[case] expected: &str,
    ) {
        let kafka_splits = kafka_splits
            .iter()
            .map(|(topic_id, filters)| (*topic_id, filters))
            .collect();

        let sqs_splits = sqs_splits
            .iter()
            .map(|(topic_id, filters)| (*topic_id, filters))
            .collect();

        let params = ConnectParams {
            connect: true,
            on_concurrent_steal: Some(concurrent_steal),
            profile,
            kafka_splits,
            sqs_splits,
            branch_name: None,
            mysql_branch_names,
<<<<<<< HEAD
            session_ci_info,
=======
            pg_branch_names,
>>>>>>> 35349b5d
        };

        let produced = OperatorApi::target_connect_url(use_proxy, &target, &params);
        assert_eq!(produced, expected)
    }
}<|MERGE_RESOLUTION|>--- conflicted
+++ resolved
@@ -44,11 +44,8 @@
         OPERATOR_STATUS_NAME, TargetCrd,
         copy_target::{CopyTargetCrd, CopyTargetSpec, CopyTargetStatus},
         mysql_branching::MysqlBranchDatabase,
-<<<<<<< HEAD
+        pg_branching::PgBranchDatabase,
         session::SessionCiInfo,
-=======
-        pg_branching::PgBranchDatabase,
->>>>>>> 35349b5d
     },
     types::{
         CLIENT_CERT_HEADER, CLIENT_HOSTNAME_HEADER, CLIENT_NAME_HEADER, MIRRORD_CLI_VERSION_HEADER,
@@ -775,11 +772,8 @@
                 layer_config.profile.as_deref(),
                 branch_name.clone(),
                 mysql_branch_names.clone().unwrap_or_default(),
-<<<<<<< HEAD
+                pg_branch_names.clone().unwrap_or_default(),
                 session_ci_info.clone(),
-=======
-                pg_branch_names.clone().unwrap_or_default(),
->>>>>>> 35349b5d
             );
             let session = self.make_operator_session(id, connect_url)?;
 
@@ -842,11 +836,8 @@
                 layer_config,
                 branch_name.clone(),
                 mysql_branch_names.clone().unwrap_or_default(),
-<<<<<<< HEAD
+                pg_branch_names.clone().unwrap_or_default(),
                 session_ci_info.clone(),
-=======
-                pg_branch_names.clone().unwrap_or_default(),
->>>>>>> 35349b5d
             );
             let connect_url = Self::target_connect_url(use_proxy_api, &target, &params);
             let session = self.make_operator_session(None, connect_url)?;
@@ -873,11 +864,8 @@
                     layer_config.profile.as_deref(),
                     branch_name,
                     mysql_branch_names.unwrap_or_default(),
-<<<<<<< HEAD
+                    pg_branch_names.unwrap_or_default(),
                     session_ci_info.clone(),
-=======
-                    pg_branch_names.unwrap_or_default(),
->>>>>>> 35349b5d
                 );
                 let session_id = copied
                     .status
@@ -975,11 +963,8 @@
         profile: Option<&str>,
         branch_name: Option<String>,
         mysql_branch_names: Vec<String>,
-<<<<<<< HEAD
+        pg_branch_names: Vec<String>,
         session_ci_info: Option<SessionCiInfo>,
-=======
-        pg_branch_names: Vec<String>,
->>>>>>> 35349b5d
     ) -> String {
         let name = crd
             .meta()
@@ -1004,11 +989,8 @@
             sqs_splits: Default::default(),
             branch_name,
             mysql_branch_names,
-<<<<<<< HEAD
+            pg_branch_names,
             session_ci_info,
-=======
-            pg_branch_names,
->>>>>>> 35349b5d
         };
 
         if use_proxy {
@@ -1709,11 +1691,8 @@
         #[case] kafka_splits: HashMap<&str, BTreeMap<String, String>>,
         #[case] sqs_splits: HashMap<&str, BTreeMap<String, String>>,
         #[case] mysql_branch_names: Vec<String>,
-<<<<<<< HEAD
+        #[case] pg_branch_names: Vec<String>,
         #[case] session_ci_info: Option<SessionCiInfo>,
-=======
-        #[case] pg_branch_names: Vec<String>,
->>>>>>> 35349b5d
         #[case] expected: &str,
     ) {
         let kafka_splits = kafka_splits
@@ -1734,11 +1713,8 @@
             sqs_splits,
             branch_name: None,
             mysql_branch_names,
-<<<<<<< HEAD
+            pg_branch_names,
             session_ci_info,
-=======
-            pg_branch_names,
->>>>>>> 35349b5d
         };
 
         let produced = OperatorApi::target_connect_url(use_proxy, &target, &params);
