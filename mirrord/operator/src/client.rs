use base64::{engine::general_purpose, Engine as _};
use futures::{SinkExt, StreamExt};
use http::request::Request;
use kube::{error::ErrorResponse, Api, Client};
<<<<<<< HEAD
use mirrord_config::{feature::network::incoming::MultiSteal, target::TargetConfig, LayerConfig};
=======
use mirrord_auth::{credential_store::CredentialStoreSync, error::AuthenticationError};
use mirrord_config::{target::TargetConfig, LayerConfig};
>>>>>>> d40df7c2
use mirrord_kube::{
    api::{get_k8s_resource_api, kubernetes::create_kube_api},
    error::KubeApiError,
};
use mirrord_progress::{MessageKind, Progress};
use mirrord_protocol::{ClientMessage, DaemonMessage};
use semver::Version;
use thiserror::Error;
use tokio::sync::mpsc::{self, Receiver, Sender};
use tokio_tungstenite::tungstenite::{Error as TungsteniteError, Message};
use tracing::{error, trace, warn};

use crate::crd::{MirrordOperatorCrd, TargetCrd, OPERATOR_STATUS_NAME};

static CONNECTION_CHANNEL_SIZE: usize = 1000;
static MIRRORD_OPERATOR_SESSION_ID: &str = "MIRRORD_OPERATOR_SESSION_ID";

#[derive(Debug, Error)]
pub enum OperatorApiError {
    #[error("unable to create target for TargetConfig")]
    InvalidTarget,
    #[error(transparent)]
    HttpError(#[from] http::Error),
    #[error(transparent)]
    WsError(#[from] TungsteniteError),
    #[error(transparent)]
    KubeApiError(#[from] KubeApiError),
    #[error(transparent)]
    DecodeError(#[from] bincode::error::DecodeError),
    #[error(transparent)]
    EncodeError(#[from] bincode::error::EncodeError),
    #[error("invalid message: {0:?}")]
    InvalidMessage(Message),
    #[error("Receiver<DaemonMessage> was dropped")]
    DaemonReceiverDropped,
    #[error(transparent)]
    Authentication(#[from] AuthenticationError),
}

type Result<T, E = OperatorApiError> = std::result::Result<T, E>;

pub struct OperatorApi {
    client: Client,
    target_api: Api<TargetCrd>,
    version_api: Api<MirrordOperatorCrd>,
    target_config: TargetConfig,
    on_multi_steal: MultiSteal,
}

impl OperatorApi {
    pub async fn discover<P>(
        config: &LayerConfig,
        progress: &P,
    ) -> Result<Option<(mpsc::Sender<ClientMessage>, mpsc::Receiver<DaemonMessage>)>>
    where
        P: Progress + Send + Sync,
    {
        let operator_api = OperatorApi::new(config).await?;

        if let Some(target) = operator_api.fetch_target().await? {
            let status = operator_api.get_status().await?;

            let operator_version = Version::parse(&status.spec.operator_version).unwrap(); // TODO: Remove unwrap

            // This is printed multiple times when the local process forks. Can be solved by e.g.
            // propagating an env var, don't think it's worth the extra complexity though
            let mirrord_version = Version::parse(env!("CARGO_PKG_VERSION")).unwrap();
            if operator_version != mirrord_version {
                progress.subtask("comparing versions").print_message(MessageKind::Warning, Some(&format!("Your mirrord plugin/CLI version {} does not match the operator version {}. This can lead to unforeseen issues.", mirrord_version, operator_version)));
                if operator_version > mirrord_version {
                    progress.subtask("comparing versions").print_message(
                        MessageKind::Warning,
                        Some(
                            "Consider updating your mirrord plugin/CLI to match the operator version.",
                        ),
                    );
                } else {
                    progress.subtask("comparing versions").print_message(MessageKind::Warning, Some("Consider either updating your operator version to match your mirrord plugin/CLI version, or downgrading your mirrord plugin/CLI."));
                }
            }

            operator_api
                .connect_target(target, status.spec.license.fingerprint)
                .await
                .map(Some)
        } else {
            // No operator found
            Ok(None)
        }
    }

    /// Uses `MIRRORD_OPERATOR_SESSION_ID` to have a persistant session_id across child processes,
    /// if env var is empty or missing random id will be generated and saved in env
    fn session_id() -> u64 {
        std::env::var(MIRRORD_OPERATOR_SESSION_ID)
            .inspect_err(|_| trace!("{MIRRORD_OPERATOR_SESSION_ID} empty, creating new session"))
            .ok()
            .and_then(|val| {
                val.parse()
                    .inspect_err(|err| {
                        warn!("Error parsing {MIRRORD_OPERATOR_SESSION_ID}, creating new session. Err: {err}")
                    })
                    .ok()
            })
            .unwrap_or_else(|| {
                let id = rand::random();
                std::env::set_var(MIRRORD_OPERATOR_SESSION_ID, format!("{id}"));
                id
            })
    }

    async fn new(config: &LayerConfig) -> Result<Self> {
        let target_config = config.target.clone();
        let on_multi_steal = config.feature.network.incoming.on_multi_steal.clone();

        let client = create_kube_api(
            config.accept_invalid_certificates,
            config.kubeconfig.clone(),
        )
        .await?;

        let target_namespace = if target_config.path.is_some() {
            target_config.namespace.as_deref()
        } else {
            // When targetless, pass agent namespace to operator so that it knows where to create
            // the agent (the operator does not get the agent config).
            config.agent.namespace.as_deref()
        };

        let target_api: Api<TargetCrd> = get_k8s_resource_api(&client, target_namespace);

        let version_api: Api<MirrordOperatorCrd> = Api::all(client.clone());

        Ok(OperatorApi {
            client,
            target_api,
            version_api,
            target_config,
            on_multi_steal,
        })
    }

    async fn get_status(&self) -> Result<MirrordOperatorCrd> {
        self.version_api
            .get(OPERATOR_STATUS_NAME)
            .await
            .map_err(KubeApiError::KubeError)
            .map_err(OperatorApiError::KubeApiError)
    }

    async fn fetch_target(&self) -> Result<Option<TargetCrd>> {
        let target_name = TargetCrd::target_name_by_config(&self.target_config);

        match self.target_api.get(&target_name).await {
            Ok(target) => Ok(Some(target)),
            Err(kube::Error::Api(ErrorResponse { code: 404, .. })) => Ok(None),
            Err(err) => Err(OperatorApiError::from(KubeApiError::from(err))),
        }
    }

    /// Create websocket connection to operator
    async fn connect_target(
        &self,
        target: TargetCrd,
        credential_name: Option<String>,
    ) -> Result<(mpsc::Sender<ClientMessage>, mpsc::Receiver<DaemonMessage>)> {
        let mut builder = Request::builder()
            .uri(format!(
                "{}/{}?connect=true",
                self.target_api.resource_url(),
                target.name()
            ))
            .header("x-session-id", Self::session_id());

        if let Some(credential_name) = credential_name {
            let client_credentials = CredentialStoreSync::get_client_certificate::<
                MirrordOperatorCrd,
            >(&self.client, credential_name)
            .await
            .map(|certificate_der| general_purpose::STANDARD.encode(certificate_der))?;

            builder = builder.header("x-client-der", client_credentials);
        }

        let connection = self
            .client
<<<<<<< HEAD
            .connect(
                Request::builder()
                    .uri(format!(
                        "{}/{}?on_multi_steal={}&connect=true",
                        self.target_api.resource_url(),
                        target.name(),
                        self.on_multi_steal
                    ))
                    .header("x-session-id", Self::session_id())
                    .body(vec![])?,
            )
=======
            .connect(builder.body(vec![])?)
>>>>>>> d40df7c2
            .await
            .map_err(KubeApiError::from)?;

        Ok(ConnectionWrapper::wrap(connection))
    }
}

pub struct ConnectionWrapper<T> {
    connection: T,
    client_rx: Receiver<ClientMessage>,
    daemon_tx: Sender<DaemonMessage>,
}

impl<T> ConnectionWrapper<T>
where
    for<'stream> T: StreamExt<Item = Result<Message, TungsteniteError>>
        + SinkExt<Message, Error = TungsteniteError>
        + Send
        + Unpin
        + 'stream,
{
    fn wrap(connection: T) -> (Sender<ClientMessage>, Receiver<DaemonMessage>) {
        let (client_tx, client_rx) = mpsc::channel(CONNECTION_CHANNEL_SIZE);
        let (daemon_tx, daemon_rx) = mpsc::channel(CONNECTION_CHANNEL_SIZE);

        let connection_wrapper = ConnectionWrapper {
            connection,
            client_rx,
            daemon_tx,
        };

        tokio::spawn(async move {
            if let Err(err) = connection_wrapper.start().await {
                error!("{err:?}")
            }
        });

        (client_tx, daemon_rx)
    }

    async fn handle_client_message(&mut self, client_message: ClientMessage) -> Result<()> {
        let payload = bincode::encode_to_vec(client_message, bincode::config::standard())?;

        self.connection.send(payload.into()).await?;

        Ok(())
    }

    async fn handle_daemon_message(
        &mut self,
        daemon_message: Result<Message, TungsteniteError>,
    ) -> Result<()> {
        match daemon_message? {
            Message::Binary(payload) => {
                let (daemon_message, _) = bincode::decode_from_slice::<DaemonMessage, _>(
                    &payload,
                    bincode::config::standard(),
                )?;

                self.daemon_tx
                    .send(daemon_message)
                    .await
                    .map_err(|_| OperatorApiError::DaemonReceiverDropped)
            }
            message => Err(OperatorApiError::InvalidMessage(message)),
        }
    }

    async fn start(mut self) -> Result<()> {
        loop {
            tokio::select! {
                client_message = self.client_rx.recv() => {
                    match client_message {
                        Some(client_message) => self.handle_client_message(client_message).await?,
                        None => break,
                    }
                }
                daemon_message = self.connection.next() => {
                    match daemon_message {
                        Some(daemon_message) => self.handle_daemon_message(daemon_message).await?,
                        None => break,
                    }
                }
            }
        }

        let _ = self.connection.send(Message::Close(None)).await;

        Ok(())
    }
}<|MERGE_RESOLUTION|>--- conflicted
+++ resolved
@@ -2,12 +2,8 @@
 use futures::{SinkExt, StreamExt};
 use http::request::Request;
 use kube::{error::ErrorResponse, Api, Client};
-<<<<<<< HEAD
+use mirrord_auth::{credential_store::CredentialStoreSync, error::AuthenticationError};
 use mirrord_config::{feature::network::incoming::MultiSteal, target::TargetConfig, LayerConfig};
-=======
-use mirrord_auth::{credential_store::CredentialStoreSync, error::AuthenticationError};
-use mirrord_config::{target::TargetConfig, LayerConfig};
->>>>>>> d40df7c2
 use mirrord_kube::{
     api::{get_k8s_resource_api, kubernetes::create_kube_api},
     error::KubeApiError,
@@ -176,9 +172,10 @@
     ) -> Result<(mpsc::Sender<ClientMessage>, mpsc::Receiver<DaemonMessage>)> {
         let mut builder = Request::builder()
             .uri(format!(
-                "{}/{}?connect=true",
+                "{}/{}?on_multi_steal={}&connect=true",
                 self.target_api.resource_url(),
-                target.name()
+                target.name(),
+                self.on_multi_steal
             ))
             .header("x-session-id", Self::session_id());
 
@@ -194,21 +191,7 @@
 
         let connection = self
             .client
-<<<<<<< HEAD
-            .connect(
-                Request::builder()
-                    .uri(format!(
-                        "{}/{}?on_multi_steal={}&connect=true",
-                        self.target_api.resource_url(),
-                        target.name(),
-                        self.on_multi_steal
-                    ))
-                    .header("x-session-id", Self::session_id())
-                    .body(vec![])?,
-            )
-=======
             .connect(builder.body(vec![])?)
->>>>>>> d40df7c2
             .await
             .map_err(KubeApiError::from)?;
 
