use chrono::NaiveDate;
use schemars::JsonSchema;
use serde::{Deserialize, Serialize};

#[derive(Debug, Clone, Serialize, Deserialize, JsonSchema)]
pub struct LicenseInfoOwned {
    pub name: String,
    pub organization: String,
    pub expire_at: NaiveDate,
    /// Fingerprint of the operator license.
    pub fingerprint: Option<String>,
    /// Subscription id encoded in the operator license extension.
    pub subscription_id: Option<String>,
}

/// Name of HTTP header containing CLI version.
/// Sent with each request to the mirrord operator.
pub const MIRRORD_CLI_VERSION_HEADER: &str = "x-mirrord-cli-version";

/// Name of HTTP header containing client certificate.
/// Sent with each request to the mirrord operator (if available) except:
/// 1. Initial GET on the operator resource
/// 2. User certificate request
///
/// Required for making the target connection request.
pub const CLIENT_CERT_HEADER: &str = "x-client-der";

/// Name of HTTP header containing client hostname.
/// Sent with each request to the mirrord operator (if available).
pub const CLIENT_HOSTNAME_HEADER: &str = "x-client-hostname";

/// Name of HTTP header containing client name.
/// Sent with each request to the mirrord operator (if available).
pub const CLIENT_NAME_HEADER: &str = "x-client-name";

/// Name of HTTP header containing operator session id.
/// Sent with target connection request.
pub const SESSION_ID_HEADER: &str = "x-session-id";

<<<<<<< HEAD
pub const MIRRORD_CI_INFO_HEADER: &str = "x-mirrord-ci-info";
=======
/// Code returned in error responses from the operator, when reconnecting to a session is no longer
/// possible.
///
/// HTTP 410 Gone.
pub const RECONNECT_NOT_POSSIBLE_CODE: u16 = 410;

/// Reason returned in error responses from the operator, when reconnecting to a session is no
/// longer possible.
pub const RECONNECT_NOT_POSSIBLE_REASON: &str = "ReconnectNotPossible";
>>>>>>> 1c17a4db
<|MERGE_RESOLUTION|>--- conflicted
+++ resolved
@@ -37,9 +37,6 @@
 /// Sent with target connection request.
 pub const SESSION_ID_HEADER: &str = "x-session-id";
 
-<<<<<<< HEAD
-pub const MIRRORD_CI_INFO_HEADER: &str = "x-mirrord-ci-info";
-=======
 /// Code returned in error responses from the operator, when reconnecting to a session is no longer
 /// possible.
 ///
@@ -49,4 +46,5 @@
 /// Reason returned in error responses from the operator, when reconnecting to a session is no
 /// longer possible.
 pub const RECONNECT_NOT_POSSIBLE_REASON: &str = "ReconnectNotPossible";
->>>>>>> 1c17a4db
+
+pub const MIRRORD_CI_INFO_HEADER: &str = "x-mirrord-ci-info";