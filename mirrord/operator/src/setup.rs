--- conflicted
+++ resolved
@@ -30,12 +30,8 @@
 use crate::crd::{
     kafka::{MirrordKafkaClientConfig, MirrordKafkaEphemeralTopic, MirrordKafkaTopicsConsumer},
     policy::{MirrordClusterPolicy, MirrordPolicy},
-<<<<<<< HEAD
-    profile::MirrordClusterProfile,
+    profile::{MirrordClusterProfile, MirrordProfile},
     session::MirrordSession,
-=======
-    profile::{MirrordClusterProfile, MirrordProfile},
->>>>>>> 70345efc
     steal_tls::{MirrordClusterTlsStealConfig, MirrordTlsStealConfig},
     MirrordOperatorUser, MirrordSqsSession, MirrordWorkloadQueueRegistry, TargetCrd,
 };
@@ -249,17 +245,13 @@
         MirrordClusterTlsStealConfig::crd().to_writer(&mut writer)?;
 
         writer.write_all(b"---\n")?;
-<<<<<<< HEAD
+        MirrordClusterProfile::crd().to_writer(&mut writer)?;
+
+        writer.write_all(b"---\n")?;
+        MirrordProfile::crd().to_writer(&mut writer)?;
+
+        writer.write_all(b"---\n")?;
         MirrordSession::crd().to_writer(&mut writer)?;
-
-        writer.write_all(b"---\n")?;
-        // expose only the cluster profile and not the legacy profile
-=======
->>>>>>> 70345efc
-        MirrordClusterProfile::crd().to_writer(&mut writer)?;
-
-        writer.write_all(b"---\n")?;
-        MirrordProfile::crd().to_writer(&mut writer)?;
 
         if self.sqs_splitting {
             writer.write_all(b"---\n")?;
