--- conflicted
+++ resolved
@@ -4,27 +4,17 @@
 };
 
 use kube::CustomResource;
-<<<<<<< HEAD
 pub use mirrord_config::feature::split_queues::QueueId;
 use mirrord_config::{
     feature::split_queues::SqsMessageFilter,
     target::{Target, TargetConfig},
 };
-=======
 use kube_target::KubeTarget;
-use mirrord_config::target::{Target, TargetConfig};
->>>>>>> 67d840ea
 use schemars::JsonSchema;
 use serde::{Deserialize, Serialize};
 
 use self::label_selector::LabelSelector;
-<<<<<<< HEAD
-#[cfg(feature = "client")]
-use crate::client::error::OperatorApiError;
-use crate::types::LicenseInfoOwned;
-=======
 use crate::{client::error::OperatorApiError, types::LicenseInfoOwned};
->>>>>>> 67d840ea
 
 pub mod kube_target;
 pub mod label_selector;
@@ -333,11 +323,11 @@
 /// Custom resource for policies that limit what mirrord features users can use.
 #[derive(CustomResource, Clone, Debug, Deserialize, Serialize, JsonSchema)]
 #[kube(
-// The operator group is handled by the operator, we want policies to be handled by k8s.
-group = "policies.mirrord.metalbear.co",
-version = "v1alpha",
-kind = "MirrordPolicy",
-namespaced
+    // The operator group is handled by the operator, we want policies to be handled by k8s.
+    group = "policies.mirrord.metalbear.co",
+    version = "v1alpha",
+    kind = "MirrordPolicy",
+    namespaced
 )]
 #[serde(rename_all = "camelCase")] // target_path -> targetPath in yaml.
 pub struct MirrordPolicySpec {
