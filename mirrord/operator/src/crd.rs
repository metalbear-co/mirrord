use chrono::NaiveDate;
use kube::CustomResource;
use mirrord_config::target::{Target, TargetConfig};
use schemars::JsonSchema;
use serde::{Deserialize, Serialize};

pub const TARGETLESS_TARGET_NAME: &str = "targetless";

#[derive(CustomResource, Clone, Debug, Deserialize, Serialize, JsonSchema)]
#[kube(
    group = "operator.metalbear.co",
    version = "v1",
    kind = "Target",
    struct = "TargetCrd",
    namespaced
)]
pub struct TargetSpec {
    /// None when targetless.
    pub target: Option<Target>,
}

impl TargetCrd {
    pub fn target_name(target: &Target) -> String {
        match target {
            Target::Deployment(target) => format!("deploy.{}", target.deployment),
            Target::Pod(target) => format!("pod.{}", target.pod),
        }
    }

    /// "targetless" ([`TARGETLESS_TARGET_NAME`]) if `None`,
    /// else <resource_type>.<resource_name>...
    pub fn target_name_by_config(target_config: &TargetConfig) -> String {
        target_config
            .path
            .as_ref()
            .map_or_else(|| TARGETLESS_TARGET_NAME.to_string(), Self::target_name)
    }

    pub fn name(&self) -> String {
        self.spec
            .target
            .as_ref()
            .map(Self::target_name)
            .unwrap_or(TARGETLESS_TARGET_NAME.to_string())
    }
}

impl From<TargetCrd> for TargetConfig {
    fn from(crd: TargetCrd) -> Self {
        TargetConfig {
            path: crd.spec.target,
            namespace: crd.metadata.namespace,
        }
    }
}

pub static OPERATOR_STATUS_NAME: &str = "operator";

#[derive(CustomResource, Clone, Debug, Deserialize, Serialize, JsonSchema)]
#[kube(
    group = "operator.metalbear.co",
    version = "v1",
    kind = "MirrordOperator",
    struct = "MirrordOperatorCrd",
    status = "MirrordOperatorStatus"
)]
pub struct MirrordOperatorSpec {
    pub operator_version: String,
    pub default_namespace: String,
    pub license: LicenseInfoOwned,
}

#[derive(Clone, Debug, Default, Deserialize, Serialize, JsonSchema)]
pub struct MirrordOperatorStatus {
    pub sessions: Vec<Session>,
    pub statistics: Option<MirrordOperatorStatusStatistics>,
}

#[derive(Clone, Debug, Default, Deserialize, Serialize, JsonSchema)]
pub struct MirrordOperatorStatusStatistics {
    pub dau: usize,
    pub mau: usize,
}

#[derive(Clone, Debug, Deserialize, Serialize, JsonSchema)]
pub struct Session {
    pub id: Option<String>,
    pub duration_secs: u64,
    pub user: String,
    pub target: String,
}

#[derive(Debug, Clone, Serialize, Deserialize, JsonSchema)]
pub struct LicenseInfoOwned {
    pub name: String,
    pub organization: String,
    pub expire_at: NaiveDate,
<<<<<<< HEAD
=======
    pub fingerprint: Option<String>,
>>>>>>> d40df7c2
}<|MERGE_RESOLUTION|>--- conflicted
+++ resolved
@@ -95,8 +95,5 @@
     pub name: String,
     pub organization: String,
     pub expire_at: NaiveDate,
-<<<<<<< HEAD
-=======
     pub fingerprint: Option<String>,
->>>>>>> d40df7c2
 }