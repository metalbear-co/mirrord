--- conflicted
+++ resolved
@@ -89,13 +89,11 @@
     #[error(transparent)]
     InvalidBackoff(#[from] InvalidBackoff),
 
-<<<<<<< HEAD
     #[error("protocol error: {0}")]
     ProtocolError(#[from] ProtocolError),
-=======
+
     #[error(transparent)]
     ApiKey(#[from] ApiKeyError),
->>>>>>> 36dd9efb
 }
 
 pub type OperatorApiResult<T, E = OperatorApiError> = Result<T, E>;