--- conflicted
+++ resolved
@@ -36,14 +36,12 @@
     #[serde(with = "mysql_branches_serde")]
     pub mysql_branch_names: Vec<String>,
 
-<<<<<<< HEAD
-    #[serde(with = "session_ci_info_serde")]
-    pub session_ci_info: Option<SessionCiInfo>,
-=======
     /// Resource names of the PostgreSQL branch databases to use for the connection.
     #[serde(with = "pg_branches_serde")]
     pub pg_branch_names: Vec<String>,
->>>>>>> 35349b5d
+
+    #[serde(with = "session_ci_info_serde")]
+    pub session_ci_info: Option<SessionCiInfo>,
 }
 
 impl<'a> ConnectParams<'a> {
@@ -51,11 +49,8 @@
         config: &'a LayerConfig,
         branch_name: Option<String>,
         mysql_branch_names: Vec<String>,
-<<<<<<< HEAD
+        pg_branch_names: Vec<String>,
         session_ci_info: Option<SessionCiInfo>,
-=======
-        pg_branch_names: Vec<String>,
->>>>>>> 35349b5d
     ) -> Self {
         Self {
             connect: true,
@@ -65,11 +60,8 @@
             sqs_splits: config.feature.split_queues.sqs().collect(),
             branch_name,
             mysql_branch_names,
-<<<<<<< HEAD
+            pg_branch_names,
             session_ci_info,
-=======
-            pg_branch_names,
->>>>>>> 35349b5d
         }
     }
 }
@@ -113,7 +105,23 @@
     }
 }
 
-<<<<<<< HEAD
+mod pg_branches_serde {
+    use serde::Serializer;
+
+    pub fn serialize<S>(pg_branches: &Vec<String>, serializer: S) -> Result<S::Ok, S::Error>
+    where
+        S: Serializer,
+    {
+        if pg_branches.is_empty() {
+            serializer.serialize_none()
+        } else {
+            let as_json = serde_json::to_string(pg_branches)
+                .expect("serialization to memory should not fail");
+            serializer.serialize_str(&as_json)
+        }
+    }
+}
+
 mod session_ci_info_serde {
     use serde::Serializer;
 
@@ -132,24 +140,6 @@
     }
 }
 
-=======
-mod pg_branches_serde {
-    use serde::Serializer;
-
-    pub fn serialize<S>(pg_branches: &Vec<String>, serializer: S) -> Result<S::Ok, S::Error>
-    where
-        S: Serializer,
-    {
-        if pg_branches.is_empty() {
-            serializer.serialize_none()
-        } else {
-            let as_json = serde_json::to_string(pg_branches)
-                .expect("serialization to memory should not fail");
-            serializer.serialize_str(&as_json)
-        }
-    }
-}
->>>>>>> 35349b5d
 impl fmt::Display for ConnectParams<'_> {
     fn fmt(&self, f: &mut fmt::Formatter<'_>) -> fmt::Result {
         let as_string =
