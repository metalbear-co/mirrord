[package]
name = "mirrord-operator"
version.workspace = true
authors.workspace = true
description.workspace = true
documentation.workspace = true
readme.workspace = true
homepage.workspace = true
repository.workspace = true
license.workspace = true
keywords.workspace = true
categories.workspace = true
publish.workspace = true
edition.workspace = true

[features]
default = ["client"]
license-fetch = ["dep:reqwest"]
client = [
  "crd",
  "dep:base64",
  "dep:bincode",
  "dep:http",
  "dep:futures",
  "dep:mirrord-auth",
  "dep:mirrord-kube",
  "dep:mirrord-progress",
  "dep:mirrord-protocol",
  "dep:rand",
  "dep:tokio-tungstenite",
  "dep:tracing",
]
crd = [
  "dep:k8s-openapi",
  "dep:kube",
  "dep:mirrord-config",
  "dep:tokio",
  "dep:serde_json"
]
setup = ["crd", "dep:rcgen", "dep:serde_yaml"]


[dependencies]
<<<<<<< HEAD
mirrord-auth = { path = "../auth", optional = true }
=======
mirrord-auth = { path = "../auth", features = ["client"], optional = true }
>>>>>>> d40df7c2
mirrord-config = { path = "../config", optional = true }
mirrord-kube = { path = "../kube", optional = true }
mirrord-progress = { path = "../progress", optional = true }
mirrord-protocol = { path = "../protocol", optional = true }

async-trait = "0.1"
actix-codec = { workspace = true, optional = true }
base64 = { version = "0.21", optional = true }
bincode =  { version = "2.0.0-rc.2", features = ["serde"], optional = true }
bytes = { workspace = true, optional = true }
chrono = { version = "0.4", features = ["clock", "serde"] }
http = { version = "0.2", optional = true }
k8s-openapi = { workspace = true, optional = true }
kube = { workspace = true, features = ["derive", "ws"], optional = true }
futures = { workspace = true, optional = true }
rand = { workspace = true, optional = true }
rcgen = { version = "0.10", features = ["x509-parser"], optional = true }
reqwest = { workspace = true, default-features = false, features = ["blocking", "json", "rustls-tls"], optional = true }
schemars = { version = "0.8", features = ["chrono"] }
serde.workspace = true
serde_json = { workspace = true, optional = true }
serde_yaml = { version = "0.9", optional = true }
thiserror.workspace = true
semver.workspace = true
tokio = { workspace = true, optional = true }
tokio-tungstenite = { version = "0.18", optional = true }
tracing = { workspace = true, optional = true }<|MERGE_RESOLUTION|>--- conflicted
+++ resolved
@@ -14,7 +14,7 @@
 edition.workspace = true
 
 [features]
-default = ["client"]
+default = []
 license-fetch = ["dep:reqwest"]
 client = [
   "crd",
@@ -41,11 +41,7 @@
 
 
 [dependencies]
-<<<<<<< HEAD
-mirrord-auth = { path = "../auth", optional = true }
-=======
 mirrord-auth = { path = "../auth", features = ["client"], optional = true }
->>>>>>> d40df7c2
 mirrord-config = { path = "../config", optional = true }
 mirrord-kube = { path = "../kube", optional = true }
 mirrord-progress = { path = "../progress", optional = true }
