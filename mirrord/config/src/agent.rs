--- conflicted
+++ resolved
@@ -391,8 +391,6 @@
     #[config(env = "MIRRORD_AGENT_EXCLUDE_FROM_MESH", default = false)]
     pub exclude_from_mesh: bool,
 
-<<<<<<< HEAD
-=======
     /// ### agent.priority_class {#agent-priority_class}
     ///
     /// Specifies the priority class to assign to the agent pod.
@@ -411,7 +409,6 @@
     /// to other workloads.
     pub priority_class: Option<String>,
 
->>>>>>> c3ef9a91
     /// <!--${internal}-->
     /// Create an agent that returns an error after accepting the first client. For testing
     /// purposes. Only supported with job agents (not with ephemeral agents).
