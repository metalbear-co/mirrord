--- conflicted
+++ resolved
@@ -129,7 +129,10 @@
                     .source_value()
                     .transpose()?
                     .unwrap_or_default(),
-<<<<<<< HEAD
+                listen_ports: advanced
+                    .listen_ports
+                    .map(|m| m.into_iter().collect())
+                    .unwrap_or_default(),
                 on_concurrent_steal: FromEnv::new("MIRRORD_OPERATOR_ON_MULTI_STEAL")
                     .or(advanced.on_concurrent_steal)
                     .layer(|layer| {
@@ -137,11 +140,6 @@
                     })
                     .source_value()
                     .transpose()?
-=======
-                listen_ports: advanced
-                    .listen_ports
-                    .map(|m| m.into_iter().collect())
->>>>>>> 9620b391
                     .unwrap_or_default(),
             },
         };
@@ -217,13 +215,6 @@
     /// used locally only.
     pub ignore_ports: Option<Vec<u16>>,
 
-<<<<<<< HEAD
-    /// ### on_concurrent_steal
-    ///
-    /// (Operator Only): if value of override is passed then current later will override any
-    /// PortLocks and force close other connections
-    pub on_concurrent_steal: Option<ConcurrentSteal>,
-=======
     /// ### listen_ports
     ///
     /// Mapping for local ports to actually used local ports.
@@ -239,7 +230,11 @@
     /// then access it on `4480` while getting traffic from remote `80`.
     /// The value of `port_mapping` doesn't affect this.
     pub listen_ports: Option<Vec<(u16, u16)>>,
->>>>>>> 9620b391
+    /// ### on_concurrent_steal
+    ///
+    /// (Operator Only): if value of override is passed then current later will override any
+    /// PortLocks and force close other connections
+    pub on_concurrent_steal: Option<ConcurrentSteal>,
 }
 
 /// Controls the incoming TCP traffic feature.
@@ -322,10 +317,6 @@
     /// #### feature.network.incoming.filter {#feature-network-incoming-http-filter}
     pub http_filter: HttpFilterConfig,
 
-<<<<<<< HEAD
-    /// #### feature.network.incoming.on_concurrent_steal {#feature-network-incoming-on_concurrent_steal}
-    pub on_concurrent_steal: ConcurrentSteal,
-=======
     /// #### feature.network.incoming.listen_ports {#feature-network-incoming-listen_ports}
     ///
     /// Mapping for local ports to actually used local ports.
@@ -341,7 +332,8 @@
     /// then access it on `4480` while getting traffic from remote `80`.
     /// The value of `port_mapping` doesn't affect this.
     pub listen_ports: BiMap<u16, u16>,
->>>>>>> 9620b391
+    /// #### feature.network.incoming.on_concurrent_steal {#feature-network-incoming-on_concurrent_steal}
+    pub on_concurrent_steal: ConcurrentSteal,
 }
 
 impl IncomingConfig {
