use std::{collections::HashSet, fmt, ops::Not, str::FromStr};

use bimap::BiMap;
use https_delivery::LocalHttpsDelivery;
use mirrord_analytics::{AnalyticValue, Analytics, CollectAnalytics};
use schemars::JsonSchema;
use serde::{de, ser, ser::SerializeSeq as _, Deserialize, Serialize};
use thiserror::Error;

use crate::{
    config::{
        from_env::FromEnv, source::MirrordConfigSource, unstable::Unstable, ConfigContext,
        ConfigError, FromMirrordConfig, MirrordConfig, Result,
    },
    util::{MirrordToggleableConfig, ToggleableConfig},
};

pub mod http_filter;
pub mod https_delivery;

use http_filter::*;

/// ## incoming (network)
///
/// Controls the incoming TCP traffic feature.
///
/// See the incoming [reference](https://metalbear.co/mirrord/docs/reference/traffic/#incoming) for more
/// details.
///
/// Incoming traffic supports 2 modes of operation:
///
/// 1. Mirror (**default**): Sniffs the TCP data from a port, and forwards a copy to the interested
///    listeners;
///
/// 2. Steal: Captures the TCP data from a port, and forwards it to the local process, see
///    [`steal`](##steal);
///
/// ### Minimal `incoming` config
///
/// ```json
/// {
///   "feature": {
///     "network": {
///       "incoming": "steal"
///     }
///   }
/// }
/// ```
///
/// ### Advanced `incoming` config
///
/// ```json
/// {
///   "feature": {
///     "network": {
///       "incoming": {
///         "mode": "steal",
///         "http_filter": {
///           "header_filter": "host: api\\..+"
///         },
///         "port_mapping": [[ 7777, 8888 ]],
///         "ignore_localhost": false,
///         "ignore_ports": [9999, 10000],
///         "listen_ports": [[80, 8111]]
///       }
///     }
///   }
/// }
/// ```
#[derive(Clone, Debug, JsonSchema)]
#[cfg_attr(test, derive(PartialEq, Eq))]
#[schemars(untagged, rename_all = "lowercase")]
pub enum IncomingFileConfig {
    Simple(Option<IncomingMode>),
    Advanced(Box<IncomingAdvancedFileConfig>),
}

impl Default for IncomingFileConfig {
    fn default() -> Self {
        IncomingFileConfig::Simple(None)
    }
}

impl FromMirrordConfig for IncomingConfig {
    type Generator = IncomingFileConfig;
}

impl MirrordConfig for IncomingFileConfig {
    type Generated = IncomingConfig;

    fn generate_config(self, context: &mut ConfigContext) -> Result<Self::Generated> {
        let config = match self {
            IncomingFileConfig::Simple(mode) => IncomingConfig {
                mode: FromEnv::new("MIRRORD_AGENT_TCP_STEAL_TRAFFIC")
                    .or(mode)
                    .source_value(context)
                    .transpose()?
                    .unwrap_or_default(),
                http_filter: HttpFilterFileConfig::default().generate_config(context)?,
                on_concurrent_steal: FromEnv::new("MIRRORD_OPERATOR_ON_CONCURRENT_STEAL")
                    .layer(|layer| Unstable::new("incoming", "on_concurrent_steal", layer))
                    .source_value(context)
                    .transpose()?
                    .unwrap_or_default(),
                ..Default::default()
            },
            IncomingFileConfig::Advanced(advanced) => IncomingConfig {
                mode: FromEnv::new("MIRRORD_AGENT_TCP_STEAL_TRAFFIC")
                    .or(advanced.mode)
                    .source_value(context)
                    .transpose()?
                    .unwrap_or_default(),
                http_filter: advanced
                    .http_filter
                    .unwrap_or_default()
                    .generate_config(context)?,
                port_mapping: advanced
                    .port_mapping
                    .map(|m| m.into_iter().collect())
                    .unwrap_or_default(),
                ignore_ports: advanced
                    .ignore_ports
                    .map(|m| m.into_iter().collect())
                    .unwrap_or_default(),
                ignore_localhost: advanced.ignore_localhost.unwrap_or_default(),
                listen_ports: advanced
                    .listen_ports
                    .map(|m| m.into_iter().collect())
                    .unwrap_or_default(),
                on_concurrent_steal: FromEnv::new("MIRRORD_OPERATOR_ON_CONCURRENT_STEAL")
                    .or(advanced.on_concurrent_steal)
                    .layer(|layer| Unstable::new("incoming", "on_concurrent_steal", layer))
                    .source_value(context)
                    .transpose()?
                    .unwrap_or_default(),
                ports: advanced.ports.map(|ports| ports.into_iter().collect()),
                https_delivery: advanced.https_delivery,
            },
        };

        Ok(config)
    }
}
impl MirrordToggleableConfig for IncomingFileConfig {
    fn disabled_config(context: &mut ConfigContext) -> Result<Self::Generated, ConfigError> {
        let mode = FromEnv::new("MIRRORD_AGENT_TCP_STEAL_TRAFFIC")
            .source_value(context)
            .unwrap_or_else(|| Ok(IncomingMode::Off))?;

        let on_concurrent_steal = FromEnv::new("MIRRORD_OPERATOR_ON_CONCURRENT_STEAL")
            .layer(|layer| Unstable::new("incoming", "on_concurrent_steal", layer))
            .source_value(context)
            .transpose()?
            .unwrap_or_default();

        Ok(IncomingConfig {
            mode,
            on_concurrent_steal,
            http_filter: HttpFilterFileConfig::disabled_config(context)?,
            ..Default::default()
        })
    }
}

// Change to manual deserializtion to prevent usless untagged enum errors
impl<'de> Deserialize<'de> for IncomingFileConfig {
    fn deserialize<D>(deserializer: D) -> Result<IncomingFileConfig, D::Error>
    where
        D: de::Deserializer<'de>,
    {
        deserializer.deserialize_any(IncomingFileConfigVisitor)
    }
}

/// [`Visitor`](de::Visitor) for [`IncomingFileConfig`] that searches for bool or string for
/// `IncomingFileConfig::Simple` and map for `IncomingAdvancedFileConfig` directly
struct IncomingFileConfigVisitor;

impl<'de> de::Visitor<'de> for IncomingFileConfigVisitor {
    type Value = IncomingFileConfig;

    fn expecting(&self, formatter: &mut fmt::Formatter) -> fmt::Result {
        formatter.write_str("bool or string or map")
    }

    fn visit_bool<E>(self, value: bool) -> Result<Self::Value, E>
    where
        E: de::Error,
    {
        let mode = if value {
            IncomingMode::default()
        } else {
            IncomingMode::Off
        };
        Ok(IncomingFileConfig::Simple(Some(mode)))
    }

    fn visit_none<E>(self) -> Result<Self::Value, E>
    where
        E: de::Error,
    {
        Ok(IncomingFileConfig::Simple(None))
    }

    fn visit_some<D>(self, deserializer: D) -> Result<Self::Value, D::Error>
    where
        D: de::Deserializer<'de>,
    {
        Option::deserialize(deserializer).map(IncomingFileConfig::Simple)
    }

    fn visit_str<E>(self, value: &str) -> Result<Self::Value, E>
    where
        E: de::Error,
    {
        Deserialize::deserialize(de::value::StrDeserializer::new(value))
            .map(Some)
            .map(IncomingFileConfig::Simple)
    }

    fn visit_string<E>(self, value: String) -> Result<Self::Value, E>
    where
        E: de::Error,
    {
        Deserialize::deserialize(de::value::StringDeserializer::new(value))
            .map(Some)
            .map(IncomingFileConfig::Simple)
    }

    fn visit_map<M>(self, map: M) -> Result<Self::Value, M::Error>
    where
        M: de::MapAccess<'de>,
    {
        Deserialize::deserialize(de::value::MapAccessDeserializer::new(map))
            .map(IncomingFileConfig::Advanced)
    }
}

/// ## incoming (advanced setup)
///
/// Advanced user configuration for network incoming traffic.
#[derive(Deserialize, Clone, Debug, JsonSchema)]
#[cfg_attr(test, derive(PartialEq, Eq))]
#[serde(deny_unknown_fields)]
pub struct IncomingAdvancedFileConfig {
    /// ### mode
    ///
    /// Allows selecting between mirrorring or stealing traffic.
    ///
    /// See [`mode`](##mode (incoming)) for details.
    pub mode: Option<IncomingMode>,

    /// ### HTTP Filter
    ///
    /// Sets up the HTTP traffic filter (currently, only useful when `incoming: steal`).
    ///
    /// See [`filter`](##filter) for details.
    pub http_filter: Option<ToggleableConfig<http_filter::HttpFilterFileConfig>>,

    /// ### port_mapping
    ///
    /// Mapping for local ports to remote ports.
    ///
    /// This is useful when you want to mirror/steal a port to a different port on the remote
    /// machine. For example, your local process listens on port `9333` and the container listens
    /// on port `80`. You'd use `[[9333, 80]]`
    pub port_mapping: Option<Vec<(u16, u16)>>,

    /// ### ignore_localhost
    ///
    /// Consider removing when adding <https://github.com/metalbear-co/mirrord/issues/702>
    pub ignore_localhost: Option<bool>,

    /// ### ignore_ports
    ///
    /// Ports to ignore when mirroring/stealing traffic. Useful if you want specific ports to be
    /// used locally only.
    ///
    /// Mutually exclusive with [`ports`](###ports).
    pub ignore_ports: Option<Vec<u16>>,

    /// ### listen_ports
    ///
    /// Mapping for local ports to actually used local ports.
    /// When application listens on a port while steal/mirror is active
    /// we fallback to random ports to avoid port conflicts.
    /// Using this configuration will always use the specified port.
    /// If this configuration doesn't exist, mirrord will try to listen on the original port
    /// and if it fails it will assign a random port
    ///
    /// This is useful when you want to access ports exposed by your service locally
    /// For example, if you have a service that listens on port `80` and you want to access it,
    /// you probably can't listen on `80` without sudo, so you can use `[[80, 4480]]`
    /// then access it on `4480` while getting traffic from remote `80`.
    /// The value of `port_mapping` doesn't affect this.
    pub listen_ports: Option<Vec<(u16, u16)>>,

    /// ### on_concurrent_steal
    ///
    /// (Operator Only): if value of override will force close any other connections on requested
    /// target
    pub on_concurrent_steal: Option<ConcurrentSteal>,

    /// ### ports
    ///
    /// List of ports to mirror/steal traffic from. Other ports will remain local.
    ///
    /// Mutually exclusive with [`ignore_ports`](###ignore_ports).
    pub ports: Option<Vec<u16>>,

    /// ### https_delivery
    ///
    /// (Operator Only): configures how mirrord delivers stolen HTTPS requests
    /// to the local application.
    #[serde(default)]
    pub https_delivery: LocalHttpsDelivery,
}

fn serialize_bi_map<S>(map: &BiMap<u16, u16>, serializer: S) -> Result<S::Ok, S::Error>
where
    S: ser::Serializer,
{
    // NB: this serialises the BiMap to a vec
    let mut seq = serializer.serialize_seq(Some(map.len()))?;

    for (key, value) in map {
        seq.serialize_element(&[key, value])?;
    }

    seq.end()
}

fn deserialize_bi_map<'de, D>(deserializer: D) -> Result<BiMap<u16, u16>, D::Error>
where
    D: de::Deserializer<'de>,
{
    // NB: this deserialises the BiMap from a vec
    let vec: Vec<(u16, u16)> = Vec::deserialize(deserializer)?;

    let mut elements = BiMap::new();
    vec.iter().for_each(|(key, value)| {
        elements.insert(*key, *value);
    });
    Ok(elements)
}

/// Controls the incoming TCP traffic feature.
///
/// See the incoming [reference](https://metalbear.co/mirrord/docs/reference/traffic/#incoming) for more
/// details.
///
/// Incoming traffic supports 3 [modes](#feature-network-incoming-mode) of operation:
///
/// 1. Mirror (**default**): Sniffs the TCP data from a port, and forwards a copy to the interested
///    listeners;
///
/// 2. Steal: Captures the TCP data from a port, and forwards it to the local process.
///
/// 3. Off: Disables the incoming network feature.
///
/// This field can either take an object with more configuration fields (that are documented below),
/// or alternatively -
/// - A boolean:
///   - `true`: use the default configuration, same as not specifying this field at all.
///   - `false`: disable incoming configuration.
/// - One of the incoming [modes](#feature-network-incoming-mode) (lowercase).
///
/// Examples:
///
/// Steal all the incoming traffic:
///
/// ```json
/// {
///   "feature": {
///     "network": {
///       "incoming": "steal"
///     }
///   }
/// }
/// ```
///
/// Disable the incoming traffic feature:
///
/// ```json
/// {
///   "feature": {
///     "network": {
///       "incoming": false
///     }
///   }
/// }
/// ```
///
/// Steal only traffic that matches the
/// [`http_filter`](#feature-network-incoming-http_filter) (steals only HTTP traffic).
///
/// ```json
/// {
///   "feature": {
///     "network": {
///       "incoming": {
///         "mode": "steal",
///         "http_filter": {
///           "header_filter": "host: api\\..+"
///         },
///         "port_mapping": [[ 7777, 8888 ]],
///         "ignore_localhost": false,
///         "ignore_ports": [9999, 10000],
///         "listen_ports": [[80, 8111]]
///       }
///     }
///   }
/// }
/// ```
#[derive(Default, PartialEq, Eq, Clone, Debug, Serialize, Deserialize)]
pub struct IncomingConfig {
    /// #### feature.network.incoming.port_mapping {#feature-network-incoming-port_mapping}
    ///
    /// Mapping for local ports to remote ports.
    ///
    /// This is useful when you want to mirror/steal a port to a different port on the remote
    /// machine. For example, your local process listens on port `9333` and the container listens
    /// on port `80`. You'd use `[[9333, 80]]`
    #[serde(
        serialize_with = "serialize_bi_map",
        deserialize_with = "deserialize_bi_map"
    )]
    pub port_mapping: BiMap<u16, u16>,

    /// #### feature.network.incoming.ignore_localhost {#feature-network-incoming-ignore_localhost}
    pub ignore_localhost: bool,

    /// #### feature.network.incoming.ignore_ports {#feature-network-incoming-ignore_ports}
    ///
    /// Ports to ignore when mirroring/stealing traffic, these ports will remain local.
    ///
    /// Can be especially useful when
    /// [`feature.network.incoming.mode`](#feature-network-incoming-mode) is set to `"steal"`,
    /// and you want to avoid redirecting traffic from some ports (for example, traffic from
    /// a health probe, or other heartbeat-like traffic).
    ///
    /// Mutually exclusive with [`feature.network.incoming.ports`](#feature-network-ports).
    pub ignore_ports: HashSet<u16>,

    /// #### feature.network.incoming.mode {#feature-network-incoming-mode}
    pub mode: IncomingMode,

    /// #### feature.network.incoming.http_filter {#feature-network-incoming-http-filter}
    pub http_filter: HttpFilterConfig,

    /// #### feature.network.incoming.listen_ports {#feature-network-incoming-listen_ports}
    ///
    /// Mapping for local ports to actually used local ports.
    /// When application listens on a port while steal/mirror is active
    /// we fallback to random ports to avoid port conflicts.
    /// Using this configuration will always use the specified port.
    /// If this configuration doesn't exist, mirrord will try to listen on the original port
    /// and if it fails it will assign a random port
    ///
    /// This is useful when you want to access ports exposed by your service locally
    /// For example, if you have a service that listens on port `80` and you want to access it,
    /// you probably can't listen on `80` without sudo, so you can use `[[80, 4480]]`
    /// then access it on `4480` while getting traffic from remote `80`.
    /// The value of `port_mapping` doesn't affect this.
    #[serde(
        serialize_with = "serialize_bi_map",
        deserialize_with = "deserialize_bi_map"
    )]
    pub listen_ports: BiMap<u16, u16>,

    /// #### feature.network.incoming.on_concurrent_steal {#feature-network-incoming-on_concurrent_steal}
    pub on_concurrent_steal: ConcurrentSteal,

    /// #### feature.network.incoming.ports {#feature-network-incoming-ports}
    ///
    /// List of ports to mirror/steal traffic from. Other ports will remain local.
    ///
    /// Mutually exclusive with
    /// [`feature.network.incoming.ignore_ports`](#feature-network-ignore_ports).
    pub ports: Option<HashSet<u16>>,

    /// #### feature.network.incoming.https_delivery {#feature-network-incoming-https_delivery}
    ///
    /// (Operator Only): configures how mirrord delivers stolen HTTPS requests
    /// to the local application.
    #[serde(default)]
    pub https_delivery: LocalHttpsDelivery,
}

impl IncomingConfig {
    /// <!--${internal}-->
    /// Helper function.
    ///
    /// Used by mirrord-layer to identify the incoming network configuration as steal or not.
    pub fn is_steal(&self) -> bool {
        matches!(self.mode, IncomingMode::Steal)
    }

    /// <!--${internal}-->
    /// Helper function
    ///
    /// Checks whether the given port can be stolen without an HTTP filter.
    pub fn steals_port_without_filter(&self, port: u16) -> bool {
        if self.is_steal().not() {
            return false;
        }

        if self.http_filter.is_filter_set() {
            if let Some(filter_ports) = self.http_filter.ports.as_ref()
                && filter_ports.contains(&port)
            {
                false
            } else {
                self.ports.as_ref().is_some_and(|set| set.contains(&port))
            }
        } else if self.ignore_ports.contains(&port) {
            false
        } else if let Some(ports) = &self.ports {
            ports.contains(&port)
        } else {
            true
        }
    }

<<<<<<< HEAD
    /// Update the [`HttpFilterConfig::ports`] with the health probes ports from the target.
=======
    /// Update the [`HttpFilterConfig::ports`] with the health probes ports from the target and
    /// ports `[80, 8080]`.
>>>>>>> c3ef9a91
    ///
    /// Usually the user app will be listening on HTTP on the same ports as these probes, so
    /// we can insert them in the user config.
    ///
    /// If the user has set anything in [`HttpFilterConfig::ports`], then we do nothing, to
    /// avoid overriding their config. We also take care to not create conflicts with other
    /// port configs that we have, such as [`IncomingConfig::ignore_ports`]`, and
    /// [`IncomingConfig::ports`].
    pub fn add_probe_ports_to_http_filter_ports(
        &mut self,
        probes_ports: &[u16],
    ) -> Option<&PortList> {
        if self.is_steal() && self.http_filter.is_filter_set() && self.http_filter.ports.is_none() {
            let filtered_ports = probes_ports
                .iter()
<<<<<<< HEAD
=======
                .chain(&[80, 8080])
>>>>>>> c3ef9a91
                // Avoid conflicts with `incoming.ignore_ports`.
                .filter(|port| self.ignore_ports.contains(port).not())
                .filter(|port| {
                    // Avoid conflicts with `incoming.ports`.
                    if let Some(ports) = &self.ports {
                        ports.contains(port).not()
                    } else {
                        true
                    }
                })
                .copied()
<<<<<<< HEAD
                .collect::<Vec<_>>();
=======
                .collect::<HashSet<_>>();
>>>>>>> c3ef9a91

            // Only add something if we have a port to add, otherwise leave it as `None` so
            // we can use the `PortList::default` when initializing things.
            if filtered_ports.is_empty().not() {
<<<<<<< HEAD
                self.http_filter.ports = Some(filtered_ports.into());
=======
                self.http_filter.ports.replace(filtered_ports.into());
>>>>>>> c3ef9a91
            }
        }

        self.http_filter.ports.as_ref()
    }
}

/// Allows selecting between mirrorring or stealing traffic.
///
/// Can be set to either `"mirror"` (default), `"steal"` or `"off"`.
///
/// - `"mirror"`: Sniffs on TCP port, and send a copy of the data to listeners.
/// - `"off"`: Disables the incoming network feature.
/// - `"steal"`: Supports 2 modes of operation:
///
/// 1. Port traffic stealing: Steals all TCP data from a port, which is selected whenever the user
///    listens in a TCP socket (enabling the feature is enough to make this work, no additional
///    configuration is needed);
///
/// 2. HTTP traffic stealing: Steals only HTTP traffic, mirrord tries to detect if the incoming data
///    on a port is HTTP (in a best-effort kind of way, not guaranteed to be HTTP), and steals the
///    traffic on the port if it is HTTP;
#[derive(Serialize, Deserialize, PartialEq, Eq, Clone, Copy, Debug, JsonSchema, Default)]
#[serde(deny_unknown_fields, rename_all = "lowercase")]
pub enum IncomingMode {
    /// <!--${internal}-->
    /// ### mirror
    ///
    /// Sniffs on TCP port, and send a copy of the data to listeners.
    #[default]
    Mirror,

    /// <!--${internal}-->
    /// ### steal
    ///
    /// Stealer supports 2 modes of operation:
    ///
    /// 1. Port traffic stealing: Steals all TCP data from a port, which is selected whenever the
    ///    user listens in a TCP socket (enabling the feature is enough to make this work, no
    ///    additional configuration is needed);
    ///
    /// 2. HTTP traffic stealing: Steals only HTTP traffic, mirrord tries to detect if the incoming
    ///    data on a port is HTTP (in a best-effort kind of way, not guaranteed to be HTTP), and
    ///    steals the traffic on the port if it is HTTP;
    Steal,

    /// <!--${internal}-->
    /// ### Off
    ///
    /// Disables the incoming network feature.
    Off,
}

#[derive(Error, Debug)]
#[error("could not parse IncomingConfig from string, values must be bool or mirror/steal")]
pub struct IncomingConfigParseError;

impl FromStr for IncomingMode {
    type Err = IncomingConfigParseError;

    fn from_str(val: &str) -> Result<Self, Self::Err> {
        match val.parse::<bool>() {
            Ok(true) => Ok(Self::Steal),
            Ok(false) => Ok(Self::Off),
            Err(_) => match val {
                "steal" => Ok(Self::Steal),
                "mirror" => Ok(Self::Mirror),
                "off" => Ok(Self::Off),
                _ => Err(IncomingConfigParseError),
            },
        }
    }
}

/// (Operator Only): Allows overriding port locks
///
/// Can be set to either `"continue"` or `"override"`.
///
/// - `"continue"`: Continue with normal execution
/// - `"override"`: If port lock detected then override it with new lock and force close the
///   original locking connection.
#[derive(Default, Serialize, Deserialize, Clone, Copy, Debug, PartialEq, Eq, JsonSchema)]
#[serde(deny_unknown_fields, rename_all = "lowercase")]
pub enum ConcurrentSteal {
    /// <!--${internal}-->
    /// ### override
    ///
    /// Override any port lock and force close the original lock connection
    Override,
    /// <!--${internal}-->
    /// ### continue
    ///
    /// Continue with normal execution
    Continue,
    /// <!--${internal}-->
    /// ### abort
    ///
    /// Abort Execution when trying to steal traffic from a target whose traffic is already being
    /// stolen.
    #[default]
    Abort,
}

#[derive(Error, Debug)]
#[error("could not parse ConcurrentSteal from string, values continue/override")]
pub struct ConcurrentStealParseError;

impl FromStr for ConcurrentSteal {
    type Err = ConcurrentStealParseError;

    fn from_str(val: &str) -> Result<Self, Self::Err> {
        match val {
            "abort" => Ok(Self::Abort),
            "continue" => Ok(Self::Continue),
            "override" => Ok(Self::Override),
            _ => Err(ConcurrentStealParseError),
        }
    }
}

impl fmt::Display for ConcurrentSteal {
    fn fmt(&self, f: &mut fmt::Formatter<'_>) -> fmt::Result {
        match self {
            Self::Abort => write!(f, "abort"),
            Self::Continue => write!(f, "continue"),
            Self::Override => write!(f, "override"),
        }
    }
}

impl From<&IncomingMode> for AnalyticValue {
    fn from(value: &IncomingMode) -> Self {
        match value {
            IncomingMode::Mirror => AnalyticValue::Number(0),
            IncomingMode::Steal => AnalyticValue::Number(1),
            IncomingMode::Off => AnalyticValue::Number(2),
        }
    }
}

impl From<&ConcurrentSteal> for AnalyticValue {
    fn from(value: &ConcurrentSteal) -> Self {
        match value {
            ConcurrentSteal::Override => AnalyticValue::Number(0),
            ConcurrentSteal::Continue => AnalyticValue::Number(1),
            ConcurrentSteal::Abort => AnalyticValue::Number(2),
        }
    }
}

impl CollectAnalytics for &IncomingConfig {
    fn collect_analytics(&self, analytics: &mut Analytics) {
        analytics.add("mode", &self.mode);
        analytics.add("concurrent_steal", &self.on_concurrent_steal);
        analytics.add("port_mapping_count", self.port_mapping.len());
        analytics.add("listen_ports_count", self.listen_ports.len());
        analytics.add("ignore_localhost", self.ignore_localhost);
        analytics.add("ignore_ports_count", self.ignore_ports.len());
        analytics.add("http", &self.http_filter);
    }
}

#[cfg(test)]
mod test {
    use rstest::rstest;

    use super::IncomingConfig;
    use crate::feature::network::incoming::{http_filter::HttpFilterConfig, IncomingMode};

    #[rstest]
    #[case(
        IncomingConfig {
            mode: IncomingMode::Steal,
            http_filter: HttpFilterConfig {
                header_filter: Some("x-user: me".into()),
                ..Default::default()
            },
            ..Default::default()
        },
        80,
        false,
    )]
    #[case(
        IncomingConfig {
            mode: IncomingMode::Steal,
            http_filter: HttpFilterConfig {
                header_filter: Some("x-user: me".into()),
                ..Default::default()
            },
            ..Default::default()
        },
        81,
        false,
    )]
    #[case(
        IncomingConfig {
            mode: IncomingMode::Steal,
            http_filter: HttpFilterConfig {
                header_filter: Some("x-user: me".into()),
                ..Default::default()
            },
            ports: Some([81].into()),
            ..Default::default()
        },
        81,
        true,
    )]
    #[case(
        IncomingConfig {
            mode: IncomingMode::Mirror,
            ..Default::default()
        },
        80,
        false,
    )]
    #[case(
        IncomingConfig {
            mode: IncomingMode::Off,
            ..Default::default()
        },
        80,
        false,
    )]
    #[case(
        IncomingConfig {
            mode: IncomingMode::Steal,
            ..Default::default()
        },
        80,
        true,
    )]
    #[case(
        IncomingConfig {
            mode: IncomingMode::Steal,
            ignore_ports: [80].into(),
            ..Default::default()
        },
        80,
        false,
    )]
    #[case(
        IncomingConfig {
            mode: IncomingMode::Steal,
            ports: Some([80].into()),
            ..Default::default()
        },
        81,
        false,
    )]
    #[test]
    fn steals_port_without_filter(
        #[case] config: IncomingConfig,
        #[case] port: u16,
        #[case] expected: bool,
    ) {
        let result = config.steals_port_without_filter(port);
        assert_eq!(result, expected);
    }

    #[rstest]
<<<<<<< HEAD
    // case_1: Base case, no conflicts.
=======
    // case_1: Base case, with default ports 80 and 8080 added. Port 80 is filtered out due to
    // conflict with incoming.ports.
>>>>>>> c3ef9a91
    #[case(
        IncomingConfig {
            mode: IncomingMode::Steal,
            ports: Some([80].into()),
            http_filter: HttpFilterConfig {
                header_filter: Some("siemowit".into()),
                ..Default::default()
            },
            ..Default::default()
        },
        81,
        IncomingConfig {
            mode: IncomingMode::Steal,
            ports: Some([80].into()),
            http_filter: HttpFilterConfig {
                header_filter: Some("siemowit".into()),
<<<<<<< HEAD
                ports: Some(vec![81].into()),
=======
                ports: Some(vec![81, 8080].into()),
>>>>>>> c3ef9a91
                ..Default::default()
            },
            ..Default::default()
        }
    )]
    // case_2: User sets `HttpFilter::ports`, we don't change it.
    #[case(
        IncomingConfig {
            mode: IncomingMode::Steal,
            ports: Some([80].into()),
            http_filter: HttpFilterConfig {
                header_filter: Some("lestek".into()),
                ports: Some(vec![82].into()),
                ..Default::default()
            },
            ..Default::default()
        },
        81,
        IncomingConfig {
            mode: IncomingMode::Steal,
            ports: Some([80].into()),
            http_filter: HttpFilterConfig {
                header_filter: Some("lestek".into()),
                ports: Some(vec![82].into()),
                ..Default::default()
            },
            ..Default::default()
        }
    )]
<<<<<<< HEAD
    // case_3: Conflicts between `IncomingConfig::ports` and `HttpFilterConfig::ports`, we don't
    // change the later.
=======
    // case_3: Conflicts between `IncomingConfig::ports` and probe port, but default ports 80 and
    // 8080 are still added.
>>>>>>> c3ef9a91
    #[case(
        IncomingConfig {
            mode: IncomingMode::Steal,
            ports: Some([81].into()),
            http_filter: HttpFilterConfig {
                header_filter: Some("siemomysł".into()),
                ..Default::default()
            },
            ..Default::default()
        },
        81,
        IncomingConfig {
            mode: IncomingMode::Steal,
            ports: Some([81].into()),
            http_filter: HttpFilterConfig {
                header_filter: Some("siemomysł".into()),
<<<<<<< HEAD
=======
                ports: Some(vec![80, 8080].into()),
>>>>>>> c3ef9a91
                ..Default::default()
            },
            ..Default::default()
        }
    )]
<<<<<<< HEAD
    // case_4: Conflicts between `IncomingConfig::ignore_ports` and `HttpFilterConfig::ports` we
    // don't change the later.
=======
    // case_4: Conflicts between `IncomingConfig::ignore_ports` and probe port, but default ports 80
    // and 8080 are still added.
>>>>>>> c3ef9a91
    #[case(
        IncomingConfig {
            mode: IncomingMode::Steal,
            ports: Some([80].into()),
            ignore_ports: [81].into(),
            http_filter: HttpFilterConfig {
                header_filter: Some("otto".into()),
                ..Default::default()
            },
            ..Default::default()
        },
        81,
        IncomingConfig {
            mode: IncomingMode::Steal,
            ports: Some([80].into()),
            ignore_ports: [81].into(),
            http_filter: HttpFilterConfig {
                header_filter: Some("otto".into()),
<<<<<<< HEAD
=======
                ports: Some(vec![8080].into()),
>>>>>>> c3ef9a91
                ..Default::default()
            },
            ..Default::default()
        }
    )]
    #[test]
    /// Validates that we don't create conflicting configs between [`IncomingConfig`] _port_ related
    /// configs and [`HttpFilterConfig::ports`].
    fn automatically_add_probes_to_http_filter_ports(
        #[case] mut config: IncomingConfig,
        #[case] port: u16,
        #[case] expected: IncomingConfig,
    ) {
        config.add_probe_ports_to_http_filter_ports(&[port]);
<<<<<<< HEAD
=======

        // Sort the ports since `HashSet` does not guarantee order.
        if let Some(http_filter_ports) = config.http_filter.ports.as_mut() {
            let mut ports_vec: Vec<u16> = http_filter_ports.clone().into();
            ports_vec.sort();
            *http_filter_ports = ports_vec.into();
        }

>>>>>>> c3ef9a91
        assert_eq!(config, expected);
    }
}<|MERGE_RESOLUTION|>--- conflicted
+++ resolved
@@ -522,12 +522,8 @@
         }
     }
 
-<<<<<<< HEAD
-    /// Update the [`HttpFilterConfig::ports`] with the health probes ports from the target.
-=======
     /// Update the [`HttpFilterConfig::ports`] with the health probes ports from the target and
     /// ports `[80, 8080]`.
->>>>>>> c3ef9a91
     ///
     /// Usually the user app will be listening on HTTP on the same ports as these probes, so
     /// we can insert them in the user config.
@@ -543,10 +539,7 @@
         if self.is_steal() && self.http_filter.is_filter_set() && self.http_filter.ports.is_none() {
             let filtered_ports = probes_ports
                 .iter()
-<<<<<<< HEAD
-=======
                 .chain(&[80, 8080])
->>>>>>> c3ef9a91
                 // Avoid conflicts with `incoming.ignore_ports`.
                 .filter(|port| self.ignore_ports.contains(port).not())
                 .filter(|port| {
@@ -558,20 +551,12 @@
                     }
                 })
                 .copied()
-<<<<<<< HEAD
-                .collect::<Vec<_>>();
-=======
                 .collect::<HashSet<_>>();
->>>>>>> c3ef9a91
 
             // Only add something if we have a port to add, otherwise leave it as `None` so
             // we can use the `PortList::default` when initializing things.
             if filtered_ports.is_empty().not() {
-<<<<<<< HEAD
-                self.http_filter.ports = Some(filtered_ports.into());
-=======
                 self.http_filter.ports.replace(filtered_ports.into());
->>>>>>> c3ef9a91
             }
         }
 
@@ -832,12 +817,8 @@
     }
 
     #[rstest]
-<<<<<<< HEAD
-    // case_1: Base case, no conflicts.
-=======
     // case_1: Base case, with default ports 80 and 8080 added. Port 80 is filtered out due to
     // conflict with incoming.ports.
->>>>>>> c3ef9a91
     #[case(
         IncomingConfig {
             mode: IncomingMode::Steal,
@@ -854,11 +835,7 @@
             ports: Some([80].into()),
             http_filter: HttpFilterConfig {
                 header_filter: Some("siemowit".into()),
-<<<<<<< HEAD
-                ports: Some(vec![81].into()),
-=======
                 ports: Some(vec![81, 8080].into()),
->>>>>>> c3ef9a91
                 ..Default::default()
             },
             ..Default::default()
@@ -888,13 +865,8 @@
             ..Default::default()
         }
     )]
-<<<<<<< HEAD
-    // case_3: Conflicts between `IncomingConfig::ports` and `HttpFilterConfig::ports`, we don't
-    // change the later.
-=======
     // case_3: Conflicts between `IncomingConfig::ports` and probe port, but default ports 80 and
     // 8080 are still added.
->>>>>>> c3ef9a91
     #[case(
         IncomingConfig {
             mode: IncomingMode::Steal,
@@ -911,22 +883,14 @@
             ports: Some([81].into()),
             http_filter: HttpFilterConfig {
                 header_filter: Some("siemomysł".into()),
-<<<<<<< HEAD
-=======
                 ports: Some(vec![80, 8080].into()),
->>>>>>> c3ef9a91
-                ..Default::default()
-            },
-            ..Default::default()
-        }
-    )]
-<<<<<<< HEAD
-    // case_4: Conflicts between `IncomingConfig::ignore_ports` and `HttpFilterConfig::ports` we
-    // don't change the later.
-=======
+                ..Default::default()
+            },
+            ..Default::default()
+        }
+    )]
     // case_4: Conflicts between `IncomingConfig::ignore_ports` and probe port, but default ports 80
     // and 8080 are still added.
->>>>>>> c3ef9a91
     #[case(
         IncomingConfig {
             mode: IncomingMode::Steal,
@@ -945,10 +909,7 @@
             ignore_ports: [81].into(),
             http_filter: HttpFilterConfig {
                 header_filter: Some("otto".into()),
-<<<<<<< HEAD
-=======
                 ports: Some(vec![8080].into()),
->>>>>>> c3ef9a91
                 ..Default::default()
             },
             ..Default::default()
@@ -963,8 +924,6 @@
         #[case] expected: IncomingConfig,
     ) {
         config.add_probe_ports_to_http_filter_ports(&[port]);
-<<<<<<< HEAD
-=======
 
         // Sort the ports since `HashSet` does not guarantee order.
         if let Some(http_filter_ports) = config.http_filter.ports.as_mut() {
@@ -973,7 +932,6 @@
             *http_filter_ports = ports_vec.into();
         }
 
->>>>>>> c3ef9a91
         assert_eq!(config, expected);
     }
 }