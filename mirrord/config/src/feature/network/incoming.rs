--- conflicted
+++ resolved
@@ -289,13 +289,11 @@
     /// #### feature.network.incoming.filter {#feature-network-incoming-filter}
     pub http_header_filter: HttpHeaderFilterConfig,
 
-<<<<<<< HEAD
+    /// #### feature.network.incoming.filter {#feature-network-incoming-http-filter}
+    pub http_filter: HttpFilterConfig,
+    
     /// #### feature.network.incoming.on_multi_steal {#feature-network-incoming-on_multi_steal}
     pub on_multi_steal: MultiSteal,
-=======
-    /// #### feature.network.incoming.filter {#feature-network-incoming-http-filter}
-    pub http_filter: HttpFilterConfig,
->>>>>>> 971c755b
 }
 
 impl IncomingConfig {
