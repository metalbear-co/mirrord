--- conflicted
+++ resolved
@@ -12,15 +12,11 @@
 pub mod redis;
 
 pub use mysql::{MysqlBranchConfig, MysqlBranchCopyConfig, MysqlBranchTableCopyConfig};
-<<<<<<< HEAD
 pub use pg::{PgBranchConfig, PgBranchCopyConfig, PgBranchTableCopyConfig, PgIamAuthConfig};
-=======
-pub use pg::{PgBranchConfig, PgBranchCopyConfig, PgBranchTableCopyConfig};
 pub use redis::{
     RedisBranchConfig, RedisBranchLocation, RedisConnectionConfig, RedisLocalConfig, RedisOptions,
     RedisRuntime, RedisValueSource,
 };
->>>>>>> e38b63b6
 
 /// A list of configurations for database branches.
 ///
