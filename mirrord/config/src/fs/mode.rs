--- conflicted
+++ resolved
@@ -96,20 +96,15 @@
 
 impl MirrordToggleableConfig for FsModeConfig {
     fn disabled_config() -> Result<Self::Generated> {
-<<<<<<< HEAD
-        let fs = FromEnv::new("MIRRORD_FILE_OPS").source_value();
-        let ro_fs = FromEnv::new("MIRRORD_FILE_RO_OPS").source_value();
-        let mode = FromEnv::new("MIRRORD_FILE_MODE").source_value();
-=======
-        let fs = FromEnv::new("MIRRORD_FILE_OPS")
-            .source_value()
-            .transpose()?;
-        let ro_fs = FromEnv::new("MIRRORD_FILE_RO_OPS")
-            .source_value()
-            .transpose()?;
->>>>>>> 27cb60b6
-
-        Ok(Self::from_env_logic(fs, ro_fs).unwrap_or(FsModeConfig::Disabled))
+        let fs = FromEnv::new("MIRRORD_FILE_OPS").source_value().transpose()?;
+        let ro_fs = FromEnv::new("MIRRORD_FILE_RO_OPS").source_value().transpose()?;
+        let mode = FromEnv::new("MIRRORD_FILE_MODE").source_value().transpose()?;
+        if let Some(mode) = mode {
+            return Ok(mode);
+        } else {
+            Ok(Self::from_env_logic(fs, ro_fs).unwrap_or(FsModeConfig::Disabled))
+        }
+        
     }
 }
 
