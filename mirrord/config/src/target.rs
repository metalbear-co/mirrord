use std::str::FromStr;

use schemars::JsonSchema;
use serde::{Deserialize, Serialize};

use crate::{
    config::{
        from_env::{FromEnv, FromEnvWithError},
        source::MirrordConfigSource,
        ConfigError, FromMirrordConfig, MirrordConfig, Result,
    },
    util::string_or_struct_option,
};

#[derive(Deserialize, PartialEq, Eq, Clone, Debug, JsonSchema)]
#[serde(untagged, rename_all = "lowercase")]
pub enum TargetFileConfig {
<<<<<<< HEAD
    // Generated when the value of the `target` field is a string, or when there is no target.
    // we need default else target value will be required in some scenarios.
=======
    /// we need default else target value will be required in some scenarios.
>>>>>>> c7dc127b
    Simple(#[serde(default, deserialize_with = "string_or_struct_option")] Option<Target>),
    Advanced {
        /// Path is optional so that it can also be specified via env var instead of via conf file,
        /// but it is not optional in a resulting [`TargetConfig`] object - either there is a path,
        /// or the target configuration is `None`.
        #[serde(default, deserialize_with = "string_or_struct_option")]
        path: Option<Target>,
        namespace: Option<String>,
    },
}

/// Specifies the target and namespace to mirror, see [`path`](#target-path) for a list of
/// accepted values for the `target` option.
///
/// The simplified configuration supports:
///
/// - `pod/{sample-pod}/[container]/{sample-container}`;
/// - `podname/{sample-pod}/[container]/{sample-container}`;
/// - `deployment/{sample-deployment}/[container]/{sample-container}`;
///
/// Shortened setup:
///
///```json
/// {
///  "target": "pod/bear-pod"
/// }
/// ```
///
/// Complete setup:
///
/// ```json
/// {
///  "target": {
///    "path": {
///      "pod": "bear-pod"
///    },
///    "namespace": "default"
///  }
/// }
/// ```
#[derive(Serialize, Deserialize, Clone, Eq, PartialEq, Hash, Debug)]
#[cfg_attr(feature = "schema", derive(schemars::JsonSchema))]
pub struct TargetConfig {
    /// ### target.path {#target-path}
    ///
    /// Specifies the running pod (or deployment) to mirror.
    ///
    /// Supports:
    /// - `pod/{sample-pod}`;
    /// - `podname/{sample-pod}`;
    /// - `deployment/{sample-deployment}`;
    /// - `container/{sample-container}`;
    /// - `containername/{sample-container}`.
    pub path: Target,

    /// ### target.namespace {#target-namespace}
    ///
    /// Namespace where the target lives.
    ///
    /// Defaults to `"default"`.
    pub namespace: Option<String>,
}

impl Default for TargetFileConfig {
    fn default() -> Self {
        TargetFileConfig::Simple(None)
    }
}

impl FromMirrordConfig for TargetConfig {
    type Generator = TargetFileConfig;
}

impl TargetFileConfig {
    /// Get the final path.
    /// Will return the environment variable's value if set, if not the value from the
    /// configuration (passed argument), and if that is not set as well, `None`.
    ///
    /// # Arguments
    ///
    /// * `path_from_config_file` - The optional value read from the config file.
    fn get_optional_path(path_from_config_file: Option<Target>) -> Result<Option<Target>> {
        FromEnvWithError::new("MIRRORD_IMPERSONATED_TARGET")
            .or(path_from_config_file)
            .source_value()
            .transpose()
    }

    /// Get the final namespace.
    /// Will return the environment variable's value if set, if not the value from the
    /// configuration (passed argument), and if that is not set as well, `None`.
    ///
    /// # Arguments
    ///
    /// * `namespace_from_config_file` - The optional value read from the config file.
    fn get_optional_namespace(
        namespace_from_config_file: Option<String>,
    ) -> Result<Option<String>> {
        FromEnv::new("MIRRORD_TARGET_NAMESPACE")
            .or(namespace_from_config_file)
            .source_value()
            .transpose()
    }

    /// Take the final values (after taking into account the values from the file and from env), and
    /// return the optional `TargetConfig` (`None` if targetless).
    ///
    /// # Errors
    /// * `ConfigError::TargetNamespaceWithoutTarget` - if namespace is some but path is `None`,
    ///   because the target namespace does not mean anything without a target path. The user might
    ///   have meant the agent namespace.
    fn from_final_path_and_namespace(
        path: Option<Target>,
        namespace: Option<String>,
    ) -> Result<Option<TargetConfig>> {
        if let Some(path) = path {
            Ok(Some(TargetConfig { path, namespace }))
        } else if namespace.is_some() {
            Err(ConfigError::TargetNamespaceWithoutTarget)
        } else {
            Ok(None)
        }
    }
}

impl MirrordConfig for TargetFileConfig {
    type Generated = Option<TargetConfig>;

    /// Generate the final config object, out of the configuration parsed from a configuration file,
    /// factoring in environment variables (which are also set by the front end - CLI/IDE-plugin).
    ///
    /// `None` if no target specified.
    /// Specifying target namespace without target is not allowed and results in an error that
    /// explains to the user what to do instead.
    fn generate_config(self) -> Result<Self::Generated> {
        match self {
            TargetFileConfig::Simple(path) => {
                // Namespace was not specified via file, get it from env var if set.
                let namespace: Option<String> = FromEnv::new("MIRRORD_TARGET_NAMESPACE")
                    .source_value()
                    .transpose()?;
                let path = Self::get_optional_path(path)?;
                Self::from_final_path_and_namespace(path, namespace)
            }
            TargetFileConfig::Advanced { path, namespace } => {
                let path = Self::get_optional_path(path)?;
                let namespace = Self::get_optional_namespace(namespace)?;
                Self::from_final_path_and_namespace(path, namespace)
            }
        }
    }
}

trait FromSplit {
    fn from_split(split: &mut std::str::Split<char>) -> Result<Self>
    where
        Self: Sized;
}

const FAIL_PARSE_DEPLOYMENT_OR_POD: &str = r#"
mirrord-layer failed to parse the provided target!

- Valid format:
    >> deployment/<deployment-name>[/container/container-name]
    >> deploy/<deployment-name>[/container/container-name]
    >> pod/<pod-name>[/container/container-name]

- Note:
    >> specifying container name is optional, defaults to the first container in the provided pod/deployment target.
    >> specifying the pod name is optional, defaults to the first pod in case the target is a deployment.

- Suggestions:
    >> check for typos in the provided target.
    >> check if the provided target exists in the cluster using `kubectl get/describe` commands.
    >> check if the provided target is in the correct namespace.
"#;

// rustdoc-stripper-ignore-next
/// ## path
///
/// Specifies the running pod (or deployment) to mirror.
///
/// Supports:
/// - `pod/{sample-pod}`;
/// - `podname/{sample-pod}`;
/// - `deployment/{sample-deployment}`;
/// - `container/{sample-container}`;
/// - `containername/{sample-container}`.
// rustdoc-stripper-ignore-next-stop
#[derive(Serialize, Deserialize, Clone, Eq, PartialEq, Hash, Debug, JsonSchema)]
#[serde(untagged)]
pub enum Target {
    // rustdoc-stripper-ignore-next
    /// Mirror a deployment.
    // rustdoc-stripper-ignore-next-stop
    Deployment(DeploymentTarget),

    // rustdoc-stripper-ignore-next
    /// Mirror a pod.
    // rustdoc-stripper-ignore-next-stop
    Pod(PodTarget),
}

impl FromStr for Target {
    type Err = ConfigError;

    fn from_str(target: &str) -> Result<Target> {
        let mut split = target.split('/');
        match split.next() {
            Some("deployment") | Some("deploy") => {
                DeploymentTarget::from_split(&mut split).map(Target::Deployment)
            }
            Some("pod") => PodTarget::from_split(&mut split).map(Target::Pod),
            _ => Err(ConfigError::InvalidTarget(format!(
                "Provided target: {target} is neither a pod or a deployment. Did you mean pod/{target} or deployment/{target}\n{FAIL_PARSE_DEPLOYMENT_OR_POD}",
            ))),
        }
    }
}

// rustdoc-stripper-ignore-next
/// Mirror the pod specified by [`PodTarget::pod`].
// rustdoc-stripper-ignore-next-stop
#[derive(Serialize, Deserialize, Clone, Eq, PartialEq, Hash, Debug, JsonSchema)]
pub struct PodTarget {
    // rustdoc-stripper-ignore-next
    /// Pod to mirror.
    // rustdoc-stripper-ignore-next-stop
    pub pod: String,
    pub container: Option<String>,
}

impl FromSplit for PodTarget {
    fn from_split(split: &mut std::str::Split<char>) -> Result<Self> {
        let pod = split
            .next()
            .ok_or_else(|| ConfigError::InvalidTarget(FAIL_PARSE_DEPLOYMENT_OR_POD.to_string()))?;
        match (split.next(), split.next()) {
            (Some("container"), Some(container)) => Ok(Self {
                pod: pod.to_string(),
                container: Some(container.to_string()),
            }),
            (None, None) => Ok(Self {
                pod: pod.to_string(),
                container: None,
            }),
            _ => Err(ConfigError::InvalidTarget(
                FAIL_PARSE_DEPLOYMENT_OR_POD.to_string(),
            )),
        }
    }
}

// rustdoc-stripper-ignore-next
/// Mirror the deployment specified by [`DeploymentTarget::deployment`].
// rustdoc-stripper-ignore-next-stop
#[derive(Serialize, Deserialize, Clone, Eq, PartialEq, Hash, Debug, JsonSchema)]
pub struct DeploymentTarget {
    // rustdoc-stripper-ignore-next
    /// Deployment to mirror.
    // rustdoc-stripper-ignore-next-stop
    pub deployment: String,
    pub container: Option<String>,
}

impl FromSplit for DeploymentTarget {
    fn from_split(split: &mut std::str::Split<char>) -> Result<Self> {
        let deployment = split
            .next()
            .ok_or_else(|| ConfigError::InvalidTarget(FAIL_PARSE_DEPLOYMENT_OR_POD.to_string()))?;
        match (split.next(), split.next()) {
            (Some("container"), Some(container)) => Ok(Self {
                deployment: deployment.to_string(),
                container: Some(container.to_string()),
            }),
            (None, None) => Ok(Self {
                deployment: deployment.to_string(),
                container: None,
            }),
            _ => Err(ConfigError::InvalidTarget(
                FAIL_PARSE_DEPLOYMENT_OR_POD.to_string(),
            )),
        }
    }
}

#[cfg(test)]
mod tests {
    use rstest::rstest;

    use super::*;
    use crate::{config::MirrordConfig, util::testing::with_env_vars};

    #[rstest]
    #[case(None, None, None)] // Nothing specified - no target config (targetless mode).
    #[should_panic]
    #[case(None, Some("ns"), None)] // Namespace without target - error.
    #[case(
        Some("pod/foo"),
        None,
        Some(TargetConfig{
            path: Target::Pod(PodTarget {pod: "foo".to_string(), container: None}),
            namespace: None
        })
    )] // Only pod specified
    #[case(
        Some("pod/foo/container/bar"),
        None,
        Some(TargetConfig{
            path: Target::Pod(PodTarget {
                pod: "foo".to_string(),
                container: Some("bar".to_string())
            }),
            namespace: None
        })
    )] // Pod and container specified.
    #[case(
        Some("pod/foo"),
        Some("baz"),
        Some(TargetConfig{
            path: Target::Pod(PodTarget {pod: "foo".to_string(), container: None}),
            namespace: Some("baz".to_string())
        })
    )] // Pod and namespace specified.
    fn default(
        #[case] path_env: Option<&str>,
        #[case] namespace_env: Option<&str>,
        #[case] expected_target_config: Option<TargetConfig>,
    ) {
        with_env_vars(
            vec![
                ("MIRRORD_IMPERSONATED_TARGET", path_env),
                ("MIRRORD_TARGET_NAMESPACE", namespace_env),
            ],
            || {
                let generated_target_config =
                    TargetFileConfig::default().generate_config().unwrap();

                assert_eq!(expected_target_config, generated_target_config);
            },
        );
    }
}<|MERGE_RESOLUTION|>--- conflicted
+++ resolved
@@ -15,12 +15,8 @@
 #[derive(Deserialize, PartialEq, Eq, Clone, Debug, JsonSchema)]
 #[serde(untagged, rename_all = "lowercase")]
 pub enum TargetFileConfig {
-<<<<<<< HEAD
     // Generated when the value of the `target` field is a string, or when there is no target.
     // we need default else target value will be required in some scenarios.
-=======
-    /// we need default else target value will be required in some scenarios.
->>>>>>> c7dc127b
     Simple(#[serde(default, deserialize_with = "string_or_struct_option")] Option<Target>),
     Advanced {
         /// Path is optional so that it can also be specified via env var instead of via conf file,
