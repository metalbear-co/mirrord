use core::fmt;
use std::str::FromStr;

use cron_job::CronJobTarget;
use mirrord_analytics::CollectAnalytics;
use schemars::{gen::SchemaGenerator, schema::SchemaObject, JsonSchema};
use serde::{Deserialize, Serialize};
use stateful_set::StatefulSetTarget;

use self::{deployment::DeploymentTarget, job::JobTarget, pod::PodTarget, rollout::RolloutTarget};
use crate::{
    config::{
        from_env::{FromEnv, FromEnvWithError},
        source::MirrordConfigSource,
        ConfigContext, ConfigError, FromMirrordConfig, MirrordConfig, Result,
    },
    util::string_or_struct_option,
};

pub mod cron_job;
pub mod deployment;
pub mod job;
pub mod pod;
pub mod rollout;
pub mod stateful_set;

#[derive(Deserialize, PartialEq, Eq, Clone, Debug, JsonSchema)]
#[serde(untagged, rename_all = "lowercase", deny_unknown_fields)]
pub enum TargetFileConfig {
    // Generated when the value of the `target` field is a string, or when there is no target.
    // we need default else target value will be required in some scenarios.
    Simple(
        #[serde(default, deserialize_with = "string_or_struct_option")]
        #[schemars(schema_with = "make_simple_target_custom_schema")]
        Option<Target>,
    ),
    Advanced {
        /// <!--${internal}-->
        /// Path is optional so that it can also be specified via env var instead of via conf file,
        /// but it is not optional in a resulting [`TargetConfig`] object - either there is a path,
        /// or the target configuration is `None`.
        #[serde(default, deserialize_with = "string_or_struct_option")]
        path: Option<Target>,
        namespace: Option<String>,
    },
}

fn make_simple_target_custom_schema(gen: &mut SchemaGenerator) -> schemars::schema::Schema {
    // generate the schema for the Option<Target> like usual, then just push a string type to the
    // any_of.
    let mut schema: SchemaObject = <Option<Target>>::json_schema(gen).into();
    let subschema = schema.subschemas();

    let mut any_ofs = subschema.any_of.clone().unwrap();
    any_ofs.push(
        // There's a small gap here for the string to be _anything_, not just k8s objects.
        schemars::schema::SchemaObject {
            instance_type: Some(schemars::schema::InstanceType::String.into()),
            ..Default::default()
        }
        .into(),
    );
    subschema.any_of = Some(any_ofs);

    schema.into()
}

// - Only path is `Some` -> use current namespace.
// - Only namespace is `Some` -> this should only happen in `mirrord ls`. In `mirrord exec`
//   namespace without a path does not mean anything and therefore should be prevented by returning
//   an error. The error is not returned when parsing the configuration because it's not an error
//   for `mirrord ls`.
// - Both are `None` -> targetless.
/// Specifies the target and namespace to mirror, see [`path`](#target-path) for a list of
/// accepted values for the `target` option.
///
/// The simplified configuration supports:
///
/// - `pod/{sample-pod}/[container]/{sample-container}`;
/// - `podname/{sample-pod}/[container]/{sample-container}`;
/// - `deployment/{sample-deployment}/[container]/{sample-container}`;
///
/// Shortened setup:
///
///```json
/// {
///  "target": "pod/bear-pod"
/// }
/// ```
///
/// Complete setup:
///
/// ```json
/// {
///  "target": {
///    "path": {
///      "pod": "bear-pod"
///    },
///    "namespace": "default"
///  }
/// }
/// ```
#[derive(Serialize, Deserialize, Clone, Eq, PartialEq, Hash, Debug)]
#[cfg_attr(feature = "schema", derive(schemars::JsonSchema))]
#[serde(deny_unknown_fields)]
pub struct TargetConfig {
    /// ### target.path {#target-path}
    ///
    /// Specifies the running pod (or deployment) to mirror.
    ///
    /// Note: Deployment level steal/mirroring is available only in mirrord for Teams
    /// If you use it without it, it will choose a random pod replica to work with.
    ///
    /// Supports:
    /// - `pod/{sample-pod}`;
    /// - `podname/{sample-pod}`;
    /// - `deployment/{sample-deployment}`;
    /// - `container/{sample-container}`;
    /// - `containername/{sample-container}`.
    /// - `job/{sample-job}` (only when [`copy_target`](#feature-copy_target) is enabled).
    pub path: Option<Target>,

    /// ### target.namespace {#target-namespace}
    ///
    /// Namespace where the target lives.
    ///
    /// Defaults to `"default"`.
    pub namespace: Option<String>,
}

impl Default for TargetFileConfig {
    fn default() -> Self {
        TargetFileConfig::Simple(None)
    }
}

impl FromMirrordConfig for TargetConfig {
    type Generator = TargetFileConfig;
}

impl TargetFileConfig {
    /// Get the target path from the env var, `Ok(None)` if not set, `Err` if invalid value.
    fn get_target_path_from_env(context: &mut ConfigContext) -> Result<Option<Target>> {
        FromEnvWithError::new("MIRRORD_IMPERSONATED_TARGET")
            .source_value(context)
            .transpose()
    }

    /// Get the target namespace from the env var, `Ok(None)` if not set, `Err` if invalid value.
    fn get_target_namespace_from_env(context: &mut ConfigContext) -> Result<Option<String>> {
        FromEnv::new("MIRRORD_TARGET_NAMESPACE")
            .source_value(context)
            .transpose()
    }
}

impl MirrordConfig for TargetFileConfig {
    type Generated = TargetConfig;

    /// Generate the final config object, out of the configuration parsed from a configuration file,
    /// factoring in environment variables (which are also set by the front end - CLI/IDE-plugin).
    fn generate_config(self, context: &mut ConfigContext) -> Result<Self::Generated> {
        let (path_from_conf_file, namespace_from_conf_file) = match self {
            TargetFileConfig::Simple(path) => (path, None),
            TargetFileConfig::Advanced { path, namespace } => (path, namespace),
        };

        // Env overrides configuration if both there.
        let path = Self::get_target_path_from_env(context)?.or(path_from_conf_file);
        let namespace = Self::get_target_namespace_from_env(context)?.or(namespace_from_conf_file);
        Ok(TargetConfig { path, namespace })
    }
}

trait FromSplit {
    fn from_split(split: &mut std::str::Split<char>) -> Result<Self>
    where
        Self: Sized;
}

const FAIL_PARSE_DEPLOYMENT_OR_POD: &str = r#"
mirrord-layer failed to parse the provided target!

- Valid format:
    >> deployment/<deployment-name>[/container/container-name]
    >> deploy/<deployment-name>[/container/container-name]
    >> pod/<pod-name>[/container/container-name]
    >> job/<job-name>[/container/container-name]
    >> cronjob/<cronjob-name>[/container/container-name]
    >> statefulset/<statefulset-name>[/container/container-name]

- Note:
    >> specifying container name is optional, defaults to the first container in the provided pod/deployment target.
    >> specifying the pod name is optional, defaults to the first pod in case the target is a deployment.

- Suggestions:
    >> check for typos in the provided target.
    >> check if the provided target exists in the cluster using `kubectl get/describe` commands.
    >> check if the provided target is in the correct namespace.
"#;

/// <!--${internal}-->
/// ## path
///
/// Specifies the running pod (or deployment) to mirror.
///
/// Supports:
/// - `pod/{sample-pod}`;
/// - `podname/{sample-pod}`;
/// - `deployment/{sample-deployment}`;
/// - `container/{sample-container}`;
/// - `containername/{sample-container}`.
/// - `job/{sample-job}`;
/// - `cronjob/{sample-cronjob}`;
/// - `statefulset/{sample-statefulset}`;
#[warn(clippy::wildcard_enum_match_arm)]
#[derive(Serialize, Deserialize, Clone, Eq, PartialEq, Hash, Debug, JsonSchema)]
#[serde(untagged, deny_unknown_fields)]
pub enum Target {
    /// <!--${internal}-->
    /// Mirror a deployment.
    Deployment(deployment::DeploymentTarget),

    /// <!--${internal}-->
    /// Mirror a pod.
    Pod(pod::PodTarget),

    /// <!--${internal}-->
    /// Mirror a rollout.
    Rollout(rollout::RolloutTarget),

    /// <!--${internal}-->
    /// Mirror a Job.
    ///
    /// Only supported when `copy_target` is enabled.
    Job(job::JobTarget),

    /// <!--${internal}-->
    /// Targets a
    /// [CronJob](https://kubernetes.io/docs/concepts/workloads/controllers/cron-jobs/).
    ///
    /// Only supported when `copy_target` is enabled.
    CronJob(cron_job::CronJobTarget),

    /// <!--${internal}-->
    /// Targets a
    /// [StatefulSet](https://kubernetes.io/docs/concepts/workloads/controllers/statefulset/).
    ///
    /// Only supported when `copy_target` is enabled.
    StatefulSet(stateful_set::StatefulSetTarget),

    /// <!--${internal}-->
    /// Spawn a new pod.
    Targetless,
}

impl FromStr for Target {
    type Err = ConfigError;

    fn from_str(target: &str) -> Result<Target> {
        if target == "targetless" {
            return Ok(Target::Targetless);
        }
        let mut split = target.split('/');
        match split.next() {
            Some("deployment") | Some("deploy") => {
                deployment::DeploymentTarget::from_split(&mut split).map(Target::Deployment)
            }
            Some("rollout") => rollout::RolloutTarget::from_split(&mut split).map(Target::Rollout),
            Some("pod") => pod::PodTarget::from_split(&mut split).map(Target::Pod),
            Some("job") => job::JobTarget::from_split(&mut split).map(Target::Job),
            Some("cronjob") => cron_job::CronJobTarget::from_split(&mut split).map(Target::CronJob),
            Some("statefulset") => stateful_set::StatefulSetTarget::from_split(&mut split).map(Target::StatefulSet),
            _ => Err(ConfigError::InvalidTarget(format!(
                "Provided target: {target} is unsupported. Did you remember to add a prefix, e.g. pod/{target}? \n{FAIL_PARSE_DEPLOYMENT_OR_POD}",
            ))),
        }
    }
}

impl Target {
    /// Get the target name - pod name, deployment name, rollout name..
    pub fn get_target_name(&self) -> String {
        match self {
            Target::Deployment(target) => target.deployment.clone(),
            Target::Pod(target) => target.pod.clone(),
            Target::Rollout(target) => target.rollout.clone(),
            Target::Job(target) => target.job.clone(),
            Target::CronJob(target) => target.cron_job.clone(),
            Target::StatefulSet(target) => target.stateful_set.clone(),
            Target::Targetless => {
                unreachable!("this shouldn't happen - called from operator on a flow where it's not targetless.")
            }
        }
    }

<<<<<<< HEAD
    /// Get the target type - "pod", "deployment", "rollout" or "targetless"
    pub fn get_target_type(&self) -> &str {
        match self {
            Target::Targetless => "targetless",
            Target::Pod(pod) => pod.target_type(),
            Target::Deployment(dep) => dep.target_type(),
            Target::Rollout(roll) => roll.target_type(),
            Target::Job(job) => job.target_type(),
            Target::CronJob(cron_job) => cron_job.target_type(),
            Target::StatefulSet(stateful_set) => stateful_set.target_type(),
        }
=======
    /// `true` if this [`Target`] is only supported when the copy target feature is enabled.
    pub(super) fn requires_copy(&self) -> bool {
        matches!(
            self,
            Target::Job(_) | Target::CronJob(_) | Target::StatefulSet(_)
        )
>>>>>>> 67d840ea
    }
}

/// Trait used to convert different aspects of a [`Target`] into a string.
///
/// It's mainly implemented using the `impl_target_display` macro, except for [`Target`]
/// and `TargetHandle`, which manually implement this.
pub trait TargetDisplay {
    /// The string version of a [`Target`]'s type, e.g. `Pod` -> `"Pod"`.
    fn type_(&self) -> &str;

    /// The `name` of a [`Target`], e.g. `"pod-of-beans"`.
    fn name(&self) -> &str;

    /// The optional name of a [`Target`]'s container, e.g. `"can-of-beans"`.
    fn container(&self) -> Option<&String>;
}

/// Implements the [`TargetDisplay`] and [`fmt::Display`] traits for a target type.
macro_rules! impl_target_display {
    ($struct_name:ident, $target_type:ident) => {
        impl TargetDisplay for $struct_name {
            fn type_(&self) -> &str {
                stringify!($target_type)
            }

            fn name(&self) -> &str {
                self.$target_type.as_str()
            }

            fn container(&self) -> Option<&String> {
                self.container.as_ref()
            }
        }

        impl fmt::Display for $struct_name {
            fn fmt(&self, f: &mut fmt::Formatter<'_>) -> fmt::Result {
                write!(
                    f,
                    "{}/{}{}",
                    self.type_(),
                    self.name(),
                    self.container()
                        .map(|name| format!("/container/{name}"))
                        .unwrap_or_default()
                )
            }
        }
    };
}

impl_target_display!(PodTarget, pod);
impl_target_display!(DeploymentTarget, deployment);
impl_target_display!(RolloutTarget, rollout);
impl_target_display!(JobTarget, job);
impl_target_display!(CronJobTarget, cron_job);
impl_target_display!(StatefulSetTarget, stateful_set);

impl fmt::Display for Target {
    fn fmt(&self, f: &mut fmt::Formatter<'_>) -> fmt::Result {
        match self {
            Target::Targetless => write!(f, "targetless"),
            Target::Pod(target) => target.fmt(f),
            Target::Deployment(target) => target.fmt(f),
            Target::Rollout(target) => target.fmt(f),
            Target::Job(target) => target.fmt(f),
            Target::CronJob(target) => target.fmt(f),
            Target::StatefulSet(target) => target.fmt(f),
        }
    }
}

impl TargetDisplay for Target {
    #[tracing::instrument(level = "trace", ret)]
    fn type_(&self) -> &str {
        match self {
            Target::Targetless => "targetless",
            Target::Deployment(target) => target.type_(),
            Target::Pod(target) => target.type_(),
            Target::Rollout(target) => target.type_(),
            Target::Job(target) => target.type_(),
            Target::CronJob(target) => target.type_(),
            Target::StatefulSet(target) => target.type_(),
        }
    }

    #[tracing::instrument(level = "trace", ret)]
    fn name(&self) -> &str {
        match self {
            Target::Targetless => "targetless",
            Target::Deployment(target) => target.name(),
            Target::Pod(target) => target.name(),
            Target::Rollout(target) => target.name(),
            Target::Job(target) => target.name(),
            Target::CronJob(target) => target.name(),
            Target::StatefulSet(target) => target.name(),
        }
    }

    #[tracing::instrument(level = "trace", ret)]
    fn container(&self) -> Option<&String> {
        match self {
            Target::Targetless => None,
            Target::Deployment(target) => target.container(),
            Target::Pod(target) => target.container(),
            Target::Rollout(target) => target.container(),
            Target::Job(target) => target.container(),
            Target::CronJob(target) => target.container(),
            Target::StatefulSet(target) => target.container(),
        }
    }
}

bitflags::bitflags! {
    #[repr(C)]
    #[derive(Debug, PartialEq, Eq)]
    pub struct TargetAnalyticFlags: u32 {
        const NAMESPACE = 1;
        const POD = 2;
        const DEPLOYMENT = 4;
        const CONTAINER = 8;
        const ROLLOUT = 16;
        const JOB = 32;
        const CRON_JOB = 64;
        const STATEFUL_SET = 128;
    }
}

impl CollectAnalytics for &TargetConfig {
    fn collect_analytics(&self, analytics: &mut mirrord_analytics::Analytics) {
        let mut flags = TargetAnalyticFlags::empty();
        if self.namespace.is_some() {
            flags |= TargetAnalyticFlags::NAMESPACE;
        }
        if let Some(path) = &self.path {
            match path {
                Target::Pod(target) => {
                    flags |= TargetAnalyticFlags::POD;
                    if target.container.is_some() {
                        flags |= TargetAnalyticFlags::CONTAINER;
                    }
                }
                Target::Deployment(target) => {
                    flags |= TargetAnalyticFlags::DEPLOYMENT;
                    if target.container.is_some() {
                        flags |= TargetAnalyticFlags::CONTAINER;
                    }
                }
                Target::Rollout(target) => {
                    flags |= TargetAnalyticFlags::ROLLOUT;
                    if target.container.is_some() {
                        flags |= TargetAnalyticFlags::CONTAINER;
                    }
                }
                Target::Job(target) => {
                    flags |= TargetAnalyticFlags::JOB;
                    if target.container.is_some() {
                        flags |= TargetAnalyticFlags::CONTAINER;
                    }
                }
                Target::CronJob(target) => {
                    flags |= TargetAnalyticFlags::CRON_JOB;
                    if target.container.is_some() {
                        flags |= TargetAnalyticFlags::CONTAINER;
                    }
                }
                Target::StatefulSet(target) => {
                    flags |= TargetAnalyticFlags::STATEFUL_SET;
                    if target.container.is_some() {
                        flags |= TargetAnalyticFlags::CONTAINER;
                    }
                }
                Target::Targetless => {
                    // Targetless is essentially 0, so no need to set any flags.
                }
            }
        }
        analytics.add("target_mode", flags.bits())
    }
}

#[cfg(test)]
mod tests {
    use rstest::rstest;

    use super::*;
    use crate::{
        config::{ConfigContext, MirrordConfig},
        util::testing::with_env_vars,
    };

    #[rstest]
    #[case(None, None,
        TargetConfig {
            path: None,
            namespace: None
        }
    )] // Nothing specified - no target config (targetless mode).
    #[case(
        None,
        Some("ns"),
        TargetConfig{
            path: None,
            namespace: Some("ns".to_string())
        }
    )] // Namespace without target - error.
    #[case(
        Some("pod/foo"),
        None,
        TargetConfig{
            path: Some(Target::Pod(PodTarget {pod: "foo".to_string(), container: None})),
            namespace: None
        }
    )] // Only pod specified
    #[case(
        Some("pod/foo/container/bar"),
        None,
        TargetConfig{
            path: Some(Target::Pod(PodTarget {
                pod: "foo".to_string(),
                container: Some("bar".to_string())
            })),
            namespace: None
        }
    )] // Pod and container specified.
    #[case(
        Some("pod/foo"),
        Some("baz"),
        TargetConfig{
            path: Some(Target::Pod(PodTarget {pod: "foo".to_string(), container: None})),
            namespace: Some("baz".to_string())
        }
    )] // Pod and namespace specified.
    #[case(
        Some("rollout/foo"),
        None,
        TargetConfig{
            path: Some(Target::Rollout(RolloutTarget {
                rollout: "foo".to_string(),
                container: None
            })),
            namespace: None
        }
    )] // Rollout specified.
    fn default(
        #[case] path_env: Option<&str>,
        #[case] namespace_env: Option<&str>,
        #[case] expected_target_config: TargetConfig,
    ) {
        with_env_vars(
            vec![
                ("MIRRORD_IMPERSONATED_TARGET", path_env),
                ("MIRRORD_TARGET_NAMESPACE", namespace_env),
            ],
            || {
                let mut cfg_context = ConfigContext::default();
                let generated_target_config = TargetFileConfig::default()
                    .generate_config(&mut cfg_context)
                    .unwrap();

                assert_eq!(expected_target_config, generated_target_config);
            },
        );
    }

    /// Parse a json string, generate a `TargetConfig` out of it, and compare to expected config.
    fn verify_config(config_json_string: &str, expected_target_config: &TargetConfig) {
        let target_file_config: TargetFileConfig =
            serde_json::from_str(config_json_string).unwrap();
        let mut cfg_context = ConfigContext::default();
        let target_config: TargetConfig = target_file_config
            .generate_config(&mut cfg_context)
            .unwrap();
        assert_eq!(&target_config, expected_target_config);
    }

    /// Test parsing the configuration when the env vars are not set.
    #[rstest]
    // advanced variant, namespace only.
    #[case(
        r#"{ "namespace": "my-test-namespace" }"#,
        TargetConfig {
            path: None,
            namespace: Some("my-test-namespace".to_string())
        }
    )]
    // simple variant of file config - path string, not an object.
    #[case(
        r#""pod/my-cool-pod""#,
        TargetConfig{
            path: Some(Target::Pod(PodTarget {pod: "my-cool-pod".to_string(), container: None})),
            namespace: None
        }
    )]
    // advanced variant of file config.
    #[case(
        r#"{ "path": "pod/my-cool-pod" }"#,
        TargetConfig{
            path: Some(Target::Pod(PodTarget {pod: "my-cool-pod".to_string(), container: None})),
            namespace: None
        }
    )]
    // advanced variant of file config, with object as path.
    #[case(
        r#"{
            "path": {
                "pod": "my-cool-pod"
            }
        }"#,
        TargetConfig{
            path: Some(Target::Pod(PodTarget {pod: "my-cool-pod".to_string(), container: None})),
            namespace: None
        }
    )]
    fn parse_target_config_from_json(
        #[case] config_json_string: &str,
        #[case] mut expected_target_config: TargetConfig,
    ) {
        // First test without env vars.
        with_env_vars(
            vec![
                ("MIRRORD_IMPERSONATED_TARGET", None),
                ("MIRRORD_TARGET_NAMESPACE", None),
            ],
            || verify_config(config_json_string, &expected_target_config),
        );

        // Now test that the namespace is set (overridden) by the env var.
        let namespace = "override-namespace";
        expected_target_config.namespace = Some(namespace.to_string());
        with_env_vars(
            vec![
                ("MIRRORD_IMPERSONATED_TARGET", None),
                ("MIRRORD_TARGET_NAMESPACE", Some(namespace)),
            ],
            || verify_config(config_json_string, &expected_target_config),
        );
    }
}<|MERGE_RESOLUTION|>--- conflicted
+++ resolved
@@ -294,7 +294,6 @@
         }
     }
 
-<<<<<<< HEAD
     /// Get the target type - "pod", "deployment", "rollout" or "targetless"
     pub fn get_target_type(&self) -> &str {
         match self {
@@ -306,14 +305,14 @@
             Target::CronJob(cron_job) => cron_job.target_type(),
             Target::StatefulSet(stateful_set) => stateful_set.target_type(),
         }
-=======
+    }
+
     /// `true` if this [`Target`] is only supported when the copy target feature is enabled.
     pub(super) fn requires_copy(&self) -> bool {
         matches!(
             self,
             Target::Job(_) | Target::CronJob(_) | Target::StatefulSet(_)
         )
->>>>>>> 67d840ea
     }
 }
 
