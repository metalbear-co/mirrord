--- conflicted
+++ resolved
@@ -51,7 +51,6 @@
     )]
     TargetNamespaceWithoutTarget,
 
-<<<<<<< HEAD
     #[error(
         "A Job target has been specified, but the feature `copy_target` has not been enabled!
 
@@ -60,9 +59,6 @@
     )]
     TargetJobWithoutCopyTarget,
 
-    #[error("Template rendering failed, check your config file `{0}`.")]
-    TemplateRenderingFailed(#[from] tera::Error),
-=======
     #[error("Template rendering failed with: `{0}`! Please check your config file!")]
     TemplateRenderingFailed(String),
 }
@@ -79,7 +75,6 @@
 
         Self::TemplateRenderingFailed(fail_message)
     }
->>>>>>> e17a9f7f
 }
 
 pub type Result<T, E = ConfigError> = std::result::Result<T, E>;
