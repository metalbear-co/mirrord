--- conflicted
+++ resolved
@@ -6,14 +6,6 @@
     ffi::{OsStr, OsString},
     ops::Not,
 };
-
-#[cfg(not(windows))]
-use std::os::unix::ffi::OsStrExt;
-
-#[cfg(windows)]
-#[allow(unused_imports)]
-use std::os::windows::ffi::OsStrExt;
-
 
 /// Context for generating and verifying a [`MirrordConfig`](super::MirrordConfig).
 ///
@@ -105,8 +97,6 @@
     pub fn get_env(&self, name: &str) -> Result<String, VarError> {
         #[cfg(not(windows))]
         let name = OsStr::from_bytes(name.as_bytes());
-        #[cfg(windows)]
-        let name = OsStr::new(name);
 
         #[cfg(windows)]
         let name = OsStr::new(name);
@@ -121,11 +111,7 @@
         let s = std::str::from_utf8(os_value.as_bytes()).map(ToString::to_string);
         #[cfg(windows)]
         let s = os_value.clone().into_string();
-<<<<<<< HEAD
-        
-=======
 
->>>>>>> e37673c5
         s.map_err(|_| VarError::NotUnicode(os_value))
     }
 
