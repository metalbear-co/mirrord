use schemars::JsonSchema;
/// mirrord file operations support 2 modes of configuration:
///
/// 1. [`FsUserConfig::Simple`]: controls only the option for enabling read-only, read-write,
/// or disable file operations;
///
/// 2. [`FsUserConfig::Advanced`]: All of the above, plus allows setting up
/// [`mirrord_layer::file::filter::FileFilter`] to control which files should be opened
/// locally or remotely.
use serde::Deserialize;

pub use self::{advanced::*, mode::*};
use crate::{
    config::{from_env::FromEnv, source::MirrordConfigSource, ConfigError, MirrordConfig},
    util::MirrordToggleableConfig,
};

pub mod advanced;
pub mod mode;

/// Changes file operations behavior based on user configuration.
///
/// Defaults to [`FsUserConfig::Simple`], with [`FsModeConfig::Read`].
///
/// See the file operations [reference](https://mirrord.dev/docs/reference/fileops/)
/// for more details.
///
/// ## Examples
///
/// - Read-write file operations:
///
/// ```toml
/// # mirrord-config.toml
///
/// [feature]
/// fs = "write"
/// ```
/// - Read `/lib` locally, `/etc` remotely and `/var/run` read write remotely. Rest local
///
/// ```yaml
/// # mirrord-config.yaml
///
/// [fs]
/// mode = read
/// read_write = ["/var/run"]
/// read_only = ["/etc"]
/// local_only = ["/lib"]
/// ```
#[derive(Deserialize, PartialEq, Eq, Clone, Debug, JsonSchema)]
#[serde(untagged, rename_all = "lowercase")]
pub enum FsUserConfig {
    /// Basic configuration that controls the env vars `MIRRORD_FILE_OPS` and `MIRRORD_FILE_RO_OPS`
    /// (default).
    Simple(FsModeConfig),

    /// Allows the user to specify both [`FsModeConfig`] (as above), and configuration for the
    /// `MIRRORD_FILE_FILTER_INCLUDE` and `MIRRORD_FILE_FILTER_EXCLUDE` env vars.
    Advanced(AdvancedFsUserConfig),
}

impl Default for FsUserConfig {
    fn default() -> Self {
        FsUserConfig::Simple(FsModeConfig::Read)
    }
}

impl MirrordConfig for FsUserConfig {
    type Generated = FsConfig;

    fn generate_config(self) -> Result<Self::Generated, ConfigError> {
        let config = match self {
            FsUserConfig::Simple(mode) => FsConfig {
                mode: mode.generate_config()?,
<<<<<<< HEAD
                include: FromEnv::new("MIRRORD_FILE_FILTER_INCLUDE").source_value(),
                exclude: FromEnv::new("MIRRORD_FILE_FILTER_EXCLUDE").source_value(),
                read_write: FromEnv::new("MIRRORD_FILE_READ_WRITE_PATTERN").source_value(),
                read_only: FromEnv::new("MIRRORD_FILE_READ_ONLY_PATTERN").source_value(),
                local: FromEnv::new("MIRRORD_FILE_LOCAL_PATTERN").source_value(),
=======
                include: FromEnv::new("MIRRORD_FILE_FILTER_INCLUDE")
                    .source_value()
                    .transpose()?,
                exclude: FromEnv::new("MIRRORD_FILE_FILTER_EXCLUDE")
                    .source_value()
                    .transpose()?,
>>>>>>> 27cb60b6
            },
            FsUserConfig::Advanced(advanced) => advanced.generate_config()?,
        };

        Ok(config)
    }
}

impl MirrordToggleableConfig for FsUserConfig {
    fn disabled_config() -> Result<Self::Generated, ConfigError> {
        let mode = FsModeConfig::disabled_config()?;
<<<<<<< HEAD
        let include = FromEnv::new("MIRRORD_FILE_FILTER_INCLUDE").source_value();
        let exclude = FromEnv::new("MIRRORD_FILE_FILTER_EXCLUDE").source_value();
        let read_write = FromEnv::new("MIRRORD_FILE_READ_WRITE_PATTERN").source_value();
        let read_only = FromEnv::new("MIRRORD_FILE_READ_ONLY_PATTERN").source_value();
        let local = FromEnv::new("MIRRORD_FILE_LOCAL_PATTERN").source_value();
=======
        let include = FromEnv::new("MIRRORD_FILE_FILTER_INCLUDE")
            .source_value()
            .transpose()?;
        let exclude = FromEnv::new("MIRRORD_FILE_FILTER_EXCLUDE")
            .source_value()
            .transpose()?;
>>>>>>> 27cb60b6

        Ok(FsConfig {
            mode,
            include,
            exclude,
            read_write,
            read_only,
            local,
        })
    }
}

#[cfg(test)]
mod tests {
    use rstest::rstest;

    use super::*;
    use crate::{
        config::MirrordConfig,
        util::{testing::with_env_vars, VecOrSingle},
    };

    #[rstest]
    fn test_fs_config_default() {
        let expect = FsConfig {
            mode: FsModeConfig::Read,
            ..Default::default()
        };

        with_env_vars(
            vec![
                ("MIRRORD_FILE_RO_OPS", Some("true")),
                ("MIRRORD_FILE_OPS", None),
                ("MIRRORD_FILE_FILTER_INCLUDE", None),
                ("MIRRORD_FILE_FILTER_EXCLUDE", None),
            ],
            || {
                let fs_config = FsUserConfig::default().generate_config().unwrap();

                assert_eq!(fs_config, expect);
            },
        );
    }

    #[rstest]
    fn test_fs_config_read_only_include() {
        let expect = FsConfig {
            mode: FsModeConfig::Read,
            include: Some(VecOrSingle::Single(".*".to_string())),
            exclude: None,
        };

        with_env_vars(
            vec![
                ("MIRRORD_FILE_RO_OPS", Some("true")),
                ("MIRRORD_FILE_OPS", None),
                ("MIRRORD_FILE_FILTER_INCLUDE", Some(".*")),
                ("MIRRORD_FILE_FILTER_EXCLUDE", None),
            ],
            || {
                let fs_config = FsUserConfig::Advanced(AdvancedFsUserConfig {
                    mode: Some(FsModeConfig::Read),
                    include: Some(VecOrSingle::Single(".*".to_string())),
                    exclude: None,
                })
                .generate_config()
                .unwrap();

                assert_eq!(fs_config, expect);
            },
        );
    }

    #[rstest]
    fn test_fs_config_read_only_exclude() {
        let expect = FsConfig {
            mode: FsModeConfig::Read,
            include: None,
            exclude: Some(VecOrSingle::Single(".*".to_string())),
        };

        with_env_vars(
            vec![
                ("MIRRORD_FILE_RO_OPS", Some("true")),
                ("MIRRORD_FILE_OPS", None),
                ("MIRRORD_FILE_FILTER_INCLUDE", None),
                ("MIRRORD_FILE_FILTER_EXCLUDE", Some(".*")),
            ],
            || {
                let fs_config = FsUserConfig::Advanced(AdvancedFsUserConfig {
                    mode: Some(FsModeConfig::Read),
                    include: None,
                    exclude: Some(VecOrSingle::Single(".*".to_string())),
                })
                .generate_config()
                .unwrap();

                assert_eq!(fs_config, expect);
            },
        );
    }

    #[rstest]
    fn test_fs_config_read_only_include_exclude() {
        let expect = FsConfig {
            mode: FsModeConfig::Read,
            include: Some(VecOrSingle::Single(".*".to_string())),
            exclude: Some(VecOrSingle::Single(".*".to_string())),
        };

        with_env_vars(
            vec![
                ("MIRRORD_FILE_RO_OPS", Some("true")),
                ("MIRRORD_FILE_OPS", None),
                ("MIRRORD_FILE_FILTER_INCLUDE", Some(".*")),
                ("MIRRORD_FILE_FILTER_EXCLUDE", Some(".*")),
            ],
            || {
                let fs_config = FsUserConfig::Advanced(AdvancedFsUserConfig {
                    mode: Some(FsModeConfig::Read),
                    include: Some(VecOrSingle::Single(".*".to_string())),
                    exclude: Some(VecOrSingle::Single(".*".to_string())),
                })
                .generate_config()
                .unwrap();

                assert_eq!(fs_config, expect);
            },
        );
    }

    #[rstest]
    fn test_fs_config_read_write_include_exclude() {
        let expect = FsConfig {
            mode: FsModeConfig::Write,
            include: Some(VecOrSingle::Single(".*".to_string())),
            exclude: Some(VecOrSingle::Single(".*".to_string())),
        };

        with_env_vars(
            vec![
                ("MIRRORD_FILE_RO_OPS", None),
                ("MIRRORD_FILE_OPS", Some("true")),
                ("MIRRORD_FILE_FILTER_INCLUDE", Some(".*")),
                ("MIRRORD_FILE_FILTER_EXCLUDE", Some(".*")),
            ],
            || {
                let fs_config = FsUserConfig::Advanced(AdvancedFsUserConfig {
                    mode: Some(FsModeConfig::Write),
                    include: Some(VecOrSingle::Single(".*".to_string())),
                    exclude: Some(VecOrSingle::Single(".*".to_string())),
                })
                .generate_config()
                .unwrap();

                assert_eq!(fs_config, expect);
            },
        );
    }
}<|MERGE_RESOLUTION|>--- conflicted
+++ resolved
@@ -71,20 +71,11 @@
         let config = match self {
             FsUserConfig::Simple(mode) => FsConfig {
                 mode: mode.generate_config()?,
-<<<<<<< HEAD
-                include: FromEnv::new("MIRRORD_FILE_FILTER_INCLUDE").source_value(),
-                exclude: FromEnv::new("MIRRORD_FILE_FILTER_EXCLUDE").source_value(),
-                read_write: FromEnv::new("MIRRORD_FILE_READ_WRITE_PATTERN").source_value(),
-                read_only: FromEnv::new("MIRRORD_FILE_READ_ONLY_PATTERN").source_value(),
-                local: FromEnv::new("MIRRORD_FILE_LOCAL_PATTERN").source_value(),
-=======
-                include: FromEnv::new("MIRRORD_FILE_FILTER_INCLUDE")
-                    .source_value()
-                    .transpose()?,
-                exclude: FromEnv::new("MIRRORD_FILE_FILTER_EXCLUDE")
-                    .source_value()
-                    .transpose()?,
->>>>>>> 27cb60b6
+                include: FromEnv::new("MIRRORD_FILE_FILTER_INCLUDE").source_value().transpose()?,
+                exclude: FromEnv::new("MIRRORD_FILE_FILTER_EXCLUDE").source_value().transpose()?,
+                read_write: FromEnv::new("MIRRORD_FILE_READ_WRITE_PATTERN").source_value().transpose()?,
+                read_only: FromEnv::new("MIRRORD_FILE_READ_ONLY_PATTERN").source_value().transpose()?,
+                local: FromEnv::new("MIRRORD_FILE_LOCAL_PATTERN").source_value().transpose()?,
             },
             FsUserConfig::Advanced(advanced) => advanced.generate_config()?,
         };
@@ -96,20 +87,11 @@
 impl MirrordToggleableConfig for FsUserConfig {
     fn disabled_config() -> Result<Self::Generated, ConfigError> {
         let mode = FsModeConfig::disabled_config()?;
-<<<<<<< HEAD
-        let include = FromEnv::new("MIRRORD_FILE_FILTER_INCLUDE").source_value();
-        let exclude = FromEnv::new("MIRRORD_FILE_FILTER_EXCLUDE").source_value();
-        let read_write = FromEnv::new("MIRRORD_FILE_READ_WRITE_PATTERN").source_value();
-        let read_only = FromEnv::new("MIRRORD_FILE_READ_ONLY_PATTERN").source_value();
-        let local = FromEnv::new("MIRRORD_FILE_LOCAL_PATTERN").source_value();
-=======
-        let include = FromEnv::new("MIRRORD_FILE_FILTER_INCLUDE")
-            .source_value()
-            .transpose()?;
-        let exclude = FromEnv::new("MIRRORD_FILE_FILTER_EXCLUDE")
-            .source_value()
-            .transpose()?;
->>>>>>> 27cb60b6
+        let include = FromEnv::new("MIRRORD_FILE_FILTER_INCLUDE").source_value().transpose()?;
+        let exclude = FromEnv::new("MIRRORD_FILE_FILTER_EXCLUDE").source_value().transpose()?;
+        let read_write = FromEnv::new("MIRRORD_FILE_READ_WRITE_PATTERN").source_value().transpose()?;
+        let read_only = FromEnv::new("MIRRORD_FILE_READ_ONLY_PATTERN").source_value().transpose()?;
+        let local = FromEnv::new("MIRRORD_FILE_LOCAL_PATTERN").source_value().transpose()?;
 
         Ok(FsConfig {
             mode,
