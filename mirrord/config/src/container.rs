use std::{net::IpAddr, path::PathBuf};

use mirrord_config_derive::MirrordConfig;
use schemars::JsonSchema;
use serde::{Deserialize, Serialize};

use crate::config::source::MirrordConfigSource;

static DEFAULT_CLI_IMAGE: &str = concat!(
    "ghcr.io/metalbear-co/mirrord-cli:",
    env!("CARGO_PKG_VERSION")
);

/// Unstable: `mirrord container` command specific config.
#[derive(MirrordConfig, Clone, Debug, Serialize, Deserialize, PartialEq)]
#[config(map_to = "ContainerFileConfig", derive = "JsonSchema")]
#[cfg_attr(test, config(derive = "PartialEq"))]
pub struct ContainerConfig {
    /// ### container.cli_image {#container-cli_image}
    ///
    /// Tag of the `mirrord-cli` image you want to use.
    ///
    /// Defaults to `"ghcr.io/metalbear-co/mirrord-cli:<cli version>"`.
    #[config(default = DEFAULT_CLI_IMAGE)]
    pub cli_image: String,

    /// ### container.cli_extra_args {#container-cli_extra_args}
    ///
    /// Any extra args to use when creating the sidecar mirrord-cli container.
    ///
    /// This is useful when you want to use portforwarding, passing `-p local:container` won't work
    /// for main command but adding them here will work
    /// ```json
    /// {
    ///   "container": {
    ///     "cli_extra_args": ["-p", "local:container"]
    ///   }
    /// }
    /// ```
    #[config(default)]
    pub cli_extra_args: Vec<String>,

    /// ### container.cli_prevent_cleanup {#container-cli_extra_args}
    ///
    /// Don't add `--rm` to sidecar command to prevent cleanup.
    #[config(default)]
    pub cli_prevent_cleanup: bool,

    /// ### container.cli_image_lib_path {#container-cli_image}
    ///
    /// Path of the mirrord-layer lib inside the specified mirrord-cli image.
    pub cli_image_lib_path: Option<String>,

    /// ### container.override_host_ip {#container-override_host_ip}
    ///
    /// Allows to override the IP address for the internal proxy to use
    /// when connecting to the host machine from within the container.
    ///
    /// ```json5
    /// {
    ///   "container": {
    ///     "override_host_ip": "172.17.0.1" // usual resolution of value from `host.docker.internal`
    ///   }
    /// }
    /// ```
    ///
    /// This should be useful if your host machine is exposed with a different IP address than the
    /// one bound as host.
    ///
    /// - If you're running inside WSL, and encountering problems, try setting
    ///   `external_proxy.host_ip` T `0.0.0.0`, and this to the internal container runtime address
    ///   (for docker, this  would be what `host.docker.internal` resolved to, which by default is
    ///   `192.168.65.254`). You can find this ip by resolving it from inside a running container,
    ///   e.g. `docker run --rm -it {image-with-nslookup} nslookup host.docker.internal`
    pub override_host_ip: Option<IpAddr>,

<<<<<<< HEAD
    /// ### container.cli_tls_path {#container-container_tls_path}
    ///
    /// When using`mirrord container` with external_proxy TLS enabled (is enabled by default), you can specify the
    /// path where the certificate `.pem` file will be created, in the cli container.
    ///
    /// Defaults to `"/mirrord/mirrord-tls.pem"`.
    #[config(default = PathBuf::from(r"/opt/mirrord/tls/mirrord-tls.pem"))]
    pub cli_tls_path: PathBuf,
=======
    /// ### container.platform {#container-platform}
    ///
    /// Platform specification for the target container (e.g., "linux/amd64", "linux/arm64").
    ///
    /// When specified, the target container will run with this platform, while the internal proxy
    /// container will still run on the native platform and contain both architectures (x64/arm64).
    /// The LD_PRELOAD will automatically use the correct architecture.
    ///
    /// ```json
    /// {
    ///   "container": {
    ///     "platform": "linux/amd64"
    ///   }
    /// }
    /// ```
    pub platform: Option<String>,
>>>>>>> 103d547b
}<|MERGE_RESOLUTION|>--- conflicted
+++ resolved
@@ -74,16 +74,16 @@
     ///   e.g. `docker run --rm -it {image-with-nslookup} nslookup host.docker.internal`
     pub override_host_ip: Option<IpAddr>,
 
-<<<<<<< HEAD
     /// ### container.cli_tls_path {#container-container_tls_path}
     ///
-    /// When using`mirrord container` with external_proxy TLS enabled (is enabled by default), you can specify the
-    /// path where the certificate `.pem` file will be created, in the cli container.
+    /// When using`mirrord container` with external_proxy TLS enabled (is enabled by default), you
+    /// can specify the path where the certificate `.pem` file will be created, in the cli
+    /// container.
     ///
     /// Defaults to `"/mirrord/mirrord-tls.pem"`.
     #[config(default = PathBuf::from(r"/opt/mirrord/tls/mirrord-tls.pem"))]
     pub cli_tls_path: PathBuf,
-=======
+
     /// ### container.platform {#container-platform}
     ///
     /// Platform specification for the target container (e.g., "linux/amd64", "linux/arm64").
@@ -100,5 +100,4 @@
     /// }
     /// ```
     pub platform: Option<String>,
->>>>>>> 103d547b
 }