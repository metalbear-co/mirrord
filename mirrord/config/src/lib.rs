#![feature(slice_concat_trait)]
#![feature(once_cell)]
#![feature(result_option_inspect)]

pub mod agent;
pub mod config;
pub mod env;
pub mod feature;
pub mod fs;
pub mod incoming;
pub mod network;
pub mod operator;
pub mod outgoing;
pub mod target;
pub mod util;

/// To generate the `mirrord-schema.json` file see
/// [`tests::check_schema_file_exists_and_is_valid_or_create_it`].
///
/// Remember to re-generate the `mirrord-schema.json` if you make **ANY** changes to this lib,
/// including if you only made documentation changes.
use std::path::{Path, PathBuf};

use config::{ConfigError, MirrordConfig};
use mirrord_config_derive::MirrordConfig;
use schemars::JsonSchema;

use crate::{
    agent::AgentConfig, config::source::MirrordConfigSource, feature::FeatureConfig,
    operator::OperatorConfig, target::TargetConfig, util::VecOrSingle,
};

/// Main struct for mirrord-layer's configuration
///
/// ## Examples
///
/// - Run mirrord with read-only file operations, mirroring traffic, skipping unwanted processes:
///
/// ```toml
/// # mirrord-config.toml
///
/// target = "pod/sample-pod-1234"
/// skip_processes = ["ide-debugger", "ide-service"] # we don't want mirrord to hook into these
///
/// [agent]
/// log_level = "debug"
/// ttl = 1024 # seconds
///
/// [feature]
/// fs = "read" # default
///
/// [feature.network]
/// incoming = "mirror" # default
/// ```
///
/// - Run mirrord with read-write file operations, stealing traffic, accept local TLS certificates,
///   use a custom mirrord-agent image:
///
/// ```toml
/// # mirrord-config.toml
///
/// target = "pod/sample-pod-1234"
/// accept_invalid_certificates = true
///
/// [agent]
/// log_level = "trace"
/// ttl = 1024 # seconds
/// image = "registry/mirrord-agent-custom:latest"
/// image_pull_policy = "Always"
///
/// [feature]
/// fs = "write"
///
/// [feature.network]
/// incoming = "steal"
/// ```
#[derive(MirrordConfig, Clone, Debug)]
#[config(map_to = "LayerFileConfig", derive = "JsonSchema")]
#[cfg_attr(test, config(derive = "PartialEq, Eq"))]
pub struct LayerConfig {
    /// Controls whether or not mirrord accepts invalid TLS certificates (e.g. self-signed
    /// certificates).
    #[config(env = "MIRRORD_ACCEPT_INVALID_CERTIFICATES", default = false)]
    pub accept_invalid_certificates: bool,

    /// Allows mirrord to skip unwanted processes.
    ///
    /// Useful when process A spawns process B, and the user wants mirrord to operate only on
    /// process B.
    #[config(env = "MIRRORD_SKIP_PROCESSES")]
    pub skip_processes: Option<VecOrSingle<String>>,

    /// Specifies the running pod to mirror.
    ///
    /// Supports:
    /// - `pod/{sample-pod}/[container]/{sample-container}`;
    /// - `podname/{sample-pod}/[container]/{sample-container}`;
    /// - `deployment/{sample-deployment}/[container]/{sample-container}`;
    #[config(nested)]
    pub target: TargetConfig,

    /// IP:PORT to connect to instead of using k8s api, for testing purposes.
    #[config(env = "MIRRORD_CONNECT_TCP")]
    pub connect_tcp: Option<String>,

    /// Agent name that already exists that we can connect to.
    #[config(env = "MIRRORD_CONNECT_AGENT")]
    pub connect_agent_name: Option<String>,

    /// Agent listen port that already exists that we can connect to.
    #[config(env = "MIRRORD_CONNECT_PORT")]
    pub connect_agent_port: Option<u16>,

    /// Agent configuration, see [`agent::AgentFileConfig`].
    #[config(nested)]
    pub agent: AgentConfig,

    /// Controls mirrord features, see [`feature::FeatureFileConfig`].
    #[config(nested)]
    pub feature: FeatureConfig,

    #[config(nested, toggleable)]
    pub operator: OperatorConfig,
}

impl LayerConfig {
    pub fn from_env() -> Result<Self, ConfigError> {
        if let Ok(path) = std::env::var("MIRRORD_CONFIG_FILE") {
            LayerFileConfig::from_path(&PathBuf::from(path))?.generate_config()
        } else {
            LayerFileConfig::default().generate_config()
        }
    }
}

impl LayerFileConfig {
    pub fn from_path(path: &Path) -> Result<Self, ConfigError> {
        let file = std::fs::read(path)?;

        match path.extension().and_then(|os_val| os_val.to_str()) {
            Some("json") => Ok(serde_json::from_slice::<Self>(&file[..])?),
            Some("toml") => Ok(toml::from_slice::<Self>(&file[..])?),
            Some("yaml") => Ok(serde_yaml::from_slice::<Self>(&file[..])?),
            _ => Err(ConfigError::UnsupportedFormat),
        }
    }
}

#[cfg(test)]
mod tests {

    use std::{
        fs::{File, OpenOptions},
        io::{Read, Write},
    };

    use rstest::*;
    use schemars::schema::RootSchema;

    use super::*;
    use crate::{
        agent::AgentFileConfig,
        feature::FeatureFileConfig,
        fs::{FsModeConfig, FsUserConfig},
        incoming::{IncomingFileConfig, IncomingMode},
        network::NetworkFileConfig,
        outgoing::OutgoingFileConfig,
        target::{PodTarget, Target, TargetFileConfig},
        util::ToggleableConfig,
    };

    #[derive(Debug)]
    enum ConfigType {
        Json,
        Toml,
        Yaml,
    }

    impl ConfigType {
        fn empty(&self) -> &'static str {
            match self {
                ConfigType::Json => "{}",
                ConfigType::Toml => "",
                ConfigType::Yaml => "",
            }
        }

        fn full(&self) -> &'static str {
            match self {
                ConfigType::Json => {
                    r#"
                    {
                        "accept_invalid_certificates": false,
                        "target": {
                            "path": "pod/test-service-abcdefg-abcd",
                            "namespace": "default"
                        },
                        "agent": {
                            "log_level": "info",
                            "namespace": "default",
                            "image": "",
                            "image_pull_policy": "",
                            "ttl": 60,
                            "ephemeral": false,
                            "pause": false
                        },
                        "feature": {
                            "env": true,
                            "fs": "write",
                            "network": {
                                "dns": false,
                                "incoming": {
                                    "mode": "mirror"
                                },
                                "outgoing": {
                                    "tcp": true,
                                    "udp": false
                                }
                            }
                        }
                    }
                    "#
                }
                ConfigType::Toml => {
                    r#"
                    accept_invalid_certificates = false

                    [target]
                    path = "pod/test-service-abcdefg-abcd"
                    namespace = "default"

                    [agent]
                    log_level = "info"
                    namespace = "default"
                    image = ""
                    image_pull_policy = ""
                    ttl = 60
                    ephemeral = false
                    pause = false

                    [feature]
                    env = true
                    fs = "write"

                    [feature.network]
                    dns = false

                    [feature.network.incoming]
                    mode = "mirror"

                    [feature.network.outgoing]
                    tcp = true
                    udp = false
                    "#
                }
                ConfigType::Yaml => {
                    r#"
                    accept_invalid_certificates: false
                    target:
                        path: "pod/test-service-abcdefg-abcd"
                        namespace: "default"

                    agent:
                        log_level: "info"
                        namespace: "default"
                        image: ""
                        image_pull_policy: ""
                        ttl: 60
                        ephemeral: false
                        pause: false

                    feature:
                        env: true
                        fs: "write"
                        network:
                            dns: false
                            incoming:
                                mode: "mirror"
                            outgoing:
                                tcp: true
                                udp: false
                    "#
                }
            }
        }

        fn parse(&self, value: &str) -> LayerFileConfig {
            match self {
                ConfigType::Json => {
                    serde_json::from_str(value).unwrap_or_else(|err| panic!("{:?}", err))
                }
                ConfigType::Toml => toml::from_str(value).unwrap_or_else(|err| panic!("{:?}", err)),
                ConfigType::Yaml => {
                    serde_yaml::from_str(value).unwrap_or_else(|err| panic!("{:?}", err))
                }
            }
        }
    }

    #[rstest]
    fn empty(
        #[values(ConfigType::Json, ConfigType::Toml, ConfigType::Yaml)] config_type: ConfigType,
    ) {
        let input = config_type.empty();

        let config = config_type.parse(input);

        assert_eq!(config, LayerFileConfig::default());
    }

    #[rstest]
    fn full(
        #[values(ConfigType::Json, ConfigType::Toml, ConfigType::Yaml)] config_type: ConfigType,
    ) {
        let input = config_type.full();

        let config = config_type.parse(input);

        let expect = LayerFileConfig {
            accept_invalid_certificates: Some(false),
            connect_agent_name: None,
            connect_agent_port: None,
            target: Some(TargetFileConfig::Advanced {
                path: Some(Target::Pod(PodTarget {
                    pod: "test-service-abcdefg-abcd".to_owned(),
                    container: None,
                })),
                namespace: Some("default".to_owned()),
            }),
            skip_processes: None,
            agent: Some(AgentFileConfig {
                log_level: Some("info".to_owned()),
                namespace: Some("default".to_owned()),
                image: Some("".to_owned()),
                image_pull_policy: Some("".to_owned()),
                ttl: Some(60),
                ephemeral: Some(false),
                communication_timeout: None,
                startup_timeout: None,
                network_interface: None,
                pause: Some(false),
            }),
            feature: Some(FeatureFileConfig {
                env: ToggleableConfig::Enabled(true).into(),
                fs: ToggleableConfig::Config(FsUserConfig::Simple(FsModeConfig::Write)).into(),
                network: Some(ToggleableConfig::Config(NetworkFileConfig {
                    dns: Some(false),
                    incoming: Some(ToggleableConfig::Config(IncomingFileConfig {
                        mode: Some(IncomingMode::Mirror),
<<<<<<< HEAD
                        http_filter: None,
=======
                        http_header_filter: None,
>>>>>>> b7664fb6
                    })),
                    outgoing: Some(ToggleableConfig::Config(OutgoingFileConfig {
                        tcp: Some(true),
                        udp: Some(false),
                    })),
                })),
                capture_error_trace: None,
            }),
            connect_tcp: None,
            operator: None,
        };

        assert_eq!(config, expect);
    }

    /// Helper for printing the config schema.
    ///
    /// Run it with:
    ///
    /// ```sh
    /// cargo test -p mirrord-config print_schema -- --ignored --nocapture
    /// ```
    #[test]
    #[ignore]
    fn print_schema() {
        let schema = schemars::schema_for!(LayerFileConfig);
        println!("{}", serde_json::to_string_pretty(&schema).unwrap());
    }

    const SCHEMA_FILE_PATH: &str = "../../mirrord-schema.json";

    /// Writes the config schema to a file (uploaded to the schema store).
    fn write_schema_to_file(schema: &RootSchema) -> File {
        println!("Writing schema to file.");

        let content = serde_json::to_string_pretty(&schema).expect("Failed generating schema!");
        let mut file = OpenOptions::new()
            .create(true)
            .write(true)
            .truncate(true)
            .read(true)
            .open(SCHEMA_FILE_PATH)
            .expect("Failed to create schema file!");

        file.write(content.as_bytes())
            .expect("Failed writing schema to file!");

        file
    }

    /// Checks if a schema file already exists, otherwise generates the schema and creates the file.
    ///
    /// It also checks and updates when the schema file is outdated.
    ///
    /// Use this function to generate a mirrord config schema file.
    ///
    /// ```sh
    /// cargo test -p mirrord-config check_schema_file_exists_and_is_valid_or_create_it -- --ignored --nocapture
    /// ```
    #[test]
    #[ignore]
    fn check_schema_file_exists_and_is_valid_or_create_it() {
        let fresh_schema = schemars::schema_for!(LayerFileConfig);
        let fresh_content =
            serde_json::to_string_pretty(&fresh_schema).expect("Failed generating schema!");

        println!("Checking for an existing schema file!");
        let mut existing_content = String::with_capacity(fresh_content.len());
        if let Ok(_) = File::open(SCHEMA_FILE_PATH)
            .and_then(|mut file| file.read_to_string(&mut existing_content))
        {
            if existing_content != fresh_content {
                println!("Schema is outdated, preparing updated version!");
                write_schema_to_file(&fresh_schema);
            }
        } else {
            write_schema_to_file(&fresh_schema);
        }
    }

    #[test]
    fn test_schema_file_exists() {
        let _ = File::open(SCHEMA_FILE_PATH).expect("Schema file doesn't exist!");
    }

    #[test]
    fn test_schema_file_is_up_to_date() {
        let compare_schema = schemars::schema_for!(LayerFileConfig);
        let compare_content =
            serde_json::to_string_pretty(&compare_schema).expect("Failed generating schema!");

        let mut existing_content = String::new();
        let _ = File::open(SCHEMA_FILE_PATH)
            .unwrap()
            .read_to_string(&mut existing_content);

        assert_eq!(existing_content.replace("\r\n", "\n"), compare_content);
    }
}<|MERGE_RESOLUTION|>--- conflicted
+++ resolved
@@ -347,11 +347,7 @@
                     dns: Some(false),
                     incoming: Some(ToggleableConfig::Config(IncomingFileConfig {
                         mode: Some(IncomingMode::Mirror),
-<<<<<<< HEAD
-                        http_filter: None,
-=======
                         http_header_filter: None,
->>>>>>> b7664fb6
                     })),
                     outgoing: Some(ToggleableConfig::Config(OutgoingFileConfig {
                         tcp: Some(true),
