#![feature(slice_concat_trait)]
#![feature(once_cell)]

pub mod agent;
pub mod config;
pub mod env;
pub mod feature;
pub mod fs;
pub mod incoming;
pub mod network;
pub mod outgoing;
pub mod target;
pub mod util;

/// To generate the `mirrord-schema.json` file see
/// [`tests::check_schema_file_exists_and_is_valid_or_create_it`].
///
/// Remember to re-generate the `mirrord-schema.json` if you make **ANY** changes to this lib,
/// including if you only made documentation changes.
use std::path::Path;

use config::ConfigError;
use mirrord_config_derive::MirrordConfig;
use schemars::JsonSchema;

use crate::{
    agent::AgentConfig, config::source::MirrordConfigSource, feature::FeatureConfig,
    target::TargetConfig, util::VecOrSingle,
};

/// Main struct for mirrord-layer's configuration
///
/// ## Examples
///
/// - Run mirrord with read-only file operations, mirroring traffic, skipping unwanted processes:
///
/// ```toml
/// # mirrord-config.toml
///
/// target = "pod/sample-pod-1234"
/// skip_processes = ["ide-debugger", "ide-service"] # we don't want mirrord to hook into these
///
/// [agent]
/// log_level = "debug"
/// ttl = 1024 # seconds
///
/// [feature]
/// fs = "read" # default
///
/// [feature.network]
/// incoming = "mirror" # default
/// ```
///
/// - Run mirrord with read-write file operations, stealing traffic, accept local TLS certificates,
///   use a custom mirrord-agent image:
///
/// ```toml
/// # mirrord-config.toml
///
/// target = "pod/sample-pod-1234"
/// accept_invalid_certificates = true
///
/// [agent]
/// log_level = "debug"
/// ttl = 1024 # seconds
/// image = "registry/mirrord-agent-custom:latest"
/// image_pull_policy = "Always"
///
/// [feature]
/// fs = "write"
///
/// [feature.network]
/// incoming = "steal"
/// ```
#[derive(MirrordConfig, Clone, Debug)]
#[config(map_to = "LayerFileConfig", derive = "JsonSchema")]
#[cfg_attr(test, config(derive = "PartialEq, Eq"))]
pub struct LayerConfig {
    /// Controls whether or not mirrord accepts invalid TLS certificates (e.g. self-signed
    /// certificates).
    #[config(env = "MIRRORD_ACCEPT_INVALID_CERTIFICATES", default = "false")]
    pub accept_invalid_certificates: bool,

    /// Allows mirrord to skip unwanted processes.
    ///
    /// Useful when process A spawns process B, and the user wants mirrord to operate only on
    /// process B.
    #[config(env = "MIRRORD_SKIP_PROCESSES")]
    pub skip_processes: Option<VecOrSingle<String>>,

    /// Specifies the running pod to mirror.
    ///
    /// Supports:
    /// - `pod/{sample-pod}/[container]/{sample-container}`;
    /// - `podname/{sample-pod}/[container]/{sample-container}`;
    /// - `deployment/{sample-deployment}/[container]/{sample-container}`;
    #[config(nested)]
    pub target: TargetConfig,

    /// IP:PORT to connect to instead of using k8s api, for testing purposes.
    #[config(env = "MIRRORD_CONNECT_TCP")]
    pub connect_tcp: Option<String>,

    /// Agent name that already exists that we can connect to.
    #[config(env = "MIRRORD_CONNECT_AGENT")]
    pub connect_agent_name: Option<String>,

    /// Agent listen port that already exists that we can connect to.
    #[config(env = "MIRRORD_CONNECT_PORT")]
    pub connect_agent_port: Option<u16>,

    /// Agent configuration, see [`agent::AgentFileConfig`].
    #[config(nested)]
    pub agent: AgentConfig,

    /// Controls mirrord features, see [`feature::FeatureFileConfig`].
    #[config(nested)]
    pub feature: FeatureConfig,
}

impl LayerFileConfig {
    pub fn from_path(path: &Path) -> Result<Self, ConfigError> {
        let file = std::fs::read(path)?;

        match path.extension().and_then(|os_val| os_val.to_str()) {
            Some("json") => Ok(serde_json::from_slice::<Self>(&file[..])?),
            Some("toml") => Ok(toml::from_slice::<Self>(&file[..])?),
            Some("yaml") => Ok(serde_yaml::from_slice::<Self>(&file[..])?),
            _ => Err(ConfigError::UnsupportedFormat),
        }
    }
}

#[cfg(test)]
mod tests {

    use std::{
        fs::{File, OpenOptions},
        io::{Read, Write},
    };

    use rstest::*;
    use schemars::schema::RootSchema;

    use super::*;
    use crate::{
        agent::AgentFileConfig,
        feature::FeatureFileConfig,
        fs::{FsModeConfig, FsUserConfig},
        incoming::IncomingConfig,
        network::NetworkFileConfig,
        outgoing::OutgoingFileConfig,
        target::{PodTarget, Target, TargetFileConfig},
        util::ToggleableConfig,
    };

    #[derive(Debug)]
    enum ConfigType {
        Json,
        Toml,
        Yaml,
    }

    impl ConfigType {
        fn empty(&self) -> &'static str {
            match self {
                ConfigType::Json => "{}",
                ConfigType::Toml => "",
                ConfigType::Yaml => "",
            }
        }

        fn full(&self) -> &'static str {
            match self {
                ConfigType::Json => {
                    r#"
                    {
                        "accept_invalid_certificates": false,
                        "target": {
                            "path": "pod/test-service-abcdefg-abcd",
                            "namespace": "default"
                        },
                        "agent": {
                            "log_level": "info",
                            "namespace": "default",
                            "image": "",
                            "image_pull_policy": "",
                            "ttl": 60,
                            "ephemeral": false
                        },
                        "feature": {
                            "env": true,
                            "fs": "write",
                            "network": {
                                "dns": false,
                                "incoming": "mirror",
                                "outgoing": {
                                    "tcp": true,
                                    "udp": false
                                }
                            }
                        }
                    }
                    "#
                }
                ConfigType::Toml => {
                    r#"
                    accept_invalid_certificates = false

                    [target]
                    path = "pod/test-service-abcdefg-abcd"
                    namespace = "default"

                    [agent]
                    log_level = "info"
                    namespace = "default"
                    image = ""
                    image_pull_policy = ""
                    ttl = 60
                    ephemeral = false

                    [feature]
                    env = true
                    fs = "write"

                    [feature.network]
                    dns = false
                    incoming = "mirror"

                    [feature.network.outgoing]
                    tcp = true
                    udp = false
                    "#
                }
                ConfigType::Yaml => {
                    r#"
                    accept_invalid_certificates: false
                    target:
                        path: "pod/test-service-abcdefg-abcd"
                        namespace: "default"

                    agent:
                        log_level: "info"
                        namespace: "default"
                        image: ""
                        image_pull_policy: ""
                        ttl: 60
                        ephemeral: false

                    feature:
                        env: true
                        fs: "write"
                        network:
                            dns: false
                            incoming: "mirror"
                            outgoing:
                                tcp: true
                                udp: false
                    "#
                }
            }
        }

        fn parse(&self, value: &str) -> LayerFileConfig {
            match self {
                ConfigType::Json => {
                    serde_json::from_str(value).unwrap_or_else(|err| panic!("{:?}", err))
                }
                ConfigType::Toml => toml::from_str(value).unwrap_or_else(|err| panic!("{:?}", err)),
                ConfigType::Yaml => {
                    serde_yaml::from_str(value).unwrap_or_else(|err| panic!("{:?}", err))
                }
            }
        }
    }

    #[rstest]
    fn empty(
        #[values(ConfigType::Json, ConfigType::Toml, ConfigType::Yaml)] config_type: ConfigType,
    ) {
        let input = config_type.empty();

        let config = config_type.parse(input);

        assert_eq!(config, LayerFileConfig::default());
    }

    #[rstest]
    fn full(
        #[values(ConfigType::Json, ConfigType::Toml, ConfigType::Yaml)] config_type: ConfigType,
    ) {
        let input = config_type.full();

        let config = config_type.parse(input);

        let expect = LayerFileConfig {
            accept_invalid_certificates: Some(false),
            connect_agent_name: None,
            connect_agent_port: None,
            target: Some(TargetFileConfig::Advanced {
                path: Some(Target::Pod(PodTarget {
                    pod: "test-service-abcdefg-abcd".to_owned(),
                    container: None,
                })),
                namespace: Some("default".to_owned()),
            }),
            skip_processes: None,
            agent: Some(AgentFileConfig {
                log_level: Some("info".to_owned()),
                namespace: Some("default".to_owned()),
                image: Some("".to_owned()),
                image_pull_policy: Some("".to_owned()),
                ttl: Some(60),
                ephemeral: Some(false),
                communication_timeout: None,
                startup_timeout: None,
<<<<<<< HEAD
            }),
            feature: Some(FeatureFileConfig {
                env: ToggleableConfig::Enabled(true).into(),
                fs: ToggleableConfig::Config(FsUserConfig::Simple(FsModeConfig::Write)).into(),
=======
                network_interface: None,
            },
            feature: FeatureFileConfig {
                env: ToggleableConfig::Enabled(true),
                fs: ToggleableConfig::Config(FsUserConfig::Simple(FsModeConfig::Write)),
>>>>>>> a4058a67
                network: ToggleableConfig::Config(NetworkFileConfig {
                    dns: Some(false),
                    incoming: Some(IncomingConfig::Mirror),
                    outgoing: Some(ToggleableConfig::Config(OutgoingFileConfig {
                        tcp: Some(true),
                        udp: Some(false),
                    })),
                })
                .into(),
                capture_error_trace: None,
            }),
            connect_tcp: None,
        };

        assert_eq!(config, expect);
    }

    /// Helper for printing the config schema.
    ///
    /// Run it with:
    ///
    /// ```sh
    /// cargo test -p mirrord-config print_schema -- --ignored --nocapture
    /// ```
    #[test]
    #[ignore]
    fn print_schema() {
        let schema = schemars::schema_for!(LayerFileConfig);
        println!("{}", serde_json::to_string_pretty(&schema).unwrap());
    }

    const SCHEMA_FILE_PATH: &str = "../../mirrord-schema.json";

    /// Writes the config schema to a file (uploaded to the schema store).
    fn write_schema_to_file(schema: &RootSchema) -> File {
        println!("Writing schema to file.");

        let content = serde_json::to_string_pretty(&schema).expect("Failed generating schema!");
        let mut file = OpenOptions::new()
            .create(true)
            .write(true)
            .truncate(true)
            .read(true)
            .open(SCHEMA_FILE_PATH)
            .expect("Failed to create schema file!");

        file.write(content.as_bytes())
            .expect("Failed writing schema to file!");

        file
    }

    /// Checks if a schema file already exists, otherwise generates the schema and creates the file.
    ///
    /// It also checks and updates when the schema file is outdated.
    ///
    /// Use this function to generate a mirrord config schema file.
    ///
    /// ```sh
    /// cargo test -p mirrord-config check_schema_file_exists_and_is_valid_or_create_it -- --ignored --nocapture
    /// ```
    #[test]
    #[ignore]
    fn check_schema_file_exists_and_is_valid_or_create_it() {
        let fresh_schema = schemars::schema_for!(LayerFileConfig);
        let fresh_content =
            serde_json::to_string_pretty(&fresh_schema).expect("Failed generating schema!");

        println!("Checking for an existing schema file!");
        let mut existing_content = String::with_capacity(fresh_content.len());
        if let Ok(_) = File::open(SCHEMA_FILE_PATH)
            .and_then(|mut file| file.read_to_string(&mut existing_content))
        {
            if existing_content != fresh_content {
                println!("Schema is outdated, preparing updated version!");
                write_schema_to_file(&fresh_schema);
            }
        } else {
            write_schema_to_file(&fresh_schema);
        }
    }

    #[test]
    fn test_schema_file_exists() {
        let _ = File::open(SCHEMA_FILE_PATH).expect("Schema file doesn't exist!");
    }

    #[test]
    fn test_schema_file_is_up_to_date() {
        let compare_schema = schemars::schema_for!(LayerFileConfig);
        let compare_content =
            serde_json::to_string_pretty(&compare_schema).expect("Failed generating schema!");

        let mut existing_content = String::new();
        let _ = File::open(SCHEMA_FILE_PATH)
            .unwrap()
            .read_to_string(&mut existing_content);

        assert_eq!(existing_content.replace("\r\n", "\n"), compare_content);
    }
}<|MERGE_RESOLUTION|>--- conflicted
+++ resolved
@@ -314,27 +314,19 @@
                 ephemeral: Some(false),
                 communication_timeout: None,
                 startup_timeout: None,
-<<<<<<< HEAD
+                network_interface: None,
             }),
             feature: Some(FeatureFileConfig {
                 env: ToggleableConfig::Enabled(true).into(),
                 fs: ToggleableConfig::Config(FsUserConfig::Simple(FsModeConfig::Write)).into(),
-=======
-                network_interface: None,
-            },
-            feature: FeatureFileConfig {
-                env: ToggleableConfig::Enabled(true),
-                fs: ToggleableConfig::Config(FsUserConfig::Simple(FsModeConfig::Write)),
->>>>>>> a4058a67
-                network: ToggleableConfig::Config(NetworkFileConfig {
+                network: Some(ToggleableConfig::Config(NetworkFileConfig {
                     dns: Some(false),
                     incoming: Some(IncomingConfig::Mirror),
                     outgoing: Some(ToggleableConfig::Config(OutgoingFileConfig {
                         tcp: Some(true),
                         udp: Some(false),
                     })),
-                })
-                .into(),
+                })),
                 capture_error_trace: None,
             }),
             connect_tcp: None,
