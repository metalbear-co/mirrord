#![feature(slice_concat_trait)]
#![feature(once_cell)]
#![feature(result_option_inspect)]
#![warn(clippy::indexing_slicing)]
//! <!--${internal}-->
//! To generate the `mirrord-schema.json` file see
//! [`tests::check_schema_file_exists_and_is_valid_or_create_it`].
//!
//! Remember to re-generate the `mirrord-schema.json` if you make **ANY** changes to this lib,
//! including if you only made documentation changes.
pub mod agent;
pub mod config;
pub mod feature;
pub mod target;
pub mod util;

use std::path::Path;

use config::{ConfigError, MirrordConfig};
use mirrord_config_derive::MirrordConfig;
use schemars::JsonSchema;

use crate::{
    agent::AgentConfig, config::source::MirrordConfigSource, feature::FeatureConfig,
    target::TargetConfig, util::VecOrSingle,
};

/// mirrord allows for a high degree of customization when it comes to which features you want to
/// enable, and how they should function.
///
/// All of the configuration fields have a default value, so a minimal configuration would be no
/// configuration at all.
///
/// To help you get started, here are examples of a basic configuration file, and a complete
/// configuration file containing all fields.
///
/// ### Basic `config.json` {#root-basic}
///
/// ```json
/// {
///   "target": "pod/bear-pod",
///   "feature": {
///     "env": true,
///     "fs": "read",
///     "network": true
///   }
/// }
/// ```
///
/// ### Complete `config.json` {#root-complete}
///
/// ```json
/// {
///   "accept_invalid_certificates": false,
///   "skip_processes": "ide-debugger",
///   "target": {
///     "path": "pod/bear-pod",
///     "namespace": "default"
///   },
///   "connect_tcp": null,
///   "agent": {
///     "log_level": "info",
///     "namespace": "default",
///     "image": "ghcr.io/metalbear-co/mirrord:latest",
///     "image_pull_policy": "IfNotPresent",
///     "image_pull_secrets": [ { "secret-key": "secret" } ],
///     "ttl": 30,
///     "ephemeral": false,
///     "communication_timeout": 30,
///     "startup_timeout": 360,
///     "network_interface": "eth0",
///     "pause": false,
///     "flush_connections": true
///   },
///   "feature": {
///     "env": {
///       "include": "DATABASE_USER;PUBLIC_ENV",
///       "exclude": "DATABASE_PASSWORD;SECRET_ENV",
///       "overrides": {
///         "DATABASE_CONNECTION": "db://localhost:7777/my-db",
///         "LOCAL_BEAR": "panda"
///       }
///     },
///     "fs": {
///       "mode": "write",
///       "read_write": ".+\.json" ,
///       "read_only": [ ".+\.yaml", ".+important-file\.txt" ],
///       "local": [ ".+\.js", ".+\.mjs" ]
///     },
///     "network": {
///       "incoming": {
///         "mode": "steal",
///         "http_header_filter": {
///           "filter": "host: api\..+",
///           "ports": [80, 8080]
///         },
///         "port_mapping": [[ 7777, 8888 ]],
///         "ignore_localhost": false,
///         "ignore_ports": [9999, 10000]
///       },
///       "outgoing": {
///         "tcp": true,
///         "udp": true,
///         "ignore_localhost": false,
///         "unix_streams": "bear.+"
///       },
///       "dns": false
///     },
///     "capture_error_trace": false
///   },
///   "operator": true,
///   "kubeconfig": "~/.kube/config",
///   "sip_binaries": "bash"
/// }
/// ```
///
/// # Options {#root-options}
#[derive(MirrordConfig, Clone, Debug)]
#[config(map_to = "LayerFileConfig", derive = "JsonSchema")]
#[cfg_attr(test, config(derive = "PartialEq, Eq"))]
pub struct LayerConfig {
    /// ## accept_invalid_certificates {#root-accept_invalid_certificates}
    ///
    /// Controls whether or not mirrord accepts invalid TLS certificates (e.g. self-signed
    /// certificates).
    ///
    /// Defaults to `false`.
    #[config(env = "MIRRORD_ACCEPT_INVALID_CERTIFICATES", default = false)]
    pub accept_invalid_certificates: bool,

    /// ## skip_processes {#root-skip_processes}
    ///
    /// Allows mirrord to skip unwanted processes.
    ///
    /// Useful when process A spawns process B, and the user wants mirrord to operate only on
    /// process B.
    /// Accepts a single value, or multiple values separated by `;`.
    ///
    ///```json
    /// {
    ///  "skip_processes": "bash;node"
    /// }
    /// ```
    #[config(env = "MIRRORD_SKIP_PROCESSES")]
    pub skip_processes: Option<VecOrSingle<String>>,

    /// ## pause {#root-pause}
    ///
<<<<<<< HEAD
=======
    /// Supports:
    /// - `pod/{sample-pod}/[container]/{sample-container}`;
    /// - `podname/{sample-pod}/[container]/{sample-container}`;
    /// - `deployment/{sample-deployment}/[container]/{sample-container}`;
    #[config(nested)]
    pub target: TargetConfig,

>>>>>>> 9369ddfa
    /// Controls target pause feature. Unstable.
    ///
    /// With this feature enabled, the remote container is paused while this layer is connected to
    /// the agent.
    ///
    /// Defaults to `false`.
    #[config(env = "MIRRORD_PAUSE", default = false, unstable)]
    pub pause: bool,

    /// ## connect_tcp {#root-connect_tpc}
    ///
    /// IP:PORT to connect to instead of using k8s api, for testing purposes.
    ///
    /// ```json
    /// {
    ///   "connect_tcp": "10.10.0.100:7777"
    /// }
    /// ```
    #[config(env = "MIRRORD_CONNECT_TCP")]
    pub connect_tcp: Option<String>,

    /// <!--${internal}-->
    ///
    /// ## connect_agent_name {#root-connect_agent_name}
    ///
    /// Agent name that already exists that we can connect to.
    ///
    /// Keep in mind that the intention here is to allow reusing a long living mirrord-agent pod,
    /// and **not** to connect multiple (simultaneos) mirrord instances to a single
    /// mirrord-agent, as the later is not properly supported without the use of
    /// [mirrord-operator](https://metalbear.co/#waitlist-form).
    ///
    /// ```json
    /// {
    ///   "connect_agent_name": "mirrord-agent-still-alive"
    /// }
    /// ```
    #[config(env = "MIRRORD_CONNECT_AGENT")]
    pub connect_agent_name: Option<String>,

    /// <!--${internal}-->
    ///
    /// ## connect_agent_port {#root-connect_agent_port}
    ///
    /// Agent listen port that already exists that we can connect to.
    ///
    /// ```json
    /// {
    ///   "connect_agent_port": "8888"
    /// }
    /// ```
    #[config(env = "MIRRORD_CONNECT_PORT")]
    pub connect_agent_port: Option<u16>,

    /// ## operator {#root-operator}
    ///
    /// Allow to lookup if operator is installed on cluster and use it.
    ///
    /// Defaults to `true`.
    #[config(env = "MIRRORD_OPERATOR_ENABLE", default = true)]
    pub operator: bool,

    /// ## kubeconfig {#root-kubeconfig}
    ///
    /// Path to a kubeconfig file, if not specified, will use `KUBECONFIG`, or `~/.kube/config`, or
    /// the in-cluster config.
    ///
    /// ```json
    /// {
    ///  "kubeconfig": "~/bear/kube-config"
    /// }
    /// ```
    #[config(env = "MIRRORD_KUBECONFIG")]
    pub kubeconfig: Option<String>,

    /// ## sip_binaries {#root-sip_binaries}
    ///
    /// Binaries to patch (macOS SIP).
    ///
    /// Use this when mirrord isn't loaded to protected binaries that weren't automatically
    /// patched.
    ///
    /// Runs `endswith` on the binary path (so `bash` would apply to any binary ending with `bash`
    /// while `/usr/bin/bash` would apply only for that binary).
    ///
    /// ```json
    /// {
    ///  "sip_binaries": "bash;python"
    /// }
    /// ```
    pub sip_binaries: Option<VecOrSingle<String>>,

    /// ## target {#root-target}
    #[config(nested)]
    pub target: Option<TargetConfig>,

    /// ## agent {#root-agent}
    #[config(nested)]
    pub agent: AgentConfig,

    /// # feature {#root-feature}
    #[config(nested)]
    pub feature: FeatureConfig,
}

impl LayerConfig {
    pub fn from_env() -> Result<Self, ConfigError> {
        if let Ok(path) = std::env::var("MIRRORD_CONFIG_FILE") {
            LayerFileConfig::from_path(path)?.generate_config()
        } else {
            LayerFileConfig::default().generate_config()
        }
    }
}

impl LayerFileConfig {
    pub fn from_path<P>(path: P) -> Result<Self, ConfigError>
    where
        P: AsRef<Path>,
    {
        let path = path.as_ref();
        let file = std::fs::read(path)?;

        match path.extension().and_then(|os_val| os_val.to_str()) {
            Some("json") => Ok(serde_json::from_slice::<Self>(&file[..])?),
            Some("toml") => Ok(toml::from_str::<Self>(&String::from_utf8_lossy(&file))?),
            Some("yaml") => Ok(serde_yaml::from_slice::<Self>(&file[..])?),
            _ => Err(ConfigError::UnsupportedFormat),
        }
    }
}

#[cfg(test)]
mod tests {

    use std::{
        collections::HashMap,
        fs::{File, OpenOptions},
        io::{Read, Write},
    };

    use rstest::*;
    use schemars::schema::RootSchema;

    use super::*;
    use crate::{
        agent::AgentFileConfig,
        feature::{
            fs::{FsModeConfig, FsUserConfig},
            network::{
                incoming::{IncomingAdvancedFileConfig, IncomingFileConfig, IncomingMode},
                outgoing::OutgoingFileConfig,
                NetworkFileConfig,
            },
            FeatureFileConfig,
        },
        target::{PodTarget, Target, TargetFileConfig},
        util::ToggleableConfig,
    };

    #[derive(Debug)]
    enum ConfigType {
        Json,
        Toml,
        Yaml,
    }

    impl ConfigType {
        fn empty(&self) -> &'static str {
            match self {
                ConfigType::Json => "{}",
                ConfigType::Toml => "",
                ConfigType::Yaml => "",
            }
        }

        fn full(&self) -> &'static str {
            match self {
                ConfigType::Json => {
                    r#"
                    {
                        "accept_invalid_certificates": false,
                        "pause": false,
                        "target": {
                            "path": "pod/test-service-abcdefg-abcd",
                            "namespace": "default"
                        },
                        "agent": {
                            "log_level": "info",
                            "namespace": "default",
                            "image": "",
                            "image_pull_policy": "",
                            "image_pull_secrets": [{"name": "testsecret"}],
                            "ttl": 60,
                            "ephemeral": false,
                            "flush_connections": false
                        },
                        "feature": {
                            "env": true,
                            "fs": "write",
                            "network": {
                                "dns": false,
                                "incoming": {
                                    "mode": "mirror"
                                },
                                "outgoing": {
                                    "tcp": true,
                                    "udp": false
                                }
                            }
                        }
                    }
                    "#
                }
                ConfigType::Toml => {
                    r#"
                    accept_invalid_certificates = false
                    pause = false

                    [target]
                    path = "pod/test-service-abcdefg-abcd"
                    namespace = "default"

                    [agent]
                    log_level = "info"
                    namespace = "default"
                    image = ""
                    image_pull_policy = ""
                    image_pull_secrets = [{name = "testsecret"}]
                    ttl = 60
                    ephemeral = false
                    flush_connections = false

                    [feature]
                    env = true
                    fs = "write"

                    [feature.network]
                    dns = false

                    [feature.network.incoming]
                    mode = "mirror"

                    [feature.network.outgoing]
                    tcp = true
                    udp = false
                    "#
                }
                ConfigType::Yaml => {
                    r#"
                    accept_invalid_certificates: false
                    pause: false
                    target:
                        path: "pod/test-service-abcdefg-abcd"
                        namespace: "default"

                    agent:
                        log_level: "info"
                        namespace: "default"
                        image: ""
                        image_pull_policy: ""
                        image_pull_secrets:
                            - name: "testsecret"
                        ttl: 60
                        ephemeral: false
                        flush_connections: false

                    feature:
                        env: true
                        fs: "write"
                        network:
                            dns: false
                            incoming:
                                mode: "mirror"
                            outgoing:
                                tcp: true
                                udp: false
                    "#
                }
            }
        }

        fn parse(&self, value: &str) -> LayerFileConfig {
            match self {
                ConfigType::Json => {
                    serde_json::from_str(value).unwrap_or_else(|err| panic!("{err:?}"))
                }
                ConfigType::Toml => toml::from_str(value).unwrap_or_else(|err| panic!("{err:?}")),
                ConfigType::Yaml => {
                    serde_yaml::from_str(value).unwrap_or_else(|err| panic!("{err:?}"))
                }
            }
        }
    }

    #[rstest]
    fn empty(
        #[values(ConfigType::Json, ConfigType::Toml, ConfigType::Yaml)] config_type: ConfigType,
    ) {
        let input = config_type.empty();

        let config = config_type.parse(input);

        assert_eq!(config, LayerFileConfig::default());
    }

    #[rstest]
    fn full(
        #[values(ConfigType::Json, ConfigType::Toml, ConfigType::Yaml)] config_type: ConfigType,
    ) {
        let input = config_type.full();

        let config = config_type.parse(input);

        let expect = LayerFileConfig {
            accept_invalid_certificates: Some(false),
            pause: Some(false),
            kubeconfig: None,
            connect_agent_name: None,
            connect_agent_port: None,
            target: Some(TargetFileConfig::Advanced {
                path: Some(Target::Pod(PodTarget {
                    pod: "test-service-abcdefg-abcd".to_owned(),
                    container: None,
                })),
                namespace: Some("default".to_owned()),
            }),
            skip_processes: None,
            agent: Some(AgentFileConfig {
                log_level: Some("info".to_owned()),
                namespace: Some("default".to_owned()),
                image: Some("".to_owned()),
                image_pull_policy: Some("".to_owned()),
                image_pull_secrets: Some(vec![HashMap::from([(
                    "name".to_owned(),
                    "testsecret".to_owned(),
                )])]),
                ttl: Some(60),
                ephemeral: Some(false),
                communication_timeout: None,
                startup_timeout: None,
                network_interface: None,
                flush_connections: Some(false),
            }),
            feature: Some(FeatureFileConfig {
                env: ToggleableConfig::Enabled(true).into(),
                fs: ToggleableConfig::Config(FsUserConfig::Simple(FsModeConfig::Write)).into(),
                network: Some(ToggleableConfig::Config(NetworkFileConfig {
                    dns: Some(false),
                    incoming: Some(ToggleableConfig::Config(IncomingFileConfig::Advanced(
                        IncomingAdvancedFileConfig {
                            mode: Some(IncomingMode::Mirror),
                            http_header_filter: None,
                            port_mapping: None,
                            ignore_localhost: None,
                            ignore_ports: None,
                        },
                    ))),
                    outgoing: Some(ToggleableConfig::Config(OutgoingFileConfig {
                        tcp: Some(true),
                        udp: Some(false),
                        ..Default::default()
                    })),
                })),
                capture_error_trace: None,
            }),
            connect_tcp: None,
            operator: None,
            sip_binaries: None,
        };

        assert_eq!(config, expect);
    }

    /// <!--${internal}-->
    /// Helper for printing the config schema.
    ///
    /// Run it with:
    ///
    /// ```sh
    /// cargo test -p mirrord-config print_schema -- --ignored --nocapture
    /// ```
    #[test]
    #[ignore]
    fn print_schema() {
        let schema = schemars::schema_for!(LayerFileConfig);
        println!("{}", serde_json::to_string_pretty(&schema).unwrap());
    }

    const SCHEMA_FILE_PATH: &str = "../../mirrord-schema.json";

    /// <!--${internal}-->
    /// Writes the config schema to a file (uploaded to the schema store).
    fn write_schema_to_file(schema: &RootSchema) -> File {
        println!("Writing schema to file.");

        let content = serde_json::to_string_pretty(&schema).expect("Failed generating schema!");
        let mut file = OpenOptions::new()
            .create(true)
            .write(true)
            .truncate(true)
            .read(true)
            .open(SCHEMA_FILE_PATH)
            .expect("Failed to create schema file!");

        let _ = file
            .write(content.as_bytes())
            .expect("Failed writing schema to file!");

        file
    }

    /// <!--${internal}-->
    /// Checks if a schema file already exists, otherwise generates the schema and creates the file.
    ///
    /// It also checks and updates when the schema file is outdated.
    ///
    /// Use this function to generate a mirrord config schema file.
    ///
    /// ```sh
    /// cargo test -p mirrord-config check_schema_file_exists_and_is_valid_or_create_it -- --ignored --nocapture
    /// ```
    #[test]
    #[ignore]
    fn check_schema_file_exists_and_is_valid_or_create_it() {
        let fresh_schema = schemars::schema_for!(LayerFileConfig);
        let fresh_content =
            serde_json::to_string_pretty(&fresh_schema).expect("Failed generating schema!");

        println!("Checking for an existing schema file!");
        let mut existing_content = String::with_capacity(fresh_content.len());
        if File::open(SCHEMA_FILE_PATH)
            .and_then(|mut file| file.read_to_string(&mut existing_content))
            .is_ok()
        {
            if existing_content != fresh_content {
                println!("Schema is outdated, preparing updated version!");
                write_schema_to_file(&fresh_schema);
            }
        } else {
            write_schema_to_file(&fresh_schema);
        }
    }

    #[test]
    fn schema_file_exists() {
        let _ = File::open(SCHEMA_FILE_PATH).expect("Schema file doesn't exist!");
    }

    #[test]
    fn schema_file_is_up_to_date() {
        let compare_schema = schemars::schema_for!(LayerFileConfig);
        let compare_content =
            serde_json::to_string_pretty(&compare_schema).expect("Failed generating schema!");

        let mut existing_content = String::new();
        let _ = File::open(SCHEMA_FILE_PATH)
            .unwrap()
            .read_to_string(&mut existing_content);

        assert_eq!(existing_content.replace("\r\n", "\n"), compare_content);
    }
}<|MERGE_RESOLUTION|>--- conflicted
+++ resolved
@@ -53,6 +53,7 @@
 /// {
 ///   "accept_invalid_certificates": false,
 ///   "skip_processes": "ide-debugger",
+///   "pause": false,
 ///   "target": {
 ///     "path": "pod/bear-pod",
 ///     "namespace": "default"
@@ -69,7 +70,6 @@
 ///     "communication_timeout": 30,
 ///     "startup_timeout": 360,
 ///     "network_interface": "eth0",
-///     "pause": false,
 ///     "flush_connections": true
 ///   },
 ///   "feature": {
@@ -145,17 +145,6 @@
     pub skip_processes: Option<VecOrSingle<String>>,
 
     /// ## pause {#root-pause}
-    ///
-<<<<<<< HEAD
-=======
-    /// Supports:
-    /// - `pod/{sample-pod}/[container]/{sample-container}`;
-    /// - `podname/{sample-pod}/[container]/{sample-container}`;
-    /// - `deployment/{sample-deployment}/[container]/{sample-container}`;
-    #[config(nested)]
-    pub target: TargetConfig,
-
->>>>>>> 9369ddfa
     /// Controls target pause feature. Unstable.
     ///
     /// With this feature enabled, the remote container is paused while this layer is connected to
@@ -250,7 +239,7 @@
 
     /// ## target {#root-target}
     #[config(nested)]
-    pub target: Option<TargetConfig>,
+    pub target: TargetConfig,
 
     /// ## agent {#root-agent}
     #[config(nested)]
