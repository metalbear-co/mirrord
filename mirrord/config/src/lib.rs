--- conflicted
+++ resolved
@@ -592,13 +592,9 @@
                             port_mapping: None,
                             ignore_localhost: None,
                             ignore_ports: None,
-<<<<<<< HEAD
+                            listen_ports: None,
                             on_concurrent_steal: None,
-                        },
-=======
-                            listen_ports: None,
                         }),
->>>>>>> 9620b391
                     ))),
                     outgoing: Some(ToggleableConfig::Config(OutgoingFileConfig {
                         tcp: Some(true),
