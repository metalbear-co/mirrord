# Mirrord Config Derive

This crate implements the derive macro `MirrordConfig`, which introduces the `config` attribute:

- On a struct:
    - `map_to = &str` set the name of the new generated struct (defaults to `format!("Mapped{}", <struct name>)`)
    - `derive = &str` extend `derive` statement with extra values
    - `generator = &str` set the `type Generator` for `FromMirrordConfig`

- On struct fields:
    - `nested` to use a value of a type that itself implement `MirrordConfig`. The value used is its `Generated` type.
    - `toggleable` wrap field with `ToggleableConfig` so will be allowed to pass bool instead of entire field
    - `env = &str` to load the value from the specified environment variable, if it's populated.
    - `default = &str` to set a default value to the field. This also implicitly `unwrap`s it.
<<<<<<< HEAD
    - `rename = &str` to set a default value to the field. This also implicitly `unwrap`s it.
=======
    - `unstable` mark field as unstable and print an error message to the user
    - `deprecated | deprecated = &str` mark field as deprecated and print either a default message or a custom one
>>>>>>> a4058a67


Example

```rust
/// MyConfig Comments
#[derive(MirrordConfig, Default)]
#[config(map_to = "MyFileConfig", derive = "Eq,PartialEq")] // If map_to isn't given, it will default to FileMyConfig
pub struct MyConfig {
    /// Value 1 Comment
    #[config(env = "VALUE_1")]
    pub value_1: Option<String>,

    /// Value 2 Comment
    #[config(env = "VALUE_2", default = "2")]
    pub value_2: i32,

    /// Value 3 Comment
    #[config(env = "VALUE_3", rename = "foobar")]
    pub value_3: String,

    /// Value 4 Comment
    #[config(nested)]
    pub value_4: OtherConfig,
}

```

The following struct will be generated:

```rust
/// MyConfig Comments
#[derive(Clone, Debug, Default, serde::Deserialize, Eq, PartialEq)]
#[serde(deny_unknown_fields)]
pub struct MyFileConfig {
    /// Value 1 Comment
    pub value_1: Option<String>,

    /// Value 2 Comment
    pub value_2: Option<i32>,

    /// Value 3 Comment
    #[serde(rename = "foobar")]
    pub value_3: Option<String>,

    /// Value 4 Comment
    pub value_4: Option<<OtherConfig as FromMirrordConfig>::Generator>,
}

```<|MERGE_RESOLUTION|>--- conflicted
+++ resolved
@@ -12,12 +12,9 @@
     - `toggleable` wrap field with `ToggleableConfig` so will be allowed to pass bool instead of entire field
     - `env = &str` to load the value from the specified environment variable, if it's populated.
     - `default = &str` to set a default value to the field. This also implicitly `unwrap`s it.
-<<<<<<< HEAD
-    - `rename = &str` to set a default value to the field. This also implicitly `unwrap`s it.
-=======
     - `unstable` mark field as unstable and print an error message to the user
     - `deprecated | deprecated = &str` mark field as deprecated and print either a default message or a custom one
->>>>>>> a4058a67
+    - `rename = &str` to set a default value to the field. This also implicitly `unwrap`s it.
 
 
 Example
