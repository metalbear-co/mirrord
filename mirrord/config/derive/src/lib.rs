#![doc = include_str!("../README.md")]

use quote::ToTokens;
use syn::DeriveInput;

<<<<<<< HEAD
/// Parse and create Ident from map_to attribute
fn map_to_ident(source: &Ident, expr: Option<Expr>) -> Result<Ident, Diagnostic> {
    let fallback = Ident::new(&format!("Mapped{}", source), Span::call_site());

    match expr {
        Some(Expr::Assign(expr)) => {
            let expr_span = expr.span();

            if let (Expr::Path(left_path), Expr::Path(right_path)) = (*expr.left, *expr.right) {
                if left_path.path.is_ident("map_to") {
                    return right_path
                        .path
                        .get_ident()
                        .cloned()
                        .ok_or_else(|| right_path.span().error("invalid ident"));
                }
            }

            Err(expr_span.error("invalid value for config attribute"))
        }
        Some(other) => Err(other.span().error("invalid value for config attribute")),
        None => Ok(fallback),
    }
}

/// Parse a flag in the `config` attribute on a struct field to FieldAttr
fn get_config_flag(meta: NestedMeta) -> Result<FieldAttr, Diagnostic> {
    match meta {
        NestedMeta::Meta(Meta::Path(path)) if path.is_ident("unwrap") => Ok(FieldAttr::Unwrap),
        NestedMeta::Meta(Meta::Path(path)) if path.is_ident("nested") => Ok(FieldAttr::Nested),
        NestedMeta::Meta(Meta::NameValue(meta)) if meta.path.is_ident("env") => {
            Ok(FieldAttr::Env(meta.lit))
        }
        NestedMeta::Meta(Meta::NameValue(meta)) if meta.path.is_ident("default") => {
            Ok(FieldAttr::Default(meta.lit))
        }
        _ => Err(meta.span().error("unsupported config attribute flag")),
    }
}

/// Parse the `config` attribute on a struct field
fn get_config_flags(meta: Meta) -> Result<Vec<FieldAttr>, Diagnostic> {
    match meta {
        Meta::List(list) => list.nested.into_iter().map(get_config_flag).collect(),
        _ => Ok(vec![]),
    }
}

/// Extract Type from Option<Type>
fn unwrap_option(ty: &Type) -> Result<&Type, Diagnostic> {
    let seg = if let Type::Path(ty) = ty {
        ty.path.segments.first().expect("invalid segments")
    } else {
        return Err(ty.span().error("invalid segments"));
    };

    match &seg.arguments {
        PathArguments::AngleBracketed(generics) => match generics.args.first() {
            Some(GenericArgument::Type(ty)) => Ok(ty),
            _ => Err(ty.span().error("called on not Option type")),
        },
        _ => Err(ty.span().error("called on not Option type")),
    }
}

/// Create struct definition
fn map_field_name(field: Field) -> Result<TokenStream, Diagnostic> {
    let Field {
        vis,
        attrs,
        ident,
        ty,
        ..
    } = field;

    let flags = {
        match attrs
            .iter()
            .find(|attr| attr.path.is_ident("config"))
            .and_then(|attr| attr.parse_meta().ok())
        {
            Some(meta) => get_config_flags(meta)?,
            None => Vec::new(),
        }
    };

    let ty = if flags
        .iter()
        .any(|flag| matches!(flag, FieldAttr::Unwrap | FieldAttr::Default(_)))
    {
        unwrap_option(&ty)?
    } else {
        &ty
    };

    let output = if flags.contains(&FieldAttr::Nested) {
        quote! {
            #vis #ident: <#ty as crate::config::MirrordConfig>::Generated
        }
    } else {
        quote! {
            #vis #ident: #ty
        }
    };

    Ok(output)
}

/// Create implementation for fields under generate_config
fn map_field_name_impl(parent: &Ident, field: Field) -> Result<TokenStream, Diagnostic> {
    let Field { attrs, ident, .. } = field;

    let flags = {
        match attrs
            .iter()
            .find(|attr| attr.path.is_ident("config"))
            .and_then(|attr| attr.parse_meta().ok())
        {
            Some(meta) => get_config_flags(meta)?,
            None => Vec::new(),
        }
    };

    let mut impls = Vec::new();

    let env_flag = flags.iter().fold(None, |acc, flag| match flag {
        FieldAttr::Env(env) => Some(env),
        _ => acc,
    });

    if let Some(flag) = env_flag {
        impls.push(quote! { crate::config::from_env::FromEnv::new(#flag) });
    }

    if flags.contains(&FieldAttr::Nested) {
        impls.push(quote! { Some(self.#ident.generate_config()?) })
    } else {
        impls.push(quote! { self.#ident.clone() });
    }

    if let Some(FieldAttr::Default(flag)) = flags
        .iter()
        .find(|flag| matches!(flag, FieldAttr::Default(_)))
    {
        impls.push(quote! { crate::config::default_value::DefaultValue::new(#flag) });
    }

    let unwrapper = flags.iter().find(|flag| matches!(flag, FieldAttr::Unwrap | FieldAttr::Nested | FieldAttr::Default(_))).map(
        |_| {
            let env_override = match env_flag {
                Some(flag) => quote! { Some(#flag) },
                None => quote! { None }
            };
            quote! { .ok_or(crate::config::ConfigError::ValueNotProvided(stringify!(#parent), stringify!(#ident), #env_override))? }
        }
    );

    let output = quote! {
        #ident: (#(#impls),*).source_value() #unwrapper
    };

    Ok(output)
}

/// Macro Logic
fn mirrord_config_macro(input: DeriveInput) -> Result<TokenStream, Diagnostic> {
    let DeriveInput {
        attrs,
        ident,
        data,
        generics,
        vis,
    } = input;

    let mapped_name = map_to_ident(
        &ident,
        attrs
            .iter()
            .find(|attr| attr.path.is_ident("config"))
            .and_then(|attr| attr.parse_args::<Expr>().ok()),
    )?;

    let mapped_type = match data {
        Data::Struct(_) => quote! { struct },
        _ => return Err(ident.span().error("Enums and Unions are not supported")),
    };

    let fields = match data {
        Data::Struct(DataStruct { fields, .. }) => match fields {
            Fields::Named(FieldsNamed { named, .. }) => named,
            _ => return Err(ident.span().error("Unnamed Structs are not supported")),
        },
        _ => return Err(ident.span().error("Enums and Unions are not supported")),
    };

    let mapped_fields = {
        let named = fields
            .clone()
            .into_iter()
            .map(map_field_name)
            .collect::<Result<Vec<_>, _>>()?;

        quote! { { #(#named),* } }
    };

    let mapped_fields_impl = {
        let named = fields
            .into_iter()
            .map(|field| map_field_name_impl(&ident, field))
            .collect::<Result<Vec<_>, _>>()?;

        quote! { { #(#named),* } }
    };

    let output = quote! {
        #[derive(Clone, serde::Serialize, serde::Deserialize, Debug, Default, PartialEq, Eq)]
        #vis #mapped_type #mapped_name #generics #mapped_fields

        impl crate::config::MirrordConfig for #ident {
            type Generated = #mapped_name;

            fn generate_config(self) -> Result<Self::Generated, crate::config::ConfigError> {
                Ok(#mapped_name #mapped_fields_impl)
            }
        }
    };

    Ok(output)
}
=======
mod config;
>>>>>>> b613ccd6

#[doc = include_str!("../README.md")]
#[proc_macro_derive(MirrordConfig, attributes(config))]
pub fn mirrord_config(input: proc_macro::TokenStream) -> proc_macro::TokenStream {
    let input = syn::parse_macro_input!(input as DeriveInput);

    match config::ConfigStruct::new(input) {
        Ok(tokens) => tokens.into_token_stream().into(),
        Err(diag) => diag.emit_as_expr_tokens().into(),
    }
}<|MERGE_RESOLUTION|>--- conflicted
+++ resolved
@@ -3,239 +3,7 @@
 use quote::ToTokens;
 use syn::DeriveInput;
 
-<<<<<<< HEAD
-/// Parse and create Ident from map_to attribute
-fn map_to_ident(source: &Ident, expr: Option<Expr>) -> Result<Ident, Diagnostic> {
-    let fallback = Ident::new(&format!("Mapped{}", source), Span::call_site());
-
-    match expr {
-        Some(Expr::Assign(expr)) => {
-            let expr_span = expr.span();
-
-            if let (Expr::Path(left_path), Expr::Path(right_path)) = (*expr.left, *expr.right) {
-                if left_path.path.is_ident("map_to") {
-                    return right_path
-                        .path
-                        .get_ident()
-                        .cloned()
-                        .ok_or_else(|| right_path.span().error("invalid ident"));
-                }
-            }
-
-            Err(expr_span.error("invalid value for config attribute"))
-        }
-        Some(other) => Err(other.span().error("invalid value for config attribute")),
-        None => Ok(fallback),
-    }
-}
-
-/// Parse a flag in the `config` attribute on a struct field to FieldAttr
-fn get_config_flag(meta: NestedMeta) -> Result<FieldAttr, Diagnostic> {
-    match meta {
-        NestedMeta::Meta(Meta::Path(path)) if path.is_ident("unwrap") => Ok(FieldAttr::Unwrap),
-        NestedMeta::Meta(Meta::Path(path)) if path.is_ident("nested") => Ok(FieldAttr::Nested),
-        NestedMeta::Meta(Meta::NameValue(meta)) if meta.path.is_ident("env") => {
-            Ok(FieldAttr::Env(meta.lit))
-        }
-        NestedMeta::Meta(Meta::NameValue(meta)) if meta.path.is_ident("default") => {
-            Ok(FieldAttr::Default(meta.lit))
-        }
-        _ => Err(meta.span().error("unsupported config attribute flag")),
-    }
-}
-
-/// Parse the `config` attribute on a struct field
-fn get_config_flags(meta: Meta) -> Result<Vec<FieldAttr>, Diagnostic> {
-    match meta {
-        Meta::List(list) => list.nested.into_iter().map(get_config_flag).collect(),
-        _ => Ok(vec![]),
-    }
-}
-
-/// Extract Type from Option<Type>
-fn unwrap_option(ty: &Type) -> Result<&Type, Diagnostic> {
-    let seg = if let Type::Path(ty) = ty {
-        ty.path.segments.first().expect("invalid segments")
-    } else {
-        return Err(ty.span().error("invalid segments"));
-    };
-
-    match &seg.arguments {
-        PathArguments::AngleBracketed(generics) => match generics.args.first() {
-            Some(GenericArgument::Type(ty)) => Ok(ty),
-            _ => Err(ty.span().error("called on not Option type")),
-        },
-        _ => Err(ty.span().error("called on not Option type")),
-    }
-}
-
-/// Create struct definition
-fn map_field_name(field: Field) -> Result<TokenStream, Diagnostic> {
-    let Field {
-        vis,
-        attrs,
-        ident,
-        ty,
-        ..
-    } = field;
-
-    let flags = {
-        match attrs
-            .iter()
-            .find(|attr| attr.path.is_ident("config"))
-            .and_then(|attr| attr.parse_meta().ok())
-        {
-            Some(meta) => get_config_flags(meta)?,
-            None => Vec::new(),
-        }
-    };
-
-    let ty = if flags
-        .iter()
-        .any(|flag| matches!(flag, FieldAttr::Unwrap | FieldAttr::Default(_)))
-    {
-        unwrap_option(&ty)?
-    } else {
-        &ty
-    };
-
-    let output = if flags.contains(&FieldAttr::Nested) {
-        quote! {
-            #vis #ident: <#ty as crate::config::MirrordConfig>::Generated
-        }
-    } else {
-        quote! {
-            #vis #ident: #ty
-        }
-    };
-
-    Ok(output)
-}
-
-/// Create implementation for fields under generate_config
-fn map_field_name_impl(parent: &Ident, field: Field) -> Result<TokenStream, Diagnostic> {
-    let Field { attrs, ident, .. } = field;
-
-    let flags = {
-        match attrs
-            .iter()
-            .find(|attr| attr.path.is_ident("config"))
-            .and_then(|attr| attr.parse_meta().ok())
-        {
-            Some(meta) => get_config_flags(meta)?,
-            None => Vec::new(),
-        }
-    };
-
-    let mut impls = Vec::new();
-
-    let env_flag = flags.iter().fold(None, |acc, flag| match flag {
-        FieldAttr::Env(env) => Some(env),
-        _ => acc,
-    });
-
-    if let Some(flag) = env_flag {
-        impls.push(quote! { crate::config::from_env::FromEnv::new(#flag) });
-    }
-
-    if flags.contains(&FieldAttr::Nested) {
-        impls.push(quote! { Some(self.#ident.generate_config()?) })
-    } else {
-        impls.push(quote! { self.#ident.clone() });
-    }
-
-    if let Some(FieldAttr::Default(flag)) = flags
-        .iter()
-        .find(|flag| matches!(flag, FieldAttr::Default(_)))
-    {
-        impls.push(quote! { crate::config::default_value::DefaultValue::new(#flag) });
-    }
-
-    let unwrapper = flags.iter().find(|flag| matches!(flag, FieldAttr::Unwrap | FieldAttr::Nested | FieldAttr::Default(_))).map(
-        |_| {
-            let env_override = match env_flag {
-                Some(flag) => quote! { Some(#flag) },
-                None => quote! { None }
-            };
-            quote! { .ok_or(crate::config::ConfigError::ValueNotProvided(stringify!(#parent), stringify!(#ident), #env_override))? }
-        }
-    );
-
-    let output = quote! {
-        #ident: (#(#impls),*).source_value() #unwrapper
-    };
-
-    Ok(output)
-}
-
-/// Macro Logic
-fn mirrord_config_macro(input: DeriveInput) -> Result<TokenStream, Diagnostic> {
-    let DeriveInput {
-        attrs,
-        ident,
-        data,
-        generics,
-        vis,
-    } = input;
-
-    let mapped_name = map_to_ident(
-        &ident,
-        attrs
-            .iter()
-            .find(|attr| attr.path.is_ident("config"))
-            .and_then(|attr| attr.parse_args::<Expr>().ok()),
-    )?;
-
-    let mapped_type = match data {
-        Data::Struct(_) => quote! { struct },
-        _ => return Err(ident.span().error("Enums and Unions are not supported")),
-    };
-
-    let fields = match data {
-        Data::Struct(DataStruct { fields, .. }) => match fields {
-            Fields::Named(FieldsNamed { named, .. }) => named,
-            _ => return Err(ident.span().error("Unnamed Structs are not supported")),
-        },
-        _ => return Err(ident.span().error("Enums and Unions are not supported")),
-    };
-
-    let mapped_fields = {
-        let named = fields
-            .clone()
-            .into_iter()
-            .map(map_field_name)
-            .collect::<Result<Vec<_>, _>>()?;
-
-        quote! { { #(#named),* } }
-    };
-
-    let mapped_fields_impl = {
-        let named = fields
-            .into_iter()
-            .map(|field| map_field_name_impl(&ident, field))
-            .collect::<Result<Vec<_>, _>>()?;
-
-        quote! { { #(#named),* } }
-    };
-
-    let output = quote! {
-        #[derive(Clone, serde::Serialize, serde::Deserialize, Debug, Default, PartialEq, Eq)]
-        #vis #mapped_type #mapped_name #generics #mapped_fields
-
-        impl crate::config::MirrordConfig for #ident {
-            type Generated = #mapped_name;
-
-            fn generate_config(self) -> Result<Self::Generated, crate::config::ConfigError> {
-                Ok(#mapped_name #mapped_fields_impl)
-            }
-        }
-    };
-
-    Ok(output)
-}
-=======
 mod config;
->>>>>>> b613ccd6
 
 #[doc = include_str!("../README.md")]
 #[proc_macro_derive(MirrordConfig, attributes(config))]
