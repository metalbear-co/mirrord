--- conflicted
+++ resolved
@@ -1196,7 +1196,6 @@
 the target unix socket address on the target pod. Otherwise, it will leave the connection
 to happen locally on your machine.
 
-<<<<<<< HEAD
 ## feature.split_queues {#feature-split_queues}
 
 Define filters to split queues by, and make your local application consume only messages
@@ -1227,10 +1226,7 @@
 }
 ```
 
-# internal_proxy {#root-internal_proxy}
-=======
 ## internal_proxy {#root-internal_proxy}
->>>>>>> fe8cb6cd
 
 Configuration for the internal proxy mirrord spawns for each local mirrord session
 that local layers use to connect to the remote agent
