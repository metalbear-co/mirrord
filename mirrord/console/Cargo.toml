--- conflicted
+++ resolved
@@ -33,11 +33,7 @@
 miette.workspace = true
 thiserror.workspace = true
 
-<<<<<<< HEAD
-tokio = { workspace = true, features = ["rt", "rt-multi-thread", "macros"], optional = true }
-=======
-tokio = { workspace = true, optional = true, features = ["macros", "rt-multi-thread"] }
->>>>>>> b964c75b
+tokio = { workspace = true, optional = true, features = ["rt", "rt-multi-thread", "macros"] }
 tracing = { workspace = true, optional = true }
 tracing-subscriber = { workspace = true, optional = true }
 drain = { workspace = true, optional = true }
