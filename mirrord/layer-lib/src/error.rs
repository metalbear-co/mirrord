//! Cross-platform error handling for mirrord layer operations.
//!
//! This module provides error types that can be shared between the Unix layer and Windows
//! layer-win, along with platform-specific conversions to native error codes.

#[cfg(target_os = "windows")]
pub mod windows;

#[cfg(unix)]
use std::ptr;
use std::{
    env::VarError,
    io,
    net::{AddrParseError, SocketAddr},
    str::ParseBoolError,
    sync::{MutexGuard, PoisonError},
};

#[cfg(unix)]
use libc::{DIR, FILE, c_char, hostent};
use mirrord_config::config::ConfigError;
use mirrord_intproxy_protocol::{ProxyToLayerMessage, codec::CodecError};
use mirrord_protocol::{ResponseError, SerializationError};
#[cfg(target_os = "macos")]
use mirrord_sip::SipError;
#[cfg(unix)]
use nix::errno::Errno;
use thiserror::Error;
use tracing::{error, info};

use crate::graceful_exit;

mod ignore_codes {
    //! Private module for preventing access to the [`IGNORE_ERROR_CODES`] constant.

    /// Error codes from [`libc`] that are **not** hard errors, meaning the operation may progress.
    ///
    /// Prefer using [`is_ignored_code`] instead of relying on this constant.
    #[cfg(unix)]
    const IGNORE_ERROR_CODES: [i32; 4] = [
        libc::EINPROGRESS,
        libc::EAFNOSUPPORT,
        libc::EADDRINUSE,
        libc::EPERM,
    ];

    #[cfg(windows)]
    const IGNORE_ERROR_CODES: [i32; 4] = [
        winapi::um::winsock2::WSAEINPROGRESS,
        winapi::um::winsock2::WSAEAFNOSUPPORT,
        winapi::um::winsock2::WSAEADDRINUSE,
        winapi::um::winsock2::WSAEACCES, // Using EACCES as equivalent to EPERM
    ];

    /// Checks if an error code from some function should be treated as a hard error, or
    /// not.
    pub(super) fn is_ignored_code(code: Option<i32>) -> bool {
        if let Some(code) = code {
            IGNORE_ERROR_CODES.contains(&code)
        } else {
            false
        }
    }
}

#[derive(Debug, Error)]
pub enum ProxyError {
    #[error("{0}")]
    CodecError(#[from] CodecError),
    #[error("connection closed")]
    ConnectionClosed,
    #[error("unexpected response: {0:?}")]
    UnexpectedResponse(ProxyToLayerMessage),
    #[error("critical error: {0}")]
    ProxyFailure(String),
    #[error("connection lock poisoned")]
    LockPoisoned,
    #[error("{0}")]
    IoFailed(#[from] io::Error),
}

impl<T> From<PoisonError<T>> for ProxyError {
    fn from(_value: PoisonError<T>) -> Self {
        Self::LockPoisoned
    }
}

/// Error types for connect operations
#[derive(Debug, thiserror::Error)]
pub enum AddrInfoError {
    #[error("Null pointer found")]
    NullPointer,
    #[error("Failed to allocate memory for address info")]
    AllocationFailed,
    #[error("Failed to allocate memory for layout")]
    LayoutError(#[from] std::alloc::LayoutError),
    #[error("Should use local DNS resolution for {0}")]
    ResolveDisabled(String),
    #[error("DNS lookup failed")]
    LookupFailed(#[from] std::io::Error),
    #[error("No addresses in DNS response")]
    LookupEmpty,
}

/// Error types for connect operations
#[derive(Debug, thiserror::Error)]
pub enum ConnectError {
    #[error("IO error: {0}")]
    Io(#[from] std::io::Error),
    #[error("Address conversion error")]
    AddressConversion,
    #[error("Proxy request failed: {0}")]
    ProxyRequest(String),
    #[error("Fallback to original connection")]
    Fallback,
    #[error("Disabled outgoing connection")]
    DisabledOutgoing(i64),
    #[error("Bypass port: {0}")]
    BypassPort(u16),
    #[error("Parameter missing: {0}")]
    ParameterMissing(String),
    #[error("Address unreachable")]
    AddressUnreachable(String),
}

/// Errors that can occur during hostname resolution operations.
///
/// This error type covers various failure modes when resolving hostnames,
/// reading configuration files, or performing DNS operations.
#[derive(Error, Debug)]
pub enum HostnameResolveError {
    #[error("Proxy connection not available")]
    ProxyConnectionUnavailable,

    #[error("mirrord-layer: Proxy connection failed: `{0}`")]
    ProxyError(#[from] ProxyError),

    #[error("Failed to open file {path}: {details}")]
    FileOpenError { path: String, details: String },

    #[error("Failed to read file {path}: {details}")]
    FileReadError { path: String, details: String },

    #[error("Remote error while accessing file {path}: {error}")]
    RemoteFileError { path: String, error: String },

    #[error("DNS resolution failed for hostname '{hostname}': {details}")]
    DnsResolutionFailed { hostname: String, details: String },

    #[error("Invalid hostname: '{hostname}' (reason: {reason})")]
    InvalidHostname {
        hostname: String,
        reason: &'static str,
    },

    #[error("Configuration parsing error in {file}: {details}")]
    ConfigParseError { file: String, details: &'static str },

    #[error("No hostname available from any source")]
    NoHostnameAvailable,

    #[error("Cache lock error: {details}")]
    CacheLockError { details: &'static str },
}

/// Error types for sendto operations
#[derive(Debug, thiserror::Error)]
pub enum SendToError {
    #[error("Address conversion error")]
    AddressConversion,
    #[error("Unix socket not supported without connect")]
    UnixSocketNotConnected,
    #[error("Mutex lock error")]
    LockError,
    #[error("Should bypass to original function")]
    Bypass,
    #[error("Send failed")]
    SendFailed(isize),
}

/// Errors that occur in the layer's hook functions, and will reach the user's application.
///
/// These errors are converted to `libc` error codes, and are also used to `Errno::set_raw`.
#[derive(Error, Debug)]
pub enum HookError {
    #[error("mirrord-layer: `{0}`")]
    ResponseError(#[from] ResponseError),

    #[error("mirrord-layer: DNS does not resolve!")]
    DNSNoName,

    #[error("mirrord-layer: Failed to `Lock` resource!")]
    LockError,

    #[error("mirrord-layer: Null pointer found!")]
    NullPointer,

    #[error("mirrord-layer: IO failed with `{0}`!")]
    IO(#[from] std::io::Error),

    #[error("mirrord-layer: Could not get PROXY_CONNECTION, can't send a hook message!")]
    CannotGetProxyConnection,

    #[error("mirrord-layer: Converting int failed with `{0}`!")]
    TryFromInt(#[from] std::num::TryFromIntError),

    #[error("mirrord-layer: Creating `CString` failed with `{0}`!")]
    Null(#[from] std::ffi::NulError),

    #[error("mirrord-layer: Failed converting `to_str` with `{0}`!")]
    Utf8(#[from] std::str::Utf8Error),

    #[error("mirrord-layer: Failed creating local file for `remote_fd` `{0}`! with errno `{1}`")]
    LocalFileCreation(u64, i32),

    #[cfg(target_os = "macos")]
    #[error("mirrord-layer: SIP patch failed with error `{0}`!")]
    FailedSipPatch(#[from] SipError),

    #[error("mirrord-layer: IPv6 can't be used with mirrord")]
    SocketUnsuportedIpv6,

    // `From` implemented below, not with `#[from]` so that when new variants of
    // `SerializationError` are added, they are mapped into different variants of
    // `LayerError`.
    #[error(
        "mirrord-layer: user application is trying to connect to an address that is not a \
        supported IP or unix socket address."
    )]
    UnsupportedSocketType,

    #[error("mirrord-layer: Pointer argument points to an invalid address")]
    BadPointer,

    #[error("mirrord-layer: Socket address `{0}` is already bound!")]
    AddressAlreadyBound(SocketAddr),

    /// When the user's application tries to access a file filtered out by the `not-found` file
    /// filter.
    #[error("mirrord-layer: Ignored file")]
    FileNotFound,

    #[error("mirrord-layer: Proxy connection failed: `{0}`")]
    ProxyError(#[from] ProxyError),

    #[cfg(target_os = "linux")]
    #[error("mirrord-layer: Invalid descriptor argument")]
    BadDescriptor,

    #[cfg(target_os = "linux")]
    #[error("mirrord-layer: Bad flag passed in argument")]
    BadFlag,

    #[cfg(target_os = "linux")]
    #[error("mirrord-layer: Empty file path passed in argument")]
    EmptyPath,

    #[error("mirrord-layer: address passed to `bind` is not valid for the socket domain")]
    InvalidBindAddressForDomain,

    #[error("mirrord-layer: Failed encoding value with `{0}`!")]
    BincodeEncode(#[from] bincode::error::EncodeError),

    #[error("mirrord-layer: Socket not found `{0}`!")]
    SocketNotFound(i64),

    #[error("mirrord-layer: Managed Socket not found on address `{0}`!")]
    ManagedSocketNotFound(SocketAddr),

    #[error("mirrord-layer: Managed Socket not found on address `{0}`!")]
    ConnectError(#[from] ConnectError),

    #[error("mirrord-layer: Address resolution failed with `{0}`!")]
    AddrInfoError(#[from] AddrInfoError),

    #[error("mirrord-layer: SendTo failed with `{0}`!")]
    SendToError(#[from] SendToError),

    #[error("mirrord-layer: Hostname resolution failed with `{0}`!")]
    HostnameResolveError(#[from] HostnameResolveError),
}

/// Errors internal to mirrord-layer.
///
/// You'll encounter these when the layer is performing some of its internal operations, mostly when
/// handling [`ProxyToLayerMessage`].
#[derive(Error, Debug)]
pub enum LayerError {
    #[error("mirrord-layer: `{0}`")]
    ResponseError(#[from] ResponseError),

    #[cfg(unix)]
    #[error("mirrord-layer: Frida failed with `{0}`!")]
    Frida(frida_gum::Error),

    #[error("mirrord-layer: Failed to find export for name `{0}`!")]
    NoExportName(String),

    #[cfg(target_os = "linux")]
    #[error("mirrord-layer: Failed to find symbol for name `{0}`!")]
    NoSymbolName(String),

    #[error("mirrord-layer: Environment variable interaction failed with `{0}`!")]
    VarError(#[from] VarError),

    #[error("mirrord-layer: Parsing `bool` value failed with `{0}`!")]
    ParseBoolError(#[from] ParseBoolError),

    #[error("mirrord-layer: IO failed with `{0}`!")]
    IO(#[from] std::io::Error),

    #[error("mirrord-layer: Failed setting up mirrord with configuration error `{0}`!")]
    Config(#[from] ConfigError),

    #[cfg(unix)]
    #[error("mirrord-layer: Failed to find a process to hook mirrord into!")]
    NoProcessFound,

    // `From` implemented below, not with `#[from]` so that when new variants of
    // `SerializationError` are added, they are mapped into different variants of
    // `LayerError`.
    #[error(
        "mirrord-layer: user application is trying to connect to an address that is not a \
        supported IP or unix socket address."
    )]
    UnsupportedSocketType,

    #[cfg(target_os = "macos")]
    #[error("Exec failed with error {0:?}, please report this error!")]
    ExecFailed(exec::Error),

    #[error("Failed applying hook for function {0}, dll {1}")]
    FailedApplyingAPIHook(String, String),

    #[error("Environment variable for intproxy address is missing: {0}")]
    MissingEnvIntProxyAddr(VarError),
    #[error("Intproxy address malformed: {0}")]
    MalformedIntProxyAddr(AddrParseError),

    #[error("Proxy connection failed: {0}")]
    ProxyConnectionFailed(#[from] ProxyError),

    #[error("Global {0} already initialized")]
    GlobalAlreadyInitialized(&'static str),

    #[cfg(target_os = "windows")]
<<<<<<< HEAD
=======
    #[error("Hook engine failure: {0}")]
    HookEngine(String),

    #[cfg(target_os = "windows")]
    #[error("Hook engine failure while applying {function} from {dll}: {error}")]
    HookEngineApply {
        function: &'static str,
        dll: &'static str,
        error: String,
    },

    #[cfg(target_os = "windows")]
    #[error("Detour guard failure: {0}")]
    DetourGuard(String),

    #[cfg(target_os = "windows")]
>>>>>>> 13480013
    #[error("Environment variable for layer id not present")]
    MissingLayerIdEnv,

    #[cfg(target_os = "windows")]
    #[error("Environment variable for layer id not valid u64")]
    MalformedLayerIdEnv,

    #[cfg(target_os = "windows")]
    #[error("Environment variable for config not present")]
    MissingConfigEnv,

    #[cfg(target_os = "windows")]
    #[error("Windows process creation failed: {0}")]
    WindowsProcessCreation(#[from] crate::error::windows::WindowsError),

    #[cfg(target_os = "windows")]
    #[error("DLL injection failed: {0}")]
    DllInjection(String),

    #[cfg(target_os = "windows")]
    #[error("Process synchronization failed: {0}")]
    ProcessSynchronization(String),

    #[cfg(target_os = "windows")]
    #[error("Process with PID {0} not found")]
    ProcessNotFound(u32),

    #[cfg(target_os = "windows")]
    #[error("Internal error: missing required function pointer for {0}")]
    MissingFunctionPointer(String),
}

impl From<SerializationError> for LayerError {
    fn from(err: SerializationError) -> Self {
        match err {
            SerializationError::SocketAddress => LayerError::UnsupportedSocketType,
        }
    }
}

impl From<SerializationError> for HookError {
    fn from(err: SerializationError) -> Self {
        match err {
            SerializationError::SocketAddress => HookError::UnsupportedSocketType,
        }
    }
}

// Cannot have a generic `From<T>` implementation for this error, so explicitly implemented here.
impl<T> From<PoisonError<MutexGuard<'_, T>>> for HookError {
    fn from(_: PoisonError<MutexGuard<'_, T>>) -> Self {
        HookError::LockError
    }
}

#[cfg(unix)]
impl From<frida_gum::Error> for LayerError {
    fn from(err: frida_gum::Error) -> Self {
        LayerError::Frida(err)
    }
}

pub type LayerResult<T, E = LayerError> = std::result::Result<T, E>;
pub type HookResult<T, E = HookError> = std::result::Result<T, E>;
pub type ProxyResult<T, E = ProxyError> = std::result::Result<T, E>;

#[cfg(unix)]
fn get_platform_errno(fail: HookError) -> i32 {
    match fail {
        HookError::Null(_) => libc::EINVAL,
        HookError::TryFromInt(_) => libc::EINVAL,
        HookError::CannotGetProxyConnection => libc::EINVAL,
        HookError::ProxyError(_) => libc::EINVAL,
        HookError::IO(io_fail) => io_fail.raw_os_error().unwrap_or(libc::EIO),
        HookError::LockError => libc::EINVAL,
        HookError::BincodeEncode(_) => libc::EINVAL,
        HookError::ResponseError(response_fail) => match response_fail {
            ResponseError::IdsExhausted(_) => libc::ENOMEM,
            ResponseError::OpenLocal => libc::ENOENT,
            ResponseError::NotFound(_) => libc::ENOENT,
            ResponseError::NotDirectory(_) => libc::ENOTDIR,
            ResponseError::NotFile(_) => libc::EISDIR,
            ResponseError::RemoteIO(io_fail) => io_fail.raw_os_error.unwrap_or(libc::EIO),
            ResponseError::Remote(remote) => match remote {
                // So far only encountered when trying to make requests from golang.
                mirrord_protocol::RemoteError::ConnectTimedOut(_) => libc::ENETUNREACH,
                _ => libc::EINVAL,
            },
            ResponseError::DnsLookup(dns_fail) => {
                (match dns_fail.kind {
                    mirrord_protocol::ResolveErrorKindInternal::Timeout => libc::EAI_AGAIN,
                    // prevents an infinite loop that used to happen in some apps, don't know if
                    // this is the correct mapping.
                    mirrord_protocol::ResolveErrorKindInternal::NoRecordsFound(_) => {
                        libc::EAI_NONAME
                    }
                    _ => libc::EAI_FAIL,
                    // TODO: Add more error kinds, next time we break protocol compatibility.
                } as _)
            }
            // for listen, EINVAL means "socket is already connected."
            // Will not happen, because this ResponseError is not return from any hook, so it
            // never appears as HookError::ResponseError(PortAlreadyStolen(_)).
            // this could be changed by waiting for the Subscribed response from agent.
            ResponseError::PortAlreadyStolen(_port) => libc::EINVAL,
            ResponseError::NotImplemented => libc::EINVAL,
            ResponseError::StripPrefix(_) => libc::EINVAL,
            err @ (ResponseError::Forbidden { .. } | ResponseError::ForbiddenWithReason { .. }) => {
                graceful_exit!(
                    "Stopping mirrord run. Please adjust your mirrord configuration.\n{err}"
                );
            }
        },
        HookError::DNSNoName => libc::EFAULT,
        HookError::Utf8(_) => libc::EINVAL,
        HookError::NullPointer => libc::EINVAL,
        HookError::LocalFileCreation(_, err) => err,
        #[cfg(target_os = "macos")]
        HookError::FailedSipPatch(_) => libc::EACCES,
        HookError::SocketUnsuportedIpv6 => libc::EAFNOSUPPORT,
        HookError::UnsupportedSocketType => libc::EAFNOSUPPORT,
        HookError::BadPointer => libc::EFAULT,
        HookError::AddressAlreadyBound(_) => libc::EADDRINUSE,
        HookError::FileNotFound => libc::ENOENT,
        #[cfg(target_os = "linux")]
        HookError::BadDescriptor => libc::EBADF,
        #[cfg(target_os = "linux")]
        HookError::BadFlag => libc::EINVAL,
        #[cfg(target_os = "linux")]
        HookError::EmptyPath => libc::ENOENT,
        HookError::InvalidBindAddressForDomain => libc::EINVAL,
        HookError::SocketNotFound(_) => libc::EBADF,
        HookError::ManagedSocketNotFound(_) => libc::EBADF,
        HookError::ConnectError(_) => libc::EFAULT,
        HookError::AddrInfoError(_) => libc::EFAULT,
        HookError::SendToError(_) => libc::EFAULT,
        HookError::HostnameResolveError(_) => libc::EFAULT,
    }
}

#[cfg(target_os = "windows")]
fn get_platform_errno(fail: HookError) -> u32 {
    use winapi::shared::winerror::*;
    match fail {
        HookError::Null(_) => WSAEINVAL,
        HookError::TryFromInt(_) => WSAEINVAL,
        HookError::CannotGetProxyConnection => WSAEINVAL,
        HookError::ProxyError(_) => WSAEINVAL,
        HookError::IO(io_fail) => io_fail
            .raw_os_error()
            .unwrap_or(ERROR_IO_DEVICE.try_into().unwrap())
            .try_into()
            .unwrap(),
        HookError::LockError => WSAEINVAL,
        HookError::BincodeEncode(_) => WSAEINVAL,
        HookError::ResponseError(response_fail) => match response_fail {
            ResponseError::IdsExhausted(_) => WSAENOBUFS,
            ResponseError::OpenLocal => ERROR_FILE_NOT_FOUND,
            ResponseError::NotFound(_) => ERROR_FILE_NOT_FOUND,
            ResponseError::NotDirectory(_) => ERROR_DIRECTORY,
            ResponseError::NotFile(_) => ERROR_DIRECTORY,
            ResponseError::RemoteIO(io_fail) => io_fail
                .raw_os_error
                .unwrap_or(ERROR_IO_DEVICE.try_into().unwrap())
                .try_into()
                .unwrap(),
            ResponseError::Remote(remote) => match remote {
                // So far only encountered when trying to make requests from golang.
                mirrord_protocol::RemoteError::ConnectTimedOut(_) => WSAENETUNREACH,
                _ => WSAEINVAL,
            },
            ResponseError::DnsLookup(dns_fail) => {
                (match dns_fail.kind {
                    mirrord_protocol::ResolveErrorKindInternal::Timeout => WSATRY_AGAIN,
                    // prevents an infinite loop that used to happen in some apps, don't know if
                    // this is the correct mapping.
                    mirrord_protocol::ResolveErrorKindInternal::NoRecordsFound(_) => {
                        WSAHOST_NOT_FOUND
                    }
                    _ => WSANO_RECOVERY,
                    // TODO: Add more error kinds, next time we break protocol compatibility.
                } as _)
            }
            // for listen, EINVAL means "socket is already connected."
            // Will not happen, because this ResponseError is not return from any hook, so it
            // never appears as HookError::ResponseError(PortAlreadyStolen(_)).
            // this could be changed by waiting for the Subscribed response from agent.
            ResponseError::PortAlreadyStolen(_port) => WSAEINVAL,
            ResponseError::NotImplemented => WSAEINVAL,
            ResponseError::StripPrefix(_) => WSAEINVAL,
            err @ (ResponseError::Forbidden { .. } | ResponseError::ForbiddenWithReason { .. }) => {
                graceful_exit!(
                    "Stopping mirrord run. Please adjust your mirrord configuration.\n{err}"
                );
            }
        },
        HookError::DNSNoName => WSAEFAULT,
        HookError::Utf8(_) => WSAEINVAL,
        HookError::NullPointer => WSAEINVAL,
        HookError::LocalFileCreation(_, err) => err.try_into().unwrap(),
        #[cfg(target_os = "macos")]
        HookError::FailedSipPatch(_) => WSAEACCES,
        HookError::SocketUnsuportedIpv6 => WSAEAFNOSUPPORT,
        HookError::UnsupportedSocketType => WSAEAFNOSUPPORT,
        HookError::BadPointer => WSAEFAULT,
        HookError::AddressAlreadyBound(_) => WSAEADDRINUSE,
        HookError::FileNotFound => ERROR_FILE_NOT_FOUND,
        #[cfg(target_os = "linux")]
        HookError::BadDescriptor => WSAEBADF,
        #[cfg(target_os = "linux")]
        HookError::BadFlag => WSAEINVAL,
        #[cfg(target_os = "linux")]
        HookError::EmptyPath => ERROR_FILE_NOT_FOUND,
        HookError::InvalidBindAddressForDomain => WSAEINVAL,
        HookError::SocketNotFound(_) => WSAEBADF,
        HookError::ManagedSocketNotFound(_) => WSAEBADF,
        HookError::ConnectError(_) => WSAEFAULT,
        HookError::AddrInfoError(_) => WSAEFAULT,
        HookError::SendToError(_) => WSAEFAULT,
        HookError::HostnameResolveError(_) => WSAEFAULT,
    }
}

/// mapping based on - <https://man7.org/linux/man-pages/man3/errno.3.html>
impl From<HookError> for i64 {
    fn from(fail: HookError) -> Self {
        match fail {
            HookError::AddressAlreadyBound(_)
            | HookError::ResponseError(
                ResponseError::NotFound(_)
                | ResponseError::NotFile(_)
                | ResponseError::NotDirectory(_)
                | ResponseError::Remote(_)
                | ResponseError::RemoteIO(_)
                | ResponseError::DnsLookup(_),
            ) => {
                info!("libc error (doesn't indicate a problem) >> {fail:#?}")
            }
            HookError::IO(ref e) if (ignore_codes::is_ignored_code(e.raw_os_error())) => {
                info!("libc error (doesn't indicate a problem) >> {fail:#?}")
            }
            HookError::FileNotFound => {
                info!("mirrord file not found triggered")
            }
            HookError::SocketUnsuportedIpv6 => {
                info!("{fail}")
            }
            HookError::ResponseError(ResponseError::NotImplemented) => {
                // this means we bypass, so we can just return to avoid setting libc.
                return -1;
            }
            HookError::ProxyError(ref err) => {
                let reason = match err {
                    ProxyError::ProxyFailure(err) => {
                        format!("Proxy encountered an error: {err}")
                    }
                    err => format!("Proxy error, connectivity issue or a bug: {err}"),
                };
                #[cfg(target_os = "windows")]
                graceful_exit!(
                    r"{reason}.
                    Please report it to us on https://github.com/metalbear-co/mirrord/issues/new?assignees=&labels=bug&projects=&template=bug_report.yml
                    You can find the `mirrord-intproxy` logs in {}.",
                    crate::setup::layer_setup()
                        .layer_config()
                        .internal_proxy
                        .log_destination
                        .display()
                );
                #[cfg(not(target_os = "windows"))]
                graceful_exit!(
                    r"{reason}.
                    Please report it to us on https://github.com/metalbear-co/mirrord/issues/new?assignees=&labels=bug&projects=&template=bug_report.yml"
                );
            }
            _ => error!("Error occured in Layer >> {fail:?}"),
        };

        // Set platform-specific error
        let errno = get_platform_errno(fail);
        #[cfg(unix)]
        Errno::set_raw(errno);

        #[cfg(windows)]
        unsafe {
            winapi::um::errhandlingapi::SetLastError(errno);
        }

        -1
    }
}

impl From<HookError> for isize {
    fn from(fail: HookError) -> Self {
        i64::from(fail) as _
    }
}

impl From<HookError> for usize {
    fn from(fail: HookError) -> Self {
        let _ = i64::from(fail);

        0
    }
}

impl From<HookError> for i32 {
    fn from(fail: HookError) -> Self {
        i64::from(fail) as _
    }
}

#[cfg(unix)]
impl From<HookError> for *mut FILE {
    fn from(fail: HookError) -> Self {
        let _ = i64::from(fail);

        ptr::null_mut()
    }
}

#[cfg(unix)]
impl From<HookError> for *mut DIR {
    fn from(fail: HookError) -> Self {
        let _ = i64::from(fail);

        ptr::null_mut()
    }
}

#[cfg(unix)]
impl From<HookError> for *mut c_char {
    fn from(fail: HookError) -> Self {
        let _ = i64::from(fail);

        ptr::null_mut()
    }
}

#[cfg(unix)]
impl From<HookError> for *mut hostent {
    fn from(_fail: HookError) -> Self {
        ptr::null_mut()
    }
}<|MERGE_RESOLUTION|>--- conflicted
+++ resolved
@@ -344,8 +344,6 @@
     GlobalAlreadyInitialized(&'static str),
 
     #[cfg(target_os = "windows")]
-<<<<<<< HEAD
-=======
     #[error("Hook engine failure: {0}")]
     HookEngine(String),
 
@@ -362,7 +360,6 @@
     DetourGuard(String),
 
     #[cfg(target_os = "windows")]
->>>>>>> 13480013
     #[error("Environment variable for layer id not present")]
     MissingLayerIdEnv,
 
