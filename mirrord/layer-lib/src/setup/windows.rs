--- conflicted
+++ resolved
@@ -68,19 +68,15 @@
 }
 
 impl LayerSetup {
-<<<<<<< HEAD
-        pub fn new(
+    pub fn new(
         mut config: LayerConfig,
         proxy_address: SocketAddr,
         local_hostname: bool,
     ) -> Self {
-=======
-    pub fn new(mut config: LayerConfig, proxy_address: SocketAddr) -> Self {
         let file_filter = FileFilter::new(config.feature.fs.clone());
         let file_remapper =
             FileRemapper::new(config.feature.fs.mapping.clone().unwrap_or_default());
 
->>>>>>> 8dbf6f82
         let outgoing_selector = OutgoingSelector::new(&config.feature.network.outgoing);
 
         let dns_selector = DnsSelector::from(&config.feature.network.dns);
