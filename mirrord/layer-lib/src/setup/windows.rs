/// Windows supported subset of LayerSetup
/// this will fill up over time
/// until it becomes layer's LayerSetup
use std::{collections::HashSet, net::SocketAddr, str::FromStr};

use mirrord_config::{
    LayerConfig,
    feature::network::{
        NetworkConfig,
        incoming::{
            IncomingConfig, IncomingMode as ConfigIncomingMode,
<<<<<<< HEAD
            http_filter::{HttpFilterConfig, InnerFilter, PortList},
=======
            http_filter::{BodyFilter, HttpFilterConfig, InnerFilter},
>>>>>>> dcd4f25c
        },
        outgoing::OutgoingConfig,
    },
    target::Target,
};
use mirrord_intproxy_protocol::PortSubscription;
use mirrord_protocol::{
    Port,
<<<<<<< HEAD
    tcp::{Filter, HttpFilter, HttpMethodFilter, MirrorType, StealType},
};

use crate::{
    file::{filter::FileFilter, mapper::FileRemapper},
    socket::{DnsSelector, OutgoingSelector},
};

=======
    tcp::{Filter, HttpBodyFilter, HttpFilter, HttpMethodFilter, MirrorType, StealType},
};

use crate::socket::{DnsSelector, OutgoingSelector};

>>>>>>> dcd4f25c
/// Helper trait for network hook decisions
pub trait NetworkHookConfig {
    fn requires_incoming_hooks(&self) -> bool;
    fn requires_outgoing_hooks(&self) -> bool;
    fn requires_tcp_hooks(&self) -> bool;
    fn requires_udp_hooks(&self) -> bool;
}

impl NetworkHookConfig for NetworkConfig {
    fn requires_incoming_hooks(&self) -> bool {
        self.incoming.mode != ConfigIncomingMode::Off
    }

    fn requires_outgoing_hooks(&self) -> bool {
        self.outgoing.tcp || self.outgoing.udp
    }

    fn requires_tcp_hooks(&self) -> bool {
        self.outgoing.tcp
    }

    fn requires_udp_hooks(&self) -> bool {
        self.outgoing.udp
    }
}

/// Windows supported layer setup.
/// Contains [`LayerConfig`] and derived from it structs, which are used in multiple places across
/// the layer.
#[derive(Debug)]
pub struct LayerSetup {
    config: LayerConfig,
<<<<<<< HEAD
    file_filter: FileFilter,
    file_remapper: FileRemapper,
=======
>>>>>>> dcd4f25c
    outgoing_selector: OutgoingSelector,
    dns_selector: DnsSelector,
    proxy_address: SocketAddr,
    incoming_mode: IncomingMode,
    local_hostname: bool,
}

impl LayerSetup {
    pub fn new(mut config: LayerConfig, proxy_address: SocketAddr) -> Self {
<<<<<<< HEAD
        let file_filter = FileFilter::new(config.feature.fs.clone());
        let file_remapper =
            FileRemapper::new(config.feature.fs.mapping.clone().unwrap_or_default());

=======
>>>>>>> dcd4f25c
        let outgoing_selector = OutgoingSelector::new(&config.feature.network.outgoing);

        let dns_selector = DnsSelector::from(&config.feature.network.dns);

        let local_hostname = !config.feature.hostname;

        let incoming_mode = IncomingMode::new(&mut config.feature.network.incoming);
        tracing::info!(?incoming_mode, ?config, "incoming has changed");
        Self {
            config,
<<<<<<< HEAD
            file_filter,
            file_remapper,
=======
>>>>>>> dcd4f25c
            outgoing_selector,
            dns_selector,
            proxy_address,
            incoming_mode,
            local_hostname,
        }
    }

    pub fn layer_config(&self) -> &LayerConfig {
        &self.config
    }

<<<<<<< HEAD
    pub fn file_filter(&self) -> &FileFilter {
        &self.file_filter
    }

    pub fn file_remapper(&self) -> &FileRemapper {
        &self.file_remapper
    }

=======
>>>>>>> dcd4f25c
    pub fn incoming_config(&self) -> &IncomingConfig {
        &self.config.feature.network.incoming
    }

    pub fn outgoing_config(&self) -> &OutgoingConfig {
        &self.config.feature.network.outgoing
    }

    pub fn remote_dns_enabled(&self) -> bool {
        self.config.feature.network.dns.enabled
    }

    pub fn targetless(&self) -> bool {
        self.config
            .target
            .path
            .as_ref()
            .map(|path| matches!(path, Target::Targetless))
            .unwrap_or(true)
    }

    pub fn outgoing_selector(&self) -> &OutgoingSelector {
        &self.outgoing_selector
    }

    pub fn dns_selector(&self) -> &DnsSelector {
        &self.dns_selector
    }

    pub fn proxy_address(&self) -> SocketAddr {
        self.proxy_address
    }

    pub fn incoming_mode(&self) -> &IncomingMode {
        &self.incoming_mode
    }

    pub fn local_hostname(&self) -> bool {
        self.local_hostname
    }

    // Hook control methods for configuration-based hook enablement

    /// Check if file system hooks should be enabled based on configuration
    pub fn fs_hooks_enabled(&self) -> bool {
        use mirrord_config::feature::fs::FsModeConfig;
        !matches!(self.config.feature.fs.mode, FsModeConfig::Local)
    }

    /// Check if socket hooks should be enabled based on configuration
    pub fn socket_hooks_enabled(&self) -> bool {
        self.config.feature.network.incoming.mode != ConfigIncomingMode::Off
            || self.config.feature.network.outgoing.tcp
            || self.config.feature.network.outgoing.udp
    }

    /// Check if DNS hooks should be enabled based on configuration
    pub fn dns_hooks_enabled(&self) -> bool {
        self.config.feature.network.dns.enabled
    }

    /// Check if process hooks should be enabled (always true for Windows)
    pub fn process_hooks_enabled(&self) -> bool {
        // Process hooks always needed for Windows DLL injection
        true
    }

    /// Get access to experimental configuration
    pub fn experimental_features(&self) -> &mirrord_config::experimental::ExperimentalConfig {
        &self.config.experimental
    }

    /// Get access to file system configuration
    pub fn fs_config(&self) -> &mirrord_config::feature::fs::FsConfig {
        &self.config.feature.fs
    }

    /// Get access to network configuration  
    pub fn network_config(&self) -> &mirrord_config::feature::network::NetworkConfig {
        &self.config.feature.network
    }
}

/// Settings for handling HTTP feature.
#[derive(Debug)]
pub struct HttpSettings {
    /// The HTTP filter to use.
    pub filter: HttpFilter,
    /// Ports to filter HTTP on.
    pub ports: HashSet<Port>,
}

#[derive(Debug)]
pub struct IncomingMode {
    pub steal: bool,
    pub http_settings: Option<HttpSettings>,
}

impl IncomingMode {
    /// Creates a new instance from the given [`IncomingConfig`].
    /// # Params
    ///
    /// * `config` - [`IncomingConfig`] is taken as `&mut` due to `add_probe_ports_to_http_ports`.
    pub fn new(config: &mut IncomingConfig) -> Self {
        let http_settings = config.http_filter.is_filter_set().then(|| {
            let ports = config
                .http_filter
                .ports
<<<<<<< HEAD
                .as_ref()
                .map(|port_list| port_list.iter().copied().collect())
                .unwrap_or(PortList::default().into());
=======
                .get_or_insert_default()
                .iter()
                .copied()
                .collect();
>>>>>>> dcd4f25c

            let filter = Self::parse_http_filter(&config.http_filter);

            HttpSettings { filter, ports }
        });

        Self {
            steal: config.is_steal(),
            http_settings,
        }
    }

<<<<<<< HEAD
=======
    fn parse_body_filter(filter: &BodyFilter) -> HttpBodyFilter {
        match filter {
            BodyFilter::Json { query, matches } => HttpBodyFilter::Json {
                query: query.clone(),
                matches: Filter::new(matches.clone())
                    .expect("invalid json body filter `matches` string"),
            },
        }
    }

>>>>>>> dcd4f25c
    fn parse_http_filter(http_filter_config: &HttpFilterConfig) -> HttpFilter {
        match http_filter_config {
            HttpFilterConfig {
                path_filter: Some(path),
                header_filter: None,
                method_filter: None,
<<<<<<< HEAD
=======
                body_filter: None,
>>>>>>> dcd4f25c
                all_of: None,
                any_of: None,
                ports: _ports,
            } => HttpFilter::Path(Filter::new(path.into()).expect("invalid filter expression")),

            HttpFilterConfig {
                path_filter: None,
                header_filter: Some(header),
                method_filter: None,
<<<<<<< HEAD
=======
                body_filter: None,
>>>>>>> dcd4f25c
                all_of: None,
                any_of: None,
                ports: _ports,
            } => HttpFilter::Header(Filter::new(header.into()).expect("invalid filter expression")),

            HttpFilterConfig {
                path_filter: None,
                header_filter: None,
                method_filter: Some(method),
<<<<<<< HEAD
=======
                body_filter: None,
>>>>>>> dcd4f25c
                all_of: None,
                any_of: None,
                ports: _ports,
            } => HttpFilter::Method(
                HttpMethodFilter::from_str(method).expect("invalid method filter string"),
            ),

            HttpFilterConfig {
                path_filter: None,
                header_filter: None,
                method_filter: None,
<<<<<<< HEAD
=======
                body_filter: Some(filter),
                all_of: None,
                any_of: None,
                ports: _ports,
            } => HttpFilter::Body(Self::parse_body_filter(filter)),

            HttpFilterConfig {
                path_filter: None,
                header_filter: None,
                method_filter: None,
                body_filter: None,
>>>>>>> dcd4f25c
                all_of: Some(filters),
                any_of: None,
                ports: _ports,
            } => Self::make_composite_filter(true, filters),

            HttpFilterConfig {
                path_filter: None,
                header_filter: None,
                method_filter: None,
<<<<<<< HEAD
=======
                body_filter: None,
>>>>>>> dcd4f25c
                all_of: None,
                any_of: Some(filters),
                ports: _ports,
            } => Self::make_composite_filter(false, filters),

            _ => panic!("No HTTP filters specified, this should have been caught earlier"),
        }
    }

    fn make_composite_filter(all: bool, filters: &[InnerFilter]) -> HttpFilter {
        let filters = filters
            .iter()
            .map(|filter| match filter {
                InnerFilter::Path { path } => {
                    HttpFilter::Path(Filter::new(path.clone()).expect("invalid filter expression"))
                }
                InnerFilter::Header { header } => HttpFilter::Header(
                    Filter::new(header.clone()).expect("invalid filter expression"),
                ),
                InnerFilter::Method { method } => HttpFilter::Method(
                    HttpMethodFilter::from_str(method).expect("invalid method filter string"),
                ),
<<<<<<< HEAD
=======
                InnerFilter::Body(body_filter) => {
                    HttpFilter::Body(Self::parse_body_filter(body_filter))
                }
>>>>>>> dcd4f25c
            })
            .collect();

        HttpFilter::Composite { all, filters }
    }

    /// Returns [`PortSubscription`] request to be used for the given port.
    pub fn subscription(&self, port: Port) -> PortSubscription {
        if self.steal {
            let steal_type = match &self.http_settings {
                None => StealType::All(port),
                Some(settings) => {
                    if settings.ports.contains(&port) {
                        StealType::FilteredHttpEx(port, settings.filter.clone())
                    } else {
                        StealType::All(port)
                    }
                }
            };
            PortSubscription::Steal(steal_type)
        } else {
            let mirror_type = match &self.http_settings {
                None => MirrorType::All(port),
                Some(settings) => {
                    if settings.ports.contains(&port) {
                        MirrorType::FilteredHttp(port, settings.filter.clone())
                    } else {
                        MirrorType::All(port)
                    }
                }
            };
            PortSubscription::Mirror(mirror_type)
        }
    }
}<|MERGE_RESOLUTION|>--- conflicted
+++ resolved
@@ -9,11 +9,7 @@
         NetworkConfig,
         incoming::{
             IncomingConfig, IncomingMode as ConfigIncomingMode,
-<<<<<<< HEAD
-            http_filter::{HttpFilterConfig, InnerFilter, PortList},
-=======
             http_filter::{BodyFilter, HttpFilterConfig, InnerFilter},
->>>>>>> dcd4f25c
         },
         outgoing::OutgoingConfig,
     },
@@ -22,8 +18,7 @@
 use mirrord_intproxy_protocol::PortSubscription;
 use mirrord_protocol::{
     Port,
-<<<<<<< HEAD
-    tcp::{Filter, HttpFilter, HttpMethodFilter, MirrorType, StealType},
+    tcp::{Filter, HttpBodyFilter, HttpFilter, HttpMethodFilter, MirrorType, StealType},
 };
 
 use crate::{
@@ -31,13 +26,6 @@
     socket::{DnsSelector, OutgoingSelector},
 };
 
-=======
-    tcp::{Filter, HttpBodyFilter, HttpFilter, HttpMethodFilter, MirrorType, StealType},
-};
-
-use crate::socket::{DnsSelector, OutgoingSelector};
-
->>>>>>> dcd4f25c
 /// Helper trait for network hook decisions
 pub trait NetworkHookConfig {
     fn requires_incoming_hooks(&self) -> bool;
@@ -70,11 +58,8 @@
 #[derive(Debug)]
 pub struct LayerSetup {
     config: LayerConfig,
-<<<<<<< HEAD
     file_filter: FileFilter,
     file_remapper: FileRemapper,
-=======
->>>>>>> dcd4f25c
     outgoing_selector: OutgoingSelector,
     dns_selector: DnsSelector,
     proxy_address: SocketAddr,
@@ -84,13 +69,10 @@
 
 impl LayerSetup {
     pub fn new(mut config: LayerConfig, proxy_address: SocketAddr) -> Self {
-<<<<<<< HEAD
         let file_filter = FileFilter::new(config.feature.fs.clone());
         let file_remapper =
             FileRemapper::new(config.feature.fs.mapping.clone().unwrap_or_default());
 
-=======
->>>>>>> dcd4f25c
         let outgoing_selector = OutgoingSelector::new(&config.feature.network.outgoing);
 
         let dns_selector = DnsSelector::from(&config.feature.network.dns);
@@ -101,11 +83,8 @@
         tracing::info!(?incoming_mode, ?config, "incoming has changed");
         Self {
             config,
-<<<<<<< HEAD
             file_filter,
             file_remapper,
-=======
->>>>>>> dcd4f25c
             outgoing_selector,
             dns_selector,
             proxy_address,
@@ -118,7 +97,6 @@
         &self.config
     }
 
-<<<<<<< HEAD
     pub fn file_filter(&self) -> &FileFilter {
         &self.file_filter
     }
@@ -127,8 +105,6 @@
         &self.file_remapper
     }
 
-=======
->>>>>>> dcd4f25c
     pub fn incoming_config(&self) -> &IncomingConfig {
         &self.config.feature.network.incoming
     }
@@ -237,16 +213,10 @@
             let ports = config
                 .http_filter
                 .ports
-<<<<<<< HEAD
-                .as_ref()
-                .map(|port_list| port_list.iter().copied().collect())
-                .unwrap_or(PortList::default().into());
-=======
                 .get_or_insert_default()
                 .iter()
                 .copied()
                 .collect();
->>>>>>> dcd4f25c
 
             let filter = Self::parse_http_filter(&config.http_filter);
 
@@ -259,8 +229,6 @@
         }
     }
 
-<<<<<<< HEAD
-=======
     fn parse_body_filter(filter: &BodyFilter) -> HttpBodyFilter {
         match filter {
             BodyFilter::Json { query, matches } => HttpBodyFilter::Json {
@@ -271,17 +239,13 @@
         }
     }
 
->>>>>>> dcd4f25c
     fn parse_http_filter(http_filter_config: &HttpFilterConfig) -> HttpFilter {
         match http_filter_config {
             HttpFilterConfig {
                 path_filter: Some(path),
                 header_filter: None,
                 method_filter: None,
-<<<<<<< HEAD
-=======
-                body_filter: None,
->>>>>>> dcd4f25c
+                body_filter: None,
                 all_of: None,
                 any_of: None,
                 ports: _ports,
@@ -291,10 +255,7 @@
                 path_filter: None,
                 header_filter: Some(header),
                 method_filter: None,
-<<<<<<< HEAD
-=======
-                body_filter: None,
->>>>>>> dcd4f25c
+                body_filter: None,
                 all_of: None,
                 any_of: None,
                 ports: _ports,
@@ -304,10 +265,7 @@
                 path_filter: None,
                 header_filter: None,
                 method_filter: Some(method),
-<<<<<<< HEAD
-=======
-                body_filter: None,
->>>>>>> dcd4f25c
+                body_filter: None,
                 all_of: None,
                 any_of: None,
                 ports: _ports,
@@ -319,8 +277,6 @@
                 path_filter: None,
                 header_filter: None,
                 method_filter: None,
-<<<<<<< HEAD
-=======
                 body_filter: Some(filter),
                 all_of: None,
                 any_of: None,
@@ -332,7 +288,6 @@
                 header_filter: None,
                 method_filter: None,
                 body_filter: None,
->>>>>>> dcd4f25c
                 all_of: Some(filters),
                 any_of: None,
                 ports: _ports,
@@ -342,10 +297,7 @@
                 path_filter: None,
                 header_filter: None,
                 method_filter: None,
-<<<<<<< HEAD
-=======
-                body_filter: None,
->>>>>>> dcd4f25c
+                body_filter: None,
                 all_of: None,
                 any_of: Some(filters),
                 ports: _ports,
@@ -368,12 +320,9 @@
                 InnerFilter::Method { method } => HttpFilter::Method(
                     HttpMethodFilter::from_str(method).expect("invalid method filter string"),
                 ),
-<<<<<<< HEAD
-=======
                 InnerFilter::Body(body_filter) => {
                     HttpFilter::Body(Self::parse_body_filter(body_filter))
                 }
->>>>>>> dcd4f25c
             })
             .collect();
 
