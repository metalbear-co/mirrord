--- conflicted
+++ resolved
@@ -143,11 +143,7 @@
 /// # Returns
 ///
 /// A Rust String containing the converted text, or an empty string if the pointer is null.
-<<<<<<< HEAD
-pub unsafe fn c_string_ptr_to_string(ptr: *const i8) -> String {
-=======
 pub unsafe fn u8_ptr_to_string(ptr: *const i8) -> String {
->>>>>>> 13480013
     if ptr.is_null() {
         return String::new();
     }
@@ -185,11 +181,7 @@
 /// # Returns
 ///
 /// A Rust String containing the converted text, or an empty string if the pointer is null.
-<<<<<<< HEAD
-pub unsafe fn wide_string_ptr_to_string(ptr: *const u16) -> String {
-=======
 pub unsafe fn u16_ptr_to_string(ptr: *const u16) -> String {
->>>>>>> 13480013
     if ptr.is_null() {
         return String::new();
     }
