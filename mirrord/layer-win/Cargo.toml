--- conflicted
+++ resolved
@@ -20,12 +20,8 @@
 mirrord-layer-lib = { path = "../layer-lib" }
 mirrord-protocol = { path = "../protocol" }
 mirrord-intproxy-protocol = { path = "../intproxy/protocol", features = ["codec"] }
-<<<<<<< HEAD
-winapi = { version = "0.3.9", features = ["minwindef", "winnt", "consoleapi", "libloaderapi", "fileapi", "winsock2", "ws2tcpip", "ws2def", "ws2ipdef", "debugapi", "processthreadsapi", "errhandlingapi", "sysinfoapi", "synchapi"] }
+winapi = { version = "0.3.9", features = ["minwindef", "winnt", "consoleapi", "libloaderapi", "fileapi", "winsock2", "ws2tcpip", "ws2def", "ws2ipdef", "debugapi", "processthreadsapi", "errhandlingapi", "sysinfoapi", "synchapi", "handleapi", "processenv"] }
 windows-strings = { version = "0.4" }
-=======
-winapi = { version = "0.3.9", features = ["minwindef", "winnt", "consoleapi", "libloaderapi", "fileapi", "winsock2", "ws2tcpip", "ws2def", "ws2ipdef", "debugapi", "processthreadsapi", "errhandlingapi", "sysinfoapi", "synchapi", "handleapi", "processenv"] }
->>>>>>> aa0c8a96
 
 # Used for internal error type set-up
 thiserror = "2.0.12" 
