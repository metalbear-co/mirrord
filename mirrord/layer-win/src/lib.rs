--- conflicted
+++ resolved
@@ -58,12 +58,8 @@
         cmdline: std::env::args().collect(),
         loaded: true,
     };
-<<<<<<< HEAD
-
-=======
     
     // Set up session request.
->>>>>>> a84c0d8e
     let session = mirrord_intproxy_protocol::NewSessionRequest {
         parent_layer: None,
         process_info,
@@ -93,12 +89,8 @@
 fn dll_attach(_module: HINSTANCE, _reserved: LPVOID) -> BOOL {
     // Avoid running logic in [`DllMain`] to prevent exceptions.
     let _ = thread::spawn(|| {
-<<<<<<< HEAD
-        let _ = mirrord_start();
-=======
         mirrord_start().expect("Failed call to mirrord_start");
         println!("mirrord-layer-win fully initialized!");
->>>>>>> a84c0d8e
     });
 
     TRUE
@@ -137,25 +129,10 @@
 }
 
 fn mirrord_start() -> anyhow::Result<()> {
-<<<<<<< HEAD
-    initialize_proxy_connection()?;
-
-    initialize_detour_guard()?;
-
-    // TODO: turn into more structured module that handles console
-    unsafe {
-        AllocConsole();
-    }
-
-    let guard = unsafe { DETOUR_GUARD.as_mut().unwrap() };
-
-    initialize_hooks(guard)?;
-=======
     // // TODO: turn into more structured module that handles console
     unsafe {
         AllocConsole();
     }
-
     println!("Console allocated");
     
     initialize_proxy_connection()?;
@@ -171,7 +148,6 @@
     let guard = unsafe { DETOUR_GUARD.as_mut().unwrap() };
     initialize_hooks(guard)?;
     println!("Hooks initialized");
->>>>>>> a84c0d8e
 
     Ok(())
 }
