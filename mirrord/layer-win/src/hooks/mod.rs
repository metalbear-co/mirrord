--- conflicted
+++ resolved
@@ -6,27 +6,6 @@
 pub(crate) mod socket;
 
 use minhook_detours_rs::guard::DetourGuard;
-<<<<<<< HEAD
-use mirrord_layer_lib::setup::layer_setup;
-
-pub fn initialize_hooks(guard: &mut DetourGuard<'static>) -> anyhow::Result<()> {
-    let setup = layer_setup();
-
-    // Always enable process hooks (required for Windows DLL injection)
-    if setup.process_hooks_enabled() {
-        tracing::info!("Enabling process hooks (always required on Windows)");
-        process::initialize_hooks(guard)?;
-    }
-
-    // Conditionally enable file hooks
-    if setup.fs_hooks_enabled() {
-        tracing::info!("Enabling file system hooks");
-        files::initialize_hooks(guard)?;
-    } else {
-        tracing::info!("File system hooks disabled by configuration (fs.mode = Local)");
-    }
-
-=======
 use mirrord_layer_lib::{
     error::{LayerError, LayerResult},
     setup::layer_setup,
@@ -49,7 +28,6 @@
         tracing::info!("File system hooks disabled by configuration (fs.mode = Local)");
     }
 
->>>>>>> 13480013
     // Conditionally enable socket hooks
     if setup.socket_hooks_enabled() || setup.dns_hooks_enabled() {
         tracing::info!(
@@ -62,12 +40,8 @@
         tracing::info!("Socket hooks disabled by configuration (no network features enabled)");
     }
 
-<<<<<<< HEAD
-    guard.enable_all_hooks()?;
-=======
     guard
         .enable_all_hooks()
         .map_err(|err| LayerError::DetourGuard(err.to_string()))?;
->>>>>>> 13480013
     Ok(())
 }