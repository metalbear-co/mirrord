//! Windows process creation hooks module.
//!
//! This module provides hooks for intercepting Windows process creation
//! and injecting the mirrord layer DLL into child processes for transparent
//! system call interception.

use std::sync::OnceLock;

use minhook_detours_rs::guard::DetourGuard;
use mirrord_layer_lib::{
<<<<<<< HEAD
    error::{LayerError, windows::WindowsError},
=======
    error::{LayerError, LayerResult, windows::WindowsError},
>>>>>>> 13480013
    process::windows::execution::{CreateProcessInternalWType, LayerManagedProcess},
};
use winapi::{
    ctypes::c_void,
    shared::{
        minwindef::{BOOL, DWORD, HMODULE, LPVOID, TRUE},
        ntdef::{HANDLE, LPCWSTR, LPWSTR},
    },
    um::{
        minwinbase::LPSECURITY_ATTRIBUTES,
        processthreadsapi::{
            LPPROCESS_INFORMATION, LPSTARTUPINFOW, PROCESS_INFORMATION, STARTUPINFOW,
        },
        winnt::PHANDLE,
    },
};

use crate::{apply_hook, process::environment::parse_environment_block};

static CREATE_PROCESS_INTERNAL_W_ORIGINAL: OnceLock<&CreateProcessInternalWType> = OnceLock::new();

// LoadLibrary hook to detect module loading during injection
type LoadLibraryWType = unsafe extern "system" fn(lpLibFileName: *const u16) -> HMODULE;
static LOAD_LIBRARY_W_ORIGINAL: OnceLock<&LoadLibraryWType> = OnceLock::new();

// GetProcAddress hook to detect API usage during injection
type GetProcAddressType =
    unsafe extern "system" fn(hModule: HMODULE, lpProcName: *const i8) -> *mut c_void;
static GET_PROC_ADDRESS_ORIGINAL: OnceLock<&GetProcAddressType> = OnceLock::new();

/// Windows API hook for CreateProcessInternalW function.
///
/// This function intercepts calls to the internal Windows process creation API
/// and redirects them through our unified mirrord process creation system.
/// Falls back to the original implementation if unified creation fails.
unsafe extern "system" fn create_process_internal_w_hook(
    user_token: HANDLE,
    application_name: LPCWSTR,
    command_line: LPWSTR,
    process_attributes: LPSECURITY_ATTRIBUTES,
    thread_attributes: LPSECURITY_ATTRIBUTES,
    inherit_handles: BOOL,
    creation_flags: DWORD,
    environment: LPVOID,
    current_directory: LPCWSTR,
    startup_info: LPSTARTUPINFOW,
    process_information: LPPROCESS_INFORMATION,
    restricted_user_token: PHANDLE,
) -> BOOL {
    tracing::debug!("CreateProcessInternalW hook intercepted process creation");

    // Get the original function pointer
    let original = CREATE_PROCESS_INTERNAL_W_ORIGINAL.get().unwrap();

    // Parse environment from Windows API call - check creation flags for format
    let env_vars = unsafe { parse_environment_block(environment as *mut _, creation_flags) };

    tracing::debug!(
        "Windows CreateProcess parameters: parent_pid={}, env_count={}",
        std::process::id(),
        env_vars.len()
    );

    // Execute process using closure to preserve all original parameters
    // This ensures perfect fidelity to the original CreateProcessInternalW call
    let create_process_fn = |adjusted_creation_flags,
                             adjusted_environment,
                             adjusted_startup_info: &mut STARTUPINFOW| {
        // Create the process suspended with all original and processed parameters
        let mut process_info: PROCESS_INFORMATION = unsafe { std::mem::zeroed() };

        let success = unsafe {
            original(
                user_token,
                application_name,
                command_line,
                process_attributes,
                thread_attributes,
                inherit_handles,
                adjusted_creation_flags,
                adjusted_environment,
                current_directory,
                adjusted_startup_info,
                &mut process_info,
                restricted_user_token,
            )
        };

        if success != 0 {
            Ok(process_info)
        } else {
            Err(LayerError::WindowsProcessCreation(
                WindowsError::last_error(),
            ))
        }
    };

    match LayerManagedProcess::execute_with_closure(
        env_vars,
        creation_flags,
        unsafe { &mut *startup_info },
        create_process_fn,
        None::<mirrord_progress::NullProgress>, // No progress in hook context
    )
    .map(|managed_process| managed_process.release())
    {
        Ok(proc_info) => {
            // Success: populate output parameter and return TRUE
            unsafe {
                *process_information = proc_info;
            }
            tracing::debug!("Hook succeeded via unified creation");
            TRUE
        }
        Err(e) => {
            // Failure: log error and fall back to original implementation
            tracing::error!("Unified process creation failed: {}", e);
            // Fallback to original Windows API implementation
            tracing::warn!("Falling back to original CreateProcessInternalW");

            let result = unsafe {
                original(
                    user_token,
                    application_name,
                    command_line,
                    process_attributes,
                    thread_attributes,
                    inherit_handles,
                    creation_flags,
                    environment,
                    current_directory,
                    startup_info,
                    process_information,
                    restricted_user_token,
                )
            };

            if result != 0 {
                tracing::debug!("Fallback to original API succeeded");
            } else {
                tracing::error!("Both unified creation and fallback failed");
            }

            result
        }
    }
}

/// Hook LoadLibraryW for API monitoring during injection
///
/// This detour monitors DLL loading to provide comprehensive visibility into
/// what modules are being loaded during process injection. Useful for debugging
/// complex injection scenarios and understanding the full API landscape.
unsafe extern "system" fn loadlibrary_w_detour(lpLibFileName: *const u16) -> HMODULE {
    // Call the original LoadLibraryW first
    let original = LOAD_LIBRARY_W_ORIGINAL.get().unwrap();
    let result = unsafe { original(lpLibFileName) };

    // Log LoadLibrary calls for debugging
    if !lpLibFileName.is_null() {
        // Convert the wide string to a Rust string for logging
<<<<<<< HEAD
        let lib_name = unsafe { str_win::wide_string_ptr_to_string(lpLibFileName) };
=======
        let lib_name = unsafe { str_win::u16_ptr_to_string(lpLibFileName) };
>>>>>>> 13480013

        if !lib_name.is_empty() {
            // Trace library loading for debugging
            tracing::trace!("LoadLibraryW: module='{}' handle={:?}", lib_name, result);
        }
    }

    result
}

/// Hook GetProcAddress for API monitoring during injection
///
/// This detour monitors function pointer acquisition to provide comprehensive
/// visibility into what APIs are being resolved during process injection.
/// Essential for understanding the complete API usage pattern.
unsafe extern "system" fn getprocaddress_detour(
    hModule: HMODULE,
    lpProcName: *const i8,
) -> *mut c_void {
    let original = GET_PROC_ADDRESS_ORIGINAL.get().unwrap();

    // Always call original first to get the function address
    let original_result = unsafe { original(hModule, lpProcName) };

    // Only process if we have a valid function name pointer
    if !lpProcName.is_null() {
        // Convert the function name to a string for logging
<<<<<<< HEAD
        let function_name = unsafe { str_win::c_string_ptr_to_string(lpProcName) };
=======
        let function_name = unsafe { str_win::u8_ptr_to_string(lpProcName) };
>>>>>>> 13480013

        if !function_name.is_empty() {
            // Trace function resolution for debugging
            tracing::trace!(
                "GetProcAddress: module={:?} function='{}' address={:?}",
                hModule,
                function_name,
                original_result
            );
        }
    }

    original_result
}

/// Initialize process creation hooks.
///
/// Installs the CreateProcessInternalW hook using the detours library to intercept
/// all process creation calls and redirect them through our unified mirrord system.
<<<<<<< HEAD
pub fn initialize_hooks(guard: &mut DetourGuard<'static>) -> anyhow::Result<()> {
=======
pub fn initialize_hooks(guard: &mut DetourGuard<'static>) -> LayerResult<()> {
>>>>>>> 13480013
    // NOTE(gabriela): handling this at syscall level is super cumbersome
    // and undocumented, so I'd have to reverse engineer CreateProcessInternalW
    // which is like, 3000-ish lines without type fixups, and we shipped this before
    // and in like, 5 years, we had no issues (previous job).
    // so it should work here too.
    apply_hook!(
        guard,
        "kernelbase",
        "CreateProcessInternalW",
        create_process_internal_w_hook,
        CreateProcessInternalWType,
        CREATE_PROCESS_INTERNAL_W_ORIGINAL
    )?;

    // API monitoring hooks for debugging injection scenarios
    tracing::debug!("Installing API tracing hooks for LoadLibraryW and GetProcAddress");

    apply_hook!(
        guard,
        "kernel32",
        "LoadLibraryW",
        loadlibrary_w_detour,
        LoadLibraryWType,
        LOAD_LIBRARY_W_ORIGINAL
    )?;

    apply_hook!(
        guard,
        "kernel32",
        "GetProcAddress",
        getprocaddress_detour,
        GetProcAddressType,
        GET_PROC_ADDRESS_ORIGINAL
    )?;

    Ok(())
}<|MERGE_RESOLUTION|>--- conflicted
+++ resolved
@@ -8,11 +8,7 @@
 
 use minhook_detours_rs::guard::DetourGuard;
 use mirrord_layer_lib::{
-<<<<<<< HEAD
-    error::{LayerError, windows::WindowsError},
-=======
     error::{LayerError, LayerResult, windows::WindowsError},
->>>>>>> 13480013
     process::windows::execution::{CreateProcessInternalWType, LayerManagedProcess},
 };
 use winapi::{
@@ -174,11 +170,7 @@
     // Log LoadLibrary calls for debugging
     if !lpLibFileName.is_null() {
         // Convert the wide string to a Rust string for logging
-<<<<<<< HEAD
-        let lib_name = unsafe { str_win::wide_string_ptr_to_string(lpLibFileName) };
-=======
         let lib_name = unsafe { str_win::u16_ptr_to_string(lpLibFileName) };
->>>>>>> 13480013
 
         if !lib_name.is_empty() {
             // Trace library loading for debugging
@@ -206,11 +198,7 @@
     // Only process if we have a valid function name pointer
     if !lpProcName.is_null() {
         // Convert the function name to a string for logging
-<<<<<<< HEAD
-        let function_name = unsafe { str_win::c_string_ptr_to_string(lpProcName) };
-=======
         let function_name = unsafe { str_win::u8_ptr_to_string(lpProcName) };
->>>>>>> 13480013
 
         if !function_name.is_empty() {
             // Trace function resolution for debugging
@@ -230,11 +218,7 @@
 ///
 /// Installs the CreateProcessInternalW hook using the detours library to intercept
 /// all process creation calls and redirect them through our unified mirrord system.
-<<<<<<< HEAD
-pub fn initialize_hooks(guard: &mut DetourGuard<'static>) -> anyhow::Result<()> {
-=======
 pub fn initialize_hooks(guard: &mut DetourGuard<'static>) -> LayerResult<()> {
->>>>>>> 13480013
     // NOTE(gabriela): handling this at syscall level is super cumbersome
     // and undocumented, so I'd have to reverse engineer CreateProcessInternalW
     // which is like, 3000-ish lines without type fixups, and we shipped this before
