//! Utility functions for Windows socket operations
use std::{
    alloc::Layout,
    convert::TryFrom,
    ffi::CString,
    mem,
    net::{IpAddr, SocketAddr},
    ptr,
};

use mirrord_layer_lib::error::{
    AddrInfoError, HookError, HookResult,
    windows::{WindowsError, WindowsResult},
};
use mirrord_protocol::{
    dns::GetAddrInfoResponse,
    error::{DnsLookupError, ResolveErrorKindInternal, ResponseError},
    outgoing::SocketAddress,
};
use winapi::{
    shared::{
        minwindef::INT,
        winerror::ERROR_SUCCESS,
        ws2def::{
            ADDRINFOA, ADDRINFOW, AF_INET, AF_INET6, SOCKADDR, SOCKADDR_IN, SOCKADDR_STORAGE,
        },
        ws2ipdef::SOCKADDR_IN6,
    },
    um::winsock2::{
        HOSTENT, INVALID_SOCKET, SOCK_STREAM, SOCKET, SOCKET_ERROR, WSAEFAULT, closesocket,
        getpeername, getsockname,
    },
};

/// Macro to safely allocate memory for Windows structures with error handling
#[macro_export]
macro_rules! unsafe_alloc {
    ($type:ty, $err: expr) => {{
        let layout = std::alloc::Layout::new::<$type>();
        let ptr = unsafe { std::alloc::alloc(layout) as *mut $type };
        if ptr.is_null() { Err($err) } else { Ok(ptr) }
    }};
}

pub const ERROR_SUCCESS_I32: i32 = ERROR_SUCCESS as i32;

/// RAII wrapper for automatically closing sockets on error
/// The socket will be automatically closed when dropped unless explicitly released
pub struct AutoCloseSocket {
    socket: SOCKET,
    should_close: bool,
}

impl AutoCloseSocket {
    pub fn new(socket: SOCKET) -> Self {
        Self {
            socket,
            should_close: true,
        }
    }

    pub fn get(&self) -> SOCKET {
        self.socket
    }

    /// Release the socket from automatic cleanup (call this on success)
    pub fn release(mut self) -> SOCKET {
        self.should_close = false;
        self.socket
    }
}

impl Drop for AutoCloseSocket {
    fn drop(&mut self) {
        if self.should_close && self.socket != INVALID_SOCKET {
            // Use WinAPI directly to close the socket to avoid circular dependencies
            unsafe {
                closesocket(self.socket);
                tracing::debug!(
                    "AutoCloseSocket -> automatically closed socket {}",
                    self.socket
                );
            }
        }
    }
}

thread_local! {
    /// Thread-local storage for HOSTENT structures to mimic WinSock behavior
    static THREAD_HOSTENT: std::cell::RefCell<Option<ManagedHostent>> = const { std::cell::RefCell::new(None) };
}

/// Windows-specific extensions for socket address handling on Windows
pub trait SocketAddrExtWin {
    /// Converts a raw Windows SOCKADDR pointer into a more _Rusty_ type
    fn try_from_raw(raw_address: *const SOCKADDR, address_length: INT) -> Option<Self>
    where
        Self: Sized;

    /// Copies the socket address data into a Windows SOCKADDR structure for API calls
    fn copy_to(&self, name: *mut SOCKADDR, namelen: *mut INT) -> WindowsResult<()>;

    /// Creates an owned SOCKADDR representation of this address
    fn to_sockaddr(&self) -> WindowsResult<(SOCKADDR_STORAGE, INT)> {
        let mut storage: SOCKADDR_STORAGE = unsafe { mem::zeroed() };
        let mut len = mem::size_of::<SOCKADDR_STORAGE>() as INT;
        self.copy_to(&mut storage as *mut _ as *mut SOCKADDR, &mut len)?;
        Ok((storage, len))
    }
}

impl SocketAddrExtWin for SocketAddr {
    fn try_from_raw(raw_address: *const SOCKADDR, address_length: INT) -> Option<SocketAddr> {
        unsafe { sockaddr_to_socket_addr(raw_address, address_length) }
    }
    fn copy_to(&self, name: *mut SOCKADDR, namelen: *mut INT) -> WindowsResult<()> {
        unsafe { socketaddr_to_windows_sockaddr(self, name, namelen) }
    }
}

impl SocketAddrExtWin for SocketAddress {
    fn try_from_raw(raw_address: *const SOCKADDR, address_length: INT) -> Option<Self> {
        SocketAddr::try_from_raw(raw_address, address_length).map(SocketAddress::from)
    }
    fn copy_to(&self, name: *mut SOCKADDR, namelen: *mut INT) -> WindowsResult<()> {
        let std_addr =
            SocketAddr::try_from(self.clone()).map_err(|_| WindowsError::WinSock(WSAEFAULT))?;
        std_addr.copy_to(name, namelen)
    }
    fn to_sockaddr(&self) -> WindowsResult<(SOCKADDR_STORAGE, INT)> {
        let std_addr =
            SocketAddr::try_from(self.clone()).map_err(|_| WindowsError::WinSock(WSAEFAULT))?;
        std_addr.to_sockaddr()
    }
}
/// Helper function to convert Windows SOCKADDR to Rust SocketAddr
unsafe fn sockaddr_to_socket_addr(addr: *const SOCKADDR, addrlen: INT) -> Option<SocketAddr> {
    if addr.is_null() || addrlen < mem::size_of::<SOCKADDR_IN>() as INT {
        return None;
    }

    let sa_family = unsafe { (*addr).sa_family };
    match sa_family as i32 {
        AF_INET => {
            if addrlen < mem::size_of::<SOCKADDR_IN>() as INT {
                return None;
            }
            let addr_in = unsafe { &*(addr as *const SOCKADDR_IN) };
            let ip =
                unsafe { std::net::Ipv4Addr::from(u32::from_be(*addr_in.sin_addr.S_un.S_addr())) };
            let port = u16::from_be(addr_in.sin_port);
            Some(SocketAddr::new(ip.into(), port))
        }
        AF_INET6 => {
            if addrlen < mem::size_of::<SOCKADDR_IN6>() as INT {
                return None;
            }
            let addr_in6 = unsafe { &*(addr as *const SOCKADDR_IN6) };
            let ip = unsafe { std::net::Ipv6Addr::from(*addr_in6.sin6_addr.u.Byte()) };
            let port = u16::from_be(addr_in6.sin6_port);
            Some(SocketAddr::new(ip.into(), port))
        }
        _ => None,
    }
}

/// Convert SocketAddr to Windows SOCKADDR for address return functions
pub unsafe fn socketaddr_to_windows_sockaddr(
    addr: &SocketAddr,
    name: *mut SOCKADDR,
    namelen: *mut INT,
) -> WindowsResult<()> {
    if name.is_null() || namelen.is_null() {
        return Err(WindowsError::WinSock(WSAEFAULT));
    }

    let name_len_value = unsafe { *namelen };
    if name_len_value < 0 {
        return Err(WindowsError::WinSock(WSAEFAULT));
    }

    match addr {
        SocketAddr::V4(addr_v4) => {
            let size = mem::size_of::<SOCKADDR_IN>() as INT;
            if name_len_value < size {
                return Err(WindowsError::WinSock(WSAEFAULT));
            }

            let mut sockaddr_in: SOCKADDR_IN = unsafe { mem::zeroed() };
            sockaddr_in.sin_family = AF_INET as u16;
            sockaddr_in.sin_port = addr_v4.port().to_be();
            unsafe {
                *sockaddr_in.sin_addr.S_un.S_addr_mut() = u32::from(*addr_v4.ip()).to_be();
            }

            unsafe {
                std::ptr::copy_nonoverlapping(
                    &sockaddr_in as *const _ as *const u8,
                    name as *mut u8,
                    size as usize,
                );
                *namelen = size;
            }

            Ok(())
        }
        SocketAddr::V6(addr_v6) => {
            let size = mem::size_of::<SOCKADDR_IN6>() as INT;
            if name_len_value < size {
                return Err(WindowsError::WinSock(WSAEFAULT));
            }

            let mut sockaddr_in6: SOCKADDR_IN6 = unsafe { mem::zeroed() };
            sockaddr_in6.sin6_family = AF_INET6 as u16;
            sockaddr_in6.sin6_port = addr_v6.port().to_be();
            sockaddr_in6.sin6_flowinfo = addr_v6.flowinfo();
            // Note: scope_id is not available in SOCKADDR_IN6_LH

            // Copy the IPv6 address bytes
            let ip_bytes = addr_v6.ip().octets();
            unsafe {
                let bytes_ptr = sockaddr_in6.sin6_addr.u.Byte().as_ptr() as *mut u8;
                std::ptr::copy_nonoverlapping(ip_bytes.as_ptr(), bytes_ptr, 16);
            }

            unsafe {
                std::ptr::copy_nonoverlapping(
                    &sockaddr_in6 as *const _ as *const u8,
                    name as *mut u8,
                    size as usize,
                );
                *namelen = size;
            }

            Ok(())
        }
    }
}
/// RAII wrapper for Windows HOSTENT structure that automatically cleans up on drop
#[derive(Debug)]
pub struct ManagedHostent {
    ptr: *mut HOSTENT,
}

// SAFETY: We ensure thread safety by only accessing the pointer through controlled operations
// and the pointer is only used for memory management within the same process
unsafe impl Send for ManagedHostent {}
unsafe impl Sync for ManagedHostent {}

impl ManagedHostent {
    /// Get the raw pointer (for returning to Windows API)
    pub fn as_ptr(&self) -> *mut HOSTENT {
        self.ptr
    }

    /// Create a new managed HOSTENT from a raw pointer
    ///
    /// # Safety
    /// The caller must ensure the pointer is valid and was allocated by our system
    pub unsafe fn new(ptr: *mut HOSTENT) -> Self {
        Self { ptr }
    }
}

impl TryFrom<(String, IpAddr)> for ManagedHostent {
    type Error = AddrInfoError;

    /// Creates a WinAPI compliant HOSTENT structure from hostname and IP address
    ///
    /// This function properly allocates all required memory using the unsafe_alloc macro
    /// and follows WinAPI requirements:
    /// - All strings and arrays are heap-allocated
    /// - Arrays are null-terminated
    /// - Address type and length match the IP version
    /// - Memory remains valid until explicitly freed
    ///
    /// # Arguments
    /// * `value` - A tuple containing (hostname, ip_address)
    ///
    /// # Returns
    /// * `Ok(ManagedHostent)` - Managed HOSTENT structure
    /// * `Err(AddrInfoError)` - If allocation fails
    fn try_from((hostname, ip): (String, IpAddr)) -> Result<Self, Self::Error> {
        // Allocate the main HOSTENT structure
        let hostent_ptr = unsafe_alloc!(HOSTENT, AddrInfoError::AllocationFailed)?;

        // Initialize the structure with null values
        unsafe {
            ptr::write(
                hostent_ptr,
                HOSTENT {
                    h_name: ptr::null_mut(),
                    h_aliases: ptr::null_mut(),
                    h_addrtype: 0,
                    h_length: 0,
                    h_addr_list: ptr::null_mut(),
                },
            );
        }

        // Set the hostname - allocate and copy the string
        let hostname_cstring = match CString::new(hostname) {
            Ok(cstr) => cstr,
            Err(_) => {
                // Clean up the already allocated HOSTENT
                unsafe {
                    std::alloc::dealloc(hostent_ptr as *mut u8, Layout::new::<HOSTENT>());
                }
                return Err(AddrInfoError::AllocationFailed);
            }
        };

        // Allocate memory for the hostname string
        let hostname_bytes = hostname_cstring.into_bytes_with_nul();
        let hostname_layout = Layout::from_size_align(hostname_bytes.len(), 1)
            .map_err(|_| AddrInfoError::AllocationFailed)?;
        let hostname_ptr = unsafe { std::alloc::alloc(hostname_layout) as *mut i8 };
        if hostname_ptr.is_null() {
            unsafe {
                std::alloc::dealloc(hostent_ptr as *mut u8, Layout::new::<HOSTENT>());
            }
            return Err(AddrInfoError::AllocationFailed);
        }

        // Copy hostname data
        unsafe {
            ptr::copy_nonoverlapping(
                hostname_bytes.as_ptr(),
                hostname_ptr as *mut u8,
                hostname_bytes.len(),
            );
            (*hostent_ptr).h_name = hostname_ptr;
        }

        // Create empty aliases array (just null terminator)
        let aliases_ptr = unsafe_alloc!(*mut i8, AddrInfoError::AllocationFailed)?;
        unsafe {
            ptr::write(aliases_ptr, ptr::null_mut());
            (*hostent_ptr).h_aliases = aliases_ptr;
        }

        match ip {
            IpAddr::V4(ipv4) => {
                unsafe {
                    (*hostent_ptr).h_addrtype = AF_INET as i16;
                    (*hostent_ptr).h_length = 4;
                }

                // Allocate memory for IPv4 address (4 bytes)
                let addr_ptr = unsafe_alloc!([u8; 4], AddrInfoError::AllocationFailed)?;
                let addr_bytes = ipv4.octets();
                unsafe {
                    ptr::write(addr_ptr, addr_bytes);
                }

                // Create address list array with one address + null terminator
                let addr_list_ptr = unsafe_alloc!([*mut i8; 2], AddrInfoError::AllocationFailed)?;
                unsafe {
                    ptr::write(addr_list_ptr, [addr_ptr as *mut i8, ptr::null_mut()]);
                    (*hostent_ptr).h_addr_list = addr_list_ptr as *mut *mut i8;
                }
            }
            IpAddr::V6(ipv6) => {
                unsafe {
                    (*hostent_ptr).h_addrtype = AF_INET6 as i16;
                    (*hostent_ptr).h_length = 16;
                }

                // Allocate memory for IPv6 address (16 bytes)
                let addr_ptr = unsafe_alloc!([u8; 16], AddrInfoError::AllocationFailed)?;
                let addr_bytes = ipv6.octets();
                unsafe {
                    ptr::write(addr_ptr, addr_bytes);
                }

                // Create address list array with one address + null terminator
                let addr_list_ptr = unsafe_alloc!([*mut i8; 2], AddrInfoError::AllocationFailed)?;
                unsafe {
                    ptr::write(addr_list_ptr, [addr_ptr as *mut i8, ptr::null_mut()]);
                    (*hostent_ptr).h_addr_list = addr_list_ptr as *mut *mut i8;
                }
            }
        }

        Ok(unsafe { Self::new(hostent_ptr) })
    }
}

impl Drop for ManagedHostent {
    /// Safely frees all memory associated with a HOSTENT structure
    ///
    /// This function properly deallocates all the memory that was allocated in the TryFrom
    /// implementation:
    /// - The hostname string
    /// - The aliases array
    /// - The address data
    /// - The address list array
    /// - The HOSTENT structure itself
    fn drop(&mut self) {
        if self.ptr.is_null() {
            return;
        }

        let hostent = unsafe { &*self.ptr };

        // Free hostname string
        if !hostent.h_name.is_null() {
            // Calculate the length of the null-terminated string
            let hostname_len = unsafe {
                let ptr = hostent.h_name;
                (0..).take_while(|&i| *ptr.offset(i) != 0).count() + 1
            };

            if let Ok(layout) = Layout::from_size_align(hostname_len, 1) {
                unsafe {
                    std::alloc::dealloc(hostent.h_name as *mut u8, layout);
                }
            }
        }

        // Free aliases array (we only allocated space for one null pointer)
        if !hostent.h_aliases.is_null() {
            unsafe {
                std::alloc::dealloc(hostent.h_aliases as *mut u8, Layout::new::<*mut i8>());
            }
        }

        // Free address list and address data
        if !hostent.h_addr_list.is_null() {
            let first_addr = unsafe { *hostent.h_addr_list };
            if !first_addr.is_null() {
                // Free the address data based on the address type
                match hostent.h_addrtype as i32 {
                    AF_INET => unsafe {
                        std::alloc::dealloc(first_addr as *mut u8, Layout::new::<[u8; 4]>());
                    },
                    AF_INET6 => unsafe {
                        std::alloc::dealloc(first_addr as *mut u8, Layout::new::<[u8; 16]>());
                    },
                    _ => {} // Unknown address type, skip deallocation to avoid corruption
                }
            }

            // Free the address list array (contains 2 pointers: address + null)
            unsafe {
                std::alloc::dealloc(
                    hostent.h_addr_list as *mut u8,
                    Layout::new::<[*mut i8; 2]>(),
                );
            }
        }

        // Finally, free the HOSTENT structure itself
        unsafe {
            std::alloc::dealloc(self.ptr as *mut u8, Layout::new::<HOSTENT>());
        }
    }
}

/// Creates a WinSock-compliant HOSTENT structure using thread-local storage
///
/// This function mimics the behavior of WinSock's gethostbyname function by:
/// - Using thread-local storage that persists across calls on the same thread
/// - Automatically cleaning up when the thread exits
/// - Reusing the same memory location on subsequent calls (overwriting previous results)
/// - Returning a raw pointer that remains valid until the next call or thread exit
///
/// # Arguments
/// * `hostname` - The hostname string
/// * `ip` - The IP address (IPv4 or IPv6)
///
/// # Returns
/// * `Ok(*mut HOSTENT)` - Raw pointer to thread-local HOSTENT structure
/// * `Err(AddrInfoError)` - If allocation fails
///
/// # Safety
/// The returned pointer is valid until:
/// 1. The next call to this function on the same thread (overwrites the data)
/// 2. The thread exits (automatic cleanup)
///
/// This matches the documented behavior of WinSock's gethostbyname function.
pub fn create_thread_local_hostent(
    hostname: String,
    ip: IpAddr,
) -> Result<*mut HOSTENT, AddrInfoError> {
    THREAD_HOSTENT.with(|cell| {
        let mut hostent_ref = cell.borrow_mut();

        // Create new ManagedHostent (this will replace any existing one, mimicking WinSock
        // behavior)
        let new_hostent = ManagedHostent::try_from((hostname, ip))?;
        let ptr = new_hostent.as_ptr();

        // Store in thread-local storage, replacing any previous value
        // The old ManagedHostent will be dropped automatically, cleaning up its memory
        *hostent_ref = Some(new_hostent);

        Ok(ptr)
    })
}

/// Helper function to validate input parameters for Windows API functions
///
/// This function provides common validation logic for Windows API functions that take
/// buffer pointers and size parameters, helping to prevent buffer overflows and other
/// security issues.
pub fn validate_buffer_params(
    _buffer: *mut u8,
    size: *mut u32,
    max_reasonable_size: usize,
) -> Option<usize> {
    if size.is_null() {
        return None;
    }

    let buffer_size = unsafe { *size } as usize;
    if buffer_size == 0 {
        tracing::warn!("Empty buffer passed");
        return None;
    }

    if buffer_size > max_reasonable_size {
        tracing::warn!("Suspicious buffer size {}, rejecting request", buffer_size);
        return None;
    }

    Some(buffer_size)
}

/// Trait to abstract over Windows ADDRINFO types (ADDRINFOA and ADDRINFOW)
pub trait WindowsAddrInfo: Sized {
    type CanonName;

    /// Allocate a new instance
    unsafe fn alloc() -> Result<*mut Self, AddrInfoError>;

    /// Fill the structure with the given parameters
    unsafe fn fill(
        ptr: *mut Self,
        flags: i32,
        family: i32,
        socktype: i32,
        protocol: i32,
        addrlen: usize,
        canonname: Self::CanonName,
        addr: *mut SOCKADDR,
        next: *mut Self,
    );

    /// Set the next pointer
    unsafe fn set_next(ptr: *mut Self, next: *mut Self);

    /// Convert a string to the appropriate canonical name type
    fn string_to_canonname(s: String) -> Result<Self::CanonName, AddrInfoError>;

    /// Get null canonical name
    fn null_canonname() -> Self::CanonName;

    /// Extract family, socktype, and protocol from this structure (for hints processing)
    fn get_family_socktype_protocol(&self) -> (i32, i32, i32);

    // Field accessor methods for Drop implementation
    /// Get the ai_next field
    unsafe fn ai_next(&self) -> *mut Self;

    /// Get the ai_addr field
    unsafe fn ai_addr(&self) -> *mut SOCKADDR;

    /// Get the ai_family field
    unsafe fn ai_family(&self) -> i32;

    /// Get the ai_canonname field
    unsafe fn ai_canonname(&self) -> Self::CanonName;

    /// Free the canonical name
    unsafe fn free_canonname(canonname: Self::CanonName);
}

impl WindowsAddrInfo for ADDRINFOA {
    type CanonName = *mut i8;

    unsafe fn alloc() -> Result<*mut Self, AddrInfoError> {
        unsafe_alloc!(ADDRINFOA, AddrInfoError::AllocationFailed)
    }

    unsafe fn fill(
        ptr: *mut Self,
        flags: i32,
        family: i32,
        socktype: i32,
        protocol: i32,
        addrlen: usize,
        canonname: Self::CanonName,
        addr: *mut SOCKADDR,
        next: *mut Self,
    ) {
        unsafe {
            (*ptr).ai_flags = flags;
            (*ptr).ai_family = family;
            (*ptr).ai_socktype = socktype;
            (*ptr).ai_protocol = protocol;
            (*ptr).ai_addrlen = addrlen;
            (*ptr).ai_canonname = canonname;
            (*ptr).ai_addr = addr;
            (*ptr).ai_next = next;
        }
    }

    unsafe fn set_next(ptr: *mut Self, next: *mut Self) {
        unsafe {
            (*ptr).ai_next = next;
        }
    }

    fn string_to_canonname(s: String) -> Result<Self::CanonName, AddrInfoError> {
        use std::ffi::CString;
        match CString::new(s) {
            Ok(cstr) => Ok(cstr.into_raw()),
            Err(_) => Err(AddrInfoError::NullPointer),
        }
    }

    fn null_canonname() -> Self::CanonName {
        ptr::null_mut()
    }

    fn get_family_socktype_protocol(&self) -> (i32, i32, i32) {
        (self.ai_family, self.ai_socktype, self.ai_protocol)
    }

    // Field accessor methods for Drop implementation
    unsafe fn ai_next(&self) -> *mut Self {
        self.ai_next
    }

    unsafe fn ai_addr(&self) -> *mut SOCKADDR {
        self.ai_addr
    }

    unsafe fn ai_family(&self) -> i32 {
        self.ai_family
    }

    unsafe fn ai_canonname(&self) -> Self::CanonName {
        self.ai_canonname
    }

    unsafe fn free_canonname(canonname: Self::CanonName) {
        if !canonname.is_null() {
            unsafe {
                let ptr = canonname;
                let len = (0..).take_while(|&i| *ptr.offset(i) != 0).count();
                let layout = Layout::array::<u16>(len + 1).unwrap();
                std::alloc::dealloc(canonname as *mut u8, layout);
            }
        }
    }
}

impl WindowsAddrInfo for ADDRINFOW {
    type CanonName = *mut u16;

    unsafe fn alloc() -> Result<*mut Self, AddrInfoError> {
        unsafe_alloc!(ADDRINFOW, AddrInfoError::AllocationFailed)
    }

    unsafe fn fill(
        ptr: *mut Self,
        flags: i32,
        family: i32,
        socktype: i32,
        protocol: i32,
        addrlen: usize,
        canonname: Self::CanonName,
        addr: *mut SOCKADDR,
        next: *mut Self,
    ) {
        unsafe {
            (*ptr).ai_flags = flags;
            (*ptr).ai_family = family;
            (*ptr).ai_socktype = socktype;
            (*ptr).ai_protocol = protocol;
            (*ptr).ai_addrlen = addrlen;
            (*ptr).ai_canonname = canonname;
            (*ptr).ai_addr = addr;
            (*ptr).ai_next = next;
        }
    }

    unsafe fn set_next(ptr: *mut Self, next: *mut Self) {
        unsafe {
            (*ptr).ai_next = next;
        }
    }

    fn string_to_canonname(s: String) -> Result<Self::CanonName, AddrInfoError> {
        let wide: Vec<u16> = s.encode_utf16().chain(Some(0)).collect();
        let layout = Layout::array::<u16>(wide.len()).map_err(AddrInfoError::LayoutError)?;
        let ptr = unsafe { std::alloc::alloc(layout) as *mut u16 };
        if ptr.is_null() {
            return Err(AddrInfoError::NullPointer);
        }
        unsafe {
            std::ptr::copy_nonoverlapping(wide.as_ptr(), ptr, wide.len());
        }
        Ok(ptr)
    }

    fn null_canonname() -> Self::CanonName {
        ptr::null_mut()
    }

    fn get_family_socktype_protocol(&self) -> (i32, i32, i32) {
        (self.ai_family, self.ai_socktype, self.ai_protocol)
    }

    // Field accessor methods for Drop implementation
    unsafe fn ai_next(&self) -> *mut Self {
        self.ai_next
    }

    unsafe fn ai_addr(&self) -> *mut SOCKADDR {
        self.ai_addr
    }

    unsafe fn ai_family(&self) -> i32 {
        self.ai_family
    }

    unsafe fn ai_canonname(&self) -> Self::CanonName {
        self.ai_canonname
    }

    unsafe fn free_canonname(canonname: Self::CanonName) {
        if !canonname.is_null() {
            unsafe {
                let ptr = canonname;
                let len = (0..).take_while(|&i| *ptr.offset(i) != 0).count();
                let layout = Layout::array::<u16>(len + 1).unwrap();
                std::alloc::dealloc(canonname as *mut u8, layout);
            }
        }
    }
}

/// RAII wrapper for Windows ADDRINFO structures that automatically cleans up on drop
#[derive(Debug)]
pub struct ManagedAddrInfo<T: WindowsAddrInfo> {
    ptr: *mut T,
}

// SAFETY: We ensure thread safety by only accessing the pointer through controlled operations
// and the pointer is only used for memory management within the same process
unsafe impl<T: WindowsAddrInfo> Send for ManagedAddrInfo<T> {}
unsafe impl<T: WindowsAddrInfo> Sync for ManagedAddrInfo<T> {}

impl<T: WindowsAddrInfo> PartialEq for ManagedAddrInfo<T> {
    fn eq(&self, other: &Self) -> bool {
        self.ptr == other.ptr
    }
}

impl<T: WindowsAddrInfo> std::hash::Hash for ManagedAddrInfo<T> {
    fn hash<H: std::hash::Hasher>(&self, state: &mut H) {
        self.ptr.hash(state);
    }
}

/// Enum to hold either type of ManagedAddrInfo for storage in a single collection
#[derive(PartialEq, Hash)]
pub enum ManagedAddrInfoAny {
    A(ManagedAddrInfo<ADDRINFOA>),
    W(ManagedAddrInfo<ADDRINFOW>),
}

impl Eq for ManagedAddrInfoAny {}

impl std::fmt::Debug for ManagedAddrInfoAny {
    fn fmt(&self, f: &mut std::fmt::Formatter<'_>) -> std::fmt::Result {
        match self {
            ManagedAddrInfoAny::A(info) => write!(f, "A({:p})", info.ptr),
            ManagedAddrInfoAny::W(info) => write!(f, "W({:p})", info.ptr),
        }
    }
}

impl<T: WindowsAddrInfo> ManagedAddrInfo<T> {
    /// Create a new managed ADDRINFO from a raw pointer
    ///
    /// # Safety
    /// The caller must ensure the pointer is valid and was allocated by our system
    pub unsafe fn new(ptr: *mut T) -> Self {
        Self { ptr }
    }

    /// Get the raw pointer (for returning to Windows API)
    pub fn as_ptr(&self) -> *mut T {
        self.ptr
    }

    /// Propagate the requested service port into each sockaddr entry
    pub fn apply_port(&mut self, port: u16) {
        unsafe {
            let mut current = self.ptr;
            while !current.is_null() {
                let addr = (*current).ai_addr();
                if !addr.is_null() {
<<<<<<< HEAD
                    match (*current).ai_family() {
=======
                    match (*current).ai_family() as i32 {
>>>>>>> 6aec21e6
                        AF_INET => {
                            let sockaddr_in_ptr = addr as *mut SOCKADDR_IN;
                            (*sockaddr_in_ptr).sin_port = port.to_be();
                        }
                        AF_INET6 => {
                            let sockaddr_in6_ptr = addr as *mut SOCKADDR_IN6;
                            (*sockaddr_in6_ptr).sin6_port = port.to_be();
                        }
                        _ => {}
                    }
                }
                current = (*current).ai_next();
            }
        }
    }
}

impl<T: WindowsAddrInfo> TryFrom<GetAddrInfoResponse> for ManagedAddrInfo<T> {
    type Error = HookError;

    fn try_from(response: GetAddrInfoResponse) -> HookResult<Self> {
        // Check if the response was successful and ensure we have addresses to process
        let dns_lookup = (*response).clone().and_then(|lookup| {
            if lookup.is_empty() {
                Err(ResponseError::DnsLookup(DnsLookupError {
                    kind: ResolveErrorKindInternal::NoRecordsFound(0),
                }))
            } else {
                Ok(lookup)
            }
        })?;

        let mut first_addrinfo: *mut T = ptr::null_mut();
        let mut current_addrinfo: *mut T = ptr::null_mut();

        for lookup_record in dns_lookup.into_iter() {
            // Allocate ADDRINFO structure
            let addrinfo_ptr = unsafe { T::alloc()? };

            // Parse the IP address and create sockaddr
            let (sockaddr_ptr, sockaddr_len, family) = match lookup_record.ip {
                std::net::IpAddr::V4(ipv4) => {
                    let sockaddr_in_ptr =
                        unsafe_alloc!(SOCKADDR_IN, AddrInfoError::AllocationFailed)?;

                    unsafe {
                        (*sockaddr_in_ptr).sin_family = AF_INET as u16;
                        // Port applied later via ManagedAddrInfo::apply_port
                        (*sockaddr_in_ptr).sin_port = 0;
                        *(*sockaddr_in_ptr).sin_addr.S_un.S_addr_mut() = u32::from(ipv4).to_be();
                        ptr::write_bytes((*sockaddr_in_ptr).sin_zero.as_mut_ptr(), 0, 8);
                    }

                    (
                        sockaddr_in_ptr as *mut SOCKADDR,
                        mem::size_of::<SOCKADDR_IN>() as INT,
                        AF_INET,
                    )
                }
                std::net::IpAddr::V6(ipv6) => {
                    let sockaddr_in6_ptr =
                        unsafe_alloc!(SOCKADDR_IN6, AddrInfoError::AllocationFailed)?;

                    unsafe {
                        (*sockaddr_in6_ptr).sin6_family = AF_INET6 as u16;
                        // Port applied later via ManagedAddrInfo::apply_port
                        (*sockaddr_in6_ptr).sin6_port = 0;
                        (*sockaddr_in6_ptr).sin6_flowinfo = 0;
                        *(*sockaddr_in6_ptr).sin6_addr.u.Byte_mut() = ipv6.octets();
                        // Note: sin6_scope_id field may not be available in this Windows API
                        // version
                    }

                    (
                        sockaddr_in6_ptr as *mut SOCKADDR,
                        mem::size_of::<SOCKADDR_IN6>() as INT,
                        AF_INET6,
                    )
                }
            };

            // Create canonical name if available
            let canonname = if !lookup_record.name.is_empty() {
                T::string_to_canonname(lookup_record.name)?
            } else {
                T::null_canonname()
            };

            // Fill in the ADDRINFO structure
            unsafe {
                T::fill(
                    addrinfo_ptr,
                    0,                     // ai_flags
                    family,                // ai_family
                    SOCK_STREAM,           // ai_socktype (default to STREAM)
                    0,                     // ai_protocol
                    sockaddr_len as usize, // ai_addrlen
                    canonname,             // ai_canonname
                    sockaddr_ptr,          // ai_addr
                    ptr::null_mut(),       // ai_next (will be set in linking)
                );
            }

            // Link into the list
            if first_addrinfo.is_null() {
                first_addrinfo = addrinfo_ptr;
                current_addrinfo = addrinfo_ptr;
            } else {
                unsafe {
                    T::set_next(current_addrinfo, addrinfo_ptr);
                    current_addrinfo = addrinfo_ptr;
                }
            }

            // Note: We can't insert into MANAGED_ADDRINFO here because we don't have
            // the ManagedAddrInfo wrapper. This tracking is done in the calling functions.
            // guard.insert(addrinfo_ptr as usize, ...);
        }

        Ok(unsafe { Self::new(first_addrinfo) })
    }
}

impl<T: WindowsAddrInfo> Drop for ManagedAddrInfo<T> {
    fn drop(&mut self) {
        if !self.ptr.is_null() {
            unsafe {
                // Walk the entire chain and free each node
                let mut current = self.ptr;
                while !current.is_null() {
                    let next = (*current).ai_next();

                    // Free the sockaddr structure
                    let addr = (*current).ai_addr();
                    if !addr.is_null() {
                        let sockaddr_layout = if (*current).ai_family() == AF_INET {
                            Layout::new::<SOCKADDR_IN>()
                        } else {
                            Layout::new::<SOCKADDR_IN6>()
                        };
                        std::alloc::dealloc(addr as *mut u8, sockaddr_layout);
                    }

                    // Free the canonical name
                    let canonname = (*current).ai_canonname();
                    T::free_canonname(canonname);

                    // Free the ADDRINFO structure itself
                    let addrinfo_layout = Layout::new::<T>();
                    std::alloc::dealloc(current as *mut u8, addrinfo_layout);

                    current = next;
                }
            }
        }
    }
}

/// Get the peer address from a connected socket
#[allow(clippy::result_large_err)]
pub fn get_peer_address_from_socket(socket: SOCKET) -> HookResult<SocketAddr> {
    let mut addr_storage: SOCKADDR_STORAGE = unsafe { mem::zeroed() };
    let mut addr_len = mem::size_of::<SOCKADDR_STORAGE>() as INT;

    let result = unsafe {
        getpeername(
            socket,
            &mut addr_storage as *mut _ as *mut SOCKADDR,
            &mut addr_len,
        )
    };

    if result == SOCKET_ERROR {
        return Err(HookError::IO(std::io::Error::last_os_error()));
    }

    SocketAddr::try_from_raw(&addr_storage as *const _ as *const SOCKADDR, addr_len)
        .ok_or_else(|| HookError::IO(std::io::Error::last_os_error()))
}

/// Helper function to get the actual bound address from a socket
pub unsafe fn get_actual_bound_address(socket: SOCKET, requested_addr: SocketAddr) -> SocketAddr {
    let mut actual_addr_storage: SOCKADDR_STORAGE = unsafe { std::mem::zeroed() };
    let mut actual_addr_len = std::mem::size_of::<SOCKADDR_STORAGE>() as INT;

    let getsockname_result = unsafe {
        getsockname(
            socket,
            &mut actual_addr_storage as *mut _ as *mut SOCKADDR,
            &mut actual_addr_len,
        )
    };

    if getsockname_result == ERROR_SUCCESS_I32 {
        match SocketAddr::try_from_raw(
            &actual_addr_storage as *const _ as *const SOCKADDR,
            actual_addr_len,
        ) {
            Some(addr) => addr,
            None => {
                tracing::error!(
                    "get_actual_bound_address -> failed to convert actual bound address"
                );
                requested_addr
            }
        }
    } else {
        tracing::error!("get_actual_bound_address -> getsockname failed");
        requested_addr
    }
}

/// Helper function to determine the appropriate local binding address
pub fn determine_local_address(requested_addr: SocketAddr) -> SocketAddr {
    if requested_addr.ip().is_loopback() || requested_addr.ip().is_unspecified() {
        requested_addr
    } else if requested_addr.is_ipv4() {
        SocketAddr::new(
            std::net::IpAddr::V4(std::net::Ipv4Addr::LOCALHOST),
            requested_addr.port(),
        )
    } else {
        SocketAddr::new(
            std::net::IpAddr::V6(std::net::Ipv6Addr::UNSPECIFIED),
            requested_addr.port(),
        )
    }
}<|MERGE_RESOLUTION|>--- conflicted
+++ resolved
@@ -805,11 +805,7 @@
             while !current.is_null() {
                 let addr = (*current).ai_addr();
                 if !addr.is_null() {
-<<<<<<< HEAD
-                    match (*current).ai_family() {
-=======
                     match (*current).ai_family() as i32 {
->>>>>>> 6aec21e6
                         AF_INET => {
                             let sockaddr_in_ptr = addr as *mut SOCKADDR_IN;
                             (*sockaddr_in_ptr).sin_port = port.to_be();
