//! Module responsible for registering hooks targeting socket operation syscalls.

#![allow(non_snake_case)]
#![allow(non_upper_case_globals)]
#![allow(clippy::too_many_arguments)]

pub(crate) mod hostname;
pub(crate) mod ops;
pub(crate) mod utils;

use std::{net::SocketAddr, sync::OnceLock};

use minhook_detours_rs::guard::DetourGuard;
use mirrord_intproxy_protocol::{ConnMetadataRequest, ConnMetadataResponse, PortSubscribe};
use mirrord_layer_lib::{
    error::{ConnectError, HookError, HookResult, LayerResult, SendToError, windows::WindowsError},
    proxy_connection::make_proxy_request_with_response,
    setup::{layer_setup, windows::NetworkHookConfig},
    socket::{
        Bound, ConnectResult, Connected, SocketDescriptor, SocketKind, SocketState,
        get_bound_address, get_connected_addresses, get_socket, get_socket_state,
        hostname::{get_remote_hostname, remote_dns_resolve_via_proxy},
        is_socket_in_state, is_socket_managed, register_socket, remove_socket, send_to,
        set_socket_state,
    },
};
use mirrord_protocol::outgoing::SocketAddress;
use socket2::SockAddr;
use winapi::{
    ctypes::c_void,
    shared::{
        minwindef::{BOOL, FALSE, INT, TRUE},
        winerror::{ERROR_BUFFER_OVERFLOW, ERROR_MORE_DATA},
        ws2def::{
            ADDRINFOA, ADDRINFOW, AF_INET, AF_INET6, SIO_GET_EXTENSION_FUNCTION_POINTER, SOCKADDR,
        },
    },
    um::{
        minwinbase::OVERLAPPED,
        sysinfoapi::*,
        winsock2::{
            HOSTENT, INVALID_SOCKET, IPPORT_RESERVED, LPWSAOVERLAPPED_COMPLETION_ROUTINE, SOCKET,
            SOCKET_ERROR, WSA_IO_PENDING, WSAEACCES, WSAECONNABORTED, WSAECONNREFUSED, WSAEFAULT,
            WSAGetLastError, WSAOVERLAPPED, WSASetLastError, fd_set, timeval,
        },
    },
};
use windows_strings::{PCSTR, PCWSTR};

use self::{
    hostname::{
        MANAGED_ADDRINFO, free_managed_addrinfo, handle_hostname_ansi, handle_hostname_unicode,
        is_remote_hostname, windows_getaddrinfo,
    },
    ops::{WSABufferData, get_connectex_original, hook_connectex_extension, log_connection_result},
    utils::{
        AutoCloseSocket, ERROR_SUCCESS_I32, ManagedAddrInfoAny, SocketAddrExtWin,
        create_thread_local_hostent, determine_local_address, get_actual_bound_address,
    },
};
use crate::{apply_hook, process::elevation::require_elevation};

// Function type definitions for original Windows socket functions
type SocketType = unsafe extern "system" fn(af: INT, r#type: INT, protocol: INT) -> SOCKET;
static SOCKET_ORIGINAL: OnceLock<&SocketType> = OnceLock::new();

type BindType = unsafe extern "system" fn(s: SOCKET, name: *const SOCKADDR, namelen: INT) -> INT;
static BIND_ORIGINAL: OnceLock<&BindType> = OnceLock::new();

type ListenType = unsafe extern "system" fn(s: SOCKET, backlog: INT) -> INT;
static LISTEN_ORIGINAL: OnceLock<&ListenType> = OnceLock::new();

type ConnectType = unsafe extern "system" fn(s: SOCKET, name: *const SOCKADDR, namelen: INT) -> INT;
static CONNECT_ORIGINAL: OnceLock<&ConnectType> = OnceLock::new();

type AcceptType =
    unsafe extern "system" fn(s: SOCKET, addr: *mut SOCKADDR, addrlen: *mut INT) -> SOCKET;
static ACCEPT_ORIGINAL: OnceLock<&AcceptType> = OnceLock::new();

type GetSockNameType =
    unsafe extern "system" fn(s: SOCKET, name: *mut SOCKADDR, namelen: *mut INT) -> INT;
static GET_SOCK_NAME_ORIGINAL: OnceLock<&GetSockNameType> = OnceLock::new();

type GetPeerNameType =
    unsafe extern "system" fn(s: SOCKET, name: *mut SOCKADDR, namelen: *mut INT) -> INT;
static GET_PEER_NAME_ORIGINAL: OnceLock<&GetPeerNameType> = OnceLock::new();

type GetHostNameType = unsafe extern "system" fn(name: *mut i8, namelen: INT) -> INT;
static GET_HOST_NAME_ORIGINAL: OnceLock<&GetHostNameType> = OnceLock::new();

// DNS resolution functions that Python socket.gethostbyname uses
type GetHostByNameType = unsafe extern "system" fn(name: *const i8) -> *mut HOSTENT;
static GET_HOST_BY_NAME_ORIGINAL: OnceLock<&GetHostByNameType> = OnceLock::new();

type GetAddrInfoType = unsafe extern "system" fn(
    node_name: *const u8,
    service_name: *const u8,
    hints: *const ADDRINFOA,
    result: *mut *mut ADDRINFOA,
) -> INT;
static GET_ADDR_INFO_ORIGINAL: OnceLock<&GetAddrInfoType> = OnceLock::new();

type GetAddrInfoWType = unsafe extern "system" fn(
    node_name: *const u16,
    service_name: *const u16,
    hints: *const ADDRINFOW,
    result: *mut *mut ADDRINFOW,
) -> INT;
static GET_ADDR_INFO_W_ORIGINAL: OnceLock<&GetAddrInfoWType> = OnceLock::new();

// See comment about FreeAddrInfoW in apply_hook! below
// type FreeAddrInfoType = unsafe extern "system" fn(addrinfo: *mut ADDRINFOA);
// static FREE_ADDR_INFO_ORIGINAL: OnceLock<&FreeAddrInfoType> = OnceLock::new();
type FreeAddrInfoWType = unsafe extern "system" fn(addrinfo: *mut ADDRINFOW);
static FREE_ADDR_INFO_W_ORIGINAL: OnceLock<&FreeAddrInfoWType> = OnceLock::new();

// Kernel32 hostname functions that Python might use
type GetComputerNameAType = unsafe extern "system" fn(lpBuffer: *mut i8, nSize: *mut u32) -> i32;
static GET_COMPUTER_NAME_A_ORIGINAL: OnceLock<&GetComputerNameAType> = OnceLock::new();

type GetComputerNameWType = unsafe extern "system" fn(lpBuffer: *mut u16, nSize: *mut u32) -> BOOL;
static GET_COMPUTER_NAME_W_ORIGINAL: OnceLock<&GetComputerNameWType> = OnceLock::new();

// Additional hostname functions that Python might use
type GetComputerNameExAType =
    unsafe extern "system" fn(name_type: u32, lpBuffer: *mut i8, nSize: *mut u32) -> i32;
static GET_COMPUTER_NAME_EX_A_ORIGINAL: OnceLock<&GetComputerNameExAType> = OnceLock::new();

type GetComputerNameExWType =
    unsafe extern "system" fn(name_type: u32, lpBuffer: *mut u16, nSize: *mut u32) -> BOOL;
static GET_COMPUTER_NAME_EX_W_ORIGINAL: OnceLock<&GetComputerNameExWType> = OnceLock::new();

type WSAStartupType = unsafe extern "system" fn(wVersionRequested: u16, lpWSAData: *mut u8) -> i32;
static WSA_STARTUP_ORIGINAL: OnceLock<&WSAStartupType> = OnceLock::new();

// Add WSACleanup hook to complete Winsock lifecycle management
type WSACleanupType = unsafe extern "system" fn() -> i32;
static WSA_CLEANUP_ORIGINAL: OnceLock<&WSACleanupType> = OnceLock::new();

// ioctlsocket for socket I/O control (used for non-blocking mode)
type IoCtlSocketType = unsafe extern "system" fn(s: SOCKET, cmd: i32, argp: *mut u32) -> i32;
static IOCTL_SOCKET_ORIGINAL: OnceLock<&IoCtlSocketType> = OnceLock::new();

// select for socket readiness monitoring
type SelectType = unsafe extern "system" fn(
    nfds: i32,
    readfds: *mut fd_set,
    writefds: *mut fd_set,
    exceptfds: *mut fd_set,
    timeout: *const timeval,
) -> i32;
static SELECT_ORIGINAL: OnceLock<&SelectType> = OnceLock::new();

type WSAIoctlType = unsafe extern "system" fn(
    s: SOCKET,
    dwIoControlCode: u32,
    lpvInBuffer: *mut c_void,
    cbInBuffer: u32,
    lpvOutBuffer: *mut c_void,
    cbOutBuffer: u32,
    lpcbBytesReturned: *mut u32,
    lpOverlapped: *mut WSAOVERLAPPED,
    lpCompletionRoutine: LPWSAOVERLAPPED_COMPLETION_ROUTINE,
) -> INT;
static WSA_IOCTL_ORIGINAL: OnceLock<&WSAIoctlType> = OnceLock::new();

// WSAGetLastError for getting detailed error information
type WSAGetLastErrorType = unsafe extern "system" fn() -> i32;
static WSA_GET_LAST_ERROR_ORIGINAL: OnceLock<&WSAGetLastErrorType> = OnceLock::new();

// WSASocket for advanced socket creation (used by Node.js internally)
type WSASocketType = unsafe extern "system" fn(
    af: i32,
    socket_type: i32,
    protocol: i32,
    lpProtocolInfo: *mut u8,
    g: u32,
    dwFlags: u32,
) -> SOCKET;
static WSA_SOCKET_ORIGINAL: OnceLock<&WSASocketType> = OnceLock::new();

type WSASocketWType = unsafe extern "system" fn(
    af: i32,
    socket_type: i32,
    protocol: i32,
    // LPWSAPROTOCOL_INFOW
    lpProtocolInfo: *mut u16,
    g: u32,
    dwFlags: u32,
) -> SOCKET;
static WSA_SOCKET_W_ORIGINAL: OnceLock<&WSASocketWType> = OnceLock::new();

// WSA async I/O functions that Node.js uses for overlapped operations
type WSAConnectType = unsafe extern "system" fn(
    s: SOCKET,
    name: *const SOCKADDR,
    namelen: INT,
    lpCallerData: *mut u8,
    lpCalleeData: *mut u8,
    lpSQOS: *mut u8,
    lpGQOS: *mut u8,
) -> INT;
static WSA_CONNECT_ORIGINAL: OnceLock<&WSAConnectType> = OnceLock::new();

type WSAAcceptType = unsafe extern "system" fn(
    s: SOCKET,
    addr: *mut SOCKADDR,
    addrlen: *mut INT,
    lpfnCondition: *mut u8,
    dwCallbackData: usize,
) -> SOCKET;
static WSA_ACCEPT_ORIGINAL: OnceLock<&WSAAcceptType> = OnceLock::new();

type WSASendType = unsafe extern "system" fn(
    s: SOCKET,
    lpBuffers: *mut u8,
    dwBufferCount: u32,
    lpNumberOfBytesSent: *mut u32,
    dwFlags: u32,
    lpOverlapped: *mut u8,
    lpCompletionRoutine: *mut u8,
) -> INT;
static WSA_SEND_ORIGINAL: OnceLock<&WSASendType> = OnceLock::new();

type WSARecvType = unsafe extern "system" fn(
    s: SOCKET,
    lpBuffers: *mut u8,
    dwBufferCount: u32,
    lpNumberOfBytesRecvd: *mut u32,
    lpFlags: *mut u32,
    lpOverlapped: *mut u8,
    lpCompletionRoutine: *mut u8,
) -> INT;
static WSA_RECV_ORIGINAL: OnceLock<&WSARecvType> = OnceLock::new();

type WSASendToType = unsafe extern "system" fn(
    s: SOCKET,
    lpBuffers: *mut u8,
    dwBufferCount: u32,
    lpNumberOfBytesSent: *mut u32,
    dwFlags: u32,
    lpTo: *const SOCKADDR,
    iTolen: INT,
    lpOverlapped: *mut u8,
    lpCompletionRoutine: *mut u8,
) -> INT;
static WSA_SEND_TO_ORIGINAL: OnceLock<&WSASendToType> = OnceLock::new();

type WSARecvFromType = unsafe extern "system" fn(
    s: SOCKET,
    lpBuffers: *mut u8,
    dwBufferCount: u32,
    lpNumberOfBytesRecvd: *mut u32,
    lpFlags: *mut u32,
    lpFrom: *mut SOCKADDR,
    lpFromlen: *mut INT,
    lpOverlapped: *mut u8,
    lpCompletionRoutine: *mut u8,
) -> INT;
static WSA_RECV_FROM_ORIGINAL: OnceLock<&WSARecvFromType> = OnceLock::new();

// Data transfer function types
type RecvType = unsafe extern "system" fn(s: SOCKET, buf: *mut i8, len: INT, flags: INT) -> INT;
static RECV_ORIGINAL: OnceLock<&RecvType> = OnceLock::new();

type SendType = unsafe extern "system" fn(s: SOCKET, buf: *const i8, len: INT, flags: INT) -> INT;
static SEND_ORIGINAL: OnceLock<&SendType> = OnceLock::new();

type RecvFromType = unsafe extern "system" fn(
    s: SOCKET,
    buf: *mut i8,
    len: INT,
    flags: INT,
    from: *mut SOCKADDR,
    fromlen: *mut INT,
) -> INT;
static RECV_FROM_ORIGINAL: OnceLock<&RecvFromType> = OnceLock::new();

type SendToType = unsafe extern "system" fn(
    s: SOCKET,
    buf: *const i8,
    len: INT,
    flags: INT,
    to: *const SOCKADDR,
    tolen: INT,
) -> INT;
static SEND_TO_ORIGINAL: OnceLock<&SendToType> = OnceLock::new();

// Socket management function types
type CloseSocketType = unsafe extern "system" fn(s: SOCKET) -> INT;
static CLOSE_SOCKET_ORIGINAL: OnceLock<&CloseSocketType> = OnceLock::new();

type ShutdownType = unsafe extern "system" fn(s: SOCKET, how: INT) -> INT;
static SHUTDOWN_ORIGINAL: OnceLock<&ShutdownType> = OnceLock::new();

// Socket option function types
type SetSockOptType = unsafe extern "system" fn(
    s: SOCKET,
    level: INT,
    optname: INT,
    optval: *const i8,
    optlen: INT,
) -> INT;
static SET_SOCK_OPT_ORIGINAL: OnceLock<&SetSockOptType> = OnceLock::new();

type GetSockOptType = unsafe extern "system" fn(
    s: SOCKET,
    level: INT,
    optname: INT,
    optval: *mut i8,
    optlen: *mut INT,
) -> INT;
static GET_SOCK_OPT_ORIGINAL: OnceLock<&GetSockOptType> = OnceLock::new();

/// Windows socket hook for socket creation
#[mirrord_layer_macro::instrument(level = "trace", ret)]
unsafe extern "system" fn socket_detour(af: INT, r#type: INT, protocol: INT) -> SOCKET {
    tracing::info!(
        "socket_detour -> af: {}, type: {}, protocol: {}",
        af,
        r#type,
        protocol
    );

    // Call the original function to create the socket
    let original = SOCKET_ORIGINAL.get().unwrap();
    let socket = unsafe { original(af, r#type, protocol) };

    if socket != INVALID_SOCKET {
        if af == AF_INET || af == AF_INET6 {
            register_socket(socket, af, r#type, protocol);
            tracing::info!(
                "socket_detour -> registered socket {} with mirrord (af: {}, type: {})",
                socket,
                af,
                r#type
            );
        } else {
            tracing::debug!(
                "socket_detour -> skipping socket {} registration (unsupported af: {})",
                socket,
                af
            );
        }
    }

    socket
}

/// Windows socket hook for bind
#[mirrord_layer_macro::instrument(level = "trace", ret)]
unsafe extern "system" fn bind_detour(s: SOCKET, name: *const SOCKADDR, namelen: INT) -> INT {
    tracing::trace!("bind_detour -> socket: {}, namelen: {}", s, namelen);

    let original = BIND_ORIGINAL.get().unwrap();

    // Define bind function before early returns so it can be reused
    let bind_fn = |socket: SOCKET, addr: *const SOCKADDR, addr_len: INT, reason: &str| -> INT {
        let res = unsafe { original(socket, addr, addr_len) };

        if res != ERROR_SUCCESS_I32 {
            tracing::error!("bind_detour -> {} failed", reason);
        } else {
            tracing::debug!("bind_detour -> {} succeeded", reason);
        }

        res
    };

    let raw_addr_opt = SocketAddr::try_from_raw(name, namelen);

    // Early return for non-managed sockets
    if !is_socket_managed(s) {
        return bind_fn(s, name, namelen, "non-managed socket");
    }

    // Parse the requested address
    let requested_addr = match raw_addr_opt {
        Some(addr) => addr,
        None => {
            tracing::error!("bind_detour -> failed to convert address");
            return bind_fn(s, name, namelen, "address parse error");
        }
    };

    tracing::info!(
        "bind_detour -> mirrord binding socket to {}",
        requested_addr
    );

    // Check configuration-based early returns
    let setup = layer_setup();
    let incoming_config = setup.incoming_config();

    if incoming_config.ignore_localhost && requested_addr.ip().is_loopback() {
        tracing::debug!("bind_detour -> ignoring localhost bind");
        return bind_fn(s, name, namelen, "localhost ignored");
    }

    // Determine the appropriate local binding address
    let local_addr = determine_local_address(requested_addr);

    // Convert to Windows sockaddr for actual binding
    let (local_addr_storage, local_addr_len) = match local_addr.to_sockaddr() {
        Ok((storage, len)) => (storage, len),
        Err(e) => {
            tracing::error!("bind_detour -> failed to convert local address: {}", e);
            return unsafe { original(s, name, namelen) };
        }
    };

    // Attempt primary bind
    let bind_result = bind_fn(
        s,
        &local_addr_storage as *const _ as *const SOCKADDR,
        local_addr_len,
        "primary bind",
    );

    // Handle bind failures
    if bind_result != ERROR_SUCCESS_I32 {
        // Check for access denied error which may indicate UAC privilege issues
        // Check if this is a privileged port that requires elevation
        if WindowsError::wsa_last_error() == WSAEACCES && local_addr.port() < IPPORT_RESERVED as u16
        {
            // graceful_exit if process is not elevated.
            require_elevation(&format!(
                "mirrord failed to bind to privileged port {} - insufficient UAC privileges. On Windows, binding to privileged ports (< {}) requires running as Administrator or with elevated UAC privileges. Please restart your application with elevated privileges.",
                local_addr.port(),
                IPPORT_RESERVED
            ));
            // if we are not elevated, this line will not be reachable as require_elevation calls
            // graceful_exit!()
        }

        // return other errors for caller handling
        return bind_result;
    }

    // Get the actual bound address and update socket state
    let actual_bound_addr = unsafe { get_actual_bound_address(s, requested_addr) };

    let bound = Bound {
        requested_address: requested_addr,
        address: actual_bound_addr,
    };
    set_socket_state(s, SocketState::Bound(bound));

    tracing::debug!(
        "bind_detour -> socket {} bound locally to {} for requested {}",
        s,
        actual_bound_addr,
        requested_addr
    );

    ERROR_SUCCESS_I32
}

/// Windows socket hook for listen
#[mirrord_layer_macro::instrument(level = "trace", ret)]
unsafe extern "system" fn listen_detour(s: SOCKET, backlog: INT) -> INT {
    tracing::trace!("listen_detour -> socket: {}, backlog: {}", s, backlog);

    // Start listening on the local socket first (like Unix layer)
    let original = LISTEN_ORIGINAL.get().unwrap();
    let listen_result = unsafe { original(s, backlog) };

    // Check if this socket is managed by mirrord and get bound state
    let bound_state = match get_socket_state(s) {
        Some(SocketState::Bound(bound)) => bound,
        _ => {
            tracing::debug!(
                "listen_detour -> socket {} is not in Bound state, using original listen",
                s
            );
            return listen_result;
        }
    };

    tracing::info!(
        "listen_detour -> mirrord socket {} transitioning to listening on {} (requested: {})",
        s,
        bound_state.address,
        bound_state.requested_address
    );

    // Check if incoming traffic is enabled
    let setup = layer_setup();
    if matches!(
        setup.incoming_config().mode,
        mirrord_config::feature::network::incoming::IncomingMode::Off
    ) {
        tracing::debug!("listen_detour -> incoming traffic is disabled");
        return listen_result;
    }

    if setup.targetless() {
        tracing::warn!("listen_detour -> running targetless, binding locally instead");
        return listen_result;
    }

    if listen_result != ERROR_SUCCESS_I32 {
        tracing::error!("listen_detour -> listen() failed");
        return listen_result;
    }

    // Register with the agent for incoming traffic (like Unix layer PortSubscribe)
    let mapped_port = setup
        .incoming_config()
        .port_mapping
        .get_by_left(&bound_state.requested_address.port())
        .copied()
        .unwrap_or_else(|| bound_state.requested_address.port());

    let subscription = setup.incoming_mode().subscription(mapped_port);

    let port_subscribe = PortSubscribe {
        listening_on: bound_state.address,
        subscription,
    };

    // Make the request to the agent
    match make_proxy_request_with_response(port_subscribe) {
        Ok(Ok(_)) => {
            // Success - update socket state to listening
            set_socket_state(s, SocketState::Listening(bound_state));

            // this log message is expected by some E2E tests
            tracing::debug!("daemon subscribed port {}", bound_state.address.port());

            tracing::info!(
                "listen_detour -> socket {} now listening through mirrord agent on port {}",
                s,
                mapped_port
            );

            listen_result
        }
        Ok(Err(e)) => {
            tracing::error!("listen_detour -> agent subscription failed: {}", e);

            // Set WSA error and return failure
            unsafe { WSASetLastError(WSAECONNREFUSED) };
            SOCKET_ERROR
        }
        Err(e) => {
            tracing::error!("listen_detour -> failed to make proxy request: {}", e);

            // Set WSA error and return failure
            unsafe { WSASetLastError(WSAECONNREFUSED) };
            SOCKET_ERROR
        }
    }
}

/// Windows socket hook for connect
#[mirrord_layer_macro::instrument(level = "trace", ret)]
unsafe extern "system" fn connect_detour(s: SOCKET, name: *const SOCKADDR, namelen: INT) -> INT {
    tracing::trace!("connect_detour -> socket: {}, namelen: {}", s, namelen);

    // Log whether this socket is managed and what kind
    if let Some(user_socket) = get_socket(s) {
        tracing::debug!(
            "connect_detour -> socket {} is managed, kind: {:?}",
            s,
            user_socket.kind
        );
    } else {
        tracing::debug!("connect_detour -> socket {} is not managed", s);
    }

    let socket_addr = match SocketAddr::try_from_raw(name, namelen) {
        Some(addr) => addr,
        None => {
            tracing::error!(
                "connect_detour -> failed to convert raw sockaddr for socket {}",
                s
            );
            return SOCKET_ERROR;
        }
    };
    let raw_addr = SockAddr::from(socket_addr);

    let connect_fn = |s: SocketDescriptor, addr: SockAddr| {
        let original = CONNECT_ORIGINAL.get().unwrap();
        let result = unsafe { original(s, addr.as_ptr() as *const _, addr.len()) };
        log_connection_result(result, "connect_detour", addr);
        ConnectResult::from(result)
    };

    match ops::attempt_proxy_connection(s, name, namelen, "connect_detour", connect_fn) {
        Err(HookError::ConnectError(ConnectError::AddressUnreachable(e))) => {
            tracing::error!(
                "connect_detour -> socket {} connect target {:?} is unreachable: {}",
                s,
                raw_addr,
                e
            );
            return SOCKET_ERROR;
        }
        Err(e) => {
            tracing::debug!(
                "connect_detour -> socket {} not managed, using original. err: {}",
                s,
                e
            );
        }
        Ok(connect_result) => {
            return connect_result.result();
        }
    }

    // fallback to original
    let original = CONNECT_ORIGINAL.get().unwrap();
    unsafe { original(s, name, namelen) }
}

/// Windows socket hook for accept
#[mirrord_layer_macro::instrument(level = "trace", ret)]
unsafe extern "system" fn accept_detour(
    s: SOCKET,
    addr: *mut SOCKADDR,
    addrlen: *mut INT,
) -> SOCKET {
    tracing::trace!("accept_detour -> socket: {}", s);

    // Call original accept first
    let original = ACCEPT_ORIGINAL.get().unwrap();
    let accepted_socket = unsafe { original(s, addr, addrlen) };

    if accepted_socket == INVALID_SOCKET {
        return accepted_socket;
    }

    // Wrap the accepted socket in RAII wrapper for automatic cleanup on error
    let auto_close_socket = AutoCloseSocket::new(accepted_socket);

    // Check if the listening socket is managed by mirrord
    let bound_addr = match get_bound_address(s) {
        Some(addr) => addr,
        None => {
            tracing::trace!("accept_detour -> socket {} not managed by mirrord", s);
            return auto_close_socket.release();
        }
    };

    // Check if listening socket is in listening state
    if !is_socket_in_state(s, |state| matches!(state, SocketState::Listening(_))) {
        tracing::trace!("accept_detour -> socket {} not in listening state", s);
        return auto_close_socket.release();
    }

    tracing::info!(
        "accept_detour -> accepted socket {} from mirrord-managed listener",
        accepted_socket
    );

    // Get peer address from the accepted connection (this will be intproxy's address)
    let peer_address = match utils::get_peer_address_from_socket(auto_close_socket.get()) {
        Ok(addr) => addr,
        Err(e) => {
            tracing::error!("accept_detour -> failed to get peer address: {}", e);
            // Socket will be automatically closed by AutoCloseSocket::drop
            unsafe { WSASetLastError(WSAECONNABORTED) };
            return INVALID_SOCKET;
        }
    };

    // Make ConnMetadataRequest to get the real remote source address
    let metadata_response = match make_proxy_request_with_response(ConnMetadataRequest {
        listener_address: bound_addr,
        peer_address,
    }) {
        Ok(ConnMetadataResponse {
            remote_source,
            local_address,
        }) => {
            tracing::info!(
                "accept_detour -> got metadata: remote_source={}, local_address={}",
                remote_source,
                local_address
            );
            (remote_source, local_address)
        }
        Err(e) => {
            tracing::error!("accept_detour -> failed to get connection metadata: {}", e);
            // Like Unix layer, fail the accept if we can't get metadata
            unsafe { WSASetLastError(WSAECONNABORTED) };
            return INVALID_SOCKET;
        }
    };

    let (remote_source, _local_address) = metadata_response;

    // Get socket information from the listening socket
    if let Some(listening_socket) = get_socket(s) {
        let socket_type = match listening_socket.kind {
            SocketKind::Tcp(t) => t,
            SocketKind::Udp(t) => t,
        };

        // Register the accepted socket with mirrord
        let connected = Connected {
            remote_address: SocketAddress::Ip(remote_source),
            local_address: SocketAddress::Ip(bound_addr),
            layer_address: None,
        };

        register_socket(
            auto_close_socket.get(),
            listening_socket.domain,
            socket_type,
            0,
        );
        set_socket_state(auto_close_socket.get(), SocketState::Connected(connected));

        tracing::info!(
            "accept_detour -> registered accepted socket {} with mirrord (peer: {}, local: {})",
            auto_close_socket.get(),
            remote_source,
            bound_addr
        );
    }

    // Fill in the address structure with the real remote address (not intproxy's address)
    if !addr.is_null() && !addrlen.is_null() {
        match remote_source.copy_to(addr, addrlen) {
            Ok(()) => {
                tracing::trace!(
                    "accept_detour -> filled address with real remote source: {}",
                    remote_source
                );
            }
            Err(e) => {
                tracing::warn!("accept_detour -> failed to fill address: {}", e);
            }
        }
    }

    // Success! Release the socket from automatic cleanup and return it
    auto_close_socket.release()
}

/// Windows socket hook for getsockname
#[mirrord_layer_macro::instrument(level = "trace", ret)]
unsafe extern "system" fn getsockname_detour(
    s: SOCKET,
    name: *mut SOCKADDR,
    namelen: *mut INT,
) -> INT {
    tracing::trace!("getsockname_detour -> socket: {}", s);

    // Check if this socket is managed by mirrord and get its bound address
    if let Some(bound_addr) = get_bound_address(s) {
        match bound_addr.copy_to(name, namelen) {
            Ok(()) => {
                tracing::trace!(
                    "getsockname_detour -> returned mirrord bound address: {}",
                    bound_addr
                );

                return ERROR_SUCCESS_I32;
            }

            Err(err) => {
                tracing::debug!(
                    "getsockname_detour -> failed to convert bound address, error: {}",
                    err
                );

                match err {
                    WindowsError::WinSock(error_code) => unsafe {
                        WSASetLastError(error_code);
                    },

                    WindowsError::Windows(error_code) => {
                        tracing::warn!(
                            "getsockname_detour -> unexpected windows error converting bound address: error {}",
                            error_code
                        );
                    }
                };

                return SOCKET_ERROR;
            }
        }
    } else if let Some((_, local_addr, layer_addr)) = get_connected_addresses(s) {
        // Return the layer address for connected sockets if available, otherwise local address
        let addr_to_return = layer_addr.as_ref().unwrap_or(&local_addr);
        match addr_to_return.copy_to(name, namelen) {
            Ok(()) => {
                tracing::trace!("getsockname_detour -> returned mirrord local address");
                // Success
                return ERROR_SUCCESS_I32;
            }

            Err(err) => {
                tracing::debug!(
                    "getsockname_detour -> failed to convert layer address: {}",
                    err
                );

                match err {
                    WindowsError::WinSock(error_code) => unsafe {
                        WSASetLastError(error_code);
                    },

                    WindowsError::Windows(error_code) => {
                        tracing::warn!(
                            "getsockname_detour -> unexpected windows error converting layer address: error {}",
                            error_code
                        );
                    }
                };

                return SOCKET_ERROR;
            }
        }
    } else if is_socket_managed(s) {
        // For other managed socket states, fall back to original
        tracing::trace!(
            "getsockname_detour -> managed socket not in bound/connected state, using original"
        );
    }

    // Fall back to original function for non-managed sockets or errors
    let original = GET_SOCK_NAME_ORIGINAL.get().unwrap();

    unsafe { original(s, name, namelen) }
}

/// Windows socket hook for getpeername
#[mirrord_layer_macro::instrument(level = "trace", ret)]
unsafe extern "system" fn getpeername_detour(
    s: SOCKET,
    name: *mut SOCKADDR,
    namelen: *mut INT,
) -> INT {
    tracing::trace!("getpeername_detour -> socket: {}", s);

    // Check if this socket is managed and get connected addresses
    if let Some((remote_addr, _, _)) = get_connected_addresses(s) {
        // Return the remote address for connected sockets

        match remote_addr.copy_to(name, namelen) {
            Ok(()) => {
                tracing::trace!("getpeername_detour -> returned mirrord remote address");
                // Success
                return ERROR_SUCCESS_I32;
            }

            Err(err) => {
                tracing::debug!(
                    "getpeername_detour -> failed to convert remote address: {}",
                    err
                );

                match err {
                    WindowsError::WinSock(error_code) => unsafe {
                        WSASetLastError(error_code);
                    },

                    WindowsError::Windows(error_code) => {
                        tracing::warn!(
                            "getpeername_detour -> unexpected windows error converting remote address: error {}",
                            error_code
                        );
                    }
                };

                return SOCKET_ERROR;
            }
        }
    } else if is_socket_managed(s) {
        tracing::trace!(
            "getpeername_detour -> managed socket not in connected state, using original"
        );
    }

    // Fall back to original function for non-managed sockets or errors
    let original = GET_PEER_NAME_ORIGINAL.get().unwrap();
    unsafe { original(s, name, namelen) }
}

/// Pass-through hook for WSAStartup
#[mirrord_layer_macro::instrument(level = "trace", ret)]
unsafe extern "system" fn wsa_startup_detour(wVersionRequested: u16, lpWSAData: *mut u8) -> i32 {
    tracing::debug!("WSAStartup called with version: {}", wVersionRequested);

    let original = WSA_STARTUP_ORIGINAL.get().unwrap();
    let result = unsafe { original(wVersionRequested, lpWSAData) };

    if result != ERROR_SUCCESS_I32 {
        tracing::warn!("WSAStartup failed with error: {}", result);
    }

    result
}

/// Pass-through hook for WSACleanup
#[mirrord_layer_macro::instrument(level = "trace", ret)]
unsafe extern "system" fn wsa_cleanup_detour() -> i32 {
    // Pass through to original - let Windows Sockets handle cleanup
    let original = WSA_CLEANUP_ORIGINAL.get().unwrap();
    unsafe { original() }
}

/// Socket management detour for ioctlsocket() - controls I/O mode of socket
#[mirrord_layer_macro::instrument(level = "trace", ret)]
unsafe extern "system" fn ioctlsocket_detour(s: SOCKET, cmd: i32, argp: *mut u32) -> i32 {
    // Pass through to original - interceptor handles I/O control for managed sockets
    let original = IOCTL_SOCKET_ORIGINAL.get().unwrap();
    unsafe { original(s, cmd, argp) }
}

/// Socket management detour for WSAIoctl - intercepts extension lookups
#[mirrord_layer_macro::instrument(level = "trace", ret)]
unsafe extern "system" fn wsa_ioctl_detour(
    s: SOCKET,
    dwIoControlCode: u32,
    lpvInBuffer: *mut c_void,
    cbInBuffer: u32,
    lpvOutBuffer: *mut c_void,
    cbOutBuffer: u32,
    lpcbBytesReturned: *mut u32,
    lpOverlapped: *mut WSAOVERLAPPED,
    lpCompletionRoutine: LPWSAOVERLAPPED_COMPLETION_ROUTINE,
) -> INT {
    let original = WSA_IOCTL_ORIGINAL.get().unwrap();
    let result = unsafe {
        original(
            s,
            dwIoControlCode,
            lpvInBuffer,
            cbInBuffer,
            lpvOutBuffer,
            cbOutBuffer,
            lpcbBytesReturned,
            lpOverlapped,
            lpCompletionRoutine,
        )
    };

    if result == ERROR_SUCCESS_I32 && dwIoControlCode == SIO_GET_EXTENSION_FUNCTION_POINTER {
        unsafe {
            hook_connectex_extension(
                lpvInBuffer,
                cbInBuffer,
                lpvOutBuffer,
                cbOutBuffer,
                Some(connectex_detour),
            );
        }
    }

    result
}

/// Socket management detour for select() - monitors socket readiness
#[mirrord_layer_macro::instrument(level = "trace", ret)]
unsafe extern "system" fn select_detour(
    nfds: i32,
    readfds: *mut fd_set,
    writefds: *mut fd_set,
    exceptfds: *mut fd_set,
    timeout: *const timeval,
) -> i32 {
    // Pass through to original - interceptor handles I/O readiness for managed sockets
    let original = SELECT_ORIGINAL.get().unwrap();
    unsafe { original(nfds, readfds, writefds, exceptfds, timeout) }
}

/// Windows socket hook for WSAGetLastError (error information)
#[mirrord_layer_macro::instrument(level = "trace", ret)]
unsafe extern "system" fn wsa_get_last_error_detour() -> i32 {
    let original = WSA_GET_LAST_ERROR_ORIGINAL.get().unwrap();
    let result = unsafe { original() };

    tracing::trace!("wsa_get_last_error_detour -> error: {}", result);

    result
}

/// Windows socket hook for WSASocket (advanced socket creation)
#[mirrord_layer_macro::instrument(level = "trace", ret)]
unsafe extern "system" fn wsa_socket_detour(
    af: i32,
    socket_type: i32,
    protocol: i32,
    lpProtocolInfo: *mut u8,
    g: u32,
    dwFlags: u32,
) -> SOCKET {
    tracing::info!(
        "wsa_socket_detour -> af: {}, type: {}, protocol: {}, flags: {}",
        af,
        socket_type,
        protocol,
        dwFlags
    );
    let original = WSA_SOCKET_ORIGINAL.get().unwrap();
    let socket = unsafe { original(af, socket_type, protocol, lpProtocolInfo, g, dwFlags) };
    if socket != INVALID_SOCKET {
        if af == AF_INET || af == AF_INET6 {
            register_socket(socket, af, socket_type, protocol);
        }
    } else {
        tracing::warn!("wsa_socket_detour -> failed to create socket");
    }
    socket
}

#[mirrord_layer_macro::instrument(level = "trace", ret)]
unsafe extern "system" fn wsa_socket_w_detour(
    af: i32,
    socket_type: i32,
    protocol: i32,
    lpProtocolInfo: *mut u16,
    g: u32,
    dwFlags: u32,
) -> SOCKET {
    tracing::trace!(
        "wsa_socket_w_detour -> af: {}, type: {}, protocol: {}, flags: {}",
        af,
        socket_type,
        protocol,
        dwFlags
    );
    let original = WSA_SOCKET_W_ORIGINAL.get().unwrap();
    let socket = unsafe { original(af, socket_type, protocol, lpProtocolInfo, g, dwFlags) };
    if socket != INVALID_SOCKET {
        if af == AF_INET || af == AF_INET6 {
            register_socket(socket, af, socket_type, protocol);
        }
    } else {
        tracing::warn!("wsa_socket_w_detour -> failed to create socket");
    }
    socket
}

/// Windows socket hook for ConnectEx (overlapped connect)
/// This function properly handles libuv's expectations for overlapped I/O completion
#[mirrord_layer_macro::instrument(level = "trace", ret)]
unsafe extern "system" fn connectex_detour(
    s: SOCKET,
    name: *const SOCKADDR,
    namelen: INT,
    lpSendBuffer: *mut c_void,
    dwSendDataLength: u32,
    lpdwBytesSent: *mut u32,
    lpOverlapped: *mut OVERLAPPED,
) -> BOOL {
    tracing::debug!(
        "connectex_detour -> socket: {}, namelen: {}, send_length: {}, overlapped: {:?}",
        s,
        namelen,
        dwSendDataLength,
        lpOverlapped
    );

    let original_connectex = match get_connectex_original() {
        Some(ptr) => ptr,
        None => {
            tracing::error!("connectex_detour -> original ConnectEx pointer not initialized");
            unsafe { WSASetLastError(WSAEFAULT) };
            return FALSE;
        }
    };

    let socket_addr = match SocketAddr::try_from_raw(name, namelen) {
        Some(addr) => addr,
        None => {
            tracing::error!(
                "connectex_detour -> failed to convert raw sockaddr for socket {}",
                s
            );
            unsafe { WSASetLastError(WSAEFAULT) };
            return FALSE;
        }
    };
    let raw_addr = SockAddr::from(socket_addr);

    // Check if this socket is managed
    let is_managed = is_socket_managed(s);

    // Unified connect function for both managed and unmanaged sockets
    let connect_fn = |socket_descriptor: SocketDescriptor, addr: SockAddr| {
        let addr_description = if is_managed {
            format!("proxy at {:?}", addr)
        } else {
            format!("target at {:?}", addr)
        };

        tracing::debug!(
            "connectex_detour connect_fn -> establishing connection for socket {} to {}",
            socket_descriptor,
            addr_description
        );

        // Connect using original ConnectEx
        let result = unsafe {
            original_connectex(
                s,
                addr.as_ptr() as *const SOCKADDR,
                addr.len(),
                lpSendBuffer,
                dwSendDataLength,
                lpdwBytesSent,
                lpOverlapped,
            )
        };

        let last_error = unsafe { WSAGetLastError() };

        tracing::debug!(
            "connectex_detour connect_fn -> original ConnectEx to {} result: {}, last_error: {}",
            addr_description,
            result,
            last_error
        );

        // Return the result from ConnectEx - layer-lib will handle the conversion
        if result != 0 {
            ConnectResult::new(ERROR_SUCCESS_I32, None)
        } else {
            ConnectResult::new(SOCKET_ERROR, Some(last_error))
        }
    };

    // For managed sockets, use attempt_proxy_connection which will call connect_fn with proxy
    // address
    if is_managed {
        match ops::attempt_proxy_connection(s, name, namelen, "connectex_detour", connect_fn) {
            Ok(connect_result) => {
                tracing::debug!(
                    "connectex_detour -> proxy connection result: {:?}",
                    connect_result
                );

                // Handle the proxy connection result
                let error_opt = connect_result.error();
                let result_code: i32 = connect_result.into();
                tracing::debug!(
                    "connectex_detour -> proxy connection result: {}",
                    result_code
                );

                if result_code == ERROR_SUCCESS_I32 {
                    return TRUE;
                } else if error_opt == Some(WSA_IO_PENDING) {
                    tracing::info!(
                        "connectex_detour -> socket {} ConnectEx to proxy returned WSA_IO_PENDING, attempting immediate completion check",
                        s
                    );
                    unsafe {
                        WSASetLastError(WSA_IO_PENDING);
                    }
                    return FALSE;
                } else {
                    // For async operations, set the last error and return FALSE
                    if let Some(error) = error_opt {
                        unsafe {
                            WSASetLastError(error);
                        }
                        tracing::debug!(
                            "connectex_detour -> set last error to {} for async operation",
                            error
                        );
                    }
                    return FALSE;
                }
            }
            Err(HookError::ConnectError(ConnectError::AddressUnreachable(e))) => {
                tracing::error!(
                    "connectex_detour -> socket {} connect target {:?} is unreachable: {}",
                    s,
                    raw_addr,
                    e
                );
                unsafe { WSASetLastError(WSAEFAULT) };
                return FALSE;
            }
            Err(e) => {
                tracing::debug!(
                    "connectex_detour -> socket {} proxy connection setup failed, err: {}",
                    s,
                    e
                );
                // Fall back to direct connection using the same connect_fn
            }
        }
    } else {
        tracing::debug!("connectex_detour -> socket {} not managed", s);
        // For unmanaged sockets, call connect_fn directly with the original target address
    }

    tracing::debug!("connectex_detour -> using original for socket {}", s);
    let connect_result = connect_fn(s, raw_addr);
    let error_opt = connect_result.error();
    let result_code: i32 = connect_result.into();

    if result_code == ERROR_SUCCESS_I32 {
        TRUE
    } else {
        // Set last error if provided and return FALSE
        if let Some(error) = error_opt {
            unsafe {
                WSASetLastError(error);
            }
        }
        FALSE
    }
}

/// Windows socket hook for WSAConnect (asynchronous connect)
/// Node.js uses this for non-blocking connect operations
#[mirrord_layer_macro::instrument(level = "trace", ret)]
unsafe extern "system" fn wsa_connect_detour(
    s: SOCKET,
    name: *const SOCKADDR,
    namelen: INT,
    lpCallerData: *mut u8,
    lpCalleeData: *mut u8,
    lpSQOS: *mut u8,
    lpGQOS: *mut u8,
) -> INT {
    tracing::trace!("wsa_connect_detour -> socket: {}, namelen: {}", s, namelen);

    let connect_fn = |s: SocketDescriptor, addr: SockAddr| {
        // Call the original function with the prepared sockaddr
        let original = WSA_CONNECT_ORIGINAL.get().unwrap();
        let result = unsafe {
            original(
                s,
                addr.as_ptr() as *const _,
                addr.len(),
                lpCallerData,
                lpCalleeData,
                lpSQOS,
                lpGQOS,
            )
        };
        log_connection_result(result, "wsa_connect_detour", addr);
        ConnectResult::from(result)
    };

    let socket_addr = match SocketAddr::try_from_raw(name, namelen) {
        Some(addr) => addr,
        None => {
            tracing::error!(
                "wsa_connect_detour -> failed to convert raw sockaddr for socket {}",
                s
            );
            return SOCKET_ERROR;
        }
    };
    let raw_addr = SockAddr::from(socket_addr);

    match ops::attempt_proxy_connection(s, name, namelen, "wsa_connect_detour", connect_fn) {
        Err(HookError::ConnectError(ConnectError::AddressUnreachable(e))) => {
            tracing::error!(
                "wsa_connect_detour -> socket {} connect target {:?} is unreachable: {}",
                s,
                raw_addr,
                e
            );
            return SOCKET_ERROR;
        }
        Err(_) => {
            tracing::debug!(
                "wsa_connect_detour -> socket {} not managed, using original",
                s
            );
        }
        Ok(connect_result) => {
            return connect_result.result();
        }
    }

    // Fallback to original function
    let connect_res = connect_fn(s, raw_addr);
    connect_res.result()
}

/// Windows socket hook for WSAAccept (asynchronous accept)
/// Node.js uses this for non-blocking accept operations
#[mirrord_layer_macro::instrument(level = "trace", ret)]
unsafe extern "system" fn wsa_accept_detour(
    s: SOCKET,
    addr: *mut SOCKADDR,
    addrlen: *mut INT,
    lpfnCondition: *mut u8,
    dwCallbackData: usize,
) -> SOCKET {
    tracing::trace!("wsa_accept_detour -> socket: {}", s);

    // Pass through to original - interceptor handles data for managed sockets
    let original = WSA_ACCEPT_ORIGINAL.get().unwrap();
    unsafe { original(s, addr, addrlen, lpfnCondition, dwCallbackData) }
}

/// Windows socket hook for WSASend (asynchronous send)
/// Node.js uses this extensively for overlapped I/O operations
#[mirrord_layer_macro::instrument(level = "trace", ret)]
unsafe extern "system" fn wsa_send_detour(
    s: SOCKET,
    lpBuffers: *mut u8,
    dwBufferCount: u32,
    lpNumberOfBytesSent: *mut u32,
    dwFlags: u32,
    lpOverlapped: *mut u8,
    lpCompletionRoutine: *mut u8,
) -> INT {
    tracing::trace!(
        "wsa_send_detour -> socket: {}, buffer_count: {}",
        s,
        dwBufferCount,
    );

    // Helper function to consolidate all fallback calls to original WSASend
    let fallback_to_original = |reason: &str| {
        tracing::debug!("wsa_send_detour -> falling back to original: {}", reason);
        let original = WSA_SEND_ORIGINAL.get().unwrap();
        let res = unsafe {
            original(
                s,
                lpBuffers,
                dwBufferCount,
                lpNumberOfBytesSent,
                dwFlags,
                lpOverlapped,
                lpCompletionRoutine,
            )
        };
        tracing::debug!(
            "wsa_send_detour -> socket: {}, sentBytes: {}, result: {}, getlasterror: {}",
            s,
            unsafe { *lpNumberOfBytesSent },
            res,
            unsafe { WSAGetLastError() }
        );
        res
    };

    // Check if this socket is managed by mirrord
    let managed_socket = get_socket(s);

    if let Some(user_socket) = managed_socket {
        tracing::debug!(
            "wsa_send_detour -> socket {} is managed, kind: {:?}",
            s,
            user_socket.kind
        );

        // Check if outgoing traffic is enabled for this socket type
        let should_intercept = match user_socket.kind {
            SocketKind::Tcp(_) => {
                let tcp_outgoing = layer_setup().outgoing_config().tcp;
                tracing::debug!("wsa_send_detour -> TCP outgoing enabled: {}", tcp_outgoing);
                tcp_outgoing
            }
            SocketKind::Udp(_) => {
                let udp_outgoing = layer_setup().outgoing_config().udp;
                tracing::debug!("wsa_send_detour -> UDP outgoing enabled: {}", udp_outgoing);
                udp_outgoing
            }
        };

        if should_intercept {
            let socket_state =
                get_socket_state(s).map_or("Unknown".to_string(), |state| format!("{:?}", state));
            // Check if this socket is in connected state (proxy connection established)
            if is_socket_in_state(s, |state| matches!(state, SocketState::Connected(_))) {
                tracing::debug!(
                    "wsa_send_detour -> socket {} is connected via proxy, data will be routed through proxy",
                    s
                );

                // For proxy-connected sockets, the data routing happens automatically
                // through the proxy connection established in connect_detour/wsa_connect_detour
            } else {
                tracing::debug!(
                    "wsa_send_detour -> socket {} is managed but not connected ({}) via proxy, using original",
                    s,
                    socket_state
                );
            }
        } else {
            tracing::debug!(
                "wsa_send_detour -> outgoing traffic disabled for {:?}, using original",
                user_socket.kind
            );
        }
    }

    // Pass through to original - the proxy connection handles the routing if established
    fallback_to_original("expected - passing through to original")
}

/// Windows socket hook for WSARecv (asynchronous receive)
/// With the new architecture, incoming mirrored traffic flows through normal TCP connections
/// created by intproxy, so we just pass through to the original function.
#[mirrord_layer_macro::instrument(level = "trace", ret)]
unsafe extern "system" fn wsa_recv_detour(
    s: SOCKET,
    lpBuffers: *mut u8,
    dwBufferCount: u32,
    lpNumberOfBytesRecvd: *mut u32,
    lpFlags: *mut u32,
    lpOverlapped: *mut u8,
    lpCompletionRoutine: *mut u8,
) -> INT {
    tracing::trace!(
        "wsa_recv_detour -> socket: {}, buffer_count: {}",
        s,
        dwBufferCount
    );

    // Pass through to original - mirrored traffic flows through normal TCP connections
    let original = WSA_RECV_ORIGINAL.get().unwrap();
    unsafe {
        original(
            s,
            lpBuffers,
            dwBufferCount,
            lpNumberOfBytesRecvd,
            lpFlags,
            lpOverlapped,
            lpCompletionRoutine,
        )
    }
}

/// Windows socket hook for WSASendTo (asynchronous UDP send)
/// Node.js uses this for overlapped UDP operations
/// This implementation uses the shared layer-lib sendto functionality to handle DNS resolution
/// and socket routing while preserving compatibility with Windows overlapped I/O.
#[mirrord_layer_macro::instrument(level = "trace", ret)]
unsafe extern "system" fn wsa_send_to_detour(
    s: SOCKET,
    lpBuffers: *mut u8,
    dwBufferCount: u32,
    lpNumberOfBytesSent: *mut u32,
    dwFlags: u32,
    lpTo: *const SOCKADDR,
    iTolen: INT,
    lpOverlapped: *mut u8,
    lpCompletionRoutine: *mut u8,
) -> INT {
    tracing::debug!(
        "wsa_send_to_detour -> socket: {}, buffer_count: {}, to_len: {}",
        s,
        dwBufferCount,
        iTolen
    );

    let proxy_request_fn = |request| -> HookResult<_> {
        match make_proxy_request_with_response(request) {
            Ok(Ok(response)) => Ok(response),
            Ok(Err(e)) => Err(ConnectError::ProxyRequest(format!("{:?}", e)).into()),
            Err(e) => Err(ConnectError::ProxyRequest(format!("{:?}", e)).into()),
        }
    };

    // Helper function to consolidate all fallback calls to original WSASendTo
    let fallback_to_original = |reason: &str| {
        tracing::debug!("wsa_send_to_detour -> falling back to original: {}", reason);
        let original = WSA_SEND_TO_ORIGINAL.get().unwrap();
        unsafe {
            original(
                s,
                lpBuffers,
                dwBufferCount,
                lpNumberOfBytesSent,
                dwFlags,
                lpTo,
                iTolen,
                lpOverlapped,
                lpCompletionRoutine,
            )
        }
    };

    // Handle overlapped I/O operations by falling back to original for async operations
    if !lpOverlapped.is_null() || !lpCompletionRoutine.is_null() {
        return fallback_to_original("overlapped I/O detected");
    }

    // For synchronous operations, we can use layer-lib functionality
    // Extract buffer data using our safe wrapper
    let buffer_data = match WSABufferData::try_from((lpBuffers, dwBufferCount)) {
        Ok(data) => data,
        Err(_) => {
            return fallback_to_original("invalid buffer parameters");
        }
    };

    tracing::debug!(
        "wsa_send_to_detour -> buffer_count: {}, total_length: {}, is_single: {}",
        buffer_data.buffer_count(),
        buffer_data.total_length(),
        buffer_data.is_single_buffer()
    );

    tracing::debug!("wsa_send_to_detour -> buffer: {:?}", buffer_data);

    // From Docs: (https://learn.microsoft.com/en-us/windows/win32/api/winsock2/nf-winsock2-wsasendto#remarks)
    // The WSASendTo function is normally used on a connectionless socket specified by s to send a
    // datagram contained in one or more buffers to a specific peer socket identified by the lpTo
    // parameter. Even if the connectionless socket has been previously connected using the
    // connect function to a specific address, lpTo overrides the destination address for that
    // particular datagram only. On a connection-oriented socket, the lpTo and iToLen parameters
    // are ignored; in this case, the WSASendTo is equivalent to WSASend.
    if lpTo.is_null() || iTolen <= 0 {
        // For connection-oriented sockets or when no destination is specified,
        // WSASendTo is equivalent to WSASend
        return unsafe {
            wsa_send_detour(
                s,
                lpBuffers,
                dwBufferCount,
                lpNumberOfBytesSent,
                dwFlags,
                lpOverlapped,
                lpCompletionRoutine,
            )
        };
    }

    // Convert Windows destination address to cross-platform format
    let raw_destination = match SocketAddr::try_from_raw(lpTo as *const _, iTolen as _) {
        Some(addr) => addr,
        None => unreachable!(),
    };

    // For simple single-buffer case, use layer-lib functionality
    if buffer_data.is_single_buffer() {
        let (first_buf_ptr, first_buf_len) = buffer_data.first_buffer().unwrap();

        // Windows WSASendTo function wrapper for layer-lib
        let wsa_sendto_fn = |sockfd: SOCKET,
                             buffer: *const u8,
                             length: usize,
                             send_flags: i32,
                             addr: SockAddr|
         -> HookResult<isize> {
            if lpNumberOfBytesSent.is_null() {
                return Err(HookError::NullPointer);
            }

            let original = WSA_SEND_TO_ORIGINAL.get().unwrap();

            // Create a WSABUF for the single buffer using our helper
            let wsabuf = buffer_data.create_single_wsabuf(buffer, length as u32);

            let mut bytes_sent = 0u32;
            let result = unsafe {
                original(
                    sockfd,
                    &wsabuf as *const _ as *mut u8,
                    1, // dwBufferCount
                    &mut bytes_sent,
                    send_flags as u32,
                    addr.as_ptr() as *const SOCKADDR,
                    addr.len() as INT,
                    std::ptr::null_mut(), // lpOverlapped
                    std::ptr::null_mut(), // lpCompletionRoutine
                )
            };

            if result == ERROR_SUCCESS_I32 {
                // Success - update bytes sent if caller provided pointer
                unsafe { *lpNumberOfBytesSent = bytes_sent };
                Ok(result.try_into().unwrap())
            } else {
                Err(SendToError::SendFailed(result.try_into().unwrap()).into())
            }
        };

        // Use the shared layer-lib sendto functionality
        match send_to(
            s,
            first_buf_ptr,
            first_buf_len as usize,
            dwFlags as i32,
            raw_destination,
            wsa_sendto_fn,
            proxy_request_fn,
        ) {
            Ok(sendto_result) => {
                tracing::debug!(
                    "wsa_send_to_detour -> layer-lib sendto success: {} bytes",
                    sendto_result
                );
                // WSASendTo returns 0 on success
                ERROR_SUCCESS_I32
            }
            Err(_) => {
                // On error, fall back to original function
                fallback_to_original("layer-lib sendto failed")
            }
        }
    } else {
        // For multi-buffer or complex cases, fall back to original function
        fallback_to_original(&format!(
            "multi-buffer case (count: {})",
            buffer_data.buffer_count()
        ))
    }
}

/// Windows socket hook for WSARecvFrom (asynchronous UDP receive)
/// Node.js uses this for overlapped UDP operations
#[mirrord_layer_macro::instrument(level = "trace", ret)]
unsafe extern "system" fn wsa_recv_from_detour(
    s: SOCKET,
    lpBuffers: *mut u8,
    dwBufferCount: u32,
    lpNumberOfBytesRecvd: *mut u32,
    lpFlags: *mut u32,
    lpFrom: *mut SOCKADDR,
    lpFromlen: *mut INT,
    lpOverlapped: *mut u8,
    lpCompletionRoutine: *mut u8,
) -> INT {
    tracing::trace!(
        "wsa_recv_from_detour -> socket: {}, buffer_count: {}",
        s,
        dwBufferCount
    );

    // Pass through to original - interceptor handles data routing for managed sockets
    let original = WSA_RECV_FROM_ORIGINAL.get().unwrap();
    unsafe {
        original(
            s,
            lpBuffers,
            dwBufferCount,
            lpNumberOfBytesRecvd,
            lpFlags,
            lpFrom,
            lpFromlen,
            lpOverlapped,
            lpCompletionRoutine,
        )
    }
}

/// Windows winsock hook for gethostname
#[mirrord_layer_macro::instrument(level = "trace", ret)]
unsafe extern "system" fn gethostname_detour(name: *mut i8, namelen: INT) -> INT {
    tracing::debug!("gethostname_detour called with namelen: {}", namelen);
    let original = GET_HOST_NAME_ORIGINAL.get().unwrap();

    // IN namelen is not writable, as a workaround we work on local variable we'll just ditch
    let mut namelen_mut = namelen as u32;
    let namelen_ptr: *mut u32 = &mut namelen_mut;
    unsafe {
        // gethostname is similar to hostname_ansi except:
        //     * different ret vals
        //     * GLE (GetLastError) -> WSAGLE
        handle_hostname_ansi(
            name,
            namelen_ptr,
            || original(name, namelen),
            || get_remote_hostname(true),
            "gethostname",
            ERROR_BUFFER_OVERFLOW,
            // If no error occurs, gethostname returns zero. Otherwise, it returns SOCKET_ERROR
            //  and a specific error code can be retrieved by calling WSAGetLastError.
            (ERROR_SUCCESS_I32, SOCKET_ERROR),
        )
    }
}

/// Windows kernel32 hook for GetComputerNameA
#[mirrord_layer_macro::instrument(level = "trace", ret)]
unsafe extern "system" fn get_computer_name_a_detour(lpBuffer: *mut i8, nSize: *mut u32) -> i32 {
    let original = GET_COMPUTER_NAME_A_ORIGINAL.get().unwrap();

    unsafe {
        handle_hostname_ansi(
            lpBuffer,
            nSize,
            || original(lpBuffer, nSize),
            || get_remote_hostname(true),
            "GetComputerNameA",
            ERROR_BUFFER_OVERFLOW,
            // If the function succeeds, the return value is a nonzero value.
            // If the function fails, the return value is zero.
            (1, 0),
        )
    }
}

/// Windows kernel32 hook for GetComputerNameW
#[mirrord_layer_macro::instrument(level = "trace", ret)]
unsafe extern "system" fn get_computer_name_w_detour(lpBuffer: *mut u16, nSize: *mut u32) -> BOOL {
    let original = GET_COMPUTER_NAME_W_ORIGINAL.get().unwrap();
    unsafe {
        handle_hostname_unicode(
            lpBuffer,
            nSize,
            || original(lpBuffer, nSize),
            || get_remote_hostname(true),
            "GetComputerNameW",
            ERROR_BUFFER_OVERFLOW,
        )
    }
}

/// Windows kernel32 hook for GetComputerNameExA
#[mirrord_layer_macro::instrument(level = "trace", ret)]
unsafe extern "system" fn get_computer_name_ex_a_detour(
    name_type: u32,
    lpBuffer: *mut i8,
    nSize: *mut u32,
) -> i32 {
    tracing::debug!(
        "GetComputerNameExA hook called with name_type: {}",
        name_type
    );
    let original = GET_COMPUTER_NAME_EX_A_ORIGINAL.get().unwrap();

    // supported name types for hostname interception
    let should_intercept = matches!(
        name_type,
        ComputerNameDnsHostname
            | ComputerNameDnsFullyQualified
            | ComputerNamePhysicalDnsHostname
            | ComputerNamePhysicalDnsFullyQualified
            | ComputerNameNetBIOS
            | ComputerNamePhysicalNetBIOS
    );

    if should_intercept {
        return handle_hostname_ansi(
            lpBuffer,
            nSize,
            || unsafe { original(name_type, lpBuffer, nSize) },
            || hostname::get_hostname_for_name_type(name_type),
            "GetComputerNameExA",
            ERROR_MORE_DATA,
            // If the function succeeds, the return value is a nonzero value.
            // If the function fails, the return value is zero.
            (1, 0),
        );
    }

    // forward non-supported name_types to original func
    tracing::debug!(
        "GetComputerNameExW: unsupported name_type {}, falling back to original",
        name_type
    );
    return unsafe { original(name_type, lpBuffer, nSize) };
}

/// Windows kernel32 hook for GetComputerNameExW
#[mirrord_layer_macro::instrument(level = "trace", ret)]
unsafe extern "system" fn get_computer_name_ex_w_detour(
    name_type: u32,
    lpBuffer: *mut u16,
    nSize: *mut u32,
) -> BOOL {
    let original = GET_COMPUTER_NAME_EX_W_ORIGINAL.get().unwrap();

    // supported name types for hostname interception
    let should_intercept = matches!(
        name_type,
        ComputerNameDnsHostname
            | ComputerNameDnsFullyQualified
            | ComputerNamePhysicalDnsHostname
            | ComputerNamePhysicalDnsFullyQualified
            | ComputerNameNetBIOS
            | ComputerNamePhysicalNetBIOS
    );

    if should_intercept {
        return handle_hostname_unicode(
            lpBuffer,
            nSize,
            || unsafe { original(name_type, lpBuffer, nSize) },
            || hostname::get_hostname_for_name_type(name_type),
            "GetComputerNameExW",
            ERROR_MORE_DATA,
        );
    }

    // forward non-supported name_types to original func
    tracing::debug!(
        "GetComputerNameExW: unsupported name_type {}, falling back to original",
        name_type
    );
    return unsafe { original(name_type, lpBuffer, nSize) };
}

/// Hook for gethostbyname to handle DNS resolution of our modified hostname
#[mirrord_layer_macro::instrument(level = "trace", ret)]
unsafe extern "system" fn gethostbyname_detour(name: *const i8) -> *mut HOSTENT {
    let fallback_to_original = || unsafe { GET_HOST_BY_NAME_ORIGINAL.get().unwrap()(name) };

    if name.is_null() {
        tracing::debug!("gethostbyname: name is null, calling original");
        return fallback_to_original();
    }

    // SAFETY: Validate the string pointer before dereferencing
    let hostname_cstr = match unsafe { std::ffi::CStr::from_ptr(name) }.to_str() {
        Ok(s) => s,
        Err(_) => {
            tracing::debug!("gethostbyname: invalid UTF-8 in hostname, calling original");
            return fallback_to_original();
        }
    };

    tracing::debug!("gethostbyname: resolving hostname: {}", hostname_cstr);

    // Check if this is our remote hostname
    if is_remote_hostname(hostname_cstr.to_string()) {
        tracing::debug!(
            "gethostbyname: intercepting resolution for our hostname: {}",
            hostname_cstr
        );
    }

    // Check if we should resolve this hostname remotely using the DNS selector
    let should_resolve_remotely = {
        let result = layer_setup()
            .dns_selector()
            .should_resolve_remotely(hostname_cstr, 0);
        tracing::debug!(
            "is_remote_hostname DNS selector check for '{}': {}",
            hostname_cstr,
            result
        );
        result
    };

    tracing::warn!(
        "DNS selector decision for {}: resolve_remotely={}",
        hostname_cstr,
        should_resolve_remotely
    );

    if !should_resolve_remotely {
        return fallback_to_original();
    }
    // Try to resolve the hostname using mirrord's remote DNS resolution
    match remote_dns_resolve_via_proxy(hostname_cstr) {
        Ok(results) => {
            if !results.is_empty() {
                // Use the first IP address from the results
                let (name, ip) = &results[0];
                tracing::debug!(
                    "Remote DNS resolution successful: {} -> {}",
                    hostname_cstr,
                    ip
                );

                // Create a proper HOSTENT structure from the resolved data using thread-local
                // storage This mimics WinSock's behavior where each thread has its
                // own HOSTENT buffer
                match create_thread_local_hostent(name.clone(), *ip) {
                    Ok(hostent_ptr) => return hostent_ptr,
                    Err(e) => {
                        tracing::warn!(
                            "Failed to create HOSTENT structure for {}: {:?}",
                            hostname_cstr,
                            e
                        );
                        // Fall back to original function
                    }
                }
            } else {
                tracing::warn!(
                    "Remote DNS resolution returned empty results for {}",
                    hostname_cstr
                );
            }
            // fallback to original
        }
        Err(e) => {
            tracing::warn!("Remote DNS resolution failed for {}: {}", hostname_cstr, e);
            // fallback to original
        }
    }

    // For all other hostnames or if our hostname resolution fails, call original function
    tracing::debug!(
        "gethostbyname: calling original function for hostname: {}",
        hostname_cstr
    );
    return fallback_to_original();
}

/// Hook for getaddrinfo to handle DNS resolution with full mirrord functionality
///
/// This follows the same pattern as the Unix layer but uses Windows types and calling conventions.
/// It converts Windows ADDRINFOA structures and makes DNS requests through the mirrord agent.
#[mirrord_layer_macro::instrument(level = "trace", ret)]
unsafe extern "system" fn getaddrinfo_detour(
    raw_node: *const u8,
    raw_service: *const u8,
    raw_hints: *const ADDRINFOA,
    out_addr_info: *mut *mut ADDRINFOA,
) -> INT {
    let node_opt = match Option::from(raw_node) {
        Some(ptr) if !ptr.is_null() => {
            Some(unsafe { str_win::u8_buffer_to_string(PCSTR(ptr).as_bytes()) })
        }
        _ => None,
    };
    tracing::warn!("getaddrinfo_detour called for hostname: {:?}", node_opt);

    let service_opt = match Option::from(raw_service) {
        Some(ptr) if !ptr.is_null() => {
            Some(unsafe { str_win::u8_buffer_to_string(PCSTR(ptr).as_bytes()) })
        }
        _ => None,
    };

    let hints_ref = unsafe { raw_hints.as_ref() };

    unsafe {
        match windows_getaddrinfo::<ADDRINFOA>(node_opt, service_opt, hints_ref) {
            Ok(managed_addr_info) => {
                // Store the managed result pointer and move the object to MANAGED_ADDRINFO
                let addr_ptr = managed_addr_info.as_ptr();
                let mut managed = match MANAGED_ADDRINFO.lock() {
                    Ok(guard) => guard,
                    Err(poisoned) => {
                        tracing::warn!(
                            "getaddrinfo: MANAGED_ADDRINFO was poisoned, attempting recovery"
                        );
                        poisoned.into_inner()
                    }
                };
                managed.insert(addr_ptr as usize, ManagedAddrInfoAny::A(managed_addr_info));
                *out_addr_info = addr_ptr;
                // Success
                ERROR_SUCCESS_I32
            }
            Err(_) => {
                // Fall back to original Windows getaddrinfo
                tracing::debug!("getaddrinfo: falling back to original Windows function");
                GET_ADDR_INFO_ORIGINAL.get().unwrap()(
                    raw_node,
                    raw_service,
                    raw_hints,
                    out_addr_info,
                )
            }
        }
    }
}

/// Hook for GetAddrInfoW (Unicode version) to handle DNS resolution
#[mirrord_layer_macro::instrument(level = "trace", ret)]
unsafe extern "system" fn getaddrinfow_detour(
    node_name: *const u16,
    service_name: *const u16,
    hints: *const ADDRINFOW,
    result: *mut *mut ADDRINFOW,
) -> INT {
    tracing::warn!("GetAddrInfoW_detour called");

    let node_opt = match Option::from(node_name) {
        Some(ptr) if !ptr.is_null() => unsafe {
            Some(str_win::u16_buffer_to_string(PCWSTR(ptr).as_wide()))
        },
        _ => None,
    };
    tracing::warn!("GetAddrInfoW_detour called for hostname: {:?}", node_opt);

    let service_opt = match Option::from(service_name) {
        Some(ptr) if !ptr.is_null() => unsafe {
            Some(str_win::u16_buffer_to_string(PCWSTR(ptr).as_wide()))
        },
        _ => None,
    };

    let hints_ref = unsafe { hints.as_ref() };

    // Use full windows_getaddrinfo approach with DNS selector logic and service/hints support
    match windows_getaddrinfo::<ADDRINFOW>(node_opt.clone(), service_opt, hints_ref) {
        Ok(managed_result) => {
            tracing::debug!("GetAddrInfoW: full resolution succeeded");
            // Store the managed result pointer and move the object to MANAGED_ADDRINFO
            let result_ptr = managed_result.as_ptr();
            unsafe { *result = result_ptr };
            let mut managed = match MANAGED_ADDRINFO.lock() {
                Ok(guard) => guard,
                Err(poisoned) => {
                    tracing::warn!(
                        "GetAddrInfoW: MANAGED_ADDRINFO was poisoned, attempting recovery"
                    );
                    poisoned.into_inner()
                }
            };
            managed.insert(result_ptr as usize, ManagedAddrInfoAny::W(managed_result));
            return ERROR_SUCCESS_I32;
        }
        Err(e) => {
            tracing::warn!(
                "GetAddrInfoW: resolution failed for '{:?}': {}",
                node_opt,
                e
            );
            // Fall through to original function
        }
    }

    // For all other hostnames or if conversion fails, call original function
    tracing::debug!(
        "GetAddrInfoW: calling original function for hostname: {:?}",
        node_opt
    );
    unsafe { GET_ADDR_INFO_W_ORIGINAL.get().unwrap()(node_name, service_name, hints, result) }
}

/// Deallocates ADDRINFOA structures that were allocated by our getaddrinfo_detour.
///
/// This follows the same pattern as the Unix layer - it checks if the structure
/// was allocated by us and frees it properly, or calls the original freeaddrinfo if it wasn't ours.
#[mirrord_layer_macro::instrument(level = "trace", ret)]
unsafe extern "system" fn freeaddrinfo_t_detour(addrinfo: *mut ADDRINFOW) {
    unsafe {
        // note: supports both ADDRINFOA and ADDRINFOW,
        //  the proper dealloc will be called
        if !free_managed_addrinfo(addrinfo) {
            // Not one of ours - call original freeaddrinfo
            FREE_ADDR_INFO_W_ORIGINAL.get().unwrap()(addrinfo);
        }
    }
}

/// Data transfer detour for recv() - receives data from a socket
///
/// With the new architecture, incoming mirrored traffic flows through normal TCP connections
/// created by intproxy, so we just pass through to the original function.
#[mirrord_layer_macro::instrument(level = "trace", ret)]
unsafe extern "system" fn recv_detour(s: SOCKET, buf: *mut i8, len: INT, flags: INT) -> INT {
    // Pass through to original - interceptor handles data routing for managed sockets
    let original = RECV_ORIGINAL.get().unwrap();
    unsafe { original(s, buf, len, flags) }
}

/// Data transfer detour for send() - sends data to a socket
///
/// For mirrord-managed outgoing connections, this checks if the socket should be intercepted
/// and routes data through the proxy if outgoing traffic is enabled.
#[mirrord_layer_macro::instrument(level = "trace", ret)]
unsafe extern "system" fn send_detour(s: SOCKET, buf: *const i8, len: INT, flags: INT) -> INT {
    tracing::trace!("send_detour -> socket: {}, len: {}", s, len);

    // Check if this socket is managed by mirrord
    if let Some(user_socket) = get_socket(s) {
        tracing::debug!(
            "send_detour -> socket {} is managed, kind: {:?}",
            s,
            user_socket.kind
        );

        // Check if outgoing traffic is enabled for this socket type
        let should_intercept = match user_socket.kind {
            SocketKind::Tcp(_) => {
                let tcp_outgoing = layer_setup().outgoing_config().tcp;
                tracing::debug!("send_detour -> TCP outgoing enabled: {}", tcp_outgoing);
                tcp_outgoing
            }
            SocketKind::Udp(_) => {
                let udp_outgoing = layer_setup().outgoing_config().udp;
                tracing::debug!("send_detour -> UDP outgoing enabled: {}", udp_outgoing);
                udp_outgoing
            }
        };

        if should_intercept {
            // Check if this socket is in connected state (proxy connection established)
            if is_socket_in_state(s, |state| matches!(state, SocketState::Connected(_))) {
                tracing::debug!(
                    "send_detour -> socket {} is connected via proxy, data will be routed through proxy",
                    s
                );
                // For proxy-connected sockets, the data routing happens automatically
                // through the proxy connection established in connect_detour
            } else {
                tracing::debug!(
                    "send_detour -> socket {} is managed but not connected via proxy, using original",
                    s
                );
            }
        } else {
            tracing::debug!(
                "send_detour -> outgoing traffic disabled for {:?}, using original",
                user_socket.kind
            );
        }
    }

    // Pass through to original - the proxy connection handles the routing if established
    let original = SEND_ORIGINAL.get().unwrap();
    unsafe { original(s, buf, len, flags) }
}

/// Data transfer detour for recvfrom() - receives data from a socket with source address
///
/// Note: UDP/datagram sockets typically aren't managed by mirrord outgoing connections,
/// so this is primarily a pass-through for compatibility.
#[mirrord_layer_macro::instrument(level = "trace", ret)]
unsafe extern "system" fn recvfrom_detour(
    s: SOCKET,
    buf: *mut i8,
    len: INT,
    flags: INT,
    from: *mut SOCKADDR,
    fromlen: *mut INT,
) -> INT {
    // Pass through to original
    let original = RECV_FROM_ORIGINAL.get().unwrap();
    unsafe { original(s, buf, len, flags, from, fromlen) }
}

/// Data transfer detour for sendto() - sends data to a socket with destination address
///
/// This implementation uses the shared layer-lib sendto functionality to handle DNS resolution
/// and socket routing while preserving compatibility with Windows applications.
#[mirrord_layer_macro::instrument(level = "trace", ret)]
unsafe extern "system" fn sendto_detour(
    s: SOCKET,
    buf: *const i8,
    len: INT,
    flags: INT,
    to: *const SOCKADDR,
    tolen: INT,
) -> INT {
    tracing::debug!(
        "sendto_detour -> socket: {}, len: {}, tolen: {}",
        s,
        len,
        tolen
    );

    let proxy_request_fn = |request| match make_proxy_request_with_response(request) {
        Ok(Ok(response)) => Ok(response),
        Ok(Err(e)) => Err(ConnectError::ProxyRequest(format!("{:?}", e)).into()),
        Err(e) => Err(ConnectError::ProxyRequest(format!("{:?}", e)).into()),
    };

    // Helper function to consolidate all fallback calls to original sendto
    let fallback_to_original = |reason: &str| -> INT {
        tracing::debug!("sendto_detour -> falling back to original: {}", reason);
        let original = SEND_TO_ORIGINAL.get().unwrap();
        unsafe { original(s, buf, len, flags, to, tolen) }
    };

    // Convert Windows parameters to cross-platform format
    let raw_destination = match SocketAddr::try_from_raw(to as *const _, tolen as _) {
        Some(addr) => addr,
        None => {
            return fallback_to_original("failed to parse destination address");
        }
    };

    // Windows sendto function wrapper
    let sendto_fn = |sockfd: SOCKET,
                     buffer: *const u8,
                     length: usize,
                     send_flags: i32,
                     addr: SockAddr|
     -> HookResult<isize> {
        let original = SEND_TO_ORIGINAL.get().unwrap();
        let result = unsafe {
            original(
                sockfd,
                buffer as *const i8,
                length as INT,
                send_flags,
                addr.as_ptr() as *const SOCKADDR,
                addr.len() as INT,
            )
        };
        Ok(result as isize)
    };

    // Use the shared layer-lib sendto functionality
    match send_to(
        s,
        buf as *const u8,
        len as usize,
        flags,
        raw_destination,
        sendto_fn,
        proxy_request_fn,
    ) {
        Ok(result) => {
            tracing::debug!(
                "sendto_detour -> layer-lib sendto success: {} bytes",
                result
            );
            result as INT
        }
        Err(e) => fallback_to_original(&format!("layer-lib error: {:?}", e)),
    }
}

/// Socket management detour for closesocket() - closes a socket
#[mirrord_layer_macro::instrument(level = "trace", ret)]
unsafe extern "system" fn closesocket_detour(s: SOCKET) -> INT {
    // Get socket info BEFORE closing to send PortUnsubscribe if needed
    let socket_info = get_socket(s);

    let original = CLOSE_SOCKET_ORIGINAL.get().unwrap();
    let res = unsafe { original(s) };

    // Only clean up mirrord state if the close was successful
    if res == ERROR_SUCCESS_I32 {
        tracing::debug!(
            "closesocket_detour -> successfully closed socket {}, removing from mirrord tracking",
            s
        );

        // Call close() method to send PortUnsubscribe if socket was listening
        if let Some(socket) = &socket_info
            && socket.is_listening()
        {
            socket.close();
        }

        remove_socket(s);
    } else {
        tracing::warn!(
            "closesocket_detour -> failed to close socket {}, not removing from mirrord tracking",
            s
        );
    }
    res
}

/// Socket management detour for shutdown() - shuts down part or all of a socket connection
#[mirrord_layer_macro::instrument(level = "trace", ret)]
unsafe extern "system" fn shutdown_detour(s: SOCKET, how: INT) -> INT {
    // Pass through to original - interceptor handles connection shutdown for managed sockets
    let original = SHUTDOWN_ORIGINAL.get().unwrap();
    unsafe { original(s, how) }
}

/// Socket option detour for setsockopt() - sets socket options
#[mirrord_layer_macro::instrument(level = "trace", ret)]
unsafe extern "system" fn setsockopt_detour(
    s: SOCKET,
    level: INT,
    optname: INT,
    optval: *const i8,
    optlen: INT,
) -> INT {
    // Pass through to original - interceptor handles socket option management for managed sockets
    let original = SET_SOCK_OPT_ORIGINAL.get().unwrap();
    unsafe { original(s, level, optname, optval, optlen) }
}

/// Socket option detour for getsockopt() - gets socket options
#[mirrord_layer_macro::instrument(level = "trace", ret)]
unsafe extern "system" fn getsockopt_detour(
    s: SOCKET,
    level: INT,
    optname: INT,
    optval: *mut i8,
    optlen: *mut INT,
) -> INT {
    // Pass through to original - interceptor handles socket option queries for managed sockets
    let original = GET_SOCK_OPT_ORIGINAL.get().unwrap();
    unsafe { original(s, level, optname, optval, optlen) }
}

/// Initialize socket hooks by setting up detours for Windows socket functions
pub fn initialize_hooks(
    guard: &mut DetourGuard<'static>,
    setup: &mirrord_layer_lib::setup::windows::LayerSetup,
<<<<<<< HEAD
) -> anyhow::Result<()> {
=======
) -> LayerResult<()> {
>>>>>>> 13480013
    // Ensure winsock libraries are loaded before attempting to hook them
    // This prevents issues with Python's _socket.pyd or other dynamic loaders
    // ensure_winsock_libraries_loaded()?;

    let dns_enabled = setup.dns_hooks_enabled();
    let socket_enabled = setup.socket_hooks_enabled();
    let network_config = setup.network_config();

    // Early return if no socket features are enabled
    if !dns_enabled && !socket_enabled {
        tracing::info!("All socket hooks disabled by configuration");
        return Ok(());
    }

    tracing::info!(
        "Initializing socket hooks (DNS: {}, Sockets: {})",
        dns_enabled,
        socket_enabled
    );

    // DNS resolution hooks (if DNS is enabled)
    if dns_enabled {
        tracing::info!("Enabling DNS resolution hooks");

        apply_hook!(
            guard,
            "ws2_32",
            "gethostbyname",
            gethostbyname_detour,
            GetHostByNameType,
            GET_HOST_BY_NAME_ORIGINAL
        )?;

        apply_hook!(
            guard,
            "ws2_32",
            "getaddrinfo",
            getaddrinfo_detour,
            GetAddrInfoType,
            GET_ADDR_INFO_ORIGINAL
        )?;

        apply_hook!(
            guard,
            "ws2_32",
            "GetAddrInfoW",
            getaddrinfow_detour,
            GetAddrInfoWType,
            GET_ADDR_INFO_W_ORIGINAL
        )?;

        apply_hook!(
            guard,
            "ws2_32",
            "FreeAddrInfoW",
            freeaddrinfo_t_detour,
            FreeAddrInfoWType,
            FREE_ADDR_INFO_W_ORIGINAL
        )?;

        // Hostname hooks
        apply_hook!(
            guard,
            "ws2_32",
            "gethostname",
            gethostname_detour,
            GetHostNameType,
            GET_HOST_NAME_ORIGINAL
        )?;

        apply_hook!(
            guard,
            "kernel32",
            "GetComputerNameExW",
            get_computer_name_ex_w_detour,
            GetComputerNameExWType,
            GET_COMPUTER_NAME_EX_W_ORIGINAL
        )?;

        apply_hook!(
            guard,
            "kernel32",
            "GetComputerNameExA",
            get_computer_name_ex_a_detour,
            GetComputerNameExAType,
            GET_COMPUTER_NAME_EX_A_ORIGINAL
        )?;

        apply_hook!(
            guard,
            "kernel32",
            "GetComputerNameA",
            get_computer_name_a_detour,
            GetComputerNameAType,
            GET_COMPUTER_NAME_A_ORIGINAL
        )?;

        apply_hook!(
            guard,
            "kernel32",
            "GetComputerNameW",
            get_computer_name_w_detour,
            GetComputerNameWType,
            GET_COMPUTER_NAME_W_ORIGINAL
        )?;
    } else {
        tracing::info!("DNS hooks disabled by configuration");
    }

    // Socket operation hooks (if socket features are enabled)
    if socket_enabled {
        tracing::info!("Enabling socket operation hooks");

        // Core socket operations (always needed if sockets enabled)
        apply_hook!(
            guard,
            "ws2_32",
            "socket",
            socket_detour,
            SocketType,
            SOCKET_ORIGINAL
        )?;

        apply_hook!(
            guard,
            "ws2_32",
            "WSASocketA",
            wsa_socket_detour,
            WSASocketType,
            WSA_SOCKET_ORIGINAL
        )?;

        apply_hook!(
            guard,
            "ws2_32",
            "WSASocketW",
            wsa_socket_w_detour,
            WSASocketWType,
            WSA_SOCKET_W_ORIGINAL
        )?;

        // Socket lifecycle management
        apply_hook!(
            guard,
            "ws2_32",
            "closesocket",
            closesocket_detour,
            CloseSocketType,
            CLOSE_SOCKET_ORIGINAL
        )?;

        apply_hook!(
            guard,
            "ws2_32",
            "shutdown",
            shutdown_detour,
            ShutdownType,
            SHUTDOWN_ORIGINAL
        )?;

        // Winsock startup/cleanup
        apply_hook!(
            guard,
            "ws2_32",
            "WSAStartup",
            wsa_startup_detour,
            WSAStartupType,
            WSA_STARTUP_ORIGINAL
        )?;

        apply_hook!(
            guard,
            "ws2_32",
            "WSACleanup",
            wsa_cleanup_detour,
            WSACleanupType,
            WSA_CLEANUP_ORIGINAL
        )?;

        // Socket information hooks
        apply_hook!(
            guard,
            "ws2_32",
            "getsockname",
            getsockname_detour,
            GetSockNameType,
            GET_SOCK_NAME_ORIGINAL
        )?;

        apply_hook!(
            guard,
            "ws2_32",
            "getpeername",
            getpeername_detour,
            GetPeerNameType,
            GET_PEER_NAME_ORIGINAL
        )?;

        // Socket options
        apply_hook!(
            guard,
            "ws2_32",
            "setsockopt",
            setsockopt_detour,
            SetSockOptType,
            SET_SOCK_OPT_ORIGINAL
        )?;

        apply_hook!(
            guard,
            "ws2_32",
            "getsockopt",
            getsockopt_detour,
            GetSockOptType,
            GET_SOCK_OPT_ORIGINAL
        )?;

        // I/O control
        apply_hook!(
            guard,
            "ws2_32",
            "WSAIoctl",
            wsa_ioctl_detour,
            WSAIoctlType,
            WSA_IOCTL_ORIGINAL
        )?;

        apply_hook!(
            guard,
            "ws2_32",
            "ioctlsocket",
            ioctlsocket_detour,
            IoCtlSocketType,
            IOCTL_SOCKET_ORIGINAL
        )?;

        apply_hook!(
            guard,
            "ws2_32",
            "select",
            select_detour,
            SelectType,
            SELECT_ORIGINAL
        )?;

        apply_hook!(
            guard,
            "ws2_32",
            "WSAGetLastError",
            wsa_get_last_error_detour,
            WSAGetLastErrorType,
            WSA_GET_LAST_ERROR_ORIGINAL
        )?;

        // Incoming connection hooks (if incoming mode is not Off)
        if network_config.requires_incoming_hooks() {
            tracing::info!("Enabling incoming connection hooks");

            apply_hook!(
                guard,
                "ws2_32",
                "bind",
                bind_detour,
                BindType,
                BIND_ORIGINAL
            )?;

            apply_hook!(
                guard,
                "ws2_32",
                "listen",
                listen_detour,
                ListenType,
                LISTEN_ORIGINAL
            )?;

            apply_hook!(
                guard,
                "ws2_32",
                "accept",
                accept_detour,
                AcceptType,
                ACCEPT_ORIGINAL
            )?;

            apply_hook!(
                guard,
                "ws2_32",
                "WSAAccept",
                wsa_accept_detour,
                WSAAcceptType,
                WSA_ACCEPT_ORIGINAL
            )?;
        } else {
            tracing::info!("Incoming connection hooks disabled (incoming mode = Off)");
        }

        // Outgoing connection hooks (if outgoing features enabled)
        if network_config.requires_outgoing_hooks() {
            tracing::info!(
                "Enabling outgoing connection hooks (TCP: {}, UDP: {})",
                network_config.requires_tcp_hooks(),
                network_config.requires_udp_hooks()
            );

            apply_hook!(
                guard,
                "ws2_32",
                "connect",
                connect_detour,
                ConnectType,
                CONNECT_ORIGINAL
            )?;

            apply_hook!(
                guard,
                "ws2_32",
                "WSAConnect",
                wsa_connect_detour,
                WSAConnectType,
                WSA_CONNECT_ORIGINAL
            )?;
        } else {
            tracing::info!("Outgoing connection hooks disabled (no outgoing features enabled)");
        }

        // Data transfer hooks (conditional based on TCP/UDP settings)
        if network_config.requires_tcp_hooks() {
            tracing::info!("Enabling TCP data transfer hooks");

            apply_hook!(
                guard,
                "ws2_32",
                "send",
                send_detour,
                SendType,
                SEND_ORIGINAL
            )?;

            apply_hook!(
                guard,
                "ws2_32",
                "recv",
                recv_detour,
                RecvType,
                RECV_ORIGINAL
            )?;

            apply_hook!(
                guard,
                "ws2_32",
                "WSASend",
                wsa_send_detour,
                WSASendType,
                WSA_SEND_ORIGINAL
            )?;

            apply_hook!(
                guard,
                "ws2_32",
                "WSARecv",
                wsa_recv_detour,
                WSARecvType,
                WSA_RECV_ORIGINAL
            )?;
        } else {
            tracing::info!("TCP data transfer hooks disabled (TCP outgoing disabled)");
        }

        if network_config.requires_udp_hooks() {
            tracing::info!("Enabling UDP data transfer hooks");

            apply_hook!(
                guard,
                "ws2_32",
                "sendto",
                sendto_detour,
                SendToType,
                SEND_TO_ORIGINAL
            )?;

            apply_hook!(
                guard,
                "ws2_32",
                "recvfrom",
                recvfrom_detour,
                RecvFromType,
                RECV_FROM_ORIGINAL
            )?;

            apply_hook!(
                guard,
                "ws2_32",
                "WSASendTo",
                wsa_send_to_detour,
                WSASendToType,
                WSA_SEND_TO_ORIGINAL
            )?;

            apply_hook!(
                guard,
                "ws2_32",
                "WSARecvFrom",
                wsa_recv_from_detour,
                WSARecvFromType,
                WSA_RECV_FROM_ORIGINAL
            )?;
        } else {
            tracing::info!("UDP data transfer hooks disabled (UDP outgoing disabled)");
        }
    } else {
        tracing::info!("Socket operation hooks disabled by configuration");
    }

    tracing::info!("Socket hooks initialization completed");
    Ok(())
}<|MERGE_RESOLUTION|>--- conflicted
+++ resolved
@@ -2277,11 +2277,7 @@
 pub fn initialize_hooks(
     guard: &mut DetourGuard<'static>,
     setup: &mirrord_layer_lib::setup::windows::LayerSetup,
-<<<<<<< HEAD
-) -> anyhow::Result<()> {
-=======
 ) -> LayerResult<()> {
->>>>>>> 13480013
     // Ensure winsock libraries are loaded before attempting to hook them
     // This prevents issues with Python's _socket.pyd or other dynamic loaders
     // ensure_winsock_libraries_loaded()?;
