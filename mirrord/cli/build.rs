--- conflicted
+++ resolved
@@ -1,5 +1,3 @@
-#[cfg(target_os = "windows")]
-use std::path::Path;
 use std::process::exit;
 
 fn recheck_and_setup_layer_file() {
@@ -9,7 +7,6 @@
     println!("cargo::rerun-if-env-changed=MIRRORD_LAYER_FILE_MACOS_ARM64");
 
     if std::env::var("MIRRORD_LAYER_FILE").is_err() {
-<<<<<<< HEAD
         const VAR_LAYER_FILE: &str = if cfg!(target_os = "windows") {
             "CARGO_CDYLIB_FILE_MIRRORD_LAYER_WIN"
         } else {
@@ -19,32 +16,6 @@
             "cargo:rustc-env=MIRRORD_LAYER_FILE={}",
             std::env::var(VAR_LAYER_FILE).unwrap()
         );
-=======
-        #[cfg(target_os = "windows")]
-        {
-            let out_dir_env =
-                std::env::var("OUT_DIR").expect("Failed getting OUT_DIR from environment");
-            let out_dir = Path::new(&out_dir_env);
-            let build_dir = out_dir
-                .ancestors()
-                .nth(3)
-                .expect("Failed extracting build directory from OUT_DIR");
-            let layer = build_dir.join("mirrord_layer_win.dll");
-
-            println!(
-                "cargo:rustc-env=MIRRORD_LAYER_FILE={}",
-                layer.to_str().unwrap()
-            );
-        }
-
-        #[cfg(not(target_os = "windows"))]
-        {
-            println!(
-                "cargo:rustc-env=MIRRORD_LAYER_FILE={}",
-                std::env::var("CARGO_CDYLIB_FILE_MIRRORD_LAYER").unwrap()
-            );
-        }
->>>>>>> 6a9256b3
     };
 }
 
