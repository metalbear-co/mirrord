--- conflicted
+++ resolved
@@ -75,18 +75,14 @@
 [target.'cfg(target_os = "macos")'.dependencies]
 mirrord-sip = { path = "../sip" }
 
-<<<<<<< HEAD
+[target.'cfg(target_os = "linux")'.dependencies]
+xmas-elf = "0.10"
+
 [target.'cfg(target_os = "windows")'.dependencies]
 windows.workspace = true
 dll-syringe.workspace = true
 
-[target.'cfg(target_os = "macos")'.build-dependencies]
-=======
-[target.'cfg(target_os = "linux")'.dependencies]
-xmas-elf = "0.10"
-
-[build-dependencies]
->>>>>>> 5e0b16dd
+[target.'cfg(any(target_os = "macos", target_os = "linux"))'.build-dependencies]
 mirrord-layer = { artifact = "cdylib", path = "../layer" }
 
 #[target.'cfg(target_os = "windows")'.build-dependencies]
@@ -98,11 +94,7 @@
 hyper-util = { workspace = true, "features" = ["server"] }
 http-body-util.workspace = true
 kube.workspace = true
-<<<<<<< HEAD
 rcgen.workspace = true
 
 [features]
-windows_build = []
-=======
-rcgen.workspace = true
->>>>>>> 5e0b16dd
+windows_build = []