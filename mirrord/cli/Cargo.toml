[package]
name = "mirrord"
version.workspace = true
authors.workspace = true
description.workspace = true
documentation.workspace = true
readme.workspace = true
homepage.workspace = true
repository.workspace = true
license.workspace = true
keywords.workspace = true
categories.workspace = true
publish.workspace = true
edition.workspace = true

[lints]
workspace = true

# See more keys and their definitions at https://doc.rust-lang.org/cargo/reference/manifest.html

[dependencies]
mirrord-console = { path = "../console", features = ["async-logger"] }
mirrord-operator = { path = "../operator", features = [
    "client",
    "setup",
] }
mirrord-intproxy-protocol = { path = "../intproxy/protocol" }
mirrord-progress = { path = "../progress", features = ["implementations"] }
mirrord-kube = { path = "../kube", features = ["portforward"] }
mirrord-config = { path = "../config" }
mirrord-protocol = { path = "../protocol" }
mirrord-analytics = { path = "../analytics" }
mirrord-intproxy = { path = "../intproxy" }
mirrord-vpn = { path = "../vpn" }
mirrord-tls-util = { path = "../tls-util" }
mirrord-auth= { path = "../auth" }

actix-codec.workspace = true
clap.workspace = true
dotenvy.workspace = true
tracing.workspace = true
serde_json.workspace = true
serde.workspace = true
tracing-subscriber.workspace = true
futures.workspace = true
which.workspace = true
semver.workspace = true
reqwest.workspace = true
const-random = "0.1.15"
tokio = { workspace = true, features = ["rt", "net", "macros", "process"] }
kube.workspace = true
k8s-openapi.workspace = true
miette = { workspace = true, features = ["fancy"] }
thiserror.workspace = true
humantime = "2"
tokio-util.workspace = true
socket2.workspace = true
drain.workspace = true
prettytable-rs = "0.10"
clap_complete = "4.4.1"
rustls.workspace = true
local-ip-address = "0.6"
tokio-rustls.workspace = true
tokio-stream = { workspace = true, features = ["io-util", "net"] }
regex.workspace = true
mid = "3.0.0"
home.workspace = true
uuid.workspace = true
fs4.workspace = true
hex.workspace = true
tower = { workspace = true, features = ["retry"] }
is_ci = "1.2.0"
<<<<<<< HEAD
ci_info = "0.14"
=======

[target.'cfg(unix)'.dependencies]
>>>>>>> f59fba7e
rand.workspace = true

[target.'cfg(any(target_os = "macos", target_os = "linux"))'.dependencies]
nix = { workspace = true, features = ["process", "resource", "signal"] }
base64.workspace = true

[target.'cfg(target_os = "macos")'.dependencies]
mirrord-sip = { path = "../sip" }

[target.'cfg(target_os = "linux")'.dependencies]
xmas-elf = "0.10"

[target.'cfg(target_os = "windows")'.dependencies]
str-win = { path = "../str-win" }
windows.workspace = true
dll-syringe.workspace = true
libc.workspace = true

[target.'cfg(any(target_os = "macos", target_os = "linux"))'.build-dependencies]
mirrord-layer = { artifact = "cdylib", path = "../layer" }

[target.'cfg(target_os = "windows")'.build-dependencies]
mirrord-layer-win = { artifact = "cdylib", path = "../layer-win" }

[dev-dependencies]
rstest.workspace = true
hyper.workspace = true
hyper-util = { workspace = true, "features" = ["server"] }
http-body-util.workspace = true
kube.workspace = true
rcgen.workspace = true

[features]
windows_build = []<|MERGE_RESOLUTION|>--- conflicted
+++ resolved
@@ -70,12 +70,9 @@
 hex.workspace = true
 tower = { workspace = true, features = ["retry"] }
 is_ci = "1.2.0"
-<<<<<<< HEAD
 ci_info = "0.14"
-=======
 
 [target.'cfg(unix)'.dependencies]
->>>>>>> f59fba7e
 rand.workspace = true
 
 [target.'cfg(any(target_os = "macos", target_os = "linux"))'.dependencies]
