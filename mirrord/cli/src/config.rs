--- conflicted
+++ resolved
@@ -536,7 +536,6 @@
     }
 }
 
-<<<<<<< HEAD
 #[derive(Args, Debug)]
 pub(super) struct VpnArgs {
     /// Specify the namespace to vpn into.
@@ -547,7 +546,8 @@
     /// Path to resolver (macOS)
     #[arg(long, default_value = "/etc/resolver")]
     pub resolver_path: PathBuf,
-=======
+}
+
 #[cfg(test)]
 mod tests {
     use super::*;
@@ -587,5 +587,4 @@
 
         assert_eq!(runtime_args, vec!["-it", "--rm", "debian"]);
     }
->>>>>>> d9a21c14
 }