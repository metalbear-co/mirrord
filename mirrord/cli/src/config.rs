#![deny(missing_docs)]

use std::{collections::HashMap, ffi::OsString, fmt::Display, path::PathBuf};

use clap::{ArgGroup, Args, Parser, Subcommand, ValueEnum, ValueHint};
use clap_complete::Shell;
use mirrord_config::MIRRORD_CONFIG_FILE_ENV;
use mirrord_operator::setup::OperatorNamespace;

use crate::error::CliError;

#[derive(Parser)]
#[command(
    author,
    version,
    about,
    long_about = r#"
Encountered an issue? Have a feature request?
Join our Discord server at https://discord.gg/metalbear, create a GitHub issue at https://github.com/metalbear-co/mirrord/issues/new/choose, or email as at hi@metalbear.co"#
)]
pub(super) struct Cli {
    #[command(subcommand)]
    pub(super) commands: Commands,
}

#[derive(Subcommand)]
pub(super) enum Commands {
    /// Create and run a new container from an image with mirrord loaded
    Container(Box<ContainerArgs>),

    /// Execute a binary using mirrord, mirror remote traffic to it, provide it access to remote
    /// resources (network, files) and environment variables.
    Exec(Box<ExecArgs>),

    /// Generates shell completions for the provided shell.
    /// Supported shells: bash, elvish, fish, powershell, zsh
    Completions(CompletionsArgs),

    #[command(hide = true)]
    Extract { path: String },

    /// Operator commands eg. setup
    Operator(Box<OperatorArgs>),

    /// List targets/resources like pods/namespaces in json format
    #[command(hide = true, name = "ls")]
    ListTargets(Box<ListTargetArgs>),

    /// Extension execution - used by extension to execute binaries.
    #[command(hide = true, name = "ext")]
    ExtensionExec(Box<ExtensionExecArgs>),

    /// External Proxy - used for intproxy when it's running with `mirrord container` command.
    #[command(hide = true, name = "extproxy")]
    ExternalProxy,

    /// Internal proxy - used to aggregate connections from multiple layers
    #[command(hide = true, name = "intproxy")]
    InternalProxy,

    /// Verify config file without starting mirrord.
    #[command(hide = true)]
    VerifyConfig(VerifyConfigArgs),

    /// Try out mirrord for Teams.
    Teams,

    /// Diagnostic commands
    Diagnose(Box<DiagnoseArgs>),

    /// Run mirrord vpn
    #[command(hide = true)]
    Vpn(Box<VpnArgs>),
}

#[derive(Copy, Clone, PartialEq, Eq, PartialOrd, Ord, ValueEnum, Debug)]
pub enum FsMode {
    /// Read & Write from remote, apart from overrides (hardcoded and configured in file)
    Write,
    /// Read from remote, Write local, apart from overrides (hardcoded and configured in file) -
    /// default
    Read,
    /// Read & Write from local (disabled)
    Local,
    /// Read & Write from local, apart from overrides (hardcoded and configured in file)
    LocalWithOverrides,
}

impl Display for FsMode {
    fn fmt(&self, f: &mut std::fmt::Formatter<'_>) -> std::fmt::Result {
        f.write_str(match self {
            FsMode::Local => "local",
            FsMode::LocalWithOverrides => "localwithoverrides",
            FsMode::Read => "read",
            FsMode::Write => "write",
        })
    }
}

#[derive(Args, Debug)]
/// Parameters to override any values from mirrord-config as part of `exec` or `container` commands.
pub(super) struct ExecParams {
    /// Target name to mirror.    
    /// Target can either be a deployment or a pod.
    /// Valid formats: deployment/name, pod/name, pod/name/container/name
    #[arg(short = 't', long)]
    pub target: Option<String>,

    /// Namespace of the pod to mirror. Defaults to "default".
    #[arg(short = 'n', long)]
    pub target_namespace: Option<String>,

    /// Namespace to place agent in.
    #[arg(short = 'a', long)]
    pub agent_namespace: Option<String>,

    /// Agent log level
    #[arg(short = 'l', long)]
    pub agent_log_level: Option<String>,

    /// Agent image
    #[arg(short = 'i', long)]
    pub agent_image: Option<String>,

    /// Default file system behavior: read, write, local
    #[arg(long)]
    pub fs_mode: Option<FsMode>,

    /// The env vars to filter out
    #[arg(short = 'x', long)]
    pub override_env_vars_exclude: Option<String>,

    /// The env vars to select. Default is '*'
    #[arg(short = 's', long)]
    pub override_env_vars_include: Option<String>,

    /// Disables resolving a remote DNS.
    #[arg(long)]
    pub no_remote_dns: bool,

    /// mirrord will not load into these processes, they will run completely locally.
    #[arg(long)]
    pub skip_processes: Option<String>,

    /// Agent TTL
    #[arg(long)]
    pub agent_ttl: Option<u16>,

    /// Agent Startup Timeout seconds
    #[arg(long)]
    pub agent_startup_timeout: Option<u16>,

    /// Accept/reject invalid certificates.
    #[arg(short = 'c', long)]
    pub accept_invalid_certificates: bool,

    /// Use an Ephemeral Container to mirror traffic.
    #[arg(short, long)]
    pub ephemeral_container: bool,

    /// Steal TCP instead of mirroring
    #[arg(long = "steal")]
    pub tcp_steal: bool,

    /// Disable tcp/udp outgoing traffic
    #[arg(long)]
    pub no_outgoing: bool,

    /// Disable tcp outgoing feature.
    #[arg(long)]
    pub no_tcp_outgoing: bool,

    /// Disable udp outgoing feature.
    #[arg(long)]
    pub no_udp_outgoing: bool,

    /// Disable telemetry. See <https://github.com/metalbear-co/mirrord/blob/main/TELEMETRY.md>
    #[arg(long)]
    pub no_telemetry: bool,

    #[arg(long)]
    /// Disable version check on startup.
    pub disable_version_check: bool,

    /// Load config from config file
    #[arg(short = 'f', long, value_hint = ValueHint::FilePath)]
    pub config_file: Option<PathBuf>,

    /// Kube context to use from Kubeconfig
    #[arg(long)]
    pub context: Option<String>,
}

impl ExecParams {
    pub fn as_env_vars(&self) -> Result<HashMap<String, OsString>, CliError> {
        let mut envs: HashMap<String, OsString> = HashMap::new();

        if let Some(target) = &self.target {
            envs.insert("MIRRORD_IMPERSONATED_TARGET".into(), target.into());
        }

        if self.no_telemetry {
            envs.insert("MIRRORD_TELEMETRY".into(), "false".into());
        }

        if let Some(skip_processes) = &self.skip_processes {
            envs.insert("MIRRORD_SKIP_PROCESSES".into(), skip_processes.into());
        }

        if let Some(namespace) = &self.target_namespace {
            envs.insert("MIRRORD_TARGET_NAMESPACE".into(), namespace.into());
        }

        if let Some(namespace) = &self.agent_namespace {
            envs.insert("MIRRORD_AGENT_NAMESPACE".into(), namespace.into());
        }

        if let Some(log_level) = &self.agent_log_level {
            envs.insert("MIRRORD_AGENT_RUST_LOG".into(), log_level.into());
        }

        if let Some(image) = &self.agent_image {
            envs.insert("MIRRORD_AGENT_IMAGE".into(), image.into());
        }

        if let Some(agent_ttl) = &self.agent_ttl {
            envs.insert("MIRRORD_AGENT_TTL".into(), agent_ttl.to_string().into());
        }
        if let Some(agent_startup_timeout) = &self.agent_startup_timeout {
            envs.insert(
                "MIRRORD_AGENT_STARTUP_TIMEOUT".into(),
                agent_startup_timeout.to_string().into(),
            );
        }

        if let Some(fs_mode) = self.fs_mode {
            envs.insert("MIRRORD_FILE_MODE".into(), fs_mode.to_string().into());
        }

        if let Some(override_env_vars_exclude) = &self.override_env_vars_exclude {
            envs.insert(
                "MIRRORD_OVERRIDE_ENV_VARS_EXCLUDE".into(),
                override_env_vars_exclude.into(),
            );
        }

        if let Some(override_env_vars_include) = &self.override_env_vars_include {
            envs.insert(
                "MIRRORD_OVERRIDE_ENV_VARS_INCLUDE".into(),
                override_env_vars_include.into(),
            );
        }

        if self.no_remote_dns {
            envs.insert("MIRRORD_REMOTE_DNS".into(), "false".into());
        }

        if self.accept_invalid_certificates {
            envs.insert("MIRRORD_ACCEPT_INVALID_CERTIFICATES".into(), "true".into());
            tracing::warn!("Accepting invalid certificates");
        }

        if self.ephemeral_container {
            envs.insert("MIRRORD_EPHEMERAL_CONTAINER".into(), "true".into());
        };

        if self.tcp_steal {
            envs.insert("MIRRORD_AGENT_TCP_STEAL_TRAFFIC".into(), "true".into());
        };

        if self.no_outgoing || self.no_tcp_outgoing {
            envs.insert("MIRRORD_TCP_OUTGOING".into(), "false".into());
        }

        if self.no_outgoing || self.no_udp_outgoing {
            envs.insert("MIRRORD_UDP_OUTGOING".into(), "false".into());
        }

        if let Some(context) = &self.context {
            envs.insert("MIRRORD_KUBE_CONTEXT".into(), context.into());
        }

        if let Some(config_file) = &self.config_file {
            // Set canoncialized path to config file, in case forks/children are in different
            // working directories.
            let full_path = std::fs::canonicalize(config_file)
                .map_err(|e| CliError::CanonicalizeConfigPathFailed(config_file.clone(), e))?;
            envs.insert(
                MIRRORD_CONFIG_FILE_ENV.into(),
                full_path.as_os_str().to_owned(),
            );
        }

        Ok(envs)
    }
}

#[derive(Args, Debug)]
pub(super) struct ExecArgs {
    #[clap(flatten)]
    pub params: ExecParams,

    /// Binary to execute and connect with the remote pod.
    pub binary: String,

    /// Arguments to pass to the binary.
    pub(super) binary_args: Vec<String>,
}

#[derive(Args, Debug)]
pub(super) struct OperatorArgs {
    #[command(subcommand)]
    pub command: OperatorCommand,
}

#[derive(Subcommand, Debug)]
pub(super) enum OperatorCommand {
    /// This will install the operator, which requires a seat based license to be used.
    ///
    /// NOTE: You don't need to install the operator to use open source mirrord features.
    #[command(override_usage = "mirrord operator setup [OPTIONS] | kubectl apply -f -")]
    Setup {
        /// ToS can be read here <https://metalbear.co/legal/terms>
        #[arg(long)]
        accept_tos: bool,

        /// A mirrord for Teams license key (online)
        #[arg(long, allow_hyphen_values(true))]
        license_key: Option<String>,

        /// Path to a file containing a mirrord for Teams license certificate
        #[arg(long)]
        license_path: Option<PathBuf>,

        /// Output Kubernetes specs to file instead of stdout
        #[arg(short, long)]
        file: Option<PathBuf>,

        /// Namespace to create the operator in (this doesn't limit the namespaces the operator
        /// will be able to access)
        #[arg(short, long, default_value = "mirrord")]
        namespace: OperatorNamespace,
    },
    /// Print operator status
    Status {
        /// Specify config file to use
        #[arg(short = 'f', long, value_hint = ValueHint::FilePath)]
        config_file: Option<PathBuf>,
    },
    /// Operator session management commands.
    ///
    /// Allows the user to forcefully kill living sessions.
    #[command(subcommand)]
    Session(SessionCommand),
}

/// `mirrord operator session` family of commands.
///
/// Allows the user to forcefully kill operator sessions, use with care!
///
/// Implements [`core::fmt::Display`] to show the user a nice message.
#[derive(Debug, Subcommand, Clone, Copy)]
pub(crate) enum SessionCommand {
    /// Kills the session specified by `id`.
    Kill {
        /// Id of the session.
        #[arg(short, long, value_parser=hex_id)]
        id: u64,
    },
    /// Kills all operator sessions.
    KillAll,

    /// Kills _inactive_ sessions, might be useful if an undead session is still being stored in
    /// the session storage.
    #[clap(hide(true))]
    RetainActive,
}

impl core::fmt::Display for SessionCommand {
    fn fmt(&self, f: &mut std::fmt::Formatter<'_>) -> std::fmt::Result {
        match self {
            SessionCommand::Kill { id } => write!(f, "mirrord operator kill --id {id}"),
            SessionCommand::KillAll => write!(f, "mirrord operator kill-all"),
            SessionCommand::RetainActive => write!(f, "mirrord operator retain-active"),
        }
    }
}

/// Parses the operator session id from hex (without `0x` prefix) into `u64`.
fn hex_id(raw: &str) -> Result<u64, String> {
    u64::from_str_radix(raw, 16)
        .map_err(|fail| format!("Failed parsing hex session id value with {fail}!"))
}

#[derive(ValueEnum, Clone, Debug)]
pub enum Format {
    Json,
}

#[derive(Args, Debug)]
pub(super) struct ListTargetArgs {
    /// Specify the format of the output.
    #[arg(
        short = 'o',
        long = "output",
        value_name = "FORMAT",
        value_enum,
        default_value_t = Format::Json
    )]
    pub output: Format,

    /// Specify the namespace to list targets in.
    #[arg(short = 'n', long = "namespace")]
    pub namespace: Option<String>,

    /// Specify config file to use
    #[arg(short = 'f', long, value_hint = ValueHint::FilePath)]
    pub config_file: Option<PathBuf>,
}

#[derive(Args, Debug)]
pub(super) struct ExtensionExecArgs {
    /// Specify config file to use
    #[arg(short = 'f', long, value_hint = ValueHint::FilePath)]
    pub config_file: Option<PathBuf>,
    /// Specify target
    #[arg(short = 't')]
    pub target: Option<String>,
    /// User executable - the executable the layer is going to be injected to.
    #[arg(short = 'e')]
    pub executable: Option<String>,
}

/// Args for the [`mod@super::verify_config`] mirrord-cli command.
#[derive(Args, Debug)]
#[command(group(ArgGroup::new("verify-config")))]
pub(super) struct VerifyConfigArgs {
    /// Config file path.
    #[arg(long)]
    pub(super) ide: bool,

    /// Config file path.
    pub(super) path: PathBuf,
}

#[derive(Args, Debug)]
pub(super) struct CompletionsArgs {
    pub(super) shell: Shell,
}

#[derive(Args, Debug)]
pub(super) struct DiagnoseArgs {
    #[command(subcommand)]
    pub command: DiagnoseCommand,
}

#[derive(Subcommand, Debug)]
/// Commands for diagnosing potential issues introduced by mirrord.
pub(super) enum DiagnoseCommand {
    /// Check network connectivity and provide RTT (latency) statistics.
    Latency {
        /// Specify config file to use
        #[arg(short = 'f', long, value_hint = ValueHint::FilePath)]
        config_file: Option<PathBuf>,
    },
}

<<<<<<< HEAD
#[derive(Args, Debug)]
pub(super) struct VpnArgs {
    /// Specify the namespace to vpn into.
    #[arg(short = 'n', long)]
    pub namespace: Option<String>,

    #[cfg(target_os = "macos")]
    /// Path to resolver (macOS)
    #[arg(long, default_value = "/etc/resolver")]
    pub resolver_path: PathBuf,
=======
#[derive(Clone, Copy, Debug, ValueEnum)]
/// Runtimes supported by the `mirrord container` command.
pub(super) enum ContainerRuntime {
    Docker,
    Podman,
    Nerdctl,
}

impl std::fmt::Display for ContainerRuntime {
    fn fmt(&self, f: &mut std::fmt::Formatter<'_>) -> std::fmt::Result {
        match self {
            ContainerRuntime::Docker => write!(f, "docker"),
            ContainerRuntime::Podman => write!(f, "podman"),
            ContainerRuntime::Nerdctl => write!(f, "nerdctl"),
        }
    }
}

#[derive(Args, Debug)]
/// Args for the `mirrord container` command.
pub(super) struct ContainerArgs {
    #[clap(flatten)]
    /// Parameters to be passed to mirrord.
    pub params: ExecParams,

    /// Which kind of container runtime to use.
    #[arg(value_enum)]
    pub runtime: ContainerRuntime,

    #[command(subcommand)]
    /// Command to use with `mirrord container`.
    pub command: ContainerCommand,
}

/// Commands for using mirrord with container runtimes.
#[derive(Subcommand, Debug, Clone)]
pub(super) enum ContainerCommand {
    /// Execute a `<RUNTIME> run` command with mirrord loaded.
    Run {
        /// Arguments that will be propogated to underlying `<RUNTIME> run` command.
        #[arg(raw = true)]
        runtime_args: Vec<String>,
    },
}

impl ContainerCommand {
    pub fn run<T: Into<String>>(runtime_args: impl IntoIterator<Item = T>) -> Self {
        ContainerCommand::Run {
            runtime_args: runtime_args.into_iter().map(T::into).collect(),
        }
    }
>>>>>>> 9d693c03
}<|MERGE_RESOLUTION|>--- conflicted
+++ resolved
@@ -465,18 +465,6 @@
     },
 }
 
-<<<<<<< HEAD
-#[derive(Args, Debug)]
-pub(super) struct VpnArgs {
-    /// Specify the namespace to vpn into.
-    #[arg(short = 'n', long)]
-    pub namespace: Option<String>,
-
-    #[cfg(target_os = "macos")]
-    /// Path to resolver (macOS)
-    #[arg(long, default_value = "/etc/resolver")]
-    pub resolver_path: PathBuf,
-=======
 #[derive(Clone, Copy, Debug, ValueEnum)]
 /// Runtimes supported by the `mirrord container` command.
 pub(super) enum ContainerRuntime {
@@ -528,5 +516,16 @@
             runtime_args: runtime_args.into_iter().map(T::into).collect(),
         }
     }
->>>>>>> 9d693c03
+}
+
+#[derive(Args, Debug)]
+pub(super) struct VpnArgs {
+    /// Specify the namespace to vpn into.
+    #[arg(short = 'n', long)]
+    pub namespace: Option<String>,
+
+    #[cfg(target_os = "macos")]
+    /// Path to resolver (macOS)
+    #[arg(long, default_value = "/etc/resolver")]
+    pub resolver_path: PathBuf,
 }