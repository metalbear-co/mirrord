--- conflicted
+++ resolved
@@ -63,11 +63,7 @@
 
     let mut analytics = NullReporter::default();
     let (_, mut connection) =
-<<<<<<< HEAD
-        create_and_connect(&mut config, &mut progress, &mut analytics).await?;
-=======
         create_and_connect(&mut config, &mut progress, &mut analytics, None).await?;
->>>>>>> c3ef9a91
 
     let mut statistics: Vec<Duration> = Vec::new();
 
