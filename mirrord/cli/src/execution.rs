--- conflicted
+++ resolved
@@ -18,13 +18,8 @@
 use tracing::{info, trace};
 
 use crate::{
-<<<<<<< HEAD
     connection::{create_and_connect, AgentConnectInfo, AgentConnection},
-    error::CliError,
-=======
-    connection::{create_and_connect, AgentConnectInfo},
     error::{CliError, CliError::IncompatibleWithTargetless},
->>>>>>> 71f954c7
     extract::extract_library,
     Result,
 };
@@ -194,7 +189,6 @@
         })
     }
 
-<<<<<<< HEAD
     /// Retrieve remote environment from the connected agent.
     async fn get_remote_env(
         connection: &mut AgentConnection,
@@ -246,7 +240,8 @@
             }
             msg => Err(CliError::InvalidMessage(format!("{msg:#?}"))),
         }
-=======
+    }
+
     /// Some features are incompatible with targetless agents, return error if they are set and
     /// there is no target.
     ///
@@ -263,14 +258,13 @@
                     "Using an ephemeral container for the agent".into(),
                 ))?
             }
-            if config.agent.pause {
+            if config.pause {
                 Err(IncompatibleWithTargetless(
                     "The target pause feature".into(),
                 ))?
             }
         }
         Ok(())
->>>>>>> 71f954c7
     }
 
     /// Wait for the internal proxy to exit.
