--- conflicted
+++ resolved
@@ -23,12 +23,8 @@
 use crate::{
     config::{OperatorArgs, OperatorCommand},
     error::CliError,
-<<<<<<< HEAD
+    util::remove_proxy_env,
     Result, SessionCommand,
-=======
-    util::remove_proxy_env,
-    Result,
->>>>>>> 032ff534
 };
 
 mod session;
