use std::time::Duration;

use mirrord_analytics::AnalyticsReporter;
use mirrord_config::{feature::network::outgoing::OutgoingFilterConfig, LayerConfig};
use mirrord_intproxy::agent_conn::AgentConnectInfo;
use mirrord_kube::api::{kubernetes::KubernetesAPI, AgentManagment};
use mirrord_operator::client::OperatorApi;
use mirrord_progress::Progress;
use mirrord_protocol::{ClientMessage, DaemonMessage};
use tokio::sync::mpsc;

use crate::{CliError, Result};

pub(crate) struct AgentConnection {
    pub sender: mpsc::Sender<ClientMessage>,
    pub receiver: mpsc::Receiver<DaemonMessage>,
}

<<<<<<< HEAD
/// Called if [`config.operator`](LayerConfig) is set to `true`, meaning that we have an operator
/// installed.
///
/// Some failures in this function will return `Ok(None)`, which allows mirrord to continue the
/// startup process by creating an agent without operator interaction.
#[tracing::instrument(level = "debug", skip_all)]
pub(crate) async fn create_operator_session<P>(
    config: &LayerConfig,
    progress: &P,
    analytics: &mut AnalyticsReporter,
) -> Result<Option<OperatorSessionConnection>, CliError>
where
    P: Progress + Send + Sync,
{
    let mut sub_progress = progress.subtask("checking operator");

    match OperatorApi::create_session(config, progress, analytics).await {
        Ok(Some(session)) => {
            sub_progress.success(Some("connected to operator"));
            Ok(Some(session))
        }
        Ok(None) => {
            debug!("no operator detected");
            sub_progress.success(Some("no operator detected"));
            Ok(None)
        }
        Err(OperatorApiError::ConcurrentStealAbort) => {
            sub_progress.failure(Some("operator concurrent port steal lock"));

            Err(CliError::OperatorConcurrentSteal)
        }
        Err(OperatorApiError::UnsupportedFeature {
            feature,
            operator_version,
        }) => {
            sub_progress.failure(Some("unsupported operator feature"));

            Err(CliError::FeatureNotSupportedInOperatorError {
                feature,
                operator_version,
            })
        }
        Err(err) => {
            debug!(
                "{}",
                miette::Error::from(CliError::OperatorConnectionFailed(err))
            );
            sub_progress.failure(Some(
                "unable to check if operator exists, probably due to RBAC",
            ));

            Ok(None)
        }
    }
}

=======
>>>>>>> 483f818f
/// Creates an agent if needed then connects to it.
///
/// First it checks if we have an `operator` in the [`config`](LayerConfig), which we do if the
/// user has installed the mirrord-operator in their cluster, even without a valid license. And
/// then we create a session with the operator with [`create_operator_session`].
///
/// If there is no operator, or the operator session creation failed (e.g. lack of license), then
/// we create the mirrord-agent and run mirrord by itself, without the operator.
///
/// Here is where we start interactions with the kubernetes API.
#[tracing::instrument(level = "debug", skip_all)]
pub(crate) async fn create_and_connect<P>(
    config: &LayerConfig,
    progress: &mut P,
    analytics: &mut AnalyticsReporter,
) -> Result<(AgentConnectInfo, AgentConnection)>
where
    P: Progress + Send + Sync,
{
    if let Some(outgoing_filter) = &config.feature.network.outgoing.filter {
        if matches!(outgoing_filter, OutgoingFilterConfig::Remote(_)) && !config.feature.network.dns
        {
            progress.warning(
                    "The mirrord outgoing traffic filter includes host names to be connected remotely,\
                     but the remote DNS feature is disabled, so the addresses of these hosts will be\
                     resolved locally!\n\
                     > Consider enabling the remote DNS resolution feature.",
            );
        }
    }

    if config.operator {
        let mut subtask = progress.subtask("checking operator");

        match OperatorApi::create_session(config, &subtask, analytics).await? {
            Some(session) => {
                subtask.success(Some("connected to the operator"));
                return Ok((
                    AgentConnectInfo::Operator(session.info),
                    AgentConnection {
                        sender: session.tx,
                        receiver: session.rx,
                    },
                ));
            }
            None => subtask.success(Some("no operator detected")),
        }
    }

    if config.feature.copy_target.enabled {
        return Err(CliError::FeatureRequiresOperatorError("copy target".into()));
    }

    if matches!(
        config.target,
        mirrord_config::target::TargetConfig {
            path: Some(mirrord_config::target::Target::Deployment { .. }),
            ..
        }
    ) {
        // This is CLI Only because the extensions also implement this check with better messaging.
        progress.print( "When targeting multi-pod deployments, mirrord impersonates the first pod in the deployment.");
        progress.print("Support for multi-pod impersonation requires the mirrord operator, which is part of mirrord for Teams.");
        progress.print("To try it out, join the waitlist with `mirrord waitlist <email address>`, or at this link: https://metalbear.co/#waitlist-form");
    }

    let k8s_api = KubernetesAPI::create(config)
        .await
        .map_err(CliError::KubernetesApiFailed)?;

    let _ = k8s_api.detect_openshift(progress).await.map_err(|err| {
        tracing::debug!("couldn't determine OpenShift: {err}");
    });

    let agent_connect_info = tokio::time::timeout(
        Duration::from_secs(config.agent.startup_timeout),
        k8s_api.create_agent(progress, Some(config)),
    )
    .await
    .map_err(|_| CliError::AgentReadyTimeout)?
    .map_err(CliError::CreateAgentFailed)?;

    let (sender, receiver) = k8s_api
        .create_connection(agent_connect_info.clone())
        .await
        .map_err(CliError::AgentConnectionFailed)?;

    Ok((
        AgentConnectInfo::DirectKubernetes(agent_connect_info),
        AgentConnection { sender, receiver },
    ))
}

pub const AGENT_CONNECT_INFO_ENV_KEY: &str = "MIRRORD_AGENT_CONNECT_INFO";<|MERGE_RESOLUTION|>--- conflicted
+++ resolved
@@ -16,65 +16,6 @@
     pub receiver: mpsc::Receiver<DaemonMessage>,
 }
 
-<<<<<<< HEAD
-/// Called if [`config.operator`](LayerConfig) is set to `true`, meaning that we have an operator
-/// installed.
-///
-/// Some failures in this function will return `Ok(None)`, which allows mirrord to continue the
-/// startup process by creating an agent without operator interaction.
-#[tracing::instrument(level = "debug", skip_all)]
-pub(crate) async fn create_operator_session<P>(
-    config: &LayerConfig,
-    progress: &P,
-    analytics: &mut AnalyticsReporter,
-) -> Result<Option<OperatorSessionConnection>, CliError>
-where
-    P: Progress + Send + Sync,
-{
-    let mut sub_progress = progress.subtask("checking operator");
-
-    match OperatorApi::create_session(config, progress, analytics).await {
-        Ok(Some(session)) => {
-            sub_progress.success(Some("connected to operator"));
-            Ok(Some(session))
-        }
-        Ok(None) => {
-            debug!("no operator detected");
-            sub_progress.success(Some("no operator detected"));
-            Ok(None)
-        }
-        Err(OperatorApiError::ConcurrentStealAbort) => {
-            sub_progress.failure(Some("operator concurrent port steal lock"));
-
-            Err(CliError::OperatorConcurrentSteal)
-        }
-        Err(OperatorApiError::UnsupportedFeature {
-            feature,
-            operator_version,
-        }) => {
-            sub_progress.failure(Some("unsupported operator feature"));
-
-            Err(CliError::FeatureNotSupportedInOperatorError {
-                feature,
-                operator_version,
-            })
-        }
-        Err(err) => {
-            debug!(
-                "{}",
-                miette::Error::from(CliError::OperatorConnectionFailed(err))
-            );
-            sub_progress.failure(Some(
-                "unable to check if operator exists, probably due to RBAC",
-            ));
-
-            Ok(None)
-        }
-    }
-}
-
-=======
->>>>>>> 483f818f
 /// Creates an agent if needed then connects to it.
 ///
 /// First it checks if we have an `operator` in the [`config`](LayerConfig), which we do if the
