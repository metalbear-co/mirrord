--- conflicted
+++ resolved
@@ -47,12 +47,8 @@
 
 pub(crate) async fn create_operator_session<P>(
     config: &LayerConfig,
-<<<<<<< HEAD
     progress: &mut P,
-=======
-    progress: &P,
     analytics: &mut AnalyticsReporter,
->>>>>>> d682270b
 ) -> Result<
     Option<(
         mpsc::Sender<ClientMessage>,
@@ -99,12 +95,8 @@
 /// Creates an agent if needed then connects to it.
 pub(crate) async fn create_and_connect<P>(
     config: &LayerConfig,
-<<<<<<< HEAD
     progress: &mut P,
-=======
-    progress: &P,
     analytics: &mut AnalyticsReporter,
->>>>>>> d682270b
 ) -> Result<(AgentConnectInfo, AgentConnection)>
 where
     P: Progress + Send + Sync,
