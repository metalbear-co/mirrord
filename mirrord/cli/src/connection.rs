--- conflicted
+++ resolved
@@ -90,10 +90,8 @@
             .await
             .map_err(CliError::KubernetesApiFailed)?;
 
-<<<<<<< HEAD
-        k8s_api.detect_openshift().await?;
-=======
->>>>>>> b96288b9
+        k8s_api.detect_openshift().await;
+
         let (pod_agent_name, agent_port) = tokio::time::timeout(
             Duration::from_secs(config.agent.startup_timeout),
             k8s_api.create_agent(progress),
