--- conflicted
+++ resolved
@@ -1,4 +1,3 @@
-<<<<<<< HEAD
 use std::{
     fs::File,
     io::Write,
@@ -9,7 +8,7 @@
 use mirrord_progress::Progress;
 use tracing::debug;
 
-use crate::{error::CliError, CliResult};
+use crate::{CliResult, error::CliError};
 
 /// For some reason loading dylib from $TMPDIR can get the process killed somehow..?
 #[cfg(target_os = "macos")]
@@ -110,118 +109,4 @@
 
     progress.success(Some("arm64 layer library extracted"));
     Ok(file_path)
-}
-=======
-use std::{
-    fs::File,
-    io::Write,
-    path::{Path, PathBuf},
-};
-
-use const_random::const_random;
-use mirrord_progress::Progress;
-use tracing::debug;
-
-use crate::{CliResult, error::CliError};
-
-/// For some reason loading dylib from $TMPDIR can get the process killed somehow..?
-#[cfg(target_os = "macos")]
-mod mac {
-    use std::str::FromStr;
-
-    use super::*;
-
-    pub fn temp_dir() -> PathBuf {
-        PathBuf::from_str("/tmp/").unwrap()
-    }
-}
-
-#[cfg(not(target_os = "macos"))]
-use std::env::temp_dir;
-
-#[cfg(target_os = "macos")]
-use mac::temp_dir;
-
-/// Extract to given directory, or tmp by default.
-/// If prefix is true, add a random prefix to the file name that identifies the specific build
-/// of the layer. This is useful for debug purposes usually.
-pub(crate) fn extract_library<P>(
-    dest_dir: Option<String>,
-    progress: &P,
-    prefix: bool,
-) -> CliResult<PathBuf>
-where
-    P: Progress + Send + Sync,
-{
-    let mut progress = progress.subtask("extracting layer");
-    let extension = Path::new(env!("MIRRORD_LAYER_FILE"))
-        .extension()
-        .unwrap()
-        .to_str()
-        .unwrap();
-
-    let file_name = if prefix {
-        format!("{}-libmirrord_layer.{extension}", const_random!(u64))
-    } else {
-        format!("libmirrord_layer.{extension}")
-    };
-
-    let file_path = match dest_dir {
-        Some(dest_dir) => std::path::Path::new(&dest_dir).join(file_name),
-        None => {
-            let dir = temp_dir().join("mirrord");
-            // make dir if it doesn't exist
-            if !dir.exists() {
-                std::fs::create_dir_all(&dir)
-                    .map_err(|e| CliError::LayerExtractError(dir.clone(), e))?;
-            }
-            dir.as_path().join(file_name)
-        }
-    };
-    if !file_path.exists() {
-        let mut file = File::create(&file_path)
-            .map_err(|e| CliError::LayerExtractError(file_path.clone(), e))?;
-        let bytes = include_bytes!(env!("MIRRORD_LAYER_FILE"));
-        file.write_all(bytes).unwrap();
-        debug!("Extracted library file to {:?}", &file_path);
-    }
-
-    progress.success(Some("layer extracted"));
-    Ok(file_path)
-}
-
-/// Extract the arm64 compiled layer for the shim to use (MacOS only).
-/// This is done even if on x86 due to the possibility of mirrord being run emulated
-/// If prefix is true, add a random prefix to the file name that identifies the specific build
-/// of the layer. This is useful for debug purposes usually.
-#[cfg(target_os = "macos")]
-pub(crate) fn extract_arm64<P>(progress: &P, prefix: bool) -> CliResult<PathBuf>
-where
-    P: Progress + Send + Sync,
-{
-    let mut progress = progress.subtask("extracting arm64 layer library");
-    let extension = Path::new(env!("MIRRORD_LAYER_FILE_MACOS_ARM64"))
-        .extension()
-        .unwrap()
-        .to_str()
-        .unwrap();
-
-    let file_name = if prefix {
-        format!("{}-libmirrord_layer_arm64.{extension}", const_random!(u64))
-    } else {
-        format!("libmirrord_layer_arm64.{extension}")
-    };
-
-    let file_path = temp_dir().as_path().join(file_name);
-    if !file_path.exists() {
-        let mut file = File::create(&file_path)
-            .map_err(|e| CliError::LayerExtractError(file_path.clone(), e))?;
-        let bytes = include_bytes!(env!("MIRRORD_LAYER_FILE_MACOS_ARM64"));
-        file.write_all(bytes).unwrap();
-        debug!("Extracted arm64 layer library to {:?}", &file_path);
-    }
-
-    progress.success(Some("arm64 layer library extracted"));
-    Ok(file_path)
-}
->>>>>>> 084005b7
+}