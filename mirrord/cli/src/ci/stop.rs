use tracing::Level;

use super::CiResult;
<<<<<<< HEAD
use crate::MirrordCi;
=======
use crate::ci::MirrordCiStore;
>>>>>>> dcd4f25c
#[cfg(not(target_os = "windows"))]
use crate::ci::error::CiError;

/// Handles the `mirrord ci stop` command.
///
/// Builds a [`MirrordCiStore`] to kill the intproxy and the user's binary that was started by
/// `mirrord ci start`.
pub(super) struct CiStopCommandHandler {
<<<<<<< HEAD
    /// The [`MirrordCi`] we retrieve from the user's environment (env var and temp files) so we
    /// can kill the intproxy and the user's process.
    #[cfg_attr(target_os = "windows", allow(unused))]
    pub(crate) mirrord_ci: MirrordCi,
=======
    /// The [`MirrordCiStore`] we retrieve from the user's environment (env var and temp files) so
    /// we can kill the intproxy and the user's process.
    #[cfg_attr(target_os = "windows", allow(unused))]
    pub(crate) store: MirrordCiStore,
>>>>>>> dcd4f25c
}

impl CiStopCommandHandler {
    /// Builds the [`MirrordCiStore`], checking if the mirrord-for-ci requirements have been met.
    #[tracing::instrument(level = Level::TRACE, err)]
    pub(super) async fn new() -> CiResult<Self> {
        let store = MirrordCiStore::read_from_file_or_default().await?;

        Ok(Self { store })
    }

    /// [`kill`](nix::sys::signal::kill)s the intproxy and the user's process, using the pids stored
    /// in [`MirrordCiStore`].
    #[cfg(not(target_os = "windows"))]
    #[tracing::instrument(level = Level::TRACE, skip(self), err)]
    pub(super) async fn handle(self) -> CiResult<()> {
        use nix::{
            errno::Errno,
            sys::signal::{Signal, kill},
            unistd::Pid,
        };

        fn try_kill(pid: u32) -> CiResult<()> {
            kill(Pid::from_raw(pid as i32), Some(Signal::SIGKILL))
                .or_else(|error| {
                    if error == Errno::ESRCH {
                        // ESRCH means that the process has already exited.
                        Ok(())
                    } else {
                        Err(error)
                    }
                })
                .map_err(CiError::from)
        }

        let intproxy_killed = match self.store.intproxy_pid {
            Some(pid) => try_kill(pid),
            None => Err(CiError::IntproxyPidMissing),
        };

        let user_killed = match self.store.user_pid {
            Some(pid) => try_kill(pid),
            None => Err(CiError::UserPidMissing),
        };

        MirrordCiStore::remove_file().await?;

        intproxy_killed.and(user_killed)
    }

    #[cfg(target_os = "windows")]
    pub(super) async fn handle(self) -> CiResult<()> {
        unimplemented!("Command not supported on windows.");
    }
}<|MERGE_RESOLUTION|>--- conflicted
+++ resolved
@@ -1,11 +1,7 @@
 use tracing::Level;
 
 use super::CiResult;
-<<<<<<< HEAD
-use crate::MirrordCi;
-=======
 use crate::ci::MirrordCiStore;
->>>>>>> dcd4f25c
 #[cfg(not(target_os = "windows"))]
 use crate::ci::error::CiError;
 
@@ -14,17 +10,10 @@
 /// Builds a [`MirrordCiStore`] to kill the intproxy and the user's binary that was started by
 /// `mirrord ci start`.
 pub(super) struct CiStopCommandHandler {
-<<<<<<< HEAD
-    /// The [`MirrordCi`] we retrieve from the user's environment (env var and temp files) so we
-    /// can kill the intproxy and the user's process.
-    #[cfg_attr(target_os = "windows", allow(unused))]
-    pub(crate) mirrord_ci: MirrordCi,
-=======
     /// The [`MirrordCiStore`] we retrieve from the user's environment (env var and temp files) so
     /// we can kill the intproxy and the user's process.
     #[cfg_attr(target_os = "windows", allow(unused))]
     pub(crate) store: MirrordCiStore,
->>>>>>> dcd4f25c
 }
 
 impl CiStopCommandHandler {
