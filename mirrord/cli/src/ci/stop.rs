use tracing::Level;

use super::CiResult;
<<<<<<< HEAD
use crate::MirrordCi;
#[cfg(not(target_os = "windows"))]
use crate::ci::error::CiError;
=======
use crate::ci::{MirrordCiStore, error::CiError};
>>>>>>> d4a660bb

/// Handles the `mirrord ci stop` command.
///
/// Builds a [`MirrordCiStore`] to kill the intproxy and the user's binary that was started by
/// `mirrord ci start`.
pub(super) struct CiStopCommandHandler {
<<<<<<< HEAD
    /// The [`MirrordCi`] we retrieve from the user's environment (env var and temp files) so we
    /// can kill the intproxy and the user's process.
    #[cfg_attr(target_os = "windows", allow(unused))]
    pub(crate) mirrord_ci: MirrordCi,
=======
    /// The [`MirrordCiStore`] we retrieve from the user's environment (env var and temp files) so
    /// we can kill the intproxy and the user's process.
    pub(crate) store: MirrordCiStore,
>>>>>>> d4a660bb
}

impl CiStopCommandHandler {
    /// Builds the [`MirrordCiStore`], checking if the mirrord-for-ci requirements have been met.
    #[tracing::instrument(level = Level::TRACE, err)]
    pub(super) async fn new() -> CiResult<Self> {
        let store = MirrordCiStore::read_from_file_or_default().await?;

        Ok(Self { store })
    }

    /// [`kill`](nix::sys::signal::kill)s the intproxy and the user's process, using the pids stored
    /// in [`MirrordCiStore`].
    #[cfg(not(target_os = "windows"))]
    #[tracing::instrument(level = Level::TRACE, skip(self), err)]
    pub(super) async fn handle(self) -> CiResult<()> {
        use nix::{
            errno::Errno,
            sys::signal::{Signal, kill},
            unistd::Pid,
        };

        fn try_kill(pid: u32) -> CiResult<()> {
            kill(Pid::from_raw(pid as i32), Some(Signal::SIGKILL))
                .or_else(|error| {
                    if error == Errno::ESRCH {
                        // ESRCH means that the process has already exited.
                        Ok(())
                    } else {
                        Err(error)
                    }
                })
                .map_err(CiError::from)
        }

        let intproxy_killed = match self.store.intproxy_pid {
            Some(pid) => try_kill(pid),
            None => Err(CiError::IntproxyPidMissing),
        };

        let user_killed = match self.store.user_pid {
            Some(pid) => try_kill(pid),
            None => Err(CiError::UserPidMissing),
        };

        MirrordCiStore::remove_file().await?;

        intproxy_killed.and(user_killed)
    }

    #[cfg(target_os = "windows")]
    pub(super) async fn handle(self) -> CiResult<()> {
        unimplemented!("Command not supported on windows.");
    }
}<|MERGE_RESOLUTION|>--- conflicted
+++ resolved
@@ -1,29 +1,19 @@
 use tracing::Level;
 
 use super::CiResult;
-<<<<<<< HEAD
-use crate::MirrordCi;
+use crate::ci::MirrordCiStore;
 #[cfg(not(target_os = "windows"))]
 use crate::ci::error::CiError;
-=======
-use crate::ci::{MirrordCiStore, error::CiError};
->>>>>>> d4a660bb
 
 /// Handles the `mirrord ci stop` command.
 ///
 /// Builds a [`MirrordCiStore`] to kill the intproxy and the user's binary that was started by
 /// `mirrord ci start`.
 pub(super) struct CiStopCommandHandler {
-<<<<<<< HEAD
-    /// The [`MirrordCi`] we retrieve from the user's environment (env var and temp files) so we
-    /// can kill the intproxy and the user's process.
-    #[cfg_attr(target_os = "windows", allow(unused))]
-    pub(crate) mirrord_ci: MirrordCi,
-=======
     /// The [`MirrordCiStore`] we retrieve from the user's environment (env var and temp files) so
     /// we can kill the intproxy and the user's process.
+    #[cfg_attr(target_os = "windows", allow(unused))]
     pub(crate) store: MirrordCiStore,
->>>>>>> d4a660bb
 }
 
 impl CiStopCommandHandler {
