--- conflicted
+++ resolved
@@ -316,13 +316,7 @@
 
 pub(crate) use error::{CliError, CliResult};
 #[cfg(target_os = "windows")]
-<<<<<<< HEAD
-use mirrord_layer_lib::process::windows::{
-    console::enable_virtual_terminal_processing, execution::LayerManagedProcess,
-};
-=======
 use mirrord_layer_lib::process::windows::{console, execution::LayerManagedProcess};
->>>>>>> 13480013
 use verify_config::verify_config;
 
 use crate::{
@@ -949,16 +943,10 @@
     rustls::crypto::CryptoProvider::install_default(rustls::crypto::aws_lc_rs::default_provider())
         .expect("Failed to install crypto provider");
 
-<<<<<<< HEAD
-    // Enable Windows virtual terminal processing for proper ANSI sequence support
-    #[cfg(target_os = "windows")]
-    enable_virtual_terminal_processing();
-=======
     // Ensure Windows consoles have VT enabled or fall back to dumb progress before we start
     // logging.
     #[cfg(target_os = "windows")]
     console::ensure_vt_or_dumb_progress();
->>>>>>> 13480013
 
     let cli = Cli::parse();
 
