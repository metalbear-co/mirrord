--- conflicted
+++ resolved
@@ -11,12 +11,9 @@
 use const_random::const_random;
 use exec::execvp;
 use mirrord_auth::AuthConfig;
-<<<<<<< HEAD
-use mirrord_operator::setup::{Operator, OperatorSetup};
-=======
 use mirrord_config::LayerConfig;
 use mirrord_kube::api::{kubernetes::KubernetesAPI, AgentManagment};
->>>>>>> 5dda9638
+use mirrord_operator::setup::{Operator, OperatorSetup};
 use mirrord_progress::{Progress, TaskProgress};
 #[cfg(target_os = "macos")]
 use mirrord_sip::sip_patch;
@@ -288,8 +285,7 @@
     match cli.commands {
         Commands::Exec(args) => exec(&args, &progress)?,
         Commands::Extract { path } => {
-<<<<<<< HEAD
-            extract_library(Some(path))?;
+            extract_library(Some(path), &progress)?;
         }
         // Commands::Login(args) => login(args)?,
         Commands::Operator(operator) => match operator.command {
@@ -302,10 +298,6 @@
                 }
             }
         },
-=======
-            extract_library(Some(path), &progress)?;
-        } // Commands::Login(args) => login(args)?,
->>>>>>> 5dda9638
     }
 
     Ok(())
