--- conflicted
+++ resolved
@@ -560,11 +560,7 @@
     let exit_code = process.join_std_pipes().await.unwrap_or_else(|e| {
         error!("Process failed: {:?}", e);
         analytics.set_error(AnalyticsError::BinaryExecuteFailed);
-<<<<<<< HEAD
-        1
-=======
         EXIT_FAILURE
->>>>>>> b2a576cf
     });
     std::process::exit(exit_code);
 }
