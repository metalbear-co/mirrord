--- conflicted
+++ resolved
@@ -698,11 +698,7 @@
     let branch_name = get_user_git_branch().await;
 
     let (connection_info, connection) =
-<<<<<<< HEAD
-        create_and_connect(&mut config, &mut progress, &mut analytics).await?;
-=======
         create_and_connect(&mut config, &mut progress, &mut analytics, branch_name).await?;
->>>>>>> c3ef9a91
 
     // errors from AgentConnection::new get mapped to CliError manually to prevent unreadably long
     // error print-outs
