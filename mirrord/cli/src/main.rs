--- conflicted
+++ resolved
@@ -428,13 +428,15 @@
 
     let sub_progress = progress.subtask("running process");
 
-    execve_process(
+    run_process_with_mirrord(
         binary,
         binary_args,
         env_vars,
         _did_sip_patch,
         sub_progress,
         analytics,
+        #[cfg(not(target_os = "windows"))]
+        mirrord_for_ci,
     )
     .await
 }
@@ -444,17 +446,15 @@
 }
 
 #[cfg(not(target_os = "windows"))]
-async fn execve_process<P>(
+async fn run_process_with_mirrord<P: Progress>(
     binary: String,
     binary_args: Vec<String>,
     env_vars: HashMap<String, String>,
     _did_sip_patch: bool,
     mut progress: P,
     analytics: &mut AnalyticsReporter,
-) -> CliResult<()>
-where
-    P: Progress,
-{
+    mirrord_for_ci: Option<MirrordCi>,
+) -> CliResult<()> {
     // since execvpe doesn't exist on macOS, resolve path with which and use execve
     let binary_path = process_which(&binary)?;
 
@@ -477,7 +477,13 @@
 
     match mirrord_for_ci {
         Some(mirrord_ci) => mirrord_ci
-            .prepare_command(progress, &binary, &binary_path, &binary_args, &env_vars)
+            .prepare_command(
+                &mut progress,
+                &binary,
+                &binary_path,
+                &binary_args,
+                &env_vars,
+            )
             .await
             .map_err(From::from),
         None => {
@@ -505,7 +511,7 @@
 }
 
 #[cfg(target_os = "windows")]
-async fn execve_process<P>(
+async fn run_process_with_mirrord<P>(
     binary: String,
     binary_args: Vec<String>,
     env_vars: HashMap<String, String>,
@@ -973,18 +979,13 @@
             .unwrap_or_default();
 
         match cli.commands {
-<<<<<<< HEAD
             Commands::Exec(args) => {
                 let mut progress = ProgressTracker::from_env("mirrord exec");
                 exec(&args, watch, &mut user_data, &mut progress, None).await?
             }
-            Commands::Dump(args) => dump_command(&args, watch, &user_data).await?,
-=======
-            Commands::Exec(args) => exec(&args, watch, &mut user_data).await?,
             Commands::Dump(args) => windows_unsupported!(args, "dump", {
                 dump_command(&args, watch, &user_data).await?
             }),
->>>>>>> c5631565
             Commands::Extract { path } => {
                 extract_library(
                     Some(path),
@@ -1003,18 +1004,14 @@
             Commands::Operator(args) => {
                 windows_unsupported!(args, "operator", { operator_command(*args).await? })
             }
-<<<<<<< HEAD
+            Commands::ExtensionExec(args) => windows_unsupported!(args, "ext", {
+                extension_exec(*args, watch, &user_data).await?;
+            }),
             Commands::InternalProxy {
                 port,
                 mirrord_for_ci,
                 ..
             } => {
-=======
-            Commands::ExtensionExec(args) => windows_unsupported!(args, "ext", {
-                extension_exec(*args, watch, &user_data).await?;
-            }),
-            Commands::InternalProxy { port, .. } => {
->>>>>>> c5631565
                 let config = mirrord_config::util::read_resolved_config()?;
 
                 if mirrord_for_ci {
