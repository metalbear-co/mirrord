#![feature(let_chains)]
#![feature(lazy_cell)]
#![feature(try_blocks)]
#![warn(clippy::indexing_slicing)]

use std::time::Duration;

use clap::{CommandFactory, Parser};
use clap_complete::generate;
use config::*;
use diagnose::diagnose_command;
use exec::execvp;
use execution::MirrordExecution;
use extension::extension_exec;
use extract::extract_library;
<<<<<<< HEAD
use kube_resource::KubeResourceSeeker;
=======
use k8s_openapi::{
    api::{apps::v1::Deployment, core::v1::Pod},
    Metadata, NamespaceResourceScope,
};
use kube::{api::ListParams, Client};
>>>>>>> a424fd7b
use miette::JSONReportHandler;
use mirrord_analytics::{
    AnalyticsError, AnalyticsReporter, CollectAnalytics, NullReporter, Reporter,
};
use mirrord_config::{
    config::{ConfigContext, MirrordConfig},
    feature::{
        fs::FsModeConfig,
        network::{
            dns::{DnsConfig, DnsFilterConfig},
            incoming::IncomingMode,
        },
    },
    target::TargetDisplay,
    LayerConfig, LayerFileConfig,
};
<<<<<<< HEAD
use mirrord_kube::api::{container::SKIP_NAMES, kubernetes::create_kube_api};
=======
use mirrord_kube::api::{
    container::SKIP_NAMES,
    kubernetes::{create_kube_config, get_k8s_resource_api, rollout::Rollout},
};
>>>>>>> a424fd7b
use mirrord_operator::client::OperatorApi;
use mirrord_progress::{Progress, ProgressTracker};
use operator::operator_command;
use semver::Version;
use serde_json::json;
use tracing::{error, info, warn};
use tracing_subscriber::{fmt, prelude::*, registry, EnvFilter};
use which::which;

mod config;
mod connection;
mod diagnose;
mod error;
mod execution;
mod extension;
mod extract;
mod internal_proxy;
mod kube_resource;
mod operator;
mod teams;
mod util;
mod verify_config;

pub(crate) use error::{CliError, Result};
use verify_config::verify_config;

use crate::util::remove_proxy_env;

async fn exec_process<P>(
    config: LayerConfig,
    args: &ExecArgs,
    progress: &P,
    analytics: &mut AnalyticsReporter,
) -> Result<()>
where
    P: Progress + Send + Sync,
{
    let mut sub_progress = progress.subtask("preparing to launch process");

    #[cfg(target_os = "macos")]
    let execution_info =
        MirrordExecution::start(&config, Some(&args.binary), &mut sub_progress, analytics).await?;
    #[cfg(not(target_os = "macos"))]
    let execution_info = MirrordExecution::start(&config, &mut sub_progress, analytics).await?;

    #[cfg(target_os = "macos")]
    let (_did_sip_patch, binary) = match execution_info.patched_path {
        None => (false, args.binary.clone()),
        Some(ref sip_result) => (true, sip_result.to_owned()),
    };

    #[cfg(not(target_os = "macos"))]
    let binary = args.binary.clone();

    // Stop confusion with layer
    std::env::set_var(mirrord_progress::MIRRORD_PROGRESS_ENV, "off");

    // Set environment variables from agent + layer settings.
    for (key, value) in &execution_info.environment {
        std::env::set_var(key, value);
    }

    for key in &execution_info.env_to_unset {
        std::env::remove_var(key);
    }

    let mut binary_args = args.binary_args.clone();
    // Put original executable in argv[0] even if actually running patched version.
    binary_args.insert(0, args.binary.clone());

    sub_progress.success(Some("ready to launch process"));

    // Print config details for the user
    let mut sub_progress_config = progress.subtask("config summary");
    print_config(
        &sub_progress_config,
        Some(&binary),
        Some(&args.binary_args),
        &config,
        false,
    );
    sub_progress_config.success(Some("config summary"));

    // The execve hook is not yet active and does not hijack this call.
    let err = execvp(binary.clone(), binary_args.clone());
    error!("Couldn't execute {:?}", err);
    analytics.set_error(AnalyticsError::BinaryExecuteFailed);

    // Kills the intproxy, freeing the agent.
    execution_info.stop().await;

    #[cfg(all(target_os = "macos", target_arch = "aarch64"))]
    if let exec::Error::Errno(errno) = err {
        if Into::<i32>::into(errno) == 86 {
            // "Bad CPU type in executable"
            if _did_sip_patch {
                return Err(CliError::RosettaMissing(binary));
            }
        }
    }

    Err(CliError::BinaryExecuteFailed(binary, binary_args))
}

fn print_config<P>(
    progress_subtask: &P,
    binary: Option<&String>,
    binary_args: Option<&Vec<String>>,
    config: &LayerConfig,
    single_msg: bool,
) where
    P: Progress + Send + Sync,
{
    let mut messages = vec![];
    if let Some(b) = binary
        && let Some(a) = binary_args
    {
        messages.push(format!("Running binary \"{}\" with arguments: {:?}.", b, a));
    }

    let target_info = if let Some(target) = &config.target.path {
        &format!("mirrord will target: {}", target)[..]
    } else {
        "mirrord will run without a target"
    };
    let config_info = if let Ok(path) = std::env::var("MIRRORD_CONFIG_FILE") {
        &format!("a configuration file was loaded from: {} ", path)[..]
    } else {
        "no configuration file was loaded"
    };
    messages.push(format!("{}, {}", target_info, config_info));

    let operator_info = match config.operator {
        Some(true) => "be used",
        Some(false) => "not be used",
        None => "be used if possible",
    };
    messages.push(format!("operator: the operator will {}", operator_info));

    let exclude = config.feature.env.exclude.as_ref();
    let include = config.feature.env.include.as_ref();
    let env_info = if let Some(excluded) = exclude {
        if excluded.clone().to_vec().contains(&String::from("*")) {
            "no"
        } else {
            "not all"
        }
    } else if include.is_some() {
        "not all"
    } else {
        "all"
    };
    messages.push(format!(
        "env: {} environment variables will be fetched",
        env_info
    ));

    let fs_info = match config.feature.fs.mode {
        FsModeConfig::Read => "read only from the remote",
        FsModeConfig::Write => "read and write from the remote",
        _ => "read and write locally",
    };
    messages.push(format!("fs: file operations will default to {}", fs_info));

    let incoming_info = match config.feature.network.incoming.mode {
        IncomingMode::Mirror => "mirrored",
        IncomingMode::Steal => "stolen",
        IncomingMode::Off => "ignored",
    };
    messages.push(format!(
        "incoming: incoming traffic will be {}",
        incoming_info
    ));

    // When the http filter is set, the rules of what ports get stolen are different, so make it
    // clear to users in that case which ports are stolen.
    if config.feature.network.incoming.is_steal()
        && config.feature.network.incoming.http_filter.is_filter_set()
    {
        let filtered_ports_str = config
            .feature
            .network
            .incoming
            .http_filter
            .get_filtered_ports()
            .and_then(|filtered_ports| match filtered_ports.len() {
                0 => None,
                1 => Some(format!(
                    "port {} (filtered)",
                    filtered_ports.first().unwrap()
                )),
                _ => Some(format!("ports {filtered_ports:?} (filtered)")),
            });
        let unfiltered_ports_str =
            config
                .feature
                .network
                .incoming
                .ports
                .as_ref()
                .and_then(|ports| match ports.len() {
                    0 => None,
                    1 => Some(format!(
                        "port {} (unfiltered)",
                        ports.iter().next().unwrap()
                    )),
                    _ => Some(format!(
                        "ports [{}] (unfiltered)",
                        ports
                            .iter()
                            .copied()
                            .map(|n| n.to_string())
                            .collect::<Vec<String>>()
                            .join(", ")
                    )),
                });
        let and = if filtered_ports_str.is_some() && unfiltered_ports_str.is_some() {
            " and "
        } else {
            ""
        };
        let filtered_port_str = filtered_ports_str.unwrap_or_default();
        let unfiltered_ports_str = unfiltered_ports_str.unwrap_or_default();
        messages.push(format!("incoming: traffic will only be stolen from {filtered_port_str}{and}{unfiltered_ports_str}"));
    }

    let outgoing_info = match (
        config.feature.network.outgoing.tcp,
        config.feature.network.outgoing.udp,
    ) {
        (true, true) => "enabled on TCP and UDP",
        (true, false) => "enabled on TCP",
        (false, true) => "enabled on UDP",
        (false, false) => "disabled on TCP and UDP",
    };
    messages.push(format!("outgoing: forwarding is {}", outgoing_info));

    let dns_info = match &config.feature.network.dns {
        DnsConfig { enabled: false, .. } => "locally",
        DnsConfig {
            enabled: true,
            filter: None,
        } => "remotely",
        DnsConfig {
            enabled: true,
            filter: Some(DnsFilterConfig::Remote(filters)),
        } if filters.is_empty() => "locally",
        DnsConfig {
            enabled: true,
            filter: Some(DnsFilterConfig::Local(filters)),
        } if filters.is_empty() => "remotely",
        DnsConfig {
            enabled: true,
            filter: Some(DnsFilterConfig::Remote(..)),
        } => "locally with exceptions",
        DnsConfig {
            enabled: true,
            filter: Some(DnsFilterConfig::Local(..)),
        } => "remotely with exceptions",
    };
    messages.push(format!("dns: DNS will be resolved {}", dns_info));

    if single_msg {
        let long_message = messages.join(". \n");
        progress_subtask.info(&long_message);
    } else {
        for m in messages {
            progress_subtask.info(&m[..]);
        }
    }
}

async fn exec(args: &ExecArgs, watch: drain::Watch) -> Result<()> {
    let progress = ProgressTracker::from_env("mirrord exec");
    if !args.disable_version_check {
        prompt_outdated_version(&progress).await;
    }
    info!(
        "Launching {:?} with arguments {:?}",
        args.binary, args.binary_args
    );

    if !(args.no_tcp_outgoing || args.no_udp_outgoing) && args.no_remote_dns {
        warn!("TCP/UDP outgoing enabled without remote DNS might cause issues when local machine has IPv6 enabled but remote cluster doesn't")
    }

    if let Some(target) = &args.target {
        std::env::set_var("MIRRORD_IMPERSONATED_TARGET", target);
    }

    if args.no_telemetry {
        std::env::set_var("MIRRORD_TELEMETRY", "false");
    }

    if let Some(skip_processes) = &args.skip_processes {
        std::env::set_var("MIRRORD_SKIP_PROCESSES", skip_processes.clone());
    }

    if let Some(namespace) = &args.target_namespace {
        std::env::set_var("MIRRORD_TARGET_NAMESPACE", namespace.clone());
    }

    if let Some(namespace) = &args.agent_namespace {
        std::env::set_var("MIRRORD_AGENT_NAMESPACE", namespace.clone());
    }

    if let Some(log_level) = &args.agent_log_level {
        std::env::set_var("MIRRORD_AGENT_RUST_LOG", log_level.clone());
    }

    if let Some(image) = &args.agent_image {
        std::env::set_var("MIRRORD_AGENT_IMAGE", image.clone());
    }

    if let Some(agent_ttl) = &args.agent_ttl {
        std::env::set_var("MIRRORD_AGENT_TTL", agent_ttl.to_string());
    }
    if let Some(agent_startup_timeout) = &args.agent_startup_timeout {
        std::env::set_var(
            "MIRRORD_AGENT_STARTUP_TIMEOUT",
            agent_startup_timeout.to_string(),
        );
    }

    if let Some(fs_mode) = args.fs_mode {
        std::env::set_var("MIRRORD_FILE_MODE", fs_mode.to_string());
    }

    if let Some(override_env_vars_exclude) = &args.override_env_vars_exclude {
        std::env::set_var(
            "MIRRORD_OVERRIDE_ENV_VARS_EXCLUDE",
            override_env_vars_exclude,
        );
    }

    if let Some(override_env_vars_include) = &args.override_env_vars_include {
        std::env::set_var(
            "MIRRORD_OVERRIDE_ENV_VARS_INCLUDE",
            override_env_vars_include,
        );
    }

    if args.no_remote_dns {
        std::env::set_var("MIRRORD_REMOTE_DNS", "false");
    }

    if args.accept_invalid_certificates {
        std::env::set_var("MIRRORD_ACCEPT_INVALID_CERTIFICATES", "true");
        warn!("Accepting invalid certificates");
    }

    if args.ephemeral_container {
        std::env::set_var("MIRRORD_EPHEMERAL_CONTAINER", "true");
    };

    if args.tcp_steal {
        std::env::set_var("MIRRORD_AGENT_TCP_STEAL_TRAFFIC", "true");
    };

    if args.no_outgoing || args.no_tcp_outgoing {
        std::env::set_var("MIRRORD_TCP_OUTGOING", "false");
    }

    if args.no_outgoing || args.no_udp_outgoing {
        std::env::set_var("MIRRORD_UDP_OUTGOING", "false");
    }

    if let Some(context) = &args.context {
        std::env::set_var("MIRRORD_KUBE_CONTEXT", context);
    }

    if let Some(config_file) = &args.config_file {
        // Set canoncialized path to config file, in case forks/children are in different
        // working directories.
        let full_path = std::fs::canonicalize(config_file)
            .map_err(|e| CliError::CanonicalizeConfigPathFailed(config_file.clone(), e))?;
        std::env::set_var("MIRRORD_CONFIG_FILE", full_path);
    }

    let (config, mut context) = LayerConfig::from_env_with_warnings()?;

    let mut analytics = AnalyticsReporter::only_error(config.telemetry, watch);
    (&config).collect_analytics(analytics.get_mut());

    config.verify(&mut context)?;
    for warning in context.get_warnings() {
        progress.warning(warning);
    }

    let execution_result = exec_process(config, args, &progress, &mut analytics).await;

    if execution_result.is_err() && !analytics.has_error() {
        analytics.set_error(AnalyticsError::Unknown);
    }

    execution_result
}

async fn list_pods(layer_config: &LayerConfig, args: &ListTargetArgs) -> Result<Vec<String>> {
    let client = create_kube_config(
        layer_config.accept_invalid_certificates,
        layer_config.kubeconfig.clone(),
        layer_config.kube_context.clone(),
    )
    .await
    .and_then(|config| Client::try_from(config).map_err(From::from))
    .map_err(CliError::CreateKubeApiFailed)?;

    let namespace = args
        .namespace
        .as_deref()
        .or(layer_config.target.namespace.as_deref());

    let (pods, deployments, rollouts) = KubeResourceSeeker {
        client: &client,
        namespace,
    }
    .all_open_source()
    .await;

    Ok(pods
        .iter()
        .flat_map(|(pod, containers)| {
            if containers.len() == 1 {
                vec![format!("pod/{pod}")]
            } else {
                containers
                    .iter()
                    .map(move |container| format!("pod/{pod}/container/{container}"))
                    .collect::<Vec<String>>()
            }
        })
        .chain(deployments.map(|deployment| format!("deployment/{deployment}")))
        .chain(rollouts.map(|rollout| format!("rollout/{rollout}")))
        .collect::<Vec<String>>())
}

/// Lists all possible target paths.
/// Tries to use operator if available, otherwise falls back to k8s API (if operator isn't
/// explicitly true). Example:
/// ```
/// [
///  "pod/metalbear-deployment-85c754c75f-982p5",
///  "pod/nginx-deployment-66b6c48dd5-dc9wk",
///  "pod/py-serv-deployment-5c57fbdc98-pdbn4/container/py-serv",
///  "deployment/nginx-deployment"
///  "deployment/nginx-deployment/container/nginx"
///  "rollout/nginx-rollout"
///  "statefulset/nginx-statefulset"
///  "statefulset/nginx-statefulset/container/nginx"
/// ]
/// ```
async fn print_targets(args: &ListTargetArgs) -> Result<()> {
    let mut layer_config = if let Some(config) = &args.config_file {
        let mut cfg_context = ConfigContext::default();
        LayerFileConfig::from_path(config)?.generate_config(&mut cfg_context)?
    } else {
        LayerConfig::from_env()?
    };

    if let Some(namespace) = &args.namespace {
        layer_config.target.namespace = Some(namespace.clone());
    };

    if !layer_config.use_proxy {
        remove_proxy_env();
    }

<<<<<<< HEAD
    let mut targets = match &layer_config.operator {
        Some(true) | None => {
            let operator_targets = OperatorApi::list_targets(&layer_config).await;
            match operator_targets {
                Ok(targets) => {
                    // adjust format to match non-operator output
                    targets
                        .iter()
                        .filter_map(|target_crd| {
                            let target = target_crd.spec.target.as_ref()?;
                            if let Some(container) = target.container_name() {
                                if SKIP_NAMES.contains(container.as_str()) {
                                    return None;
                                }
                            }
                            Some(format!("{target}"))
                        })
                        .collect::<Vec<String>>()
                }
=======
    // Try operator first if relevant
    let operator_api = if layer_config.operator == Some(false) {
        None
    } else {
        OperatorApi::try_new(&layer_config, &mut NullReporter::default()).await?
    };
>>>>>>> a424fd7b

    let mut targets = match operator_api {
        Some(api) => {
            let api = api.prepare_client_cert(&mut NullReporter::default()).await;
            api.inspect_cert_error(
                |error| tracing::error!(%error, "failed to prepare client certificate"),
            );
            api.list_targets(layer_config.target.namespace.as_deref())
                .await?
                .iter()
                .filter_map(|target_crd| {
                    let target = target_crd.spec.target.as_known().ok()?;
                    if let Some(container) = target.container() {
                        if SKIP_NAMES.contains(container.as_str()) {
                            return None;
                        }
                    }
                    Some(format!("{target}"))
                })
                .collect()
        }

        None if layer_config.operator == Some(true) => return Err(CliError::OperatorNotInstalled),

        None => list_pods(&layer_config, args).await?,
    };

    targets.sort();

    let json_obj = json!(targets);
    println!("{json_obj}");
    Ok(())
}

const CURRENT_VERSION: &str = env!("CARGO_PKG_VERSION");

fn main() -> miette::Result<()> {
    rustls::crypto::CryptoProvider::install_default(rustls::crypto::aws_lc_rs::default_provider())
        .expect("Failed to install crypto provider");

    let cli = Cli::parse();

    let rt = tokio::runtime::Builder::new_current_thread()
        .enable_all()
        .build()
        .map_err(CliError::RuntimeError)?;

    let (signal, watch) = drain::channel();

    let res: Result<(), CliError> = rt.block_on(async move {
        if let Ok(console_addr) = std::env::var("MIRRORD_CONSOLE_ADDR") {
            mirrord_console::init_async_logger(&console_addr, watch.clone(), 124).await?;
        } else if !init_ext_error_handler(&cli.commands) {
            registry()
                .with(fmt::layer().with_writer(std::io::stderr))
                .with(EnvFilter::from_default_env())
                .init();
        }

        match cli.commands {
            Commands::Exec(args) => exec(&args, watch).await?,
            Commands::Extract { path } => {
                extract_library(
                    Some(path),
                    &ProgressTracker::from_env("mirrord extract library..."),
                    false,
                )?;
            }
            Commands::ListTargets(args) => print_targets(&args).await?,
            Commands::Operator(args) => operator_command(*args).await?,
            Commands::ExtensionExec(args) => {
                extension_exec(*args, watch).await?;
            }
            Commands::InternalProxy => internal_proxy::proxy(watch).await?,
            Commands::VerifyConfig(args) => verify_config(args).await?,
            Commands::Completions(args) => {
                let mut cmd: clap::Command = Cli::command();
                generate(args.shell, &mut cmd, "mirrord", &mut std::io::stdout());
            }
            Commands::Teams => teams::navigate_to_intro().await,
            Commands::Diagnose(args) => diagnose_command(*args).await?,
        };

        Ok(())
    });

    rt.block_on(async move {
        tokio::time::timeout(Duration::from_secs(10), signal.drain())
            .await
            .is_err()
            .then(|| {
                warn!("Failed to drain in a timely manner, ongoing tasks dropped.");
            });
    });

    res.map_err(Into::into)
}

// only ls and ext commands need the errors in json format
// error logs are disabled for extensions
fn init_ext_error_handler(commands: &Commands) -> bool {
    match commands {
        Commands::ListTargets(_) | Commands::ExtensionExec(_) => {
            let _ = miette::set_hook(Box::new(|_| Box::new(JSONReportHandler::new())));
            true
        }
        Commands::InternalProxy => true,
        _ => false,
    }
}

async fn prompt_outdated_version(progress: &ProgressTracker) {
    let mut progress = progress.subtask("version check");
    let check_version: bool = std::env::var("MIRRORD_CHECK_VERSION")
        .map(|s| s.parse().unwrap_or(true))
        .unwrap_or(true);

    if check_version {
        if let Ok(client) = reqwest::Client::builder().build() {
            if let Ok(result) = client
                .get(format!(
                    "https://version.mirrord.dev/get-latest-version?source=2&currentVersion={}&platform={}",
                    CURRENT_VERSION,
                    std::env::consts::OS
                ))
                .timeout(Duration::from_secs(1))
                .send().await
            {
                if let Ok(latest_version) = Version::parse(&result.text().await.unwrap()) {
                    if latest_version > Version::parse(CURRENT_VERSION).unwrap() {
                        let is_homebrew = which("mirrord").ok().map(|mirrord_path| mirrord_path.to_string_lossy().contains("homebrew")).unwrap_or_default();
                        let command = if is_homebrew { "brew upgrade metalbear-co/mirrord/mirrord" } else { "curl -fsSL https://raw.githubusercontent.com/metalbear-co/mirrord/main/scripts/install.sh | bash" };
                        progress.print(&format!("New mirrord version available: {}. To update, run: `{:?}`.", latest_version, command));
                        progress.print("To disable version checks, set env variable MIRRORD_CHECK_VERSION to 'false'.");
                        progress.success(Some(&format!("update to {latest_version} available")));
                    } else {
                        progress.success(Some(&format!("running on latest ({CURRENT_VERSION})!")));
                    }
                }
            }
        }
    }
}<|MERGE_RESOLUTION|>--- conflicted
+++ resolved
@@ -13,15 +13,8 @@
 use execution::MirrordExecution;
 use extension::extension_exec;
 use extract::extract_library;
-<<<<<<< HEAD
+use kube::Client;
 use kube_resource::KubeResourceSeeker;
-=======
-use k8s_openapi::{
-    api::{apps::v1::Deployment, core::v1::Pod},
-    Metadata, NamespaceResourceScope,
-};
-use kube::{api::ListParams, Client};
->>>>>>> a424fd7b
 use miette::JSONReportHandler;
 use mirrord_analytics::{
     AnalyticsError, AnalyticsReporter, CollectAnalytics, NullReporter, Reporter,
@@ -38,14 +31,7 @@
     target::TargetDisplay,
     LayerConfig, LayerFileConfig,
 };
-<<<<<<< HEAD
-use mirrord_kube::api::{container::SKIP_NAMES, kubernetes::create_kube_api};
-=======
-use mirrord_kube::api::{
-    container::SKIP_NAMES,
-    kubernetes::{create_kube_config, get_k8s_resource_api, rollout::Rollout},
-};
->>>>>>> a424fd7b
+use mirrord_kube::api::{container::SKIP_NAMES, kubernetes::create_kube_config};
 use mirrord_operator::client::OperatorApi;
 use mirrord_progress::{Progress, ProgressTracker};
 use operator::operator_command;
@@ -514,34 +500,12 @@
         remove_proxy_env();
     }
 
-<<<<<<< HEAD
-    let mut targets = match &layer_config.operator {
-        Some(true) | None => {
-            let operator_targets = OperatorApi::list_targets(&layer_config).await;
-            match operator_targets {
-                Ok(targets) => {
-                    // adjust format to match non-operator output
-                    targets
-                        .iter()
-                        .filter_map(|target_crd| {
-                            let target = target_crd.spec.target.as_ref()?;
-                            if let Some(container) = target.container_name() {
-                                if SKIP_NAMES.contains(container.as_str()) {
-                                    return None;
-                                }
-                            }
-                            Some(format!("{target}"))
-                        })
-                        .collect::<Vec<String>>()
-                }
-=======
     // Try operator first if relevant
     let operator_api = if layer_config.operator == Some(false) {
         None
     } else {
         OperatorApi::try_new(&layer_config, &mut NullReporter::default()).await?
     };
->>>>>>> a424fd7b
 
     let mut targets = match operator_api {
         Some(api) => {
