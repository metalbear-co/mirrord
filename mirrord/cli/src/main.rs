--- conflicted
+++ resolved
@@ -254,7 +254,6 @@
 use config::*;
 use connection::create_and_connect;
 use container::{container_command, container_ext_command};
-use db_branches::db_branches_command;
 use diagnose::diagnose_command;
 use dump::dump_command;
 use execution::MirrordExecution;
@@ -292,7 +291,6 @@
 mod config;
 mod connection;
 mod container;
-mod db_branches;
 mod diagnose;
 mod dump;
 mod error;
@@ -1054,12 +1052,7 @@
                 windows_unsupported!(args, "vpn", { vpn::vpn_command(*args).await? })
             }
             Commands::Newsletter => newsletter::newsletter_command().await,
-<<<<<<< HEAD
-            Commands::Ci(args) => ci::ci_command(*args).await?,
-            Commands::DbBranches(args) => db_branches_command(*args).await?,
-=======
             Commands::Ci(args) => ci::ci_command(*args, watch, &mut user_data).await?,
->>>>>>> 083cb016
         };
 
         Ok(())
