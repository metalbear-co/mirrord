--- conflicted
+++ resolved
@@ -581,11 +581,8 @@
                 container_command(runtime_args, exec_params, watch).await?
             }
             Commands::ExternalProxy => external_proxy::proxy(watch).await?,
-<<<<<<< HEAD
+            Commands::PortForward(args) => port_forward(&args, watch).await?,
             Commands::Vpn(args) => vpn::vpn_command(*args).await?,
-=======
-            Commands::PortForward(args) => port_forward(&args, watch).await?,
->>>>>>> 9ecab5d0
         };
 
         Ok(())
