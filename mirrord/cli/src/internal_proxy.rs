//! Internal proxy is accepting connection from local layers and forward it to agent
//! while having 1:1 relationship - each layer connection is another agent connection.
//!
//! This might be changed later on.
//!
//! The main advantage of this design is that we remove kube logic from the layer itself,
//! thus eliminating bugs that happen due to mix of remote env vars in our code
//! (previously was solved using envguard which wasn't good enough)
//!
//! The proxy will either directly connect to an existing agent (currently only used for tests),
//! or let the [`OperatorApi`] handle the connection.

use std::{
    io::{ErrorKind, Write},
    net::{Ipv4Addr, SocketAddrV4},
    time::Duration,
};

use futures::{stream::StreamExt, SinkExt};
use mirrord_analytics::{AnalyticsError, AnalyticsReporter, CollectAnalytics};
use mirrord_config::LayerConfig;
use mirrord_kube::api::{kubernetes::KubernetesAPI, wrap_raw_connection, AgentManagment};
use mirrord_operator::client::{OperatorApi, OperatorSessionInformation};
use mirrord_protocol::{pause::DaemonPauseTarget, ClientMessage, DaemonCodec, DaemonMessage};
use nix::libc;
use tokio::{
    net::{TcpListener, TcpStream},
    select,
    sync::mpsc,
    task::{JoinHandle, JoinSet},
    time::timeout,
};
use tokio_util::sync::CancellationToken;
use tracing::{error, info, log::trace, warn};

use crate::{
    connection::AgentConnectInfo,
    error::{InternalProxyError, Result},
};

const PING_INTERVAL_DURATION: Duration = Duration::from_secs(30);

unsafe fn redirect_fd_to_dev_null(fd: libc::c_int) {
    let devnull_fd = libc::open(b"/dev/null\0" as *const [u8; 10] as _, libc::O_RDWR);
    libc::dup2(devnull_fd, fd);
    libc::close(devnull_fd);
}

unsafe fn detach_io() -> Result<()> {
    // Create a new session for the proxy process, detaching from the original terminal.
    // This makes the process not to receive signals from the "mirrord" process or it's parent
    // terminal fixes some side effects such as https://github.com/metalbear-co/mirrord/issues/1232
    nix::unistd::setsid().map_err(InternalProxyError::SetSidError)?;

    // flush before redirection
    {
        // best effort
        let _ = std::io::stdout().lock().flush();
    }
    for fd in [libc::STDIN_FILENO, libc::STDOUT_FILENO, libc::STDERR_FILENO] {
        redirect_fd_to_dev_null(fd);
    }
    Ok(())
}

/// Print the port for the caller (mirrord cli execution flow) so it can pass it
/// back to the layer instances via env var.
fn print_port(listener: &TcpListener) -> Result<()> {
    let port = listener
        .local_addr()
        .map_err(InternalProxyError::LocalPortError)?
        .port();
    println!("{port}\n");
    Ok(())
}

/// Supposed to run as an async detached task, proxying the connection.
/// We parse the protocol so we might add some logic here in the future?
/// We also handle pings here, meaning that if layer is too quiet (for example if it has a
/// breakpoint hit and someone is holding it) It will keep the agent alive and send pings on its
/// behalf.
async fn connection_task(config: LayerConfig, stream: TcpStream) {
    let mut inactive_analytics = AnalyticsReporter::new(false);

    let Ok(agent_connection) = connect_and_ping(&config, &mut inactive_analytics)
        .await
        .inspect_err(|err| error!("connection to agent failed {err:#?}")) else { return; };

    let mut layer_connection = actix_codec::Framed::new(stream, DaemonCodec::new());
    let (agent_sender, mut agent_receiver) = agent_connection;
    let mut ping = false;
    let mut ping_interval = tokio::time::interval(PING_INTERVAL_DURATION);
    ping_interval.tick().await;
    loop {
        select! {
            layer_message = layer_connection.next() => {
                ping_interval.reset();
                match layer_message {
                    Some(Ok(layer_message)) => {
                        if let Err(err) = agent_sender.send(layer_message).await {
                            trace!("Error sending layer message to agent: {err:#?}");
                            break;
                        }
                    },
                    Some(Err(ref error)) if error.kind() == ErrorKind::ConnectionReset => {
                        trace!("layer connection reset");
                        break;
                    },
                    Some(Err(fail)) => {
                        error!("Error receiving layer message: {fail:#?}");
                        break;
                    },
                    None => {
                        trace!("layer connection closed");
                        break;
                    }
                }
            },
            agent_message = agent_receiver.recv() => {
                match agent_message {
                    Some(DaemonMessage::Pong) => {
                        ping = false;
                    },
                    Some(agent_message) => {
                        if let Err(err) = layer_connection.send(agent_message).await {
                            trace!("Error sending agent message to layer: {err:#?}");
                            break;
                        }
                    }
                    None => {
                        trace!("agent connection closed");
                        break;
                    }
                }
            },
            _ = ping_interval.tick() => {
                if !ping {
                    if let Err(err) = agent_sender.send(ClientMessage::Ping).await {
                        trace!("Error sending ping to agent: {err:#?}");
                        break;
                    }
                    ping = true;
                } else {
                    warn!("Unmatched ping, timeout!");
                    break;
                }
            }
        }
    }
}

/// Request target container pause from the connected agent.
async fn request_pause(
    sender: &mut mpsc::Sender<ClientMessage>,
    receiver: &mut mpsc::Receiver<DaemonMessage>,
) -> Result<(), InternalProxyError> {
    info!("Requesting target container pause from the agent");
    sender
        .send(ClientMessage::PauseTargetRequest(true))
        .await
        .map_err(|_| {
            InternalProxyError::PauseError("Failed to request target container pause.".to_string())
        })?;

    match receiver.recv().await {
        Some(DaemonMessage::PauseTarget(DaemonPauseTarget::PauseResponse {
            changed,
            container_paused: true,
        })) => {
            if changed {
                info!("Target container is now paused.");
            } else {
                info!("Target container was already paused.");
            }
            Ok(())
        }
        msg => Err(InternalProxyError::PauseError(format!(
            "Failed pausing, got invalid answer: {msg:#?}"
        ))),
    }
}

/// Creates a listening socket using socket2
/// to control the backlog and manage scenarios where
/// the proxy is under heavy load.
/// https://github.com/metalbear-co/mirrord/issues/1716#issuecomment-1663736500
/// in macOS backlog is documented to be hardcoded limited to 128.
fn create_listen_socket() -> Result<TcpListener, InternalProxyError> {
    let socket = socket2::Socket::new(
        socket2::Domain::IPV4,
        socket2::Type::STREAM,
        Some(socket2::Protocol::TCP),
    )
    .map_err(InternalProxyError::ListenError)?;

    socket
        .bind(&socket2::SockAddr::from(SocketAddrV4::new(
            Ipv4Addr::LOCALHOST,
            0,
        )))
        .map_err(InternalProxyError::ListenError)?;
    socket
        .listen(1024)
        .map_err(InternalProxyError::ListenError)?;

    socket
        .set_nonblocking(true)
        .map_err(InternalProxyError::ListenError)?;

    // socket2 -> std -> tokio
    TcpListener::from_std(socket.into()).map_err(InternalProxyError::ListenError)
}

/// Main entry point for the internal proxy.
/// It listens for inbound layer connect and forwards to agent.
pub(crate) async fn proxy() -> Result<()> {
    let config = LayerConfig::from_env()?;

    let mut analytics = AnalyticsReporter::new(config.telemetry);
    (&config).collect_analytics(analytics.get_mut());

    // Let it assign port for us then print it for the user.
    let listener = create_listen_socket()?;

    // Create a main connection, that will be held until proxy is closed.
    // This will guarantee agent staying alive and will enable us to
    // make the agent close on last connection close immediately (will help in tests)
    let mut main_connection = connect_and_ping(&config, &mut analytics)
        .await
        .inspect_err(|_| analytics.set_error(AnalyticsError::AgentConnection))?;

    if config.pause {
        tokio::time::timeout(
            Duration::from_secs(config.agent.communication_timeout.unwrap_or(30).into()),
            request_pause(&mut main_connection.0, &mut main_connection.1),
        )
        .await
        .map_err(|_| {
            InternalProxyError::PauseError(
                "Timeout requesting for target container pause.".to_string(),
            )
        })??;
    }

    let (main_connection_cancellation_token, main_connection_task_join) =
        create_ping_loop(main_connection);

    print_port(&listener)?;

    let (stream, _) = timeout(
        Duration::from_secs(config.internal_proxy.start_idle_timeout),
        listener.accept(),
    )
    .await
    .map_err(|_| {
        analytics.set_error(AnalyticsError::IntProxyFirstConnection);

        InternalProxyError::FirstConnectionTimeout
    })?
    .map_err(InternalProxyError::AcceptError)?;

    let mut active_connections = JoinSet::new();

    active_connections.spawn(connection_task(config.clone(), stream));

    unsafe {
        detach_io()?;
    }

    loop {
        tokio::select! {
            res = listener.accept() => {
                match res {
                    Ok((stream, _)) => {
                        let config = config.clone();
                        active_connections.spawn(connection_task(config, stream));
                    },
                    Err(err) => {
                        error!("Error accepting connection: {err:#?}");
                        break;
                    }
                }
            },
            _ = active_connections.join_next(), if !active_connections.is_empty() => {},
            _ = main_connection_cancellation_token.cancelled() => {
                trace!("intproxy main connection canceled.");
                break;
            }
            _ = tokio::time::sleep(Duration::from_secs(config.internal_proxy.idle_timeout)) => {
                if active_connections.is_empty() {
                    trace!("intproxy timeout, no active connections. Exiting.");
                    break;
                }
                trace!("intproxy {} sec tick, active_connections: {active_connections:?}.", config.internal_proxy.idle_timeout);
            }
        }
    }
    main_connection_cancellation_token.cancel();

    trace!("intproxy joining main connection task");
    match main_connection_task_join.await {
        Ok(Err(err)) => Err(err.into()),
        Err(err) => {
            error!("internal_proxy connection paniced {err}");

            Err(InternalProxyError::AgentClosedConnection.into())
        }
        _ => Ok(()),
    }
}

/// Connect and send ping - this is useful when working using k8s
/// port forward since it only creates the connection after
/// sending the first message
async fn connect_and_ping(
    config: &LayerConfig,
    analytics: &mut AnalyticsReporter,
) -> Result<(mpsc::Sender<ClientMessage>, mpsc::Receiver<DaemonMessage>)> {
    let ((mut sender, mut receiver), _) = connect(config, analytics).await?;
    ping(&mut sender, &mut receiver).await?;
    Ok((sender, receiver))
}

/// Sends a ping the connection and expects a pong.
async fn ping(
    sender: &mut mpsc::Sender<ClientMessage>,
    receiver: &mut mpsc::Receiver<DaemonMessage>,
) -> Result<(), InternalProxyError> {
    sender.send(ClientMessage::Ping).await?;
    match receiver.recv().await {
        Some(DaemonMessage::Pong) => Ok(()),
        _ => Err(InternalProxyError::AgentClosedConnection),
    }
}

fn create_ping_loop(
    mut connection: (mpsc::Sender<ClientMessage>, mpsc::Receiver<DaemonMessage>),
) -> (
    CancellationToken,
    JoinHandle<Result<(), InternalProxyError>>,
) {
    let cancellation_token = CancellationToken::new();

    let join_handle = tokio::spawn({
        let cancellation_token = cancellation_token.clone();

        async move {
            let mut main_keep_interval = tokio::time::interval(Duration::from_secs(30));
            main_keep_interval.tick().await;

            loop {
                tokio::select! {
                    _ = main_keep_interval.tick() => {
                        if let Err(err) = ping(&mut connection.0, &mut connection.1).await {
                            cancellation_token.cancel();

                            return Err(err);
                        }
                    }
                    _ = cancellation_token.cancelled() => {
                        break;
                    }
                }
            }

            Ok(())
        }
    });

    (cancellation_token, join_handle)
}

/// Connects to an agent pod depending on how [`LayerConfig`] is set-up:
///
/// - `connect_tcp`: connects directly to the `address` specified, and calls [`wrap_raw_connection`]
///   on the [`TcpStream`];
///
/// - `connect_agent_name`: Connects to an agent with `connect_agent_name` on `connect_agent_port`
///   using [`KubernetesAPI];
///
/// - None of the above: uses the [`OperatorApi`] to establish the connection.
/// Returns the tx/rx and whether the operator is used.
async fn connect(
    config: &LayerConfig,
    analytics: &mut AnalyticsReporter,
) -> Result<(
    (mpsc::Sender<ClientMessage>, mpsc::Receiver<DaemonMessage>),
    Option<OperatorSessionInformation>,
)> {
<<<<<<< HEAD
    if let Some(operator_session_information) = OperatorSessionInformation::from_env()? {
        Ok((
            OperatorApi::connect(config, &operator_session_information, analytics).await?,
=======
    let agent_connect_info = AgentConnectInfo::from_env()?;
    match agent_connect_info {
        Some(AgentConnectInfo::Operator(operator_session_information)) => Ok((
            OperatorApi::connect(config, &operator_session_information).await?,
>>>>>>> 6c4fea42
            Some(operator_session_information),
        )),
        Some(AgentConnectInfo::DirectKubernetes(connect_info)) => {
            let k8s_api = KubernetesAPI::create(config).await?;
            let connection = k8s_api.create_connection(connect_info).await?;
            Ok((connection, None))
        }
        None => {
            if let Some(address) = &config.connect_tcp {
                let stream = TcpStream::connect(address)
                    .await
                    .map_err(InternalProxyError::TcpConnectError)?;
                Ok((wrap_raw_connection(stream), None))
            } else {
                Err(InternalProxyError::NoConnectionMethod.into())
            }
        }
    }
}<|MERGE_RESOLUTION|>--- conflicted
+++ resolved
@@ -387,16 +387,10 @@
     (mpsc::Sender<ClientMessage>, mpsc::Receiver<DaemonMessage>),
     Option<OperatorSessionInformation>,
 )> {
-<<<<<<< HEAD
-    if let Some(operator_session_information) = OperatorSessionInformation::from_env()? {
-        Ok((
-            OperatorApi::connect(config, &operator_session_information, analytics).await?,
-=======
     let agent_connect_info = AgentConnectInfo::from_env()?;
     match agent_connect_info {
         Some(AgentConnectInfo::Operator(operator_session_information)) => Ok((
-            OperatorApi::connect(config, &operator_session_information).await?,
->>>>>>> 6c4fea42
+            OperatorApi::connect(config, &operator_session_information, analytics).await?,
             Some(operator_session_information),
         )),
         Some(AgentConnectInfo::DirectKubernetes(connect_info)) => {
