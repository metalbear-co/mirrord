--- conflicted
+++ resolved
@@ -28,31 +28,20 @@
     agent_conn::{AgentConnectInfo, AgentConnection},
 };
 use mirrord_protocol::{ClientMessage, DaemonMessage, LogLevel, LogMessage};
-<<<<<<< HEAD
 #[cfg(not(windows))]
-use nix::sys::resource::{setrlimit, Resource};
+use nix::sys::resource::{Resource, setrlimit};
 use tokio::net::TcpListener;
 use tracing::Level;
 #[cfg(not(windows))]
 use tracing::warn;
-=======
-use nix::sys::resource::{Resource, setrlimit};
-use tokio::net::TcpListener;
-use tracing::{Level, warn};
->>>>>>> 084005b7
 
 use crate::{
     connection::AGENT_CONNECT_INFO_ENV_KEY,
     error::{CliResult, InternalProxyError},
     execution::MIRRORD_EXECUTION_KIND_ENV,
-<<<<<<< HEAD
-    util::{create_listen_socket},
-=======
     user_data::UserData,
-    util::{create_listen_socket, detach_io},
->>>>>>> 084005b7
-};
-#[cfg(not(windows))]
+    util::create_listen_socket,
+};
 use create::util::detach_io;
 
 /// Print the address for the caller (mirrord cli execution flow) so it can pass it
