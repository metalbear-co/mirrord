use std::{
    collections::HashMap,
    io::Write,
    net::SocketAddr,
    path::{Path, PathBuf},
    process::Stdio,
    time::Duration,
};

<<<<<<< HEAD
use clap::ValueEnum;
use exec::execvp;
=======
>>>>>>> c7d7f34f
use local_ip_address::local_ip;
use mirrord_analytics::{
    AnalyticsError, AnalyticsReporter, CollectAnalytics, ExecutionKind, Reporter,
};
use mirrord_config::{
    external_proxy::{MIRRORD_EXTERNAL_TLS_CERTIFICATE_ENV, MIRRORD_EXTERNAL_TLS_KEY_ENV},
    internal_proxy::{
        MIRRORD_INTPROXY_CLIENT_TLS_CERTIFICATE_ENV, MIRRORD_INTPROXY_CLIENT_TLS_KEY_ENV,
        MIRRORD_INTPROXY_CONTAINER_MODE_ENV,
    },
    LayerConfig, MIRRORD_CONFIG_FILE_ENV,
};
use mirrord_progress::{JsonProgress, Progress, ProgressTracker, MIRRORD_PROGRESS_ENV};
use tempfile::NamedTempFile;
use tokio::{
    io::{AsyncBufReadExt, AsyncReadExt, BufReader},
    process::Command,
};
use tracing::Level;

use crate::{
<<<<<<< HEAD
    config::{ContainerRuntime, ContainerRuntimeCommand, ExecParams, RuntimeArgs},
=======
    config::{ContainerCommand, ContainerRuntime, ExecParams, RuntimeArgs},
>>>>>>> c7d7f34f
    connection::AGENT_CONNECT_INFO_ENV_KEY,
    container::command_builder::RuntimeCommandBuilder,
    error::{CliError, CliResult, ContainerError},
    execution::{
        MirrordExecution, LINUX_INJECTION_ENV_VAR, MIRRORD_CONNECT_TCP_ENV,
        MIRRORD_EXECUTION_KIND_ENV,
    },
    util::MIRRORD_CONSOLE_ADDR_ENV,
};

static CONTAINER_EXECUTION_KIND: ExecutionKind = ExecutionKind::Container;

mod command_builder;

/// Format [`Command`] to look like the executated command (currently without env because we don't
/// use it in these scenarios)
fn format_command(command: &Command) -> String {
    let command = command.as_std();

    std::iter::once(command.get_program())
        .chain(command.get_args())
        .filter_map(|arg| arg.to_str())
        .collect::<Vec<_>>()
        .join(" ")
}

/// Execute a [`Command`] and read first line from stdout
#[tracing::instrument(level = Level::TRACE, ret)]
async fn exec_and_get_first_line(command: &mut Command) -> Result<Option<String>, ContainerError> {
    let mut child = command
        .stdin(Stdio::null())
        .stdout(Stdio::piped())
        .stderr(Stdio::piped())
        .spawn()
        .map_err(ContainerError::UnableToExecuteCommand)?;

    tracing::warn!(?child, "spawned watch for child");

    let stdout = child.stdout.take().expect("stdout should be piped");
    let stderr = child.stderr.take().expect("stdout should be piped");

    let result = tokio::time::timeout(Duration::from_secs(30), async {
        BufReader::new(stdout)
            .lines()
            .next_line()
            .await
            .map_err(|error| {
                ContainerError::UnableReadCommandStdout(format_command(command), error)
            })
    })
    .await;

    let _ = child.kill().await;

    match result {
        Err(error) => Err(ContainerError::UnsuccesfulCommandExecute(
            format_command(command),
            error.to_string(),
        )),
        Ok(Err(_)) | Ok(Ok(None)) => {
            let mut stderr_buffer = String::new();
            let stderr_len = BufReader::new(stderr)
                .read_to_string(&mut stderr_buffer)
                .await
                .map_err(|error| {
                    ContainerError::UnableReadCommandStderr(format_command(command), error)
                })?;

            if stderr_len > 0 {
                return Err(ContainerError::UnsuccesfulCommandOutput(
                    format_command(command),
                    stderr_buffer,
                ));
            } else {
                return Err(ContainerError::UnsuccesfulCommandOutput(
                    format_command(command),
                    "stdout and stderr were empty".into(),
                ));
            }
        }
        Ok(result) => result,
    }
}

/// Create a temp file with a json serialized [`LayerConfig`] to be loaded by container and external
/// proxy
#[tracing::instrument(level = Level::TRACE, ret)]
fn create_composed_config(config: &LayerConfig) -> Result<NamedTempFile, ContainerError> {
    let mut composed_config_file = tempfile::Builder::new()
        .suffix(".json")
        .tempfile()
        .map_err(ContainerError::ConfigWrite)?;
    composed_config_file
        .write_all(&serde_json::to_vec(config).map_err(ContainerError::ConfigSerialization)?)
        .map_err(ContainerError::ConfigWrite)?;

    Ok(composed_config_file)
}

/// Create a tempfile and write to it a self-signed certificate with the provided subject alt names
#[tracing::instrument(level = Level::TRACE, ret)]
fn create_self_signed_certificate(
    subject_alt_names: Vec<String>,
) -> Result<(NamedTempFile, NamedTempFile), ContainerError> {
    let geerated = rcgen::generate_simple_self_signed(subject_alt_names)
        .map_err(ContainerError::SelfSignedCertificate)?;

    let mut certificate =
        tempfile::NamedTempFile::new().map_err(ContainerError::WriteSelfSignedCertificate)?;
    certificate
        .write_all(geerated.cert.pem().as_bytes())
        .map_err(ContainerError::WriteSelfSignedCertificate)?;

    let mut private_key =
        tempfile::NamedTempFile::new().map_err(ContainerError::WriteSelfSignedCertificate)?;
    private_key
        .write_all(geerated.key_pair.serialize_pem().as_bytes())
        .map_err(ContainerError::WriteSelfSignedCertificate)?;

    Ok((certificate, private_key))
}

/// Create a "sidecar" container that is running `mirrord intproxy` that connects to `mirrord
/// extproxy` running on user machine to be used by execution container (via mounting on same
/// network)
#[tracing::instrument(level = Level::TRACE, ret)]
async fn create_sidecar_intproxy(
    config: &LayerConfig,
    base_command: &RuntimeCommandBuilder,
    connection_info: Vec<(&str, &str)>,
) -> Result<(String, SocketAddr), ContainerError> {
    let mut sidecar_command = base_command.clone();

    sidecar_command.add_env(MIRRORD_INTPROXY_CONTAINER_MODE_ENV, "true");
    sidecar_command.add_envs(connection_info);

    let sidecar_container_command = ContainerRuntimeCommand::run(
        config
            .container
            .cli_extra_args
            .iter()
            .map(String::as_str)
            .chain([
                "--rm",
                "-d",
                &config.container.cli_image,
                "mirrord",
                "intproxy",
            ]),
    );

    let (runtime_binary, sidecar_args) = sidecar_command
        .with_command(sidecar_container_command)
        .into_command_args();

    let mut sidecar_container_spawn = Command::new(&runtime_binary);

    sidecar_container_spawn.args(sidecar_args);

    let sidecar_container_id = exec_and_get_first_line(&mut sidecar_container_spawn)
        .await?
        .ok_or_else(|| {
            ContainerError::UnsuccesfulCommandOutput(
                format_command(&sidecar_container_spawn),
                "stdout and stderr were empty".to_owned(),
            )
        })?;

    // For Docker runtime sometimes the sidecar doesn't start so we double check.
    // See [#2927](https://github.com/metalbear-co/mirrord/issues/2927)
    if matches!(base_command.runtime(), ContainerRuntime::Docker) {
        let mut container_inspect_command = Command::new(&runtime_binary);
        container_inspect_command
            .args(["inspect", &sidecar_container_id])
            .stdout(Stdio::piped());

        let container_inspect_output = container_inspect_command.output().await.map_err(|err| {
            ContainerError::UnsuccesfulCommandOutput(
                format_command(&container_inspect_command),
                err.to_string(),
            )
        })?;

        let (container_inspection,) =
            serde_json::from_slice::<(serde_json::Value,)>(&container_inspect_output.stdout)
                .unwrap_or_default();

        let container_status = container_inspection
            .get("State")
            .and_then(|inspect| inspect.get("Status"));

        if container_status
            .map(|status| status == "created")
            .unwrap_or(false)
        {
            let mut container_start_command = Command::new(&runtime_binary);

            container_start_command.args(["start", &sidecar_container_id]);

            let _ = container_start_command.status().await.map_err(|err| {
                ContainerError::UnsuccesfulCommandOutput(
                    format_command(&container_start_command),
                    err.to_string(),
                )
            })?;
        }
    }

    // After spawning sidecar with -d flag it prints container_id, now we need the address of
    // intproxy running in sidecar to be used by mirrord-layer in execution container
    let intproxy_address: SocketAddr = {
        let mut attach_command = Command::new(&runtime_binary);
        attach_command.args(["logs", "-f", &sidecar_container_id]);

        match exec_and_get_first_line(&mut attach_command).await? {
            Some(line) => line
                .parse()
                .map_err(ContainerError::UnableParseProxySocketAddr)?,
            None => {
                return Err(ContainerError::UnsuccesfulCommandOutput(
                    format_command(&attach_command),
                    "stdout and stderr were empty".into(),
                ))
            }
        }
    };

    Ok((sidecar_container_id, intproxy_address))
}

<<<<<<< HEAD
type TlsGuard = (NamedTempFile, NamedTempFile);
=======
/// Main entry point for the `mirrord container` command.
/// This spawns: "agent" - "external proxy" - "intproxy sidecar" - "execution container"
pub(crate) async fn container_command(
    runtime_args: RuntimeArgs,
    exec_params: ExecParams,
    watch: drain::Watch,
) -> CliResult<i32> {
    let mut progress = ProgressTracker::from_env("mirrord container");

    if runtime_args.command.has_publish() {
        progress.warning("mirrord container may have problems with \"-p\" directly container in command, please add to \"contanier.cli_extra_args\" in config if you are planning to publish ports");
    }

    progress.warning("mirrord container is currently an unstable feature");

    for (name, value) in exec_params.as_env_vars()? {
        std::env::set_var(name, value);
    }

    std::env::set_var(
        MIRRORD_EXECUTION_KIND_ENV,
        (CONTAINER_EXECUTION_KIND as u32).to_string(),
    );

    let (mut config, mut context) = LayerConfig::from_env_with_warnings()?;

    let mut analytics =
        AnalyticsReporter::only_error(config.telemetry, CONTAINER_EXECUTION_KIND, watch);
    (&config).collect_analytics(analytics.get_mut());

    config.verify(&mut context)?;
    for warning in context.get_warnings() {
        progress.warning(warning);
    }
>>>>>>> c7d7f34f

fn prepare_tls_certs_for_container(
    config: &mut LayerConfig,
) -> CliResult<(Option<TlsGuard>, Option<TlsGuard>)> {
    let internal_proxy_tls_guards = if config.external_proxy.tls_enable
        && (config.internal_proxy.client_tls_certificate.is_none()
            || config.internal_proxy.client_tls_key.is_none())
    {
        let (internal_proxy_cert, internal_proxy_key) =
            create_self_signed_certificate(vec!["intproxy".to_owned()])?;

        config
            .internal_proxy
            .client_tls_certificate
            .replace(internal_proxy_cert.path().to_path_buf());
        config
            .internal_proxy
            .client_tls_key
            .replace(internal_proxy_key.path().to_path_buf());

        Some((internal_proxy_cert, internal_proxy_key))
    } else {
        None
    };

    let external_proxy_tls_guards = if config.external_proxy.tls_enable
        && (config.external_proxy.tls_certificate.is_none()
            || config.external_proxy.tls_key.is_none())
    {
        let external_proxy_subject_alt_names = local_ip()
            .map(|item| item.to_string())
            .into_iter()
            .collect();

        let (external_proxy_cert, external_proxy_key) =
            create_self_signed_certificate(external_proxy_subject_alt_names)?;

        config
            .external_proxy
            .tls_certificate
            .replace(external_proxy_cert.path().to_path_buf());
        config
            .external_proxy
            .tls_key
            .replace(external_proxy_key.path().to_path_buf());

        Some((external_proxy_cert, external_proxy_key))
    } else {
        None
    };

    Ok((internal_proxy_tls_guards, external_proxy_tls_guards))
}

/// Main entry point for the `mirrord container` command.
/// This spawns: "agent" - "external proxy" - "intproxy sidecar" - "execution container"
pub(crate) async fn container_command(
    runtime_args: RuntimeArgs,
    exec_params: ExecParams,
    watch: drain::Watch,
) -> CliResult<()> {
    let progress = ProgressTracker::from_env("mirrord container");

    if runtime_args.command.has_publish() {
        progress.warning("mirrord container may have problems with \"-p\" directly container in command, please add to \"contanier.cli_extra_args\" in config if you are planning to publish ports");
    }

    progress.warning("mirrord container is currently an unstable feature");

    for (name, value) in exec_params.as_env_vars()? {
        std::env::set_var(name, value);
    }

    std::env::set_var(
        MIRRORD_EXECUTION_KIND_ENV,
        (CONTAINER_EXECUTION_KIND as u32).to_string(),
    );

    let (mut config, mut context) = LayerConfig::from_env_with_warnings()?;

    let mut analytics =
        AnalyticsReporter::only_error(config.telemetry, CONTAINER_EXECUTION_KIND, watch);
    (&config).collect_analytics(analytics.get_mut());

    config.verify(&mut context)?;
    for warning in context.get_warnings() {
        progress.warning(warning);
    }

    let (_internal_proxy_tls_guards, _external_proxy_tls_guards) =
        prepare_tls_certs_for_container(&mut config)?;

    let composed_config_file = create_composed_config(&config)?;
    std::env::set_var(MIRRORD_CONFIG_FILE_ENV, composed_config_file.path());

    let mut sub_progress = progress.subtask("preparing to launch process");

    let execution_info =
        MirrordExecution::start_external(&config, &mut sub_progress, &mut analytics).await?;

    let mut connection_info = Vec::new();
    let mut execution_info_env_without_connection_info = Vec::new();

    for (key, value) in &execution_info.environment {
        if key == MIRRORD_CONNECT_TCP_ENV || key == AGENT_CONNECT_INFO_ENV_KEY {
            connection_info.push((key.as_str(), value.as_str()));
        } else {
            execution_info_env_without_connection_info.push((key.as_str(), value.as_str()))
        }
    }

    sub_progress.success(None);

    let mut runtime_command = RuntimeCommandBuilder::new(runtime_args.runtime);

    if let Ok(console_addr) = std::env::var(MIRRORD_CONSOLE_ADDR_ENV) {
        if console_addr
            .parse()
            .map(|addr: SocketAddr| !addr.ip().is_loopback())
            .unwrap_or_default()
        {
            runtime_command.add_env(MIRRORD_CONSOLE_ADDR_ENV, console_addr);
        } else {
            tracing::warn!(
                ?console_addr,
                "{MIRRORD_CONSOLE_ADDR_ENV} needs to be a non loopback address when used with containers"
            );
        }
    }

    runtime_command.add_env(MIRRORD_PROGRESS_ENV, "off");
    runtime_command.add_env(
        MIRRORD_EXECUTION_KIND_ENV,
        (CONTAINER_EXECUTION_KIND as u32).to_string(),
    );

    runtime_command.add_env(MIRRORD_CONFIG_FILE_ENV, "/tmp/mirrord-config.json");
    runtime_command
        .add_volume::<true, _, _>(composed_config_file.path(), "/tmp/mirrord-config.json");

    let mut load_env_and_mount_pem = |env: &str, path: &Path| {
        let container_path = format!("/tmp/{}.pem", env.to_lowercase());

        runtime_command.add_env(env, &container_path);
        runtime_command.add_volume::<true, _, _>(path, container_path);
    };

    if let Some(path) = config.internal_proxy.client_tls_certificate.as_ref() {
        load_env_and_mount_pem(MIRRORD_INTPROXY_CLIENT_TLS_CERTIFICATE_ENV, path)
    }

    if let Some(path) = config.internal_proxy.client_tls_key.as_ref() {
        load_env_and_mount_pem(MIRRORD_INTPROXY_CLIENT_TLS_KEY_ENV, path)
    }

    if let Some(path) = config.external_proxy.tls_certificate.as_ref() {
        load_env_and_mount_pem(MIRRORD_EXTERNAL_TLS_CERTIFICATE_ENV, path)
    }

    if let Some(path) = config.external_proxy.tls_key.as_ref() {
        load_env_and_mount_pem(MIRRORD_EXTERNAL_TLS_KEY_ENV, path)
    }

    runtime_command.add_envs(execution_info_env_without_connection_info);

    let (sidecar_container_id, sidecar_intproxy_address) =
        create_sidecar_intproxy(&config, &runtime_command, connection_info).await?;

    runtime_command.add_network(format!("container:{sidecar_container_id}"));
    runtime_command.add_volumes_from(sidecar_container_id);

    runtime_command.add_env(LINUX_INJECTION_ENV_VAR, config.container.cli_image_lib_path);
    runtime_command.add_env(
        MIRRORD_CONNECT_TCP_ENV,
        sidecar_intproxy_address.to_string(),
    );

    progress.success(None);

    let (binary, binary_args) = runtime_command
        .with_command(runtime_args.command)
        .into_command_args();

    let runtime_command_result = Command::new(binary)
        .args(binary_args)
        .stdin(Stdio::inherit())
        .stdout(Stdio::inherit())
        .stderr(Stdio::inherit())
        .status()
        .await;

    let _ = composed_config_file.close();

    match runtime_command_result {
        Err(err) => {
            analytics.set_error(AnalyticsError::BinaryExecuteFailed);

<<<<<<< HEAD
    Ok(())
}

pub(crate) async fn container_ext_command(
    config_file: Option<PathBuf>,
    target: Option<String>,
    watch: drain::Watch,
) -> CliResult<()> {
    let mut progress = ProgressTracker::try_from_env("mirrord preparing to launch")
        .unwrap_or_else(|| JsonProgress::new("mirrord preparing to launch").into());
    let mut env: HashMap<String, String> = HashMap::new();

    if let Some(config_file) = config_file.as_ref() {
        // Set canoncialized path to config file, in case forks/children are in different
        // working directories.
        let full_path = std::fs::canonicalize(config_file)
            .map_err(|e| CliError::CanonicalizeConfigPathFailed(config_file.into(), e))?;
        std::env::set_var(MIRRORD_CONFIG_FILE_ENV, full_path.clone());
        env.insert(
            MIRRORD_CONFIG_FILE_ENV.into(),
            full_path.to_string_lossy().into(),
        );
    }
    if let Some(target) = target.as_ref() {
        std::env::set_var("MIRRORD_IMPERSONATED_TARGET", target.clone());
        env.insert("MIRRORD_IMPERSONATED_TARGET".into(), target.to_string());
    }
    let (mut config, mut context) = LayerConfig::from_env_with_warnings()?;

    let mut analytics = AnalyticsReporter::only_error(config.telemetry, Default::default(), watch);

    config.verify(&mut context)?;
    for warning in context.get_warnings() {
        progress.warning(warning);
    }

    let (_internal_proxy_tls_guards, _external_proxy_tls_guards) =
        prepare_tls_certs_for_container(&mut config)?;

    let composed_config_file = create_composed_config(&config)?;
    std::env::set_var(MIRRORD_CONFIG_FILE_ENV, composed_config_file.path());

    let mut sub_progress = progress.subtask("preparing to launch process");

    let execution_info =
        MirrordExecution::start_external(&config, &mut sub_progress, &mut analytics).await?;

    let mut connection_info = Vec::new();
    let mut execution_info_env_without_connection_info = Vec::new();

    for (key, value) in &execution_info.environment {
        if key == MIRRORD_CONNECT_TCP_ENV || key == AGENT_CONNECT_INFO_ENV_KEY {
            connection_info.push((key.as_str(), value.as_str()));
        } else {
            execution_info_env_without_connection_info.push((key.as_str(), value.as_str()))
        }
    }

    sub_progress.success(None);

    let container_runtime = std::env::var("MIRRORD_CONTAINER_USE_RUNTIME")
        .ok()
        .and_then(|value| ContainerRuntime::from_str(&value, true).ok())
        .unwrap_or(ContainerRuntime::Docker);

    let mut runtime_command = RuntimeCommandBuilder::new(container_runtime);

    if let Ok(console_addr) = std::env::var(MIRRORD_CONSOLE_ADDR_ENV) {
        if console_addr
            .parse()
            .map(|addr: SocketAddr| !addr.ip().is_loopback())
            .unwrap_or_default()
        {
            runtime_command.add_env(MIRRORD_CONSOLE_ADDR_ENV, console_addr);
        } else {
            tracing::warn!(
                ?console_addr,
                "{MIRRORD_CONSOLE_ADDR_ENV} needs to be a non loopback address when used with containers"
            );
        }
    }

    runtime_command.add_env(MIRRORD_PROGRESS_ENV, "off");
    runtime_command.add_env(
        MIRRORD_EXECUTION_KIND_ENV,
        (CONTAINER_EXECUTION_KIND as u32).to_string(),
    );

    runtime_command.add_env(MIRRORD_CONFIG_FILE_ENV, "/tmp/mirrord-config.json");
    runtime_command.add_volume(composed_config_file.path(), "/tmp/mirrord-config.json");

    let mut load_env_and_mount_pem = |env: &str, path: &Path| {
        let container_path = format!("/tmp/{}.pem", env.to_lowercase());

        runtime_command.add_env(env, &container_path);
        runtime_command.add_volume(path, container_path);
    };

    if let Some(path) = config.internal_proxy.client_tls_certificate.as_ref() {
        load_env_and_mount_pem(MIRRORD_INTPROXY_CLIENT_TLS_CERTIFICATE_ENV, path)
    }

    if let Some(path) = config.internal_proxy.client_tls_key.as_ref() {
        load_env_and_mount_pem(MIRRORD_INTPROXY_CLIENT_TLS_KEY_ENV, path)
    }

    if let Some(path) = config.external_proxy.tls_certificate.as_ref() {
        load_env_and_mount_pem(MIRRORD_EXTERNAL_TLS_CERTIFICATE_ENV, path)
    }

    if let Some(path) = config.external_proxy.tls_key.as_ref() {
        load_env_and_mount_pem(MIRRORD_EXTERNAL_TLS_KEY_ENV, path)
    }

    runtime_command.add_envs(execution_info_env_without_connection_info);

    let (sidecar_container_id, sidecar_intproxy_address) =
        create_sidecar_intproxy(&config, &runtime_command, connection_info).await?;

    runtime_command.add_network(format!("container:{sidecar_container_id}"));
    runtime_command.add_volumes_from(sidecar_container_id);

    runtime_command.add_env(LINUX_INJECTION_ENV_VAR, config.container.cli_image_lib_path);
    runtime_command.add_env(
        MIRRORD_CONNECT_TCP_ENV,
        sidecar_intproxy_address.to_string(),
    );

    let output = serde_json::to_string(&runtime_command.as_extension_result())?;
    progress.success(Some(&output));
    execution_info.wait().await?;

    Ok(())
=======
            Err(ContainerError::UnableToExecuteCommand(err).into())
        }
        Ok(status) => Ok(status.code().unwrap_or_default()),
    }
>>>>>>> c7d7f34f
}<|MERGE_RESOLUTION|>--- conflicted
+++ resolved
@@ -7,11 +7,7 @@
     time::Duration,
 };
 
-<<<<<<< HEAD
 use clap::ValueEnum;
-use exec::execvp;
-=======
->>>>>>> c7d7f34f
 use local_ip_address::local_ip;
 use mirrord_analytics::{
     AnalyticsError, AnalyticsReporter, CollectAnalytics, ExecutionKind, Reporter,
@@ -33,11 +29,7 @@
 use tracing::Level;
 
 use crate::{
-<<<<<<< HEAD
     config::{ContainerRuntime, ContainerRuntimeCommand, ExecParams, RuntimeArgs},
-=======
-    config::{ContainerCommand, ContainerRuntime, ExecParams, RuntimeArgs},
->>>>>>> c7d7f34f
     connection::AGENT_CONNECT_INFO_ENV_KEY,
     container::command_builder::RuntimeCommandBuilder,
     error::{CliError, CliResult, ContainerError},
@@ -268,44 +260,7 @@
     Ok((sidecar_container_id, intproxy_address))
 }
 
-<<<<<<< HEAD
 type TlsGuard = (NamedTempFile, NamedTempFile);
-=======
-/// Main entry point for the `mirrord container` command.
-/// This spawns: "agent" - "external proxy" - "intproxy sidecar" - "execution container"
-pub(crate) async fn container_command(
-    runtime_args: RuntimeArgs,
-    exec_params: ExecParams,
-    watch: drain::Watch,
-) -> CliResult<i32> {
-    let mut progress = ProgressTracker::from_env("mirrord container");
-
-    if runtime_args.command.has_publish() {
-        progress.warning("mirrord container may have problems with \"-p\" directly container in command, please add to \"contanier.cli_extra_args\" in config if you are planning to publish ports");
-    }
-
-    progress.warning("mirrord container is currently an unstable feature");
-
-    for (name, value) in exec_params.as_env_vars()? {
-        std::env::set_var(name, value);
-    }
-
-    std::env::set_var(
-        MIRRORD_EXECUTION_KIND_ENV,
-        (CONTAINER_EXECUTION_KIND as u32).to_string(),
-    );
-
-    let (mut config, mut context) = LayerConfig::from_env_with_warnings()?;
-
-    let mut analytics =
-        AnalyticsReporter::only_error(config.telemetry, CONTAINER_EXECUTION_KIND, watch);
-    (&config).collect_analytics(analytics.get_mut());
-
-    config.verify(&mut context)?;
-    for warning in context.get_warnings() {
-        progress.warning(warning);
-    }
->>>>>>> c7d7f34f
 
 fn prepare_tls_certs_for_container(
     config: &mut LayerConfig,
@@ -366,8 +321,8 @@
     runtime_args: RuntimeArgs,
     exec_params: ExecParams,
     watch: drain::Watch,
-) -> CliResult<()> {
-    let progress = ProgressTracker::from_env("mirrord container");
+) -> CliResult<i32> {
+    let mut progress = ProgressTracker::from_env("mirrord container");
 
     if runtime_args.command.has_publish() {
         progress.warning("mirrord container may have problems with \"-p\" directly container in command, please add to \"contanier.cli_extra_args\" in config if you are planning to publish ports");
@@ -503,8 +458,10 @@
         Err(err) => {
             analytics.set_error(AnalyticsError::BinaryExecuteFailed);
 
-<<<<<<< HEAD
-    Ok(())
+            Err(ContainerError::UnableToExecuteCommand(err).into())
+        }
+        Ok(status) => Ok(status.code().unwrap_or_default()),
+    }
 }
 
 pub(crate) async fn container_ext_command(
@@ -593,13 +550,14 @@
     );
 
     runtime_command.add_env(MIRRORD_CONFIG_FILE_ENV, "/tmp/mirrord-config.json");
-    runtime_command.add_volume(composed_config_file.path(), "/tmp/mirrord-config.json");
+    runtime_command
+        .add_volume::<true, _, _>(composed_config_file.path(), "/tmp/mirrord-config.json");
 
     let mut load_env_and_mount_pem = |env: &str, path: &Path| {
         let container_path = format!("/tmp/{}.pem", env.to_lowercase());
 
         runtime_command.add_env(env, &container_path);
-        runtime_command.add_volume(path, container_path);
+        runtime_command.add_volume::<true, _, _>(path, container_path);
     };
 
     if let Some(path) = config.internal_proxy.client_tls_certificate.as_ref() {
@@ -637,10 +595,4 @@
     execution_info.wait().await?;
 
     Ok(())
-=======
-            Err(ContainerError::UnableToExecuteCommand(err).into())
-        }
-        Ok(status) => Ok(status.code().unwrap_or_default()),
-    }
->>>>>>> c7d7f34f
 }