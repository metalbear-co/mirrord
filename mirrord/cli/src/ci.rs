--- conflicted
+++ resolved
@@ -209,11 +209,7 @@
     /// Very similar to to how `mirrord exec` behaves, except that here we `spawn` a child process
     /// that'll keep running, and we store the pid of this process in [`MirrordCiStore`] so we can
     /// kill it later.
-<<<<<<< HEAD
-    #[cfg_attr(target_os = "windows", allow(unused))]
-=======
     #[cfg(not(target_os = "windows"))]
->>>>>>> d4a660bb
     #[tracing::instrument(level = Level::TRACE, skip(progress), err)]
     pub(super) async fn prepare_command<P: Progress>(
         self,
@@ -350,16 +346,6 @@
     }
 }
 
-<<<<<<< HEAD
-    /// Removes the [`MirrordCiStore`] files.
-    ///
-    /// If one of these files remains available, `mirrord ci start` may fail to execute, as you
-    /// always need to match a `mirrord ci start` with a `mirrord ci stop`.
-    #[cfg_attr(target_os = "windows", allow(unused))]
-    #[tracing::instrument(level = Level::TRACE, err)]
-    pub(super) async fn clear(self) -> CiResult<()> {
-        MirrordCiStore::remove_file().await
-=======
 #[derive(Debug, Default)]
 struct StartArgs {
     foreground: bool,
@@ -369,6 +355,5 @@
     fn from(args: &CiStartArgs) -> Self {
         let foreground = args.foreground;
         Self { foreground }
->>>>>>> d4a660bb
     }
 }