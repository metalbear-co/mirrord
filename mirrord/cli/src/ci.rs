--- conflicted
+++ resolved
@@ -210,11 +210,7 @@
     /// Very similar to to how `mirrord exec` behaves, except that here we `spawn` a child process
     /// that'll keep running, and we store the pid of this process in [`MirrordCiStore`] so we can
     /// kill it later.
-<<<<<<< HEAD
-    #[cfg_attr(target_os = "windows", allow(unused))]
-=======
     #[cfg(not(target_os = "windows"))]
->>>>>>> dcd4f25c
     #[tracing::instrument(level = Level::TRACE, skip(progress), err)]
     pub(super) async fn prepare_command<P: Progress>(
         self,
@@ -351,16 +347,6 @@
     }
 }
 
-<<<<<<< HEAD
-    /// Removes the [`MirrordCiStore`] files.
-    ///
-    /// If one of these files remains available, `mirrord ci start` may fail to execute, as you
-    /// always need to match a `mirrord ci start` with a `mirrord ci stop`.
-    #[cfg_attr(target_os = "windows", allow(unused))]
-    #[tracing::instrument(level = Level::TRACE, err)]
-    pub(super) async fn clear(self) -> CiResult<()> {
-        MirrordCiStore::remove_file().await
-=======
 #[derive(Debug, Default)]
 struct StartArgs {
     foreground: bool,
@@ -370,6 +356,5 @@
     fn from(args: &CiStartArgs) -> Self {
         let foreground = args.foreground;
         Self { foreground }
->>>>>>> dcd4f25c
     }
 }