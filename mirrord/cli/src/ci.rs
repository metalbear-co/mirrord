--- conflicted
+++ resolved
@@ -380,12 +380,9 @@
 #[cfg_attr(windows, allow(dead_code))]
 #[derive(Debug, Default, Clone)]
 struct StartArgs {
-<<<<<<< HEAD
-    #[cfg_attr(windows, allow(unused))]
-=======
     /// Runs mirrord ci in the foreground (the default behaviour is to run it as a background
     /// task).
->>>>>>> 68741a93
+    #[cfg_attr(windows, allow(unused))]
     foreground: bool,
 
     /// CI environment, e.g. "staging", "production", "testing", etc.
