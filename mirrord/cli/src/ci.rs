--- conflicted
+++ resolved
@@ -1,11 +1,8 @@
 use std::{
     collections::HashMap,
     env::{self, temp_dir},
-<<<<<<< HEAD
+    fs::File,
     hash::{DefaultHasher, Hash, Hasher},
-=======
-    fs::File,
->>>>>>> 1c17a4db
     path::{Path, PathBuf},
     process::Stdio,
     time::SystemTime,
@@ -16,14 +13,9 @@
 use fs4::tokio::AsyncFileExt;
 use mirrord_analytics::NullReporter;
 use mirrord_auth::credentials::CiApiKey;
-<<<<<<< HEAD
-use mirrord_config::{LayerConfig, config::ConfigContext};
+use mirrord_config::{LayerConfig, ci::CiConfig, config::ConfigContext};
 use mirrord_kube::resolved::ResolvedTarget;
 use mirrord_operator::{MirrordCiInfo, client::OperatorApi};
-=======
-use mirrord_config::{LayerConfig, ci::CiConfig, config::ConfigContext};
-use mirrord_operator::client::OperatorApi;
->>>>>>> 1c17a4db
 use mirrord_progress::{Progress, ProgressTracker};
 use rand::distr::{Alphanumeric, SampleString};
 use serde::{Deserialize, Serialize};
