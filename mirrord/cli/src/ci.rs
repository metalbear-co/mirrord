#[cfg(not(target_os = "windows"))]
use std::{collections::HashMap, path::Path, process::Stdio};
use std::{
    env::{self, temp_dir},
<<<<<<< HEAD
    path::PathBuf,
=======
    fs::File,
    path::{Path, PathBuf},
    process::Stdio,
    time::SystemTime,
>>>>>>> 32d8eed2
};

use drain::Watch;
use fs4::tokio::AsyncFileExt;
use mirrord_analytics::NullReporter;
use mirrord_auth::credentials::CiApiKey;
use mirrord_config::{LayerConfig, ci::CiConfig, config::ConfigContext};
use mirrord_operator::client::OperatorApi;
use mirrord_progress::{Progress, ProgressTracker};
use rand::distr::{Alphanumeric, SampleString};
use serde::{Deserialize, Serialize};
use tokio::{
    fs::{self, create_dir_all},
    io::AsyncWriteExt,
};
use tracing::Level;

use crate::{CiArgs, CiCommand, CliError, CliResult, ci::error::CiError, user_data::UserData};

pub(crate) mod error;
pub(super) mod start;
pub(crate) mod stop;

/// Env var that the user has to set in order to execute `mirrord ci start` and `mirrord ci stop`
/// commands when the operator is available.
///
/// Should be set in their CI to the value they got from [`generate_ci_api_key`].
const MIRRORD_CI_API_KEY: &str = "MIRRORD_CI_API_KEY";

/// Alias for mirrord-for-ci results.
type CiResult<T> = Result<T, crate::ci::error::CiError>;

/// Handle commands related to CI `mirrord ci ...`
pub(crate) async fn ci_command(
    args: CiArgs,
    watch: Watch,
    user_data: &mut UserData,
) -> CliResult<()> {
    match args.command {
        CiCommand::ApiKey { config_file } => generate_ci_api_key(config_file).await,
        CiCommand::Start(exec_args) => Ok(start::CiStartCommandHandler::new(
            exec_args, watch, user_data,
        )
        .await?
        .handle()
        .await?),
        CiCommand::Stop => Ok(stop::CiStopCommandHandler::new()
            .await?
            .handle()
            .await
            .map(|_| ())?),
    }
}

/// Generate a new API key for CI usage by calling the operator API:
/// `POST /mirrordclusteroperatorusercredentials`
#[tracing::instrument(level = Level::TRACE, ret)]
async fn generate_ci_api_key(config_file: Option<PathBuf>) -> CliResult<()> {
    let mut progress = ProgressTracker::from_env("mirrord ci api-key");

    let mut cfg_context =
        ConfigContext::default().override_env_opt(LayerConfig::FILE_PATH_ENV, config_file);
    let layer_config = LayerConfig::resolve(&mut cfg_context).inspect_err(|error| {
        progress.failure(Some(&format!("failed to read config from env: {error}")));
    })?;

    let operator_api = OperatorApi::try_new(&layer_config, &mut NullReporter::default(), &progress)
        .await?
        .ok_or_else(|| {
            progress.failure(Some("operator not found"));
            CliError::OperatorNotInstalled
        })?;

    operator_api.check_license_validity(&progress)?;

    let mut subtask = progress.subtask("creating API key");
    let api_key = operator_api
        .create_ci_api_key()
        .await
        .inspect_err(|error| {
            subtask.failure(Some(&format!("failed to create API key: {error}")));
        })?;
    subtask.success(Some(&format!(
        r#"mirrord CI API key:
{api_key}

Please store this securely! To use it in your CI/CD system, set it as the value of the
MIRRORD_CI_API_KEY environment variable.
"#
    )));

    progress.success(None);
    Ok(())
}

/// Stores the [`MirrordCi`] information we need to execute commands like `mirrord ci start|stop`.
///
/// - Note that it does **not** store the [`CiApiKey`], this one lives only as an env var.
#[derive(Default, Clone, Debug, Serialize, Deserialize)]
struct MirrordCiStore {
    /// pid of the intproxy, stored when the intproxy starts.
    intproxy_pid: Option<u32>,

    /// pid of the user process, stored when we spawn the user binary with mirrord.
    user_pid: Option<u32>,
}

impl MirrordCiStore {
    /// File where we store the intproxy pid, user process pid, and whatever else we need for
    /// [`MirrordCi`].
    const MIRRORD_FOR_CI_TMP_FILE_PATH: &str = "mirrord/mirrord-for-ci.json";

    /// Saves this [`MirrordCiStore`] to the file at [`Self::MIRRORD_FOR_CI_TMP_FILE_PATH`],
    /// creating a new file if it needed.
    async fn write_to_file(&self) -> CiResult<()> {
        let mut store_file = fs::OpenOptions::new()
            .create(true)
            .write(true)
            .truncate(true)
            .open(temp_dir().join(Self::MIRRORD_FOR_CI_TMP_FILE_PATH))
            .await?;

        if store_file.try_lock_exclusive()? {
            let contents = serde_json::to_vec(self)?;
            store_file.write_all(contents.as_slice()).await?;
            store_file.unlock()?;
        }

        Ok(())
    }

    /// Tries to read the [`MirrordCiStore`] from the path [`Self::MIRRORD_FOR_CI_TMP_FILE_PATH`],
    /// if it doesn't exist, then we return a [`Default`].
    async fn read_from_file_or_default() -> CiResult<Self> {
        match fs::read(temp_dir().join(Self::MIRRORD_FOR_CI_TMP_FILE_PATH)).await {
            Ok(contents) => Ok(serde_json::from_slice(contents.as_slice())?),
            Err(fail) if matches!(fail.kind(), std::io::ErrorKind::NotFound) => {
                Ok(MirrordCiStore::default())
            }
            Err(fail) => Err(fail.into()),
        }
    }

    /// Removes the [`MirrordCiStore`] file at [`Self::MIRRORD_FOR_CI_TMP_FILE_PATH`].
    #[cfg(not(target_os = "windows"))]
    async fn remove_file() -> CiResult<()> {
        Ok(tokio::fs::remove_file(temp_dir().join(Self::MIRRORD_FOR_CI_TMP_FILE_PATH)).await?)
    }
}

/// mirrord-for-ci operations require a [`CiApiKey`] to run.
///
/// `mirrord ci start` stores the pids of the user process and our intproxy so that we can
/// stop these processes on `mirrord ci stop`.
#[derive(Debug)]
pub(super) struct MirrordCi {
    /// Used as the `Credentials` (certificate) for the `mirrord ci` operations.
    ci_api_key: Option<CiApiKey>,

    /// [`MirrordCiStore`] holds the intproxy pid, and the user process pid so we can kill them
    /// later (on `mirrord ci stop`).
    ///
    /// The `store` may be initialized with default values, and we fill it as we get the pids.
    store: MirrordCiStore,
}

impl MirrordCi {
    /// Helper to access the [`CiApiKey`] when preparing the kube request headers.
    pub(super) fn api_key(&self) -> Option<&CiApiKey> {
        self.ci_api_key.as_ref()
    }

    /// When intproxy starts, we need to retrieve its pid and store it in the [`Self::store`], so we
    /// can kill the intproxy later.
    #[tracing::instrument(level = Level::TRACE, err)]
    pub(super) async fn prepare_intproxy() -> CiResult<()> {
        let mut mirrord_ci_store = MirrordCiStore::read_from_file_or_default().await?;

        if mirrord_ci_store.intproxy_pid.is_some() {
            Err(CiError::IntproxyPidAlreadyPresent)
        } else {
            mirrord_ci_store.intproxy_pid = Some(std::process::id());
            Ok(mirrord_ci_store.write_to_file().await?)
        }
    }

    /// Prepares and runs the user binary with mirrord.
    ///
    /// Very similar to to how `mirrord exec` behaves, except that here we `spawn` a child process
    /// that'll keep running, and we store the pid of this process in [`MirrordCiStore`] so we can
    /// kill it later.
    #[cfg(not(target_os = "windows"))]
    #[tracing::instrument(level = Level::TRACE, skip(progress), err)]
    pub(super) async fn prepare_command<P: Progress>(
        self,
        progress: &mut P,
        binary: &str,
        binary_path: &Path,
        binary_args: &[String],
        env_vars: &HashMap<String, String>,
        CiConfig { output_dir }: &CiConfig,
    ) -> CiResult<()> {
        let mut mirrord_ci_store = MirrordCiStore::read_from_file_or_default().await?;

        // Create a dir like `/tmp/mirrord/node-1234-cool` where we dump ci related files.
        let ci_run_output_dir = {
            let parent_dir = output_dir
                .clone()
                .unwrap_or_else(|| temp_dir().join("mirrord"));

            let random_name: String = Alphanumeric.sample_string(&mut rand::rng(), 7);
            let timestamp = SystemTime::UNIX_EPOCH
                .elapsed()
                .expect("system time should not be earlier than UNIX EPOCH")
                .as_secs();

            let ci_run_output_dir = parent_dir.join(format!("{binary}-{timestamp}-{random_name}"));

            create_dir_all(&ci_run_output_dir).await?;

            ci_run_output_dir
        };

        progress.info(&format!(
            "mirrord ci files will be stored in {}",
            ci_run_output_dir.display()
        ));

        if mirrord_ci_store.user_pid.is_some() {
            Err(CiError::UserPidAlreadyPresent)
        } else {
            match tokio::process::Command::new(binary_path)
                .args(binary_args.iter().skip(1))
                .envs(env_vars)
                .stdin(Stdio::null())
                .stdout(File::create(ci_run_output_dir.join("stdout"))?)
                .stderr(File::create(ci_run_output_dir.join("stderr"))?)
                .kill_on_drop(false)
                .spawn()
            {
                Ok(child) => {
                    mirrord_ci_store.user_pid = child.id();
                    mirrord_ci_store.write_to_file().await?;

                    progress.success(Some(&format!("child pid: {:?}", mirrord_ci_store.user_pid)));
                    Ok::<_, CiError>(())
                }
                Err(fail) => {
                    progress.failure(Some(&fail.to_string()));
                    Err(CiError::BinaryExecuteFailed(
                        binary.to_string(),
                        binary_args.to_vec(),
                    ))
                }
            }
        }
    }

    /// Reads the [`MirrordCiStore`], and the env var [`MIRRORD_CI_API_KEY`] to return a valid
    /// [`MirrordCi`].
    #[tracing::instrument(level = Level::TRACE, ret, err)]
    pub(super) async fn get() -> CiResult<Self> {
        let store = MirrordCiStore::read_from_file_or_default().await?;

        let ci_api_key = match std::env::var(MIRRORD_CI_API_KEY) {
            Ok(api_key) => Some(CiApiKey::decode(&api_key)?),
            Err(env::VarError::NotPresent) => None,
            Err(fail @ env::VarError::NotUnicode(..)) => {
                return Err(CiError::EnvVar(MIRRORD_CI_API_KEY, fail));
            }
        };

        Ok(Self { ci_api_key, store })
    }

    /// Removes the [`MirrordCiStore`] files.
    ///
    /// If one of these files remains available, `mirrord ci start` may fail to execute, as you
    /// always need to match a `mirrord ci start` with a `mirrord ci stop`.
    #[cfg(not(target_os = "windows"))]
    #[tracing::instrument(level = Level::TRACE, err)]
    pub(super) async fn clear(self) -> CiResult<()> {
        MirrordCiStore::remove_file().await
    }
}<|MERGE_RESOLUTION|>--- conflicted
+++ resolved
@@ -2,14 +2,10 @@
 use std::{collections::HashMap, path::Path, process::Stdio};
 use std::{
     env::{self, temp_dir},
-<<<<<<< HEAD
-    path::PathBuf,
-=======
     fs::File,
     path::{Path, PathBuf},
     process::Stdio,
     time::SystemTime,
->>>>>>> 32d8eed2
 };
 
 use drain::Watch;
