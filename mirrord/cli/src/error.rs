use std::{ffi::NulError, io, num::ParseIntError, path::PathBuf};

use kube::core::ErrorResponse;
use miette::Diagnostic;
use mirrord_config::config::ConfigError;
use mirrord_console::error::ConsoleError;
use mirrord_intproxy::{agent_conn::ConnectionTlsError, error::IntProxyError};
use mirrord_kube::error::KubeApiError;
use mirrord_operator::client::error::{HttpError, OperatorApiError, OperatorOperation};
use mirrord_tls_util::SecureChannelError;
use mirrord_vpn::error::VpnError;
use reqwest::StatusCode;
use thiserror::Error;

use crate::{
    container::{CommandDisplay, IntproxySidecarError},
    port_forward::PortForwardError,
    profile::ProfileError,
};

pub(crate) type CliResult<T, E = CliError> = core::result::Result<T, E>;

const GENERAL_HELP: &str = r#"

- If you're still stuck:

>> Please open a new bug report at https://github.com/metalbear-co/mirrord/issues/new/choose

>> Or join our Slack https://metalbear.co/slack and request help in #mirrord-help

>> Or email us at hi@metalbear.co

"#;

const GENERAL_BUG: &str = r#"This is a bug. Please report it in our Slack or GitHub repository.

>> Please open a new bug report at https://github.com/metalbear-co/mirrord/issues/new/choose

>> Or join our Slack https://metalbear.co/slack and request help in #mirrord-help

>> Or email us at hi@metalbear.co

"#;

/// Errors that can occur when executing the `mirrord container` command.
#[derive(Debug, Error, Diagnostic)]
pub(crate) enum ContainerError {
    #[error("Failed to prepare TLS setup for mirrord proxies: {0}")]
    #[diagnostic(help("{GENERAL_BUG}"))]
    ProxyTlsSetup(#[from] SecureChannelError),

    #[error("Failed to start mirrord internal proxy sidecar container: {0}")]
    #[diagnostic(help("{GENERAL_BUG}"))]
    IntproxySidecar(#[from] IntproxySidecarError),

    #[error("Failed to execute command [{command}]: {error}")]
    CommandExec {
        #[source]
        error: io::Error,
        command: CommandDisplay,
    },
}

/// Errors that can occur when executing the `mirrord extproxy` command.
#[derive(Debug, Error, Diagnostic)]
pub(crate) enum ExternalProxyError {
    #[error("Missing connect info environment variable")]
    #[diagnostic(help("{GENERAL_BUG}"))]
    MissingConnectInfo,

    #[error("Failed to deserialize connect info: {1}")]
    #[diagnostic(help("{GENERAL_BUG}"))]
    DeseralizeConnectInfo(String, serde_json::Error),

    #[error("Main internal proxy logic failed: {0}")]
    #[diagnostic(help("{GENERAL_HELP}"))]
    Intproxy(#[from] IntProxyError),

    #[error("Failed to set up TCP listener for accepting intproxy connections: {0}")]
    #[diagnostic(help(
        "If you're trying to run `mirrord container` in WSL, try setting \
        `container.override_host_ip` to the internal container runtime address. \
        {GENERAL_BUG}"
    ))]
    ListenerSetup(std::io::Error),

    #[error("Failed to open log file at `{0}`: {1}")]
    #[diagnostic(help("{GENERAL_HELP}"))]
    OpenLogFile(String, std::io::Error),

    #[error("Failed to set sid: {0}")]
    #[diagnostic(help("{GENERAL_HELP}"))]
    SetSid(nix::Error),

    #[error("Failed to prepare mirrord-extproxy TLS acceptor: {0}")]
    #[diagnostic(help("{GENERAL_BUG}"))]
    Tls(#[from] SecureChannelError),

    #[error("External proxy ping pong with the agent failed: {0}")]
    #[diagnostic(help("{GENERAL_BUG}"))]
    PingPongFailed(String),
}

/// Errors that can occur when executing the `mirrord intproxy` command.
#[derive(Debug, Error, Diagnostic)]
pub(crate) enum InternalProxyError {
    #[error("Failed to set up TCP listener for accepting layer connections: {0}")]
    #[diagnostic(help("{GENERAL_BUG}"))]
    ListenerSetup(std::io::Error),

    #[error("Failed to set sid: {0}")]
    #[diagnostic(help("{GENERAL_HELP}"))]
    SetSid(nix::Error),

    #[error("Main internal proxy logic failed: {0}")]
    #[diagnostic(help("{GENERAL_HELP}"))]
    Intproxy(#[from] IntProxyError),

    #[error("Failed to infer mirrord config: {0}")]
    #[diagnostic(help("{GENERAL_HELP}"))]
    Config(#[from] ConfigError),

    #[error("Failed to open log file at `{0}`: {1}")]
    #[diagnostic(help("{GENERAL_HELP}"))]
    OpenLogFile(String, std::io::Error),

    #[error("Missing connect info environment variable")]
    MissingConnectInfo,

    #[error("Failed to deserialize connect info `{0}`: {1}")]
    #[diagnostic(help("{GENERAL_BUG}"))]
    DeseralizeConnectInfo(String, serde_json::Error),

    #[error("Initial ping pong with the agent failed: {0}")]
    #[diagnostic(help("{GENERAL_BUG}"))]
    InitialPingPongFailed(String),
}

/// Errors that can occur when executing the `mirrord operator setup` command.
#[derive(Debug, Error, Diagnostic)]
pub(crate) enum OperatorSetupError {
    #[error("Failed to get latest mirrord operator version: {0}")]
    #[diagnostic(help("Please check internet connection.{GENERAL_HELP}"))]
    OperatorVersionCheck(#[from] reqwest::Error),

    #[error("Failed to open output file at `{0}`: {1}")]
    #[diagnostic(help("{GENERAL_HELP}"))]
    OutputFileOpen(PathBuf, std::io::Error),

    #[error("Failed to write mirrord operator setup: {0}")]
    #[diagnostic(help("{GENERAL_BUG}"))]
    SetupWrite(#[from] mirrord_operator::setup::SetupWriteError),
}

#[derive(Debug, Error, Diagnostic)]
pub(crate) enum CliError {
    /// Do not construct this variant directly, use [`CliError::friendlier_error_or_else`] to allow
    /// for more granular error detection.
    #[error("Failed to create Kubernetes API client: {0}")]
    #[diagnostic(help("Please check that Kubernetes is configured correctly and test your connection with `kubectl get pods`.{GENERAL_HELP}"))]
    CreateKubeApiFailed(KubeApiError),

    #[error("Failed to list mirrord targets: {0}")]
    #[diagnostic(help("Please check that Kubernetes is configured correctly and test your connection with `kubectl get pods`.{GENERAL_HELP}"))]
    ListTargetsFailed(KubeApiError),

    /// Do not construct this variant directly, use [`CliError::friendlier_error_or_else`] to allow
    /// for more granular error detection.
    #[error("Failed to create mirrord-agent: {0}")]
    #[diagnostic(help(
        r"1. Please check the status of the agent pod, using `kubectl get pods` in the relevant namespace.
        2. If you don't see any `mirrord-agent-[...]` pods, then try running `kubectl get jobs`, and `kubectl describe mirrord-agent-[...]`.
        Make sure it is able to fetch the agent image, it didn't fail due to lack of resources, etc.{GENERAL_HELP}"
    ))]
    CreateAgentFailed(KubeApiError),

    /// Do not construct this variant directly, use [`CliError::friendlier_error_or_else`] to allow
    /// for more granular error detection.
    #[error("Failed to connect to the created mirrord-agent: {0}")]
    #[diagnostic(help(
        "Please check the following:
    1. The agent is running and the logs are not showing any errors.
    2. (OSS only) You have sufficient permissions to port forward to the agent.{GENERAL_HELP}"
    ))]
    AgentConnectionFailed(KubeApiError),

    /// Friendlier version of the invalid certificate error that comes from a
    /// [`kube::Error::Service`].
    #[error("Kube API operation failed due to missing or invalid certificate: {0}")]
    #[diagnostic(help(
        "Consider enabling `accept_invalid_certificates` in your \
        `mirrord.json`, or running `mirrord exec` with the `-c` flag."
    ))]
    InvalidCertificate(KubeApiError),

    #[error("Failed to communicate with the agent: {0}")]
    #[diagnostic(help("Please check agent status and logs.{GENERAL_HELP}"))]
    InitialAgentCommFailed(String),

    #[error("Failed to execute binary `{0}` with args {1:?}")]
    #[diagnostic(help(
        "Please open an issue on our GitHub repository with binary information:
    1. How it was compiled/built.
    2. `file` output on it.
    3. Operating system.
    4. Any extra information you might have.
    5. If you can provide way to build the binary, that would be great.{GENERAL_HELP}"
    ))]
    BinaryExecuteFailed(String, Vec<String>),

    #[cfg(all(target_os = "macos", target_arch = "aarch64"))]
    #[error("Binary is SIP protected and rosetta is missing")]
    #[diagnostic(help(
        r#"
    The file you are trying to run, `{0}`, is either SIP protected or a script with a
    shebang that leads to a SIP protected binary. In order to bypass SIP protection,
    mirrord creates a non-SIP version of the binary and runs that one instead of the
    protected one. The non-SIP version is however an x86_64 file, so in order to run
    it on apple hardware, rosetta has to be installed.
    Rosetta can be installed by runnning:

    softwareupdate --install-rosetta
    {GENERAL_HELP}
    "#
    ))]
    RosettaMissing(String),

    #[error("Failed to verify mirrord config: {0}")]
    #[diagnostic(help(r#"Inspect your config file and arguments provided.{GENERAL_HELP}"#))]
    ConfigError(#[from] mirrord_config::config::ConfigError),

    #[error("Failed to access env file at `{0}`: {1}")]
    #[diagnostic(help("Please check that the path is correct and that you have permissions to read it.{GENERAL_HELP}"))]
    EnvFileAccessError(PathBuf, dotenvy::Error),

    #[cfg(target_os = "macos")]
    #[error("SIP Error: `{0:#?}`")]
    #[diagnostic(help(
        r#"This issue is related to SIP on macOS. Please create an issue or consult with us on Slack
        {GENERAL_HELP}"#
    ))]
    SipError(#[from] mirrord_sip::SipError),

    #[error(transparent)]
    #[diagnostic(transparent)]
    OperatorSetupError(#[from] OperatorSetupError),

    #[error("`mirrord operator status` command failed! Could not retrieve operator status API.")]
    #[diagnostic(help("{GENERAL_HELP}"))]
    OperatorStatusNotFound,

    #[error("Failed to extract mirrord-layer to `{0}`: {1}")]
    #[diagnostic(help("{GENERAL_BUG}"))]
    LayerExtractError(PathBuf, std::io::Error),

    #[error("Failed to serialize JSON: {0}")]
    #[diagnostic(help("{GENERAL_BUG}"))]
    JsonSerializeError(#[from] serde_json::Error),

    #[error("Failed to connect to mirrord-console: {0}")]
    #[diagnostic(help("Check that mirrord-console is running.{GENERAL_HELP}"))]
    ConsoleConnectError(#[from] ConsoleError),

    #[error("An error ocurred when spawning internal proxy: {0}")]
    #[diagnostic(help("{GENERAL_BUG}"))]
    InternalProxySpawnError(String),

    /// Errors produced by `mirrord container` command.
    #[error(transparent)]
    #[diagnostic(transparent)]
    ContainerError(#[from] ContainerError),

    /// Errors produced by `mirrord extproxy` command.
    #[error(transparent)]
    #[diagnostic(transparent)]
    ExternalProxyError(#[from] ExternalProxyError),

    /// Errors produced by `mirrord intproxy` command.
    #[error(transparent)]
    #[diagnostic(transparent)]
    InternalProxyError(#[from] InternalProxyError),

    /// Errors produced by `mirrord vpn` command.
    #[error(transparent)]
    #[diagnostic(help("{GENERAL_HELP}"))]
    VpnError(#[from] VpnError),

    #[error("Getting cli path failed {0:#?}")]
    #[diagnostic(help("{GENERAL_BUG}"))]
    CliPathError(std::io::Error),

    #[error("Failed to wait until internal proxy exits: {0}")]
    #[diagnostic(help("{GENERAL_BUG}"))]
    InternalProxyWaitError(std::io::Error),

    #[error("Failed to build async runtime: {0}")]
    #[diagnostic(help("{GENERAL_BUG}"))]
    RuntimeError(std::io::Error),

    #[error("Feature `{0}` requires using mirrord operator")]
    #[diagnostic(help(
        "The mirrord operator is part of mirrord for Teams. \
        You can get started with mirrord for Teams at this link: https://metalbear.co/mirrord/docs/overview/teams/?utm_source=errreqop&utm_medium=cli"
    ))]
    FeatureRequiresOperatorError(String),

    #[error("Feature `{feature}` is not supported in mirrord operator {operator_version}.")]
    #[diagnostic(help("{GENERAL_HELP}"))]
    FeatureNotSupportedInOperatorError {
        feature: String,
        operator_version: String,
    },

    #[error("mirrord operator API failed: {0} failed with {1}")]
    #[diagnostic(help(
    "Please check the following:
    1. The operator is running and the logs are not showing any errors.
    2. You have sufficient permissions to port forward to the operator.

    If you want to run without the operator, please set `\"operator\": false` in the mirrord configuration file.

    Please remember that some features are supported only when using mirrord operator (https://metalbear.co/mirrord/docs/overview/teams?utm_source=erropfailed&utm_medium=cli#supported-features).{GENERAL_HELP}"))]
    OperatorApiFailed(OperatorOperation, kube::Error),

    #[error("mirrord operator rejected {0}: {1}")]
    #[diagnostic(help("If the problem refers to mirrord operator license, visit https://app.metalbear.co to manage or renew your license.{GENERAL_HELP}"))]
    OperatorApiForbidden(OperatorOperation, String),

    #[error(
        "mirrord operator license expired. Visit https://app.metalbear.co to renew your license"
    )]
    #[diagnostic(help("{GENERAL_HELP}"))]
    OperatorLicenseExpired,

    #[error("Failed to build a websocket connect request: {0:#?}")]
    #[diagnostic(help("{GENERAL_BUG}"))]
    ConnectRequestBuildError(HttpError),

    #[error("Ping pong with the agent failed: {0}")]
    #[diagnostic(help(
        "This usually means that connectivity was lost while pinging.{GENERAL_HELP}"
    ))]
    PingPongFailed(String),

    #[error("Failed to prepare mirrord operator client certificate: {0}")]
    #[diagnostic(help("{GENERAL_BUG}"))]
    OperatorClientCertError(String),

    #[error("mirrord operator was not found in the cluster.")]
    #[diagnostic(help(
        "Command requires the mirrord operator or operator usage was explicitly enabled in the configuration file.
        Read more here: https://metalbear.co/mirrord/docs/overview/quick-start/#operator.{GENERAL_HELP}"
    ))]
    OperatorNotInstalled,

    #[error("mirrord returned a target resource of unknown type: {0}")]
    #[diagnostic(help("{GENERAL_BUG}"))]
    OperatorReturnedUnknownTargetType(String),

    #[error("Failed to make secondary agent connection: {0}")]
    #[diagnostic(help("Please check that Kubernetes is configured correctly and test your connection with `kubectl get pods`.{GENERAL_HELP}"))]
    PortForwardingSetupError(KubeApiError),

    #[error("Failed to make secondary agent connection (TLS): {0}")]
    AgentConnTlsError(#[from] ConnectionTlsError),

    #[error("An error occurred in the port-forwarding process: {0}")]
    PortForwardingError(#[from] PortForwardError),

    #[error("Failed to execute authentication command specified in kubeconfig: {0}")]
    #[diagnostic(help("
        mirrord failed to execute Kube authentication command.
        This can happen when the command is not specified using absolute path and cannot be found in $PATH in the context where mirrord is invoked.
        Possible fixes:
        1. Change global $PATH to include the authentication command and relaunch the IDE/terminal.
        2. In the kubeconfig, specify the command with an absolute path.{GENERAL_HELP}
    "))]
    KubeAuthExecFailed(String),

    #[error("Failed while resolving target while using the mirrord-operator: {0}")]
    #[diagnostic(help(
        "
        mirrord failed to resolve or validate a target.
        Target resolution failure happens when the target cannot be found, or doesn't exist.
        Validation may fail for a variety of reasons, such as: target is in an invalid state, or missing required fields.
        Please check that your Kubernetes user has access to the target, and that the target actually exists in the cluster.
    "
    ))]
    OperatorTargetResolution(KubeApiError),

    #[error("A null byte was found when trying to execute process: {0}")]
    ExecNulError(#[from] NulError),

    #[error("Couldn't resolve binary name '{0}': {1}")]
    BinaryWhichError(String, String),

    #[error(transparent)]
    ParseInt(ParseIntError),

    #[error(transparent)]
    ProfileError(#[from] ProfileError),

<<<<<<< HEAD
    #[error("Failed starting a mirrord dump session: {0}")]
    DumpError(String),
=======
    #[error(
        "Failed to execute the binary: execve failed with {}",
        nix::errno::Errno::E2BIG
    )]
    #[diagnostic(help(
        "This can happen when the environment of the target is too large to load locally through execve arguments.
        Please use `feature.env.load_from_process`."
    ))]
    ExecveE2Big,

    #[error("Failed starting a mirrord dump session: {0}")]
    DumpError(String),

    #[error("Failed to copy the session target: {}", message.as_deref().unwrap_or("unknown reason"))]
    OperatorCopyTargetFailed { message: Option<String> },
>>>>>>> 70345efc
}

impl CliError {
    /// Here we give more meaning to some errors, instead of just letting them pass as
    /// whatever [`KubeApiError`] we're getting.
    ///
    /// If `error` is not something we're interested in (no need for a special diagnostic message),
    /// then we turn it into a `fallback` [`CliError`].
    pub fn friendlier_error_or_else<F: FnOnce(KubeApiError) -> Self>(
        error: KubeApiError,
        fallback: F,
    ) -> Self {
        use kube::{client::AuthError, Error};

        match error {
            KubeApiError::KubeError(Error::Auth(AuthError::AuthExec(error))) => {
                Self::KubeAuthExecFailed(error.to_owned())
            }
            // UGH(alex): Type-erased errors are messy, and this one is especially bad.
            // See `kube_service_error_dependency_is_in_sync` for a "what's going on here".
            KubeApiError::KubeError(Error::Service(ref fail))
                if format!("{fail:?}").contains("InvalidCertificate") =>
            {
                Self::InvalidCertificate(error)
            }
            error => fallback(error),
        }
    }
}

impl From<OperatorApiError> for CliError {
    fn from(value: OperatorApiError) -> Self {
        use kube::{client::AuthError, Error};

        match value {
            OperatorApiError::UnsupportedFeature {
                feature,
                operator_version,
            } => Self::FeatureNotSupportedInOperatorError {
                feature: feature.to_string(),
                operator_version,
            },
            OperatorApiError::CreateKubeClient(e) => {
                Self::friendlier_error_or_else(e, Self::CreateKubeApiFailed)
            }
            OperatorApiError::ConnectRequestBuildError(e) => Self::ConnectRequestBuildError(e),
            OperatorApiError::KubeError {
                error: Error::Api(ErrorResponse { message, code, .. }),
                operation,
            } if code == StatusCode::FORBIDDEN => Self::OperatorApiForbidden(operation, message),
            OperatorApiError::KubeError {
                error: Error::Auth(AuthError::AuthExec(error)),
                ..
            } => Self::KubeAuthExecFailed(error),
            OperatorApiError::KubeError { error, operation } => {
                Self::OperatorApiFailed(operation, error)
            }
            OperatorApiError::StatusFailure { operation, status }
                if status.code == StatusCode::FORBIDDEN =>
            {
                Self::OperatorApiForbidden(operation, status.message)
            }
            OperatorApiError::StatusFailure { operation, status } => {
                let error = kube::Error::Api(ErrorResponse {
                    status: "Failure".to_string(),
                    message: status.message,
                    reason: status.reason,
                    code: status.code,
                });

                Self::OperatorApiFailed(operation, error)
            }
            OperatorApiError::NoLicense => Self::OperatorLicenseExpired,
            OperatorApiError::ClientCertError(error) => Self::OperatorClientCertError(error),
            OperatorApiError::FetchedUnknownTargetType(error) => {
                Self::OperatorReturnedUnknownTargetType(error.0)
            }
            OperatorApiError::KubeApi(error) => Self::OperatorTargetResolution(error),
            OperatorApiError::ParseInt(error) => Self::ParseInt(error),
            OperatorApiError::CopiedTargetFailed { message } => {
                Self::OperatorCopyTargetFailed { message }
            }
        }
    }
}

#[derive(Debug, Error)]
#[error("unsupported runtime version")]
pub struct UnsupportedRuntimeVariant;

#[cfg(test)]
mod tests {
    use std::{
        net::{Ipv4Addr, SocketAddr},
        sync::Arc,
    };

    use http_body_util::Full;
    use hyper::{
        body::{Bytes, Incoming},
        service::service_fn,
        Request, Response,
    };
    use hyper_util::{
        rt::{TokioExecutor, TokioIo},
        server::conn::auto::Builder,
    };
    use k8s_openapi::api::core::v1::Pod;
    use kube::{api::ListParams, Api};
    use rustls::{
        crypto::aws_lc_rs::default_provider,
        pki_types::{pem::PemObject, CertificateDer, PrivateKeyDer},
        ServerConfig,
    };
    use tokio::{net::TcpListener, sync::Notify};
    use tokio_rustls::TlsAcceptor;

    /// With this test we're trying to `assert` that our [`kube`] crate is (somewhat)
    /// version-synced with [`rustls`]. To give a friendlier error message on kube requests
    /// when there's a certificate problem, we must dig down into the [`kube::Error`].
    ///
    /// Certificate errors come under the [`kube::Error::Service`] variant, which holds
    /// a very annoying type-erased boxed error. Trying to `downcast` this is messy, so
    /// instead we check the debug message of the error.
    ///
    /// We want this error (or something similar) to happen:
    ///
    /// `Service(hyper_util::client::legacy::Error(Connect, Custom { kind: Other, error: Custom {
    /// kind: InvalidData, error: InvalidCertificate(Expired) } }))`.
    ///
    /// The part that we care about is the `InvalidCertificate`, the rest is not relevant.
    ///
    /// This test may fail if [`rustls`] changes the `error: InvalidCertificate` message,
    /// or any of the upper errors change.
    ///
    /// Relying on the `Debug` string version of the error, as the `Display` version is
    /// just a generic `ServiceError: client error (Connect)`.
    #[tokio::test]
    async fn kube_service_error_dependency_is_in_sync() {
        use kube::{Client, Config};

        let provider = default_provider();
        provider.install_default().unwrap();

        let notify = Arc::new(Notify::new());
        let wait_notify = notify.clone();

        tokio::spawn(async move {
            run_hyper_tls_server(notify).await;
        });

        // Wait until the server is listening before we start connecting.
        wait_notify.notified().await;

        let kube_config = Config::new("https://127.0.0.1:9669".parse().unwrap());
        let client = Client::try_from(kube_config).unwrap();

        // Manage pods
        let pods: Api<Pod> = Api::default_namespaced(client);

        let lp = ListParams::default().fields(&format!("legend={}", "hank"));

        let list = pods.list(&lp).await;
        assert!(
            list.as_ref()
                .is_err_and(|fail| { format!("{fail:?}").contains("InvalidCertificate") }),
            "We were expecting an error with `InvalidCertificate`, but got {list:?}!"
        );
    }

    /// Creates an [`hyper`] server with a broken certificate and a _catch-all_ route on
    /// `localhost:9669`.
    ///
    /// The certificate is generated here with [`rcgen::generate_simple_self_signed`].
    async fn run_hyper_tls_server(notify: Arc<Notify>) {
        use rcgen::generate_simple_self_signed;

        let addr = SocketAddr::new(Ipv4Addr::LOCALHOST.into(), 9669);

        let incoming = TcpListener::bind(&addr).await.unwrap();

        // Generate a certificate that should not work with kube.
        let cert_key = generate_simple_self_signed(vec!["mieszko.i".to_string()]).unwrap();
        let cert_pem = cert_key.cert.pem().into_bytes();
        let cert = CertificateDer::from_pem_slice(&cert_pem).unwrap();

        let key_pem = cert_key.key_pair.serialize_pem().into_bytes();
        let key = PrivateKeyDer::from_pem_slice(&key_pem).unwrap();

        // Build TLS configuration.
        let mut server_config = ServerConfig::builder()
            .with_no_client_auth()
            .with_single_cert(vec![cert], key)
            .unwrap();

        server_config.alpn_protocols =
            vec![b"h2".to_vec(), b"http/1.1".to_vec(), b"http/1.0".to_vec()];
        let tls_acceptor = TlsAcceptor::from(Arc::new(server_config));

        /// Catch-all handler, we don't care about the response, any request is supposed
        /// to fail due to `InvalidCertificate`.
        async fn handle_any_route(
            _: Request<Incoming>,
        ) -> Result<Response<Full<Bytes>>, hyper::Error> {
            Ok(Response::new(Full::default()))
        }

        let service = service_fn(handle_any_route);

        // We're ready for the client side to start.
        notify.notify_waiters();
        let (tcp_stream, _remote_addr) = incoming.accept().await.unwrap();

        let tls_acceptor = tls_acceptor.clone();
        tokio::spawn(async move {
            let tls_stream = tls_acceptor.accept(tcp_stream).await.unwrap();

            Builder::new(TokioExecutor::new())
                .serve_connection(TokioIo::new(tls_stream), service)
                .await
                .unwrap();
        });
    }
}<|MERGE_RESOLUTION|>--- conflicted
+++ resolved
@@ -400,10 +400,6 @@
     #[error(transparent)]
     ProfileError(#[from] ProfileError),
 
-<<<<<<< HEAD
-    #[error("Failed starting a mirrord dump session: {0}")]
-    DumpError(String),
-=======
     #[error(
         "Failed to execute the binary: execve failed with {}",
         nix::errno::Errno::E2BIG
@@ -419,7 +415,6 @@
 
     #[error("Failed to copy the session target: {}", message.as_deref().unwrap_or("unknown reason"))]
     OperatorCopyTargetFailed { message: Option<String> },
->>>>>>> 70345efc
 }
 
 impl CliError {
