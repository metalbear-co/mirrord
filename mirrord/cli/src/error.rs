use std::{net::SocketAddr, path::PathBuf, str::FromStr};

use kube::core::ErrorResponse;
use miette::Diagnostic;
use mirrord_config::config::ConfigError;
use mirrord_console::error::ConsoleError;
use mirrord_intproxy::{agent_conn::ConnectionTlsError, error::IntProxyError};
use mirrord_kube::error::KubeApiError;
use mirrord_operator::client::error::{HttpError, OperatorApiError, OperatorOperation};
use mirrord_vpn::error::VpnError;
use reqwest::StatusCode;
use thiserror::Error;

use crate::port_forward::PortForwardError;

pub(crate) type Result<T, E = CliError> = core::result::Result<T, E>;

const GENERAL_HELP: &str = r#"

- If you're still stuck:

>> Please open a new bug report at https://github.com/metalbear-co/mirrord/issues/new/choose

>> Or join our Discord https://discord.gg/metalbear and request help in #mirrord-help

>> Or email us at hi@metalbear.co

"#;

const GENERAL_BUG: &str = r#"This is a bug. Please report it in our Discord or GitHub repository.

>> Please open a new bug report at https://github.com/metalbear-co/mirrord/issues/new/choose

>> Or join our Discord https://discord.gg/metalbear and request help in #mirrord-help

>> Or email us at hi@metalbear.co

"#;

/// Errors that can occur when executing the `mirrord container` command.
#[derive(Debug, Error, Diagnostic)]
pub(crate) enum ContainerError {
    #[error("Could not serialize config to pass into container: {0}")]
    #[diagnostic(help("{GENERAL_BUG}"))]
    ConfigSerialization(serde_json::Error),

    #[error("Could not write serialized config file: {0}")]
    #[diagnostic(help("{GENERAL_BUG}"))]
    ConfigWrite(std::io::Error),

    #[error("Could not create a self sigend certificate for proxy: {0}")]
    #[diagnostic(help("{GENERAL_BUG}"))]
    SelfSignedCertificate(rcgen::Error),

    #[error("Could not write self sigend certificate for proxy: {0}")]
    #[diagnostic(help("{GENERAL_BUG}"))]
    WriteSelfSignedCertificate(std::io::Error),

    #[error("Failed to execute command: {0}")]
    #[diagnostic(help("{GENERAL_BUG}"))]
    UnableToExecuteCommand(std::io::Error),

    #[error("Failed parse command stdout: {0}")]
    #[diagnostic(help("{GENERAL_BUG}"))]
    UnableParseCommandStdout(String, std::io::Error),

    #[error("Command failed to execute command [{0}]: {1}")]
    #[diagnostic(help("{GENERAL_BUG}"))]
    UnsuccesfulCommandOutput(String, String),

    #[error("Failed get running proxy socket addr: {0}")]
    #[diagnostic(help("{GENERAL_BUG}"))]
    UnableParseProxySocketAddr(<SocketAddr as FromStr>::Err),
}

/// Errors that can occur when executing the `mirrord extproxy` command.
#[derive(Debug, Error, Diagnostic)]
pub(crate) enum ExternalProxyError {
    #[error("Failed to deserialize connect info `{0}`: {1}")]
    #[diagnostic(help("{GENERAL_BUG}"))]
    DeseralizeConnectInfo(String, serde_json::Error),

    #[error("Main internal proxy logic failed: {0}")]
    #[diagnostic(help("{GENERAL_HELP}"))]
    Intproxy(#[from] IntProxyError),

    #[error("Failed to set up TCP listener for accepting intproxy connections: {0}")]
    #[diagnostic(help("{GENERAL_BUG}"))]
    ListenerSetup(std::io::Error),

    #[error("Failed to open log file at `{0}`: {1}")]
    #[diagnostic(help("{GENERAL_HELP}"))]
    OpenLogFile(String, std::io::Error),

    #[error("Failed to set sid: {0}")]
    #[diagnostic(help("{GENERAL_HELP}"))]
    SetSid(nix::Error),

    #[error(transparent)]
    #[diagnostic(help("{GENERAL_BUG}"))]
    Tls(#[from] ConnectionTlsError),

    #[error(
        "there was no tls information provided, see `external_proxy` keys in config if specified"
    )]
    #[diagnostic(help("{GENERAL_BUG}"))]
    MissingTlsInfo,
}

/// Errors that can occur when executing the `mirrord intproxy` command.
#[derive(Debug, Error, Diagnostic)]
pub(crate) enum InternalProxyError {
    #[error("Failed to set up TCP listener for accepting layer connections: {0}")]
    #[diagnostic(help("{GENERAL_BUG}"))]
    ListenerSetup(std::io::Error),

    #[error("Failed to set sid: {0}")]
    #[diagnostic(help("{GENERAL_HELP}"))]
    SetSid(nix::Error),

    #[error("Main internal proxy logic failed: {0}")]
    #[diagnostic(help("{GENERAL_HELP}"))]
    Intproxy(#[from] IntProxyError),

    #[error("Failed to infer mirrord config: {0}")]
    #[diagnostic(help("{GENERAL_HELP}"))]
    Config(#[from] ConfigError),

    #[error("Failed to open log file at `{0}`: {1}")]
    #[diagnostic(help("{GENERAL_HELP}"))]
    OpenLogFile(String, std::io::Error),

    #[error("Failed to deserialize connect info `{0}`: {1}")]
    #[diagnostic(help("{GENERAL_BUG}"))]
    DeseralizeConnectInfo(String, serde_json::Error),

    #[error("Initial ping pong with the agent failed: {0}")]
    #[diagnostic(help("{GENERAL_BUG}"))]
    InitialPingPongFailed(String),
}

/// Errors that can occur when executing the `mirrord operator setup` command.
#[derive(Debug, Error, Diagnostic)]
pub(crate) enum OperatorSetupError {
    #[error("Failed to get latest mirrord operator version: {0}")]
    #[diagnostic(help("Please check internet connection.{GENERAL_HELP}"))]
    OperatorVersionCheck(#[from] reqwest::Error),

    #[error("Failed to open output file at `{}`: {1}", .0.display())]
    #[diagnostic(help("{GENERAL_HELP}"))]
    OutputFileOpen(PathBuf, std::io::Error),

    #[error("Failed to write mirrord operator setup: {0}")]
    #[diagnostic(help("{GENERAL_BUG}"))]
    SetupWrite(#[from] mirrord_operator::setup::SetupWriteError),
}

#[derive(Debug, Error, Diagnostic)]
pub(crate) enum CliError {
    /// Do not construct this variant directly, use [`CliError::auth_exec_error_or`] to allow for
    /// more granular error detection.
    #[error("Failed to create Kubernetes API client: {0}")]
    #[diagnostic(help("Please check that Kubernetes is configured correctly and test your connection with `kubectl get pods`.{GENERAL_HELP}"))]
    CreateKubeApiFailed(KubeApiError),

<<<<<<< HEAD
    #[error("Failed to list mirrord targets: {0}")]
    #[diagnostic(help("Please check that Kubernetes is configured correctly and test your connection with `kubectl get pods`.{GENERAL_HELP}"))]
    ListTargetsFailed(KubeApiError),

=======
    /// Do not construct this variant directly, use [`CliError::auth_exec_error_or`] to allow for
    /// more granular error detection.
>>>>>>> 580eb701
    #[error("Failed to create mirrord-agent: {0}")]
    #[diagnostic(help(
        "Please check the status of the agent pod, using `kubectl get pods` in the relevant namespace. \
        Make sure it is able to fetch the agent image, it didn't fail due to lack of resources, etc.{GENERAL_HELP}"
    ))]
    CreateAgentFailed(KubeApiError),

    /// Do not construct this variant directly, use [`CliError::auth_exec_error_or`] to allow for
    /// more granular error detection.
    #[error("Failed to connect to the created mirrord-agent: {0}")]
    #[diagnostic(help(
        "Please check the following:
    1. The agent is running and the logs are not showing any errors.
    2. (OSS only) You have sufficient permissions to port forward to the agent.{GENERAL_HELP}"
    ))]
    AgentConnectionFailed(KubeApiError),

    #[error("Failed to fetch remote environment variables from the agent: {0}")]
    #[diagnostic(help("Please check agent status and logs.{GENERAL_HELP}"))]
    RemoteEnvFetchFailed(String),

    #[error("Failed to execute binary `{0}` with args {1:?}")]
    #[diagnostic(help(
        "Please open an issue on our GitHub repository with binary information:
    1. How it was compiled/built.
    2. `file` output on it.
    3. Operating system.
    4. Any extra information you might have.
    5. If you can provide way to build the binary, that would be great.{GENERAL_HELP}"
    ))]
    BinaryExecuteFailed(String, Vec<String>),

    #[cfg(all(target_os = "macos", target_arch = "aarch64"))]
    #[error("Binary is SIP protected and rosetta is missing")]
    #[diagnostic(help(
        r#"
    The file you are trying to run, `{0}`, is either SIP protected or a script with a
    shebang that leads to a SIP protected binary. In order to bypass SIP protection,
    mirrord creates a non-SIP version of the binary and runs that one instead of the
    protected one. The non-SIP version is however an x86_64 file, so in order to run
    it on apple hardware, rosetta has to be installed.
    Rosetta can be installed by runnning:

    softwareupdate --install-rosetta
    {GENERAL_HELP}
    "#
    ))]
    RosettaMissing(String),

    #[error("Failed to verify mirrord config: {0}")]
    #[diagnostic(help(r#"Inspect your config file and arguments provided.{GENERAL_HELP}"#))]
    ConfigError(#[from] mirrord_config::config::ConfigError),

    #[error("Failed to get canonical path to mirrord config at `{}`: {1}", .0.display())]
    #[diagnostic(help("Please check that the path is correct and that you have permissions to read it.{GENERAL_HELP}"))]
    CanonicalizeConfigPathFailed(PathBuf, std::io::Error),

    #[cfg(target_os = "macos")]
    #[error("SIP Error: `{0:#?}`")]
    #[diagnostic(help(
        r#"This issue is related to SIP on macOS. Please create an issue or consult with us on Discord
        {GENERAL_HELP}"#
    ))]
    SipError(#[from] mirrord_sip::SipError),

    #[error(transparent)]
    #[diagnostic(transparent)]
    OperatorSetupError(#[from] OperatorSetupError),

    #[error("Failed to extract mirrord-layer to `{}`: {1}", .0.display())]
    #[diagnostic(help("{GENERAL_BUG}"))]
    LayerExtractError(PathBuf, std::io::Error),

    #[error("Failed to serialize JSON: {0}")]
    #[diagnostic(help("{GENERAL_BUG}"))]
    JsonSerializeError(#[from] serde_json::Error),

    #[error("Failed to connect to mirrord-console: {0}")]
    #[diagnostic(help("Check that mirrord-console is running.{GENERAL_HELP}"))]
    ConsoleConnectError(#[from] ConsoleError),

    #[error("An error ocurred when spawning internal proxy: {0}")]
    #[diagnostic(help("{GENERAL_BUG}"))]
    InternalProxySpawnError(String),

    /// Errors produced by `mirrord container` command.
    #[error(transparent)]
    #[diagnostic(transparent)]
    ContainerError(#[from] ContainerError),

    /// Errors produced by `mirrord extproxy` command.
    #[error(transparent)]
    #[diagnostic(transparent)]
    ExternalProxyError(#[from] ExternalProxyError),

    /// Errors produced by `mirrord intproxy` command.
    #[error(transparent)]
    #[diagnostic(transparent)]
    InternalProxyError(#[from] InternalProxyError),

    /// Errors produced by `mirrord vpn` command.
    #[error(transparent)]
    #[diagnostic(help("{GENERAL_HELP}"))]
    VpnError(#[from] VpnError),

    #[error("Getting cli path failed {0:#?}")]
    #[diagnostic(help("{GENERAL_BUG}"))]
    CliPathError(std::io::Error),

    #[error("Failed to wait until internal proxy exits: {0}")]
    #[diagnostic(help("{GENERAL_BUG}"))]
    InternalProxyWaitError(std::io::Error),

    #[error("Failed to build async runtime: {0}")]
    #[diagnostic(help("{GENERAL_BUG}"))]
    RuntimeError(std::io::Error),

    #[error("Feature `{0}` requires using mirrord operator")]
    #[diagnostic(help(
        "The mirrord operator is part of mirrord for Teams. \
        You can get started with mirrord for Teams at this link: https://mirrord.dev/docs/overview/teams/"
    ))]
    FeatureRequiresOperatorError(String),

    #[error("Feature `{feature}` is not supported in mirrord operator {operator_version}.")]
    #[diagnostic(help("{GENERAL_HELP}"))]
    FeatureNotSupportedInOperatorError {
        feature: String,
        operator_version: String,
    },

    #[error("mirrord operator API failed: {0} failed with {1}")]
    #[diagnostic(help(
    "Please check the following:
    1. The operator is running and the logs are not showing any errors.
    2. You have sufficient permissions to port forward to the operator.

    If you want to run without the operator, please set `\"operator\": false` in the mirrord configuration file.

    Please remember that some features are supported only when using mirrord operator (https://mirrord.dev/docs/overview/teams/#supported-features).{GENERAL_HELP}"))]
    OperatorApiFailed(OperatorOperation, kube::Error),

    #[error("mirrord operator rejected {0}: {1}")]
    #[diagnostic(help("If the problem refers to mirrord operator license, visit https://app.metalbear.co to manage or renew your license.{GENERAL_HELP}"))]
    OperatorApiForbidden(OperatorOperation, String),

    #[error(
        "mirrord operator license expired. Visit https://app.metalbear.co to renew your license"
    )]
    #[diagnostic(help("{GENERAL_HELP}"))]
    OperatorLicenseExpired,

    #[error("Failed to build a websocket connect request: {0:#?}")]
    #[diagnostic(help("{GENERAL_BUG}"))]
    ConnectRequestBuildError(HttpError),

    #[error("Ping pong with the agent failed: {0}")]
    #[diagnostic(help(
        "This usually means that connectivity was lost while pinging.{GENERAL_HELP}"
    ))]
    PingPongFailed(String),

    #[error("Failed to prepare mirrord operator client certificate: {0}")]
    #[diagnostic(help("{GENERAL_BUG}"))]
    OperatorClientCertError(String),

    #[error("mirrord operator was not found in the cluster.")]
    #[diagnostic(help(
        "Command requires the mirrord operator or operator usage was explicitly enabled in the configuration file.
        Read more here: https://mirrord.dev/docs/overview/quick-start/#operator.{GENERAL_HELP}"
    ))]
    OperatorNotInstalled,

    #[error("mirrord returned a target resource of unknown type: {0}")]
    #[diagnostic(help("{GENERAL_BUG}"))]
    OperatorReturnedUnknownTargetType(String),

    #[error("An error occurred in the port-forwarding process: {0}")]
    #[diagnostic(help("{GENERAL_BUG}"))]
    PortForwardingError(#[from] PortForwardError),

    #[error("Failed to execute authentication command specified in kubeconfig: {0}")]
    #[diagnostic(help("
        mirrord failed to execute Kube authentication command.
        This can happen when the command is not specified using absolute path and cannot be found in $PATH in the context where mirrord is invoked.
        Possible fixes:
        1. Change global $PATH to include the authentication command and relaunch the IDE/terminal.
        2. In the kubeconfig, specify the command with an absolute path.{GENERAL_HELP}
    "))]
    KubeAuthExecFailed(String),
}

impl CliError {
    /// If the given [`KubeApiError`] originates from failed authentication command exec, produces
    /// [`CliError::KubeAuthExecFailed`]. Otherwise, uses the given `fallback` function to
    /// produce the result.
    pub fn auth_exec_error_or<F: FnOnce(KubeApiError) -> Self>(
        error: KubeApiError,
        fallback: F,
    ) -> Self {
        use kube::{client::AuthError, Error};

        match error {
            KubeApiError::KubeError(Error::Auth(AuthError::AuthExec(error))) => {
                Self::KubeAuthExecFailed(error)
            }
            error => fallback(error),
        }
    }
}

impl From<OperatorApiError> for CliError {
    fn from(value: OperatorApiError) -> Self {
        use kube::{client::AuthError, Error};

        match value {
            OperatorApiError::UnsupportedFeature {
                feature,
                operator_version,
            } => Self::FeatureNotSupportedInOperatorError {
                feature: feature.to_string(),
                operator_version,
            },
            OperatorApiError::CreateKubeClient(e) => {
                Self::auth_exec_error_or(e, Self::CreateKubeApiFailed)
            }
            OperatorApiError::ConnectRequestBuildError(e) => Self::ConnectRequestBuildError(e),
            OperatorApiError::KubeError {
                error: Error::Api(ErrorResponse { message, code, .. }),
                operation,
            } if code == StatusCode::FORBIDDEN => Self::OperatorApiForbidden(operation, message),
            OperatorApiError::KubeError {
                error: Error::Auth(AuthError::AuthExec(error)),
                ..
            } => Self::KubeAuthExecFailed(error),
            OperatorApiError::KubeError { error, operation } => {
                Self::OperatorApiFailed(operation, error)
            }
            OperatorApiError::StatusFailure { operation, status }
                if status.code == StatusCode::FORBIDDEN =>
            {
                Self::OperatorApiForbidden(operation, status.message)
            }
            OperatorApiError::StatusFailure { operation, status } => {
                let error = kube::Error::Api(ErrorResponse {
                    status: "Failure".to_string(),
                    message: status.message,
                    reason: status.reason,
                    code: status.code,
                });

                Self::OperatorApiFailed(operation, error)
            }
            OperatorApiError::NoLicense => Self::OperatorLicenseExpired,
            OperatorApiError::ClientCertError(error) => Self::OperatorClientCertError(error),
            OperatorApiError::FetchedUnknownTargetType(error) => {
                Self::OperatorReturnedUnknownTargetType(error.0)
            }
        }
    }
}

#[derive(Debug, Error)]
#[error("unsupported runtime version")]
pub struct UnsupportedRuntimeVariant;<|MERGE_RESOLUTION|>--- conflicted
+++ resolved
@@ -163,15 +163,12 @@
     #[diagnostic(help("Please check that Kubernetes is configured correctly and test your connection with `kubectl get pods`.{GENERAL_HELP}"))]
     CreateKubeApiFailed(KubeApiError),
 
-<<<<<<< HEAD
     #[error("Failed to list mirrord targets: {0}")]
     #[diagnostic(help("Please check that Kubernetes is configured correctly and test your connection with `kubectl get pods`.{GENERAL_HELP}"))]
     ListTargetsFailed(KubeApiError),
 
-=======
     /// Do not construct this variant directly, use [`CliError::auth_exec_error_or`] to allow for
     /// more granular error detection.
->>>>>>> 580eb701
     #[error("Failed to create mirrord-agent: {0}")]
     #[diagnostic(help(
         "Please check the status of the agent pod, using `kubectl get pods` in the relevant namespace. \
