use std::{
    fs::OpenOptions,
    future::Future,
    path::{Path, PathBuf},
    time::SystemTime,
};

use futures::StreamExt;
use mirrord_config::LayerConfig;
use rand::distr::{Alphanumeric, SampleString};
use tokio::io::AsyncWriteExt;
use tokio_stream::Stream;
use tracing_subscriber::{fmt::format::FmtSpan, prelude::*, EnvFilter};

use crate::{
    config::Commands,
    error::{CliError, ExternalProxyError, InternalProxyError},
};

/// Tries to initialize tracing in the current process.
pub async fn init_tracing_registry(
    command: &Commands,
    watch: drain::Watch,
) -> Result<(), CliError> {
<<<<<<< HEAD
    std::env::set_var("RUST_LOG", "mirrord=debug,warn");

=======
    // Logging to the mirrord-console always takes precedence.
>>>>>>> 2f9eb632
    if let Ok(console_addr) = std::env::var("MIRRORD_CONSOLE_ADDR") {
        mirrord_console::init_async_logger(&console_addr, watch.clone(), 124).await?;

        return Ok(());
    }

    // Proxies initialize tracing independently.
    if matches!(
        command,
        Commands::InternalProxy { .. } | Commands::ExternalProxy { .. }
    ) {
        return Ok(());
    }

    let do_init = match command {
        Commands::ListTargets(_) | Commands::ExtensionExec(_) => {
            // `ls` and `ext` commands need the errors in json format.
            let _ = miette::set_hook(Box::new(|_| Box::new(miette::JSONReportHandler::new())));

            // There are situations where even if running "ext" commands that shouldn't log,
            // we need the logs for debugging issues.
            std::env::var("MIRRORD_FORCE_LOG")
                .ok()
                .and_then(|s| s.parse().ok())
                .unwrap_or(false)
        }

        _ => true,
    };

    if do_init {
        tracing_subscriber::registry()
            .with(
                tracing_subscriber::fmt::layer()
                    .with_writer(std::io::stderr)
<<<<<<< HEAD
                    .pretty()
                    .with_file(true)
                    .with_line_number(true)
                    .with_span_events(FmtSpan::NEW | FmtSpan::CLOSE),
=======
                    .with_file(true)
                    .with_line_number(true)
                    .pretty(),
>>>>>>> 2f9eb632
            )
            .with(tracing_subscriber::EnvFilter::from_default_env())
            .init();
    }

    Ok(())
}

/// Returns a default randomized path for intproxy/extproxy logs.
fn default_logfile_path(prefix: &str) -> PathBuf {
    let random_name: String = Alphanumeric.sample_string(&mut rand::rng(), 7);
    let timestamp = SystemTime::UNIX_EPOCH
        .elapsed()
        .expect("now must have some delta from UNIX_EPOCH, it isn't 1970 anymore")
        .as_secs();

    PathBuf::from(format!("/tmp/{prefix}-{timestamp}-{random_name}.log"))
}

fn init_proxy_tracing_registry(
    log_destination: &Path,
    log_level: Option<&str>,
) -> std::io::Result<()> {
    if std::env::var("MIRRORD_CONSOLE_ADDR").is_ok() {
        return Ok(());
    }

    let output_file = OpenOptions::new()
        .create(true)
        .append(true)
        .open(log_destination)?;

    let env_filter = log_level
        .map(|log_level| EnvFilter::builder().parse_lossy(log_level))
        .unwrap_or_else(EnvFilter::from_default_env);

    tracing_subscriber::fmt()
        .with_writer(output_file)
        .with_ansi(false)
        .with_env_filter(env_filter)
        .with_file(true)
        .with_line_number(true)
        .pretty()
        .init();

    Ok(())
}

pub fn init_intproxy_tracing_registry(config: &LayerConfig) -> Result<(), InternalProxyError> {
    if !config.internal_proxy.container_mode {
        // Setting up default logging for intproxy.
        let log_destination = config
            .internal_proxy
            .log_destination
            .as_ref()
            .map(PathBuf::from)
            .unwrap_or_else(|| default_logfile_path("mirrord-intproxy"));

        init_proxy_tracing_registry(&log_destination, config.internal_proxy.log_level.as_deref())
            .map_err(|fail| {
                InternalProxyError::OpenLogFile(log_destination.to_string_lossy().to_string(), fail)
            })
    } else {
        let env_filter = config
            .internal_proxy
            .log_level
            .as_ref()
            .map(|log_level| EnvFilter::builder().parse_lossy(log_level))
            .unwrap_or_else(EnvFilter::from_default_env);

        tracing_subscriber::fmt()
            .with_writer(std::io::stderr)
            .with_ansi(false)
            .with_env_filter(env_filter)
            .with_file(true)
            .with_line_number(true)
            .pretty()
            .init();

        Ok(())
    }
}

pub fn init_extproxy_tracing_registry(config: &LayerConfig) -> Result<(), ExternalProxyError> {
    // Setting up default logging for extproxy.
    let log_destination = config
        .external_proxy
        .log_destination
        .as_ref()
        .map(PathBuf::from)
        .unwrap_or_else(|| default_logfile_path("mirrord-extproxy"));

    init_proxy_tracing_registry(&log_destination, config.external_proxy.log_level.as_deref())
        .map_err(|fail| {
            ExternalProxyError::OpenLogFile(log_destination.to_string_lossy().to_string(), fail)
        })
}

pub async fn pipe_intproxy_sidecar_logs<'s, S>(
    config: &LayerConfig,
    stream: S,
) -> Result<impl Future<Output = ()> + 's, InternalProxyError>
where
    S: Stream<Item = std::io::Result<String>> + 's,
{
    let log_destination = config
        .internal_proxy
        .log_destination
        .as_ref()
        .map(PathBuf::from)
        .unwrap_or_else(|| default_logfile_path("mirrord-intproxy"));

    let mut output_file = tokio::fs::OpenOptions::new()
        .create(true)
        .append(true)
        .open(&log_destination)
        .await
        .map_err(|fail| {
            InternalProxyError::OpenLogFile(log_destination.to_string_lossy().to_string(), fail)
        })?;

    Ok(async move {
        let mut stream = std::pin::pin!(stream);

        while let Some(line) = stream.next().await {
            let result: std::io::Result<_> = try {
                output_file.write_all(line?.as_bytes()).await?;
                output_file.write_u8(b'\n').await?;

                output_file.flush().await?;
            };

            if let Err(error) = result {
                tracing::error!(?error, "unable to pipe logs from intproxy");
            }
        }
    })
}<|MERGE_RESOLUTION|>--- conflicted
+++ resolved
@@ -22,12 +22,9 @@
     command: &Commands,
     watch: drain::Watch,
 ) -> Result<(), CliError> {
-<<<<<<< HEAD
     std::env::set_var("RUST_LOG", "mirrord=debug,warn");
 
-=======
     // Logging to the mirrord-console always takes precedence.
->>>>>>> 2f9eb632
     if let Ok(console_addr) = std::env::var("MIRRORD_CONSOLE_ADDR") {
         mirrord_console::init_async_logger(&console_addr, watch.clone(), 124).await?;
 
@@ -63,16 +60,10 @@
             .with(
                 tracing_subscriber::fmt::layer()
                     .with_writer(std::io::stderr)
-<<<<<<< HEAD
                     .pretty()
                     .with_file(true)
                     .with_line_number(true)
                     .with_span_events(FmtSpan::NEW | FmtSpan::CLOSE),
-=======
-                    .with_file(true)
-                    .with_line_number(true)
-                    .pretty(),
->>>>>>> 2f9eb632
             )
             .with(tracing_subscriber::EnvFilter::from_default_env())
             .init();
