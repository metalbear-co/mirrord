use std::{io, net::SocketAddr};

use mirrord_config::internal_proxy::MIRRORD_INTPROXY_CONTAINER_MODE_ENV;
#[cfg(not(windows))]
use nix::libc;
#[cfg(not(windows))]
use std::io::Write;
use tokio::{net::TcpListener, process::Command};
use tracing::Level;

/// Address for mirrord-console is listening on.
pub(crate) const MIRRORD_CONSOLE_ADDR_ENV: &str = "MIRRORD_CONSOLE_ADDR";

/// User git branch (set by plugins).
pub(crate) const MIRRORD_BRANCH_NAME_ENV: &str = "MIRRORD_BRANCH_NAME";

/// Removes `HTTP_PROXY` and `https_proxy` from the environment
pub(crate) fn remove_proxy_env() {
    for (key, _val) in std::env::vars() {
        let lower_key = key.to_lowercase();
        if lower_key == "http_proxy" || lower_key == "https_proxy" {
            // we set instead of unset since this way extension
            // will be able to propogate it as well.
            // TODO: Audit that the environment access only happens in single-threaded code.
            unsafe { std::env::set_var(key, "") }
        }
    }
}

/// Used to pipe std[in/out/err] to "/dev/null" to prevent any printing to prevent any unwanted
/// side effects
#[cfg(not(windows))]
unsafe fn redirect_fd_to_dev_null(fd: libc::c_int) {
    unsafe {
        let devnull_fd = libc::open(b"/dev/null\0" as *const [u8; 10] as _, libc::O_RDWR);
        libc::dup2(devnull_fd, fd);
        libc::close(devnull_fd);
    }
}

/// Create a new session for the proxy process, detaching from the original terminal.
/// This makes the process not to receive signals from the "mirrord" process or it's parent
/// terminal fixes some side effects such as <https://github.com/metalbear-co/mirrord/issues/1232>
#[cfg(not(windows))]
pub(crate) unsafe fn detach_io() -> Result<(), nix::Error> {
<<<<<<< HEAD
    #[cfg(not(windows))]
    nix::unistd::setsid()?;
=======
    unsafe {
        nix::unistd::setsid()?;
>>>>>>> 084005b7

        // flush before redirection
        {
            // best effort
            let _ = std::io::stdout().lock().flush();
        }
        for fd in [libc::STDIN_FILENO, libc::STDOUT_FILENO, libc::STDERR_FILENO] {
            redirect_fd_to_dev_null(fd);
        }
        Ok(())
    }
}

/// Creates a listening socket using socket2
/// to control the backlog and manage scenarios where
/// the proxy is under heavy load.
/// <https://github.com/metalbear-co/mirrord/issues/1716#issuecomment-1663736500>
/// in macOS backlog is documented to be hardcoded limited to 128.
#[tracing::instrument(level = Level::TRACE, ret)]
pub(crate) fn create_listen_socket(addr: SocketAddr) -> io::Result<TcpListener> {
    let socket = socket2::Socket::new(
        socket2::Domain::IPV4,
        socket2::Type::STREAM,
        Some(socket2::Protocol::TCP),
    )?;

    socket.bind(&socket2::SockAddr::from(addr))?;
    socket.listen(1024)?;
    socket.set_nonblocking(true)?;

    // socket2 -> std -> tokio
    TcpListener::from_std(socket.into())
}

/// Returns whether this internal proxy process runs in the container mode.
///
/// Uses the [`MIRRORD_INTPROXY_CONTAINER_MODE_ENV`] variable.
pub fn intproxy_container_mode() -> bool {
    std::env::var(MIRRORD_INTPROXY_CONTAINER_MODE_ENV)
        .ok()
        .and_then(|value| value.parse::<bool>().ok())
        .unwrap_or_default()
}

/// Tries to retrieve the user's git branch from [`MIRRORD_BRANCH_NAME_ENV`] in env (set by the
/// plugins) and falls back to running 'git branch --show-current' to obtain current user git
/// branch, used for metrics reporting.
///
/// If any error is encountered, including if the user is not on a git branch, the command
/// produces an empty string, and the function returns `None`.
pub async fn get_user_git_branch() -> Option<String> {
    if let Ok(branch_name) = std::env::var(MIRRORD_BRANCH_NAME_ENV) {
        return Some(branch_name);
    }

    match Command::new("git")
        .args(["branch", "--show-current"])
        .output()
        .await
    {
        Ok(output) if output.status.success() => String::from_utf8(output.stdout)
            .ok()
            .map(|output| output.trim().to_string())
            .filter(|string| !string.is_empty()),
        Ok(output) => {
            tracing::debug!(
                status = %output.status,
                stderr = ?String::from_utf8_lossy(&output.stderr),
                "`git branch --show-current` command failed."
            );
            None
        }
        Err(error) => {
            tracing::debug!(
                %error,
                "Failed to execute `git branch` command, check that git is installed."
            );
            None
        }
    }
}<|MERGE_RESOLUTION|>--- conflicted
+++ resolved
@@ -43,13 +43,8 @@
 /// terminal fixes some side effects such as <https://github.com/metalbear-co/mirrord/issues/1232>
 #[cfg(not(windows))]
 pub(crate) unsafe fn detach_io() -> Result<(), nix::Error> {
-<<<<<<< HEAD
-    #[cfg(not(windows))]
-    nix::unistd::setsid()?;
-=======
     unsafe {
         nix::unistd::setsid()?;
->>>>>>> 084005b7
 
         // flush before redirection
         {
