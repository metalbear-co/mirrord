<<<<<<< HEAD
#[cfg(not(target_os = "windows"))]
use std::io::Write;
use std::{io, net::SocketAddr};

use mirrord_config::internal_proxy::MIRRORD_INTPROXY_CONTAINER_MODE_ENV;
#[cfg(not(target_os = "windows"))]
use nix::libc;
=======
use std::{
    io::{self, Write},
    net::SocketAddr,
    process::exit,
};

use mirrord_config::internal_proxy::MIRRORD_INTPROXY_CONTAINER_MODE_ENV;
use nix::{
    libc,
    unistd::{ForkResult, fork},
};
>>>>>>> 8d44c5c7
use tokio::{net::TcpListener, process::Command};
use tracing::Level;

/// Address for mirrord-console is listening on.
pub(crate) const MIRRORD_CONSOLE_ADDR_ENV: &str = "MIRRORD_CONSOLE_ADDR";

/// User git branch (set by plugins).
pub(crate) const MIRRORD_BRANCH_NAME_ENV: &str = "MIRRORD_BRANCH_NAME";

/// Removes `HTTP_PROXY` and `https_proxy` from the environment
pub(crate) fn remove_proxy_env() {
    for (key, _val) in std::env::vars() {
        let lower_key = key.to_lowercase();
        if lower_key == "http_proxy" || lower_key == "https_proxy" {
            // we set instead of unset since this way extension
            // will be able to propogate it as well.
            // TODO: Audit that the environment access only happens in single-threaded code.
            unsafe { std::env::set_var(key, "") }
        }
    }
}

/// Used to pipe std[in/out/err] to "/dev/null" to prevent any printing to prevent any unwanted
/// side effects
#[cfg(not(target_os = "windows"))]
unsafe fn redirect_fd_to_dev_null(fd: libc::c_int) {
    unsafe {
        let devnull_fd = libc::open(b"/dev/null\0" as *const [u8; 10] as _, libc::O_RDWR);
        libc::dup2(devnull_fd, fd);
        libc::close(devnull_fd);
    }
}

/// Create a new session for the proxy process, detaching from the original terminal.
/// This makes the process not to receive signals from the "mirrord" process or it's parent
/// terminal fixes some side effects such as <https://github.com/metalbear-co/mirrord/issues/1232>
#[cfg(not(target_os = "windows"))]
pub(crate) unsafe fn detach_io() -> Result<(), nix::Error> {
    unsafe {
        nix::unistd::setsid()?;

        // flush before redirection
        {
            // best effort
            let _ = std::io::stdout().lock().flush();
        }
        for fd in [libc::STDIN_FILENO, libc::STDOUT_FILENO, libc::STDERR_FILENO] {
            redirect_fd_to_dev_null(fd);
        }
        Ok(())
    }
}

/// "Reparent" this process to init by forking and then exiting in the
/// parent. The child process will get reparented to init,
/// and return from this function.
///
/// # Safety
///
/// This function forks the current process.
/// If the current process uses multiple threads,
/// it will be bound by [`signal-safety`](https://man7.org/linux/man-pages/man7/signal-safety.7.html) rules after returning from this function.
pub(crate) unsafe fn reparent_to_init() -> Result<(), nix::Error> {
    unsafe {
        match fork()? {
            ForkResult::Parent { .. } => exit(0),
            ForkResult::Child => Ok(()),
        }
    }
}

/// Creates a listening socket using socket2
/// to control the backlog and manage scenarios where
/// the proxy is under heavy load.
/// <https://github.com/metalbear-co/mirrord/issues/1716#issuecomment-1663736500>
/// in macOS backlog is documented to be hardcoded limited to 128.
#[tracing::instrument(level = Level::TRACE, ret)]
pub(crate) fn create_listen_socket(addr: SocketAddr) -> io::Result<TcpListener> {
    let socket = socket2::Socket::new(
        socket2::Domain::IPV4,
        socket2::Type::STREAM,
        Some(socket2::Protocol::TCP),
    )?;

    socket.bind(&socket2::SockAddr::from(addr))?;
    socket.listen(1024)?;
    socket.set_nonblocking(true)?;

    // socket2 -> std -> tokio
    TcpListener::from_std(socket.into())
}

/// Returns whether this internal proxy process runs in the container mode.
///
/// Uses the [`MIRRORD_INTPROXY_CONTAINER_MODE_ENV`] variable.
pub fn intproxy_container_mode() -> bool {
    std::env::var(MIRRORD_INTPROXY_CONTAINER_MODE_ENV)
        .ok()
        .and_then(|value| value.parse::<bool>().ok())
        .unwrap_or_default()
}

/// Tries to retrieve the user's git branch from [`MIRRORD_BRANCH_NAME_ENV`] in env (set by the
/// plugins) and falls back to running 'git branch --show-current' to obtain current user git
/// branch, used for metrics reporting.
///
/// If any error is encountered, including if the user is not on a git branch, the command
/// produces an empty string, and the function returns `None`.
pub async fn get_user_git_branch() -> Option<String> {
    if let Ok(branch_name) = std::env::var(MIRRORD_BRANCH_NAME_ENV) {
        return Some(branch_name);
    }

    match Command::new("git")
        .args(["branch", "--show-current"])
        .output()
        .await
    {
        Ok(output) if output.status.success() => String::from_utf8(output.stdout)
            .ok()
            .map(|output| output.trim().to_string())
            .filter(|string| !string.is_empty()),
        Ok(output) => {
            tracing::debug!(
                status = %output.status,
                stderr = ?String::from_utf8_lossy(&output.stderr),
                "`git branch --show-current` command failed."
            );
            None
        }
        Err(error) => {
            tracing::debug!(
                %error,
                "Failed to execute `git branch` command, check that git is installed."
            );
            None
        }
    }
}<|MERGE_RESOLUTION|>--- conflicted
+++ resolved
@@ -1,24 +1,17 @@
-<<<<<<< HEAD
 #[cfg(not(target_os = "windows"))]
-use std::io::Write;
-use std::{io, net::SocketAddr};
-
-use mirrord_config::internal_proxy::MIRRORD_INTPROXY_CONTAINER_MODE_ENV;
-#[cfg(not(target_os = "windows"))]
-use nix::libc;
-=======
+use io::Write;
 use std::{
-    io::{self, Write},
+    io,
     net::SocketAddr,
     process::exit,
 };
 
 use mirrord_config::internal_proxy::MIRRORD_INTPROXY_CONTAINER_MODE_ENV;
+#[cfg(not(target_os = "windows"))]
 use nix::{
     libc,
     unistd::{ForkResult, fork},
 };
->>>>>>> 8d44c5c7
 use tokio::{net::TcpListener, process::Command};
 use tracing::Level;
 
