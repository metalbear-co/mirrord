--- conflicted
+++ resolved
@@ -1,10 +1,7 @@
 use std::{
     io::{self, Write},
     net::SocketAddr,
-<<<<<<< HEAD
-=======
     process::exit,
->>>>>>> 7a1a9c06
 };
 
 use mirrord_config::internal_proxy::MIRRORD_INTPROXY_CONTAINER_MODE_ENV;
