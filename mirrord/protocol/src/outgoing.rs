--- conflicted
+++ resolved
@@ -10,15 +10,8 @@
 use socket2::SockAddr as OsSockAddr;
 
 use crate::{
-<<<<<<< HEAD
-    ConnectionId,
-    Payload,
+    ConnectionId, Payload, SerializationError,
     // outgoing::UnixAddr::{Abstract, Pathname, Unnamed},
-    SerializationError,
-=======
-    ConnectionId, Payload, SerializationError,
-    outgoing::UnixAddr::{Abstract, Pathname, Unnamed},
->>>>>>> ebd7afb1
 };
 
 pub mod tcp;
