use core::fmt;
#[cfg(target_os = "linux")]
use std::fs::DirEntry;
#[cfg(target_os = "linux")]
use std::io;
#[cfg(target_os = "linux")]
use std::os::unix::fs::DirEntryExt;
<<<<<<< HEAD
use std::{
    fs::Metadata, io::SeekFrom, path::PathBuf, sync::LazyLock,
};
=======
#[cfg(not(windows))]
use std::os::unix::prelude::MetadataExt;
#[cfg(windows)]
use std::os::windows::fs::MetadataExt;
use std::{fs::Metadata, io::SeekFrom, path::PathBuf, sync::LazyLock};
>>>>>>> e37673c5

#[cfg(not(windows))]
use std::os::unix::prelude::MetadataExt;
#[cfg(windows)]
use std::os::windows::fs::MetadataExt;

use bincode::{Decode, Encode};
#[cfg(target_os = "linux")]
use nix::sys::statfs::Statfs;
use semver::VersionReq;

use crate::Payload;

/// Minimal mirrord-protocol version that allows [`ReadLinkFileRequest`].
pub static READLINK_VERSION: LazyLock<VersionReq> =
    LazyLock::new(|| ">=1.6.0".parse().expect("Bad Identifier"));

/// Minimal mirrord-protocol version that allows [`ReadDirBatchRequest`].
pub static READDIR_BATCH_VERSION: LazyLock<VersionReq> =
    LazyLock::new(|| ">=1.9.0".parse().expect("Bad Identifier"));

/// Minimal mirrord-protocol version that allows [`MakeDirRequest`] and [`MakeDirAtRequest`].
pub static MKDIR_VERSION: LazyLock<VersionReq> =
    LazyLock::new(|| ">=1.13.0".parse().expect("Bad Identifier"));

/// Minimal mirrord-protocol version that allows [`RemoveDirRequest`], [`UnlinkRequest`] and
/// [`UnlinkAtRequest`]..
pub static RMDIR_VERSION: LazyLock<VersionReq> =
    LazyLock::new(|| ">=1.14.0".parse().expect("Bad Identifier"));

pub static OPEN_LOCAL_VERSION: LazyLock<VersionReq> =
    LazyLock::new(|| ">=1.13.3".parse().expect("Bad Identifier"));

pub static STATFS_VERSION: LazyLock<VersionReq> =
    LazyLock::new(|| ">=1.16.0".parse().expect("Bad Identifier"));

/// Allows for V2 statfs requests/responses. The V2 responses contain more fields with statfs data.
pub static STATFS_V2_VERSION: LazyLock<VersionReq> =
    LazyLock::new(|| ">=1.18.0".parse().expect("Bad Identifier"));

/// Internal version of Metadata across operating system (macOS, Linux)
/// Only mutual attributes
#[derive(Encode, Decode, Debug, PartialEq, Clone, Copy, Eq, Default)]
pub struct MetadataInternal {
    /// dev_id, st_dev
    pub device_id: u64,
    /// inode, st_ino
    pub inode: u64,
    /// file type, st_mode
    pub mode: u32,
    /// number of hard links, st_nlink
    pub hard_links: u64,
    /// user id, st_uid
    pub user_id: u32,
    /// group id, st_gid
    pub group_id: u32,
    /// rdevice id, st_rdev (special file)
    pub rdevice_id: u64,
    /// file size, st_size
    pub size: u64,
    /// time is in nano seconds, can be converted to seconds by dividing by 1e9
    /// access time, st_atime_ns or FILETIME (windows)
    pub access_time: i64,
    /// modification time, st_mtime_ns (unix) or FILETIME (windows)
    pub modification_time: i64,
<<<<<<< HEAD
    /// creation time, st_ctime_ns (unix) or FILETIME (windows) 
=======
    /// creation time, st_ctime_ns (unix) or FILETIME (windows)
>>>>>>> e37673c5
    pub creation_time: i64,
    /// block size, st_blksize
    pub block_size: u64,
    /// number of blocks, st_blocks
    pub blocks: u64,
}

<<<<<<< HEAD

=======
>>>>>>> e37673c5
#[cfg(not(windows))]
impl From<Metadata> for MetadataInternal {
    fn from(metadata: Metadata) -> Self {
        Self {
            device_id: metadata.dev(),
            inode: metadata.ino(),
            mode: metadata.mode(),
            hard_links: metadata.nlink(),
            user_id: metadata.uid(),
            group_id: metadata.gid(),
            rdevice_id: metadata.rdev(),
            size: metadata.size(),
            access_time: metadata.atime_nsec(),
            modification_time: metadata.mtime_nsec(),
            creation_time: metadata.ctime_nsec(),
            block_size: metadata.blksize(),
            blocks: metadata.blocks(),
        }
    }
}

<<<<<<< HEAD

#[cfg(windows)]
impl From<Metadata> for MetadataInternal {
    
    fn from(metadata: Metadata) -> Self {
        // let file_id = file_id::get_low_res_file_id(metadata.path()).unwrap();
        Self {
            device_id: metadata.volume_serial_number().unwrap() as u64,
            inode: metadata.file_index().unwrap(), // On Windows, true inode is not exposed directly from std
                                          // You could return 0 or use Windows APIs like `GetFileInformationByHandle`
            mode: metadata.file_attributes(),
            hard_links: metadata.number_of_links().unwrap() as u64,
            user_id: 0, // requires File
            group_id: 0, // requires File
            rdevice_id: 0, 
            size: metadata.file_size(),
            access_time: metadata.last_access_time() as i64,
            modification_time: metadata.change_time().or(Some(0)).unwrap() as i64, // or last_write_time()?,
=======
#[cfg(windows)]
impl From<Metadata> for MetadataInternal {
    fn from(metadata: Metadata) -> Self {
        Self {
            device_id: metadata.volume_serial_number().unwrap() as u64,
            // On Windows, true inode is not exposed directly from std
            // You could return 0 or use Windows APIs like `GetFileInformationByHandle`
            inode: metadata.file_index().unwrap(),
            mode: metadata.file_attributes(),
            hard_links: metadata.number_of_links().unwrap() as u64,
            user_id: 0,
            group_id: 0,
            rdevice_id: 0,
            size: metadata.file_size(),
            access_time: metadata.last_access_time() as i64,
            modification_time: metadata.change_time().unwrap_or(0) as i64,
>>>>>>> e37673c5
            creation_time: metadata.creation_time() as i64,
            block_size: 0,
            blocks: 0,
        }
    }
}

#[derive(Encode, Decode, Debug, PartialEq, Clone, Copy, Eq, Default)]
pub struct FsMetadataInternal {
    /// f_type
    pub filesystem_type: i64,
    /// f_bsize
    pub block_size: i64,
    /// f_blocks
    pub blocks: u64,
    /// f_bfree
    pub blocks_free: u64,
    /// f_bavail
    pub blocks_available: u64,
    /// f_files
    pub files: u64,
    /// f_ffree
    pub files_free: u64,
}

#[cfg(target_os = "linux")]
impl From<Statfs> for FsMetadataInternal {
    fn from(stat: Statfs) -> Self {
        FsMetadataInternal {
            filesystem_type: stat.filesystem_type().0,
            block_size: stat.block_size(),
            blocks: stat.blocks(),
            blocks_free: stat.blocks_free(),
            blocks_available: stat.blocks_available(),
            files: stat.files(),
            files_free: stat.files_free(),
        }
    }
}

#[derive(Encode, Decode, Debug, PartialEq, Clone, Copy, Eq, Default)]
pub struct FsMetadataInternalV2 {
    /// f_type
    pub filesystem_type: i64,
    /// f_bsize
    pub block_size: i64,
    /// f_blocks
    pub blocks: u64,
    /// f_bfree
    pub blocks_free: u64,
    /// f_bavail
    pub blocks_available: u64,
    /// f_files
    pub files: u64,
    /// f_ffree
    pub files_free: u64,
    /// f_fsid
    pub filesystem_id: [i32; 2],
    /// f_namelen
    pub name_len: i64,
    /// f_frsize
    pub fragment_size: i64,
    /// f_flags
    pub flags: i64,
}

impl From<FsMetadataInternal> for FsMetadataInternalV2 {
    fn from(
        FsMetadataInternal {
            filesystem_type,
            block_size,
            blocks,
            blocks_free,
            blocks_available,
            files,
            files_free,
        }: FsMetadataInternal,
    ) -> Self {
        Self {
            filesystem_type,
            block_size,
            blocks,
            blocks_free,
            blocks_available,
            files,
            files_free,
            ..Default::default()
        }
    }
}

impl From<FsMetadataInternalV2> for FsMetadataInternal {
    fn from(
        FsMetadataInternalV2 {
            filesystem_type,
            block_size,
            blocks,
            blocks_free,
            blocks_available,
            files,
            files_free,
            ..
        }: FsMetadataInternalV2,
    ) -> Self {
        FsMetadataInternal {
            filesystem_type,
            block_size,
            blocks,
            blocks_free,
            blocks_available,
            files,
            files_free,
        }
    }
}

#[cfg(target_os = "linux")]
impl From<Statfs> for FsMetadataInternalV2 {
    fn from(stat: Statfs) -> Self {
        // The reason we need the inner `statfs64` struct is that nix's `Statfs` just does not give
        // any access to some fields, like `f_frsize` and the value of `f_fsid`.
        // SAFETY: Statfs is just a `#[repr(transparent)]` wrapper around `libc::statfs64` on Linux.
        let inner: libc::statfs64 = unsafe { std::mem::transmute(stat) };
        Self {
            filesystem_type: inner.f_type,
            block_size: inner.f_bsize,
            blocks: inner.f_blocks,
            blocks_free: inner.f_bfree,
            blocks_available: inner.f_bavail,
            files: inner.f_files,
            files_free: inner.f_ffree,
            // SAFETY: `statfs64.f_fsid` is `libc::fsid_t`, which has `#[repr(C)]` (even though
            // you can't see that at first glance because it's added via the `s!` macro), and only
            // contains 1 field which has the same type as `Self.filesystem_id`.
            filesystem_id: unsafe { std::mem::transmute::<libc::fsid_t, [i32; 2]>(inner.f_fsid) },
            name_len: inner.f_namelen,
            fragment_size: inner.f_frsize,
            flags: inner.f_flags,
        }
    }
}

#[derive(Encode, Decode, Debug, PartialEq, Eq, Clone)]
pub struct DirEntryInternal {
    pub inode: u64,
    pub position: u64,
    pub name: String,
    pub file_type: u8,
}

#[cfg(target_os = "linux")]
impl TryFrom<(usize, io::Result<DirEntry>)> for DirEntryInternal {
    type Error = io::Error;

    fn try_from(offset_entry_pair: (usize, io::Result<DirEntry>)) -> Result<Self, Self::Error> {
        let (offset, entry) = offset_entry_pair;
        let entry = entry?;

        let mode = entry.metadata()?.mode();

        let file_type = match mode & libc::S_IFMT {
            libc::S_IFLNK => libc::DT_LNK,
            libc::S_IFREG => libc::DT_REG,
            libc::S_IFBLK => libc::DT_BLK,
            libc::S_IFDIR => libc::DT_DIR,
            libc::S_IFCHR => libc::DT_CHR,
            libc::S_IFIFO => libc::DT_FIFO,
            libc::S_IFSOCK => libc::DT_SOCK,
            _ => libc::DT_UNKNOWN,
        };

        Ok(DirEntryInternal {
            inode: entry.ino(),
            position: offset as u64,
            name: entry.file_name().to_string_lossy().into(),
            file_type,
        })
    }
}

impl DirEntryInternal {
    /// Calculate the `d_reclen` field of a the kernel's `linux_dirent64` struct.
    /// The actual size of an instance is not `sizeof(linux_dirent64)`, since it contains a flexible
    /// array member.
    /// This functions calculates the expected `d_reclen` assuming:
    /// ```C
    /// sizeof(ino64_t) == 8
    /// sizeof(off64_t) == 8
    /// sizeof(unsigned short) == 2
    /// sizeof(unsinged char) == 1
    /// ```
    pub fn get_d_reclen64(&self) -> u16 {
        // The 20 is for 19 bytes of fixed size members + the terminating null of the string.
        Self::round_up_to_next_multiple_of_8(20 + self.name.len() as u16)
    }

    /// # Examples
    ///
    /// ```ignore
    /// assert_eq!(round_up_to_next_multiple_of_8(0), 0);
    /// assert_eq!(round_up_to_next_multiple_of_8(1), 8);
    /// assert_eq!(round_up_to_next_multiple_of_8(8), 8);
    /// assert_eq!(round_up_to_next_multiple_of_8(21), 24);
    /// ```
    fn round_up_to_next_multiple_of_8(x: u16) -> u16 {
        (x + 7) & !7
    }
}

#[derive(Encode, Decode, Debug, PartialEq, Eq, Clone)]
pub struct OpenFileRequest {
    pub path: PathBuf,
    pub open_options: OpenOptionsInternal,
}

#[derive(Encode, Decode, Debug, PartialEq, Eq, Clone)]
pub struct OpenFileResponse {
    pub fd: u64,
}

// TODO: We're not handling `custom_flags` here, if we ever need to do so, add them here (it's an OS
// specific thing).
//
// TODO: Should probably live in a separate place (same reasoning as `AddrInfoHint`).
#[derive(Encode, Decode, Debug, PartialEq, Clone, Copy, Eq, Default)]
pub struct OpenOptionsInternal {
    pub read: bool,
    pub write: bool,
    pub append: bool,
    pub truncate: bool,
    pub create: bool,
    pub create_new: bool,
}

impl OpenOptionsInternal {
    pub fn is_read_only(&self) -> bool {
        self.read && !(self.write || self.append || self.truncate || self.create || self.create_new)
    }

    pub fn is_write(&self) -> bool {
        self.write || self.append || self.truncate || self.create || self.create_new
    }
}

impl From<OpenOptionsInternal> for std::fs::OpenOptions {
    fn from(internal: OpenOptionsInternal) -> Self {
        let OpenOptionsInternal {
            read,
            write,
            append,
            truncate,
            create,
            create_new,
        } = internal;

        std::fs::OpenOptions::new()
            .read(read)
            .write(write)
            .append(append)
            .truncate(truncate)
            .create(create)
            .create_new(create_new)
            .to_owned()
    }
}

#[derive(Encode, Decode, Debug, PartialEq, Eq, Clone)]
pub struct OpenRelativeFileRequest {
    pub relative_fd: u64,
    pub path: PathBuf,
    pub open_options: OpenOptionsInternal,
}

#[derive(Encode, Decode, Debug, PartialEq, Eq, Clone)]
pub struct ReadFileRequest {
    pub remote_fd: u64,
    pub buffer_size: u64,
}

#[derive(Encode, Decode, PartialEq, Eq, Clone)]
pub struct ReadFileResponse {
    pub bytes: Payload,
    pub read_amount: u64,
}

impl fmt::Debug for ReadFileResponse {
    fn fmt(&self, f: &mut fmt::Formatter<'_>) -> fmt::Result {
        f.debug_struct("ReadFileResponse")
            .field("bytes (length)", &self.bytes.len())
            .field("read_amount", &self.read_amount)
            .finish()
    }
}

/// The contents of the symbolic link.
#[derive(Encode, Decode, Debug, PartialEq, Eq, Clone)]
pub struct ReadLinkFileResponse {
    pub path: PathBuf,
}

#[derive(Encode, Decode, Debug, PartialEq, Eq, Clone)]
pub struct MakeDirRequest {
    pub pathname: PathBuf,
    pub mode: u32,
}

#[derive(Encode, Decode, Debug, PartialEq, Eq, Clone)]
pub struct MakeDirAtRequest {
    pub dirfd: u64,
    pub pathname: PathBuf,
    pub mode: u32,
}

#[derive(Encode, Decode, Debug, PartialEq, Eq, Clone)]
pub struct RemoveDirRequest {
    pub pathname: PathBuf,
}

#[derive(Encode, Decode, Debug, PartialEq, Eq, Clone)]
pub struct UnlinkRequest {
    pub pathname: PathBuf,
}

#[derive(Encode, Decode, Debug, PartialEq, Eq, Clone)]
pub struct UnlinkAtRequest {
    pub dirfd: Option<u64>,
    pub pathname: PathBuf,
    pub flags: u32,
}

#[derive(Encode, Decode, Debug, PartialEq, Eq, Clone)]
pub struct ReadLimitedFileRequest {
    pub remote_fd: u64,
    pub buffer_size: u64,
    pub start_from: u64,
}

/// `path` of the symbolic link we want to resolve.
#[derive(Encode, Decode, Debug, PartialEq, Eq, Clone)]
pub struct ReadLinkFileRequest {
    pub path: PathBuf,
}

#[derive(Encode, Decode, Debug, PartialEq, Eq, Clone)]
pub struct SeekFileRequest {
    pub fd: u64,
    pub seek_from: SeekFromInternal,
}

#[derive(Encode, Decode, Debug, PartialEq, Eq, Clone)]
pub struct SeekFileResponse {
    pub result_offset: u64,
}

/// Alternative to `std::io::SeekFrom`, used to implement `bincode::Encode` and `bincode::Decode`.
#[derive(Encode, Decode, Debug, PartialEq, Clone, Copy, Eq)]
pub enum SeekFromInternal {
    Start(u64),
    End(i64),
    Current(i64),
}

impl From<SeekFromInternal> for SeekFrom {
    fn from(seek_from: SeekFromInternal) -> Self {
        match seek_from {
            SeekFromInternal::Start(start) => SeekFrom::Start(start),
            SeekFromInternal::End(end) => SeekFrom::End(end),
            SeekFromInternal::Current(current) => SeekFrom::Current(current),
        }
    }
}

impl From<SeekFrom> for SeekFromInternal {
    fn from(seek_from: SeekFrom) -> Self {
        match seek_from {
            SeekFrom::Start(start) => SeekFromInternal::Start(start),
            SeekFrom::End(end) => SeekFromInternal::End(end),
            SeekFrom::Current(current) => SeekFromInternal::Current(current),
        }
    }
}

#[derive(Encode, Decode, PartialEq, Eq, Clone)]
pub struct WriteFileRequest {
    pub fd: u64,
    pub write_bytes: Payload,
}

impl fmt::Debug for WriteFileRequest {
    fn fmt(&self, f: &mut fmt::Formatter<'_>) -> fmt::Result {
        f.debug_struct("WriteFileRequest")
            .field("fd", &self.fd)
            .field("write_bytes (length)", &self.write_bytes.len())
            .finish()
    }
}

#[derive(Encode, Decode, Debug, PartialEq, Eq, Clone)]
pub struct WriteFileResponse {
    pub written_amount: u64,
}

#[derive(Encode, Decode, Debug, PartialEq, Eq, Clone)]
pub struct WriteLimitedFileRequest {
    pub remote_fd: u64,
    pub start_from: u64,
    pub write_bytes: Payload,
}

#[derive(Encode, Decode, Debug, PartialEq, Eq, Clone)]
pub struct CloseFileRequest {
    pub fd: u64,
}

#[derive(Encode, Decode, Debug, PartialEq, Eq, Clone)]
pub struct AccessFileRequest {
    pub pathname: PathBuf,
    pub mode: u8,
}

#[derive(Encode, Decode, Debug, PartialEq, Eq, Clone)]
pub struct AccessFileResponse;

#[derive(Encode, Decode, Debug, PartialEq, Eq, Clone)]
pub struct XstatRequest {
    pub path: Option<PathBuf>,
    pub fd: Option<u64>,
    pub follow_symlink: bool,
}

#[derive(Encode, Decode, Debug, PartialEq, Eq, Clone)]
pub struct XstatFsRequest {
    pub fd: u64,
}

/// Same as `XstatFsRequest`, but results in the V2 version of the response.
#[derive(Encode, Decode, Debug, PartialEq, Eq, Clone)]
pub struct XstatFsRequestV2 {
    pub fd: u64,
}

impl From<XstatFsRequestV2> for XstatFsRequest {
    fn from(XstatFsRequestV2 { fd }: XstatFsRequestV2) -> Self {
        Self { fd }
    }
}

#[derive(Encode, Decode, Debug, PartialEq, Eq, Clone)]
pub struct StatFsRequest {
    pub path: PathBuf,
}

/// Same as `StatFsRequest`, but results in the V2 version of the response.
#[derive(Encode, Decode, Debug, PartialEq, Eq, Clone)]
pub struct StatFsRequestV2 {
    pub path: PathBuf,
}

impl From<StatFsRequestV2> for StatFsRequest {
    fn from(StatFsRequestV2 { path }: StatFsRequestV2) -> Self {
        Self { path }
    }
}

#[derive(Encode, Decode, Debug, PartialEq, Eq, Clone)]
pub struct XstatResponse {
    pub metadata: MetadataInternal,
}

#[derive(Encode, Decode, Debug, PartialEq, Eq, Clone)]
pub struct XstatFsResponse {
    pub metadata: FsMetadataInternal,
}

#[derive(Encode, Decode, Debug, PartialEq, Eq, Clone)]
pub struct XstatFsResponseV2 {
    // I'm not sure why not directly have the fields in this struct, but this is how it is in
    // `XstatFsResponse` and `XstatResponse`, so I'm staying with that pattern it for consistency.
    pub metadata: FsMetadataInternalV2,
}

impl From<XstatFsResponse> for XstatFsResponseV2 {
    fn from(value: XstatFsResponse) -> Self {
        XstatFsResponseV2 {
            metadata: value.metadata.into(),
        }
    }
}

impl From<XstatFsResponseV2> for XstatFsResponse {
    fn from(value: XstatFsResponseV2) -> Self {
        XstatFsResponse {
            metadata: value.metadata.into(),
        }
    }
}

#[derive(Encode, Decode, Debug, PartialEq, Eq, Clone)]
pub struct FdOpenDirRequest {
    pub remote_fd: u64,
}

#[derive(Encode, Decode, Debug, PartialEq, Eq, Clone)]
pub struct OpenDirResponse {
    pub fd: u64,
}

#[derive(Encode, Decode, Debug, PartialEq, Eq, Clone)]
pub struct ReadDirRequest {
    pub remote_fd: u64,
}

/// `readdir` message that requests an iterable with `amount` items from the agent.
#[derive(Encode, Decode, Debug, PartialEq, Eq, Clone)]
pub struct ReadDirBatchRequest {
    /// The fd of the dir in the agent.
    pub remote_fd: u64,
    /// Max amount to take from the agent's iterator of dirs.
    pub amount: usize,
}

#[derive(Encode, Decode, Debug, PartialEq, Eq, Clone)]
pub struct ReadDirResponse {
    pub direntry: Option<DirEntryInternal>,
}

/// `readdir` response with the list of items (length depends on the [`ReadDirBatchRequest`]'s
/// `amount`), and the `remote_fd` of the dir (for convenience).
#[derive(Encode, Decode, Debug, PartialEq, Eq, Clone)]
pub struct ReadDirBatchResponse {
    /// Remote fd of the dir.
    pub fd: u64,
    /// The list of [`DirEntryInternal`] where `length` is, at max, the `amount` we took
    /// from the agent's read dir iterator.
    pub dir_entries: Vec<DirEntryInternal>,
}

#[derive(Encode, Decode, Debug, PartialEq, Eq, Clone)]
pub struct CloseDirRequest {
    pub remote_fd: u64,
}

#[derive(Encode, Decode, Debug, PartialEq, Eq, Clone)]
pub struct GetDEnts64Request {
    pub remote_fd: u64,
    pub buffer_size: u64,
}

#[derive(Encode, Decode, Debug, PartialEq, Eq, Clone)]
pub struct GetDEnts64Response {
    pub fd: u64,
    pub entries: Vec<DirEntryInternal>,
    pub result_size: u64,
}<|MERGE_RESOLUTION|>--- conflicted
+++ resolved
@@ -5,22 +5,11 @@
 use std::io;
 #[cfg(target_os = "linux")]
 use std::os::unix::fs::DirEntryExt;
-<<<<<<< HEAD
-use std::{
-    fs::Metadata, io::SeekFrom, path::PathBuf, sync::LazyLock,
-};
-=======
 #[cfg(not(windows))]
 use std::os::unix::prelude::MetadataExt;
 #[cfg(windows)]
 use std::os::windows::fs::MetadataExt;
 use std::{fs::Metadata, io::SeekFrom, path::PathBuf, sync::LazyLock};
->>>>>>> e37673c5
-
-#[cfg(not(windows))]
-use std::os::unix::prelude::MetadataExt;
-#[cfg(windows)]
-use std::os::windows::fs::MetadataExt;
 
 use bincode::{Decode, Encode};
 #[cfg(target_os = "linux")]
@@ -81,11 +70,7 @@
     pub access_time: i64,
     /// modification time, st_mtime_ns (unix) or FILETIME (windows)
     pub modification_time: i64,
-<<<<<<< HEAD
-    /// creation time, st_ctime_ns (unix) or FILETIME (windows) 
-=======
     /// creation time, st_ctime_ns (unix) or FILETIME (windows)
->>>>>>> e37673c5
     pub creation_time: i64,
     /// block size, st_blksize
     pub block_size: u64,
@@ -93,10 +78,6 @@
     pub blocks: u64,
 }
 
-<<<<<<< HEAD
-
-=======
->>>>>>> e37673c5
 #[cfg(not(windows))]
 impl From<Metadata> for MetadataInternal {
     fn from(metadata: Metadata) -> Self {
@@ -118,26 +99,6 @@
     }
 }
 
-<<<<<<< HEAD
-
-#[cfg(windows)]
-impl From<Metadata> for MetadataInternal {
-    
-    fn from(metadata: Metadata) -> Self {
-        // let file_id = file_id::get_low_res_file_id(metadata.path()).unwrap();
-        Self {
-            device_id: metadata.volume_serial_number().unwrap() as u64,
-            inode: metadata.file_index().unwrap(), // On Windows, true inode is not exposed directly from std
-                                          // You could return 0 or use Windows APIs like `GetFileInformationByHandle`
-            mode: metadata.file_attributes(),
-            hard_links: metadata.number_of_links().unwrap() as u64,
-            user_id: 0, // requires File
-            group_id: 0, // requires File
-            rdevice_id: 0, 
-            size: metadata.file_size(),
-            access_time: metadata.last_access_time() as i64,
-            modification_time: metadata.change_time().or(Some(0)).unwrap() as i64, // or last_write_time()?,
-=======
 #[cfg(windows)]
 impl From<Metadata> for MetadataInternal {
     fn from(metadata: Metadata) -> Self {
@@ -154,7 +115,6 @@
             size: metadata.file_size(),
             access_time: metadata.last_access_time() as i64,
             modification_time: metadata.change_time().unwrap_or(0) as i64,
->>>>>>> e37673c5
             creation_time: metadata.creation_time() as i64,
             block_size: 0,
             blocks: 0,
