--- conflicted
+++ resolved
@@ -1,10 +1,6 @@
 [package]
 name = "mirrord-protocol"
-<<<<<<< HEAD
-version = "1.23.2"
-=======
-version = "1.24.0"
->>>>>>> 68741a93
+version = "1.24.1"
 authors.workspace = true
 description.workspace = true
 documentation.workspace = true
