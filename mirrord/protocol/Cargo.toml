[package]
name = "mirrord-protocol"
<<<<<<< HEAD
version = "1.22.1"
=======
version = "1.23.1"
>>>>>>> dcd4f25c
authors.workspace = true
description.workspace = true
documentation.workspace = true
readme.workspace = true
homepage.workspace = true
repository.workspace = true
license.workspace = true
keywords.workspace = true
categories.workspace = true
publish.workspace = true
edition.workspace = true

[lints]
workspace = true

[dependencies]
actix-codec.workspace = true
bincode.workspace = true
bytes.workspace = true
thiserror.workspace = true
futures.workspace = true
serde.workspace = true
tracing.workspace = true
hyper = { workspace = true, features = ["client"] }
http-serde = "2"
http-body-util = { workspace = true }
fancy-regex = { workspace = true }
socket2.workspace = true
semver = { workspace = true, features = ["serde"] }
derive_more = { workspace = true, features = ["from", "into", "deref", "display"] }
uuid = { workspace = true, features = ["v4"] }

mirrord-macros = { path = "../macros" }

strum.workspace = true
strum_macros.workspace = true

[target.'cfg(target_os = "linux")'.dependencies]
libc.workspace = true
nix = { workspace = true, features = ["fs"] }

[features]
windows_build = []<|MERGE_RESOLUTION|>--- conflicted
+++ resolved
@@ -1,10 +1,6 @@
 [package]
 name = "mirrord-protocol"
-<<<<<<< HEAD
-version = "1.22.1"
-=======
 version = "1.23.1"
->>>>>>> dcd4f25c
 authors.workspace = true
 description.workspace = true
 documentation.workspace = true
