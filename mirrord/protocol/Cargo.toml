--- conflicted
+++ resolved
@@ -1,10 +1,6 @@
 [package]
 name = "mirrord-protocol"
-<<<<<<< HEAD
-version = "1.13.4"
-=======
 version = "1.15.0"
->>>>>>> 15f9e34f
 authors.workspace = true
 description.workspace = true
 documentation.workspace = true
