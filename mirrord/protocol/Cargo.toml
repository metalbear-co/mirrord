[package]
name = "mirrord-protocol"
<<<<<<< HEAD
version = "1.8.0"
=======
version = "1.8.1"
>>>>>>> d2d4281c
authors.workspace = true
description.workspace = true
documentation.workspace = true
readme.workspace = true
homepage.workspace = true
repository.workspace = true
license.workspace = true
keywords.workspace = true
categories.workspace = true
publish.workspace = true
edition.workspace = true

[lints]
workspace = true

[dependencies]
actix-codec.workspace = true
bytes.workspace = true
thiserror.workspace = true
hickory-resolver.workspace = true
serde.workspace = true
bincode.workspace = true
tracing.workspace = true
hyper = { workspace = true, features = ["client"] }
http-serde = "2"
http-body-util = { workspace = true }
fancy-regex = { workspace = true }
libc.workspace = true
socket2.workspace = true
semver = { workspace = true, features = ["serde"] }
tokio-stream.workspace = true
tokio.workspace = true

mirrord-macros = { path = "../macros" }

[target.'cfg(target_os = "linux")'.dependencies]
nix = { workspace = true, features = ["fs"] }<|MERGE_RESOLUTION|>--- conflicted
+++ resolved
@@ -1,10 +1,6 @@
 [package]
 name = "mirrord-protocol"
-<<<<<<< HEAD
-version = "1.8.0"
-=======
 version = "1.8.1"
->>>>>>> d2d4281c
 authors.workspace = true
 description.workspace = true
 documentation.workspace = true
