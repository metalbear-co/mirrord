--- conflicted
+++ resolved
@@ -1,10 +1,6 @@
 [package]
 name = "mirrord-protocol"
-<<<<<<< HEAD
-version = "1.23.1"
-=======
 version = "1.24.0"
->>>>>>> b964c75b
 authors.workspace = true
 description.workspace = true
 documentation.workspace = true
