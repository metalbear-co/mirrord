[package]
name = "mirrord-protocol"
<<<<<<< HEAD
version = "1.15.1"
=======
version = "1.16.0"
>>>>>>> e64a17ec
authors.workspace = true
description.workspace = true
documentation.workspace = true
readme.workspace = true
homepage.workspace = true
repository.workspace = true
license.workspace = true
keywords.workspace = true
categories.workspace = true
publish.workspace = true
edition.workspace = true

[lints]
workspace = true

[dependencies]
actix-codec.workspace = true
bincode.workspace = true
bytes.workspace = true
thiserror.workspace = true
futures.workspace = true
hickory-resolver.workspace = true
hickory-proto.workspace = true
serde.workspace = true
tracing.workspace = true
hyper = { workspace = true, features = ["client"] }
http-serde = "2"
http-body-util = { workspace = true }
fancy-regex = { workspace = true }
socket2.workspace = true
semver = { workspace = true, features = ["serde"] }

mirrord-macros = { path = "../macros" }

[target.'cfg(target_os = "linux")'.dependencies]
libc.workspace = true
nix = { workspace = true, features = ["fs"] }<|MERGE_RESOLUTION|>--- conflicted
+++ resolved
@@ -1,10 +1,6 @@
 [package]
 name = "mirrord-protocol"
-<<<<<<< HEAD
-version = "1.15.1"
-=======
-version = "1.16.0"
->>>>>>> e64a17ec
+version = "1.16.1"
 authors.workspace = true
 description.workspace = true
 documentation.workspace = true
