--- conflicted
+++ resolved
@@ -1,10 +1,6 @@
 [package]
 name = "mirrord-protocol"
-<<<<<<< HEAD
-version = "1.12.0"
-=======
-version = "1.12.1"
->>>>>>> 80ec76d6
+version = "1.13.0"
 authors.workspace = true
 description.workspace = true
 documentation.workspace = true
