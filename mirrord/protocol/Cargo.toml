--- conflicted
+++ resolved
@@ -1,10 +1,6 @@
 [package]
 name = "mirrord-protocol"
-<<<<<<< HEAD
 version = "1.22.0"
-=======
-version = "1.21.2"
->>>>>>> 48777128
 authors.workspace = true
 description.workspace = true
 documentation.workspace = true
@@ -45,5 +41,5 @@
 libc.workspace = true
 nix = { workspace = true, features = ["fs"] }
 
-[features]	
+[features]
 windows_build = []