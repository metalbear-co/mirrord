--- conflicted
+++ resolved
@@ -1,10 +1,6 @@
 [package]
 name = "mirrord-protocol"
-<<<<<<< HEAD
-version = "1.13.2"
-=======
 version = "1.13.3"
->>>>>>> 1aca6426
 authors.workspace = true
 description.workspace = true
 documentation.workspace = true
