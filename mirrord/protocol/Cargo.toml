--- conflicted
+++ resolved
@@ -1,10 +1,6 @@
 [package]
 name = "mirrord-protocol"
-<<<<<<< HEAD
-version = "1.13.4"
-=======
-version = "1.14.0"
->>>>>>> 63bd2577
+version = "1.14.1"
 authors.workspace = true
 description.workspace = true
 documentation.workspace = true
