--- conflicted
+++ resolved
@@ -1,10 +1,6 @@
 [package]
 name = "mirrord-protocol"
-<<<<<<< HEAD
-version = "1.21.3"
-=======
 version = "1.22.0"
->>>>>>> 2d9228b7
 authors.workspace = true
 description.workspace = true
 documentation.workspace = true
