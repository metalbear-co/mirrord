--- conflicted
+++ resolved
@@ -33,7 +33,7 @@
     let tls_handler_store =
         StealTlsHandlerStore::new(tls_steal_config, InTargetPathResolver::new(target_pid));
 
-<<<<<<< HEAD
+    let redirector_task_config = RedirectorTaskConfig::from_env();
     let (task, steal_handle, mirror_handle) = tokio::spawn(async move {
         incoming::create_iptables_redirector(
             flush_connections,
@@ -41,31 +41,16 @@
             support_ipv6,
             with_mesh_exclusion,
         )
-=======
-    let redirector_task_config = RedirectorTaskConfig::from_env();
-
-    let (task, steal_handle, mirror_handle) = runtime
-        .spawn(async move {
-            incoming::create_iptables_redirector(
-                flush_connections,
-                &pod_ips,
-                support_ipv6,
-                with_mesh_exclusion,
-            )
-            .await
-            .map(|redirector| {
-                RedirectorTask::new(redirector, tls_handler_store, redirector_task_config)
-            })
+        .await
+        .map(|redirector| {
+            RedirectorTask::new(redirector, tls_handler_store, redirector_task_config)
         })
->>>>>>> d03355b9
-        .await
-        .map(|redirector| RedirectorTask::new(redirector, tls_handler_store))
     })
     .await
     .map_err(|error| AgentError::IPTablesSetupError(error.into()))?
     .map_err(|error| AgentError::IPTablesSetupError(error.into()))?;
 
-    runtime.handle().spawn(task.run());
+    tokio::spawn(task.run());
 
     Ok((steal_handle, mirror_handle))
 }
