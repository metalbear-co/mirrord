--- conflicted
+++ resolved
@@ -1,19 +1,3 @@
-<<<<<<< HEAD
-use std::{io, time::Duration};
-
-use reversible_stream::ReversibleStream;
-use tokio::io::AsyncRead;
-use tracing::Level;
-
-mod filter;
-mod reversible_stream;
-mod sender;
-mod server;
-
-pub use filter::HttpFilter;
-pub use sender::HttpSender;
-pub use server::run_http_server;
-=======
 use std::{io, ops::Not, time::Duration};
 
 use bytes::BytesMut;
@@ -25,8 +9,15 @@
 };
 use tracing::Level;
 
+mod filter;
+mod sender;
+mod server;
+
+pub use filter::HttpFilter;
+pub use sender::HttpSender;
+pub use server::run_http_server;
+
 use crate::util::rolledback_stream::RolledBackStream;
->>>>>>> 06fc960d
 
 /// Helper enum for representing HTTP/1.x and HTTP/2, which are handled very differently in some
 /// parts of the code.
@@ -52,26 +43,12 @@
             return DetectedHttpVersion::Http(Self::V2);
         }
 
-<<<<<<< HEAD
-    /// Checks if `buffer` contains a prefix of a valid HTTP/1.x request, or if it could be an
-    /// HTTP/2 request by comparing it with a slice of [`Self::H2_PREFACE`].
-    ///
-    /// The given `buffer` must contain at least [`Self::MINIMAL_HEADER_SIZE`] bytes, otherwise this
-    /// function always returns [`None`].
-    ///
-    /// # TODO
-    ///
-    /// Fix detection of HTTP/1 requests. Currently `hello ther` passes as HTTP/1.
-    #[tracing::instrument(level = Level::TRACE, ret)]
-    pub fn new(buffer: &[u8]) -> Option<Self> {
-=======
         // We parse only the first line of the request,
         // so we don't have to worry about header edge cases.
         let buffer = buffer
             .split_inclusive(|b| *b == b'\n')
             .next()
             .unwrap_or(buffer);
->>>>>>> 06fc960d
         let mut empty_headers = [httparse::EMPTY_HEADER; 0];
         let mut request = httparse::Request::new(&mut empty_headers);
         let result = httparse::ParserConfig::default()
@@ -200,19 +177,4 @@
         let detected = HttpVersion::detect(input);
         assert_eq!(detected, expected,)
     }
-}
-
-pub type PeekedStream<IO> = ReversibleStream<{ HttpVersion::MINIMAL_HEADER_SIZE }, IO>;
-
-pub async fn detect_http_version<IO>(
-    stream: IO,
-    timeout: Duration,
-) -> io::Result<(PeekedStream<IO>, Option<HttpVersion>)>
-where
-    IO: AsyncRead + Unpin,
-{
-    let mut stream = PeekedStream::read_header(stream, timeout).await?;
-    let header = HttpVersion::new(stream.get_header());
-
-    Ok((stream, header))
 }