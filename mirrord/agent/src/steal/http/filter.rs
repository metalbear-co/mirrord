use std::{net::SocketAddr, sync::Arc, time::Duration};

use dashmap::DashMap;
use fancy_regex::Regex;
use hyper::server::conn::http1;
use mirrord_protocol::ConnectionId;
use tokio::{io::copy_bidirectional, net::TcpStream, sync::mpsc::Sender};
use tracing::{error, trace};

use super::{hyper_handler::HyperHandler, DefaultReversibleStream, HttpVersion};
use crate::{steal::HandlerHttpRequest, util::ClientId};

const H2_PREFACE: &[u8] = b"PRI * HTTP/2.0";
const DEFAULT_HTTP_VERSION_DETECTION_TIMEOUT: Duration = Duration::from_secs(10);

/// Controls the amount of data we read when trying to detect if the stream's first message contains
/// an HTTP request.
///
/// **WARNING**: Can't be too small, otherwise we end up accepting things like "Foo " as valid HTTP
/// requests.
pub(super) const MINIMAL_HEADER_SIZE: usize = 10;

/// Read the start of the TCP stream, decide if it's HTTP (of a supported version), if it is, serve
/// the connection with a [`HyperHandler`]. If it isn't, just forward the whole TCP connection to
/// the original destination.
#[tracing::instrument(
    level = "trace",
    skip(stolen_stream, matched_tx, connection_close_sender)
)]
pub(super) async fn filter_task(
    stolen_stream: TcpStream,
    original_destination: SocketAddr,
    connection_id: ConnectionId,
    filters: Arc<DashMap<ClientId, Regex>>,
    matched_tx: Sender<HandlerHttpRequest>,
    connection_close_sender: Sender<ConnectionId>,
<<<<<<< HEAD
}

impl HttpFilterBuilder {
    /// Does not consume bytes from the stream.
    ///
    /// Checks if the first available bytes in a stream could be of an http request.
    ///
    /// This is a best effort classification, not a guarantee that the stream is HTTP.
    #[tracing::instrument(
        level = "trace",
        skip_all
        fields(
            local = ?stolen_stream.local_addr(),
            peer = ?stolen_stream.peer_addr()
        ),
    )]
    pub(super) async fn new(
        stolen_stream: TcpStream,
        original_destination: SocketAddr,
        connection_id: ConnectionId,
        filters: Arc<DashMap<ClientId, Regex>>,
        matched_tx: Sender<HandlerHttpRequest>,
        connection_close_sender: Sender<ConnectionId>,
    ) -> Result<Self, HttpTrafficError> {
        DefaultReversibleStream::read_header(stolen_stream)
            .await
            .map(|mut reversible_stream| {
                let http_version = HttpVersion::new(
                    reversible_stream.get_header(),
                    &H2_PREFACE[..MINIMAL_HEADER_SIZE],
                );

                Self {
                    http_version,
                    client_filters: filters,
                    reversible_stream,
                    original_destination,
                    connection_id,
                    matched_tx,
                    connection_close_sender,
                }
            })
            .inspect_err(|fail| error!("Something went wrong in http filter {fail:#?}"))
    }

    /// Creates the hyper task, and returns an [`HttpFilter`] that contains the channels we use to
    /// pass the requests to the layer.
    #[tracing::instrument(
        level = "debug",
        skip(self),
        fields(
            self.http_version = ?self.http_version,
            self.client_filters = ?self.client_filters,
            self.connection_id = ?self.connection_id,
            self.original_destination = ?self.original_destination,
        )
    )]
    pub(super) fn start(self) -> Result<(), HttpTrafficError> {
        let Self {
            http_version,
            client_filters,
            matched_tx,
            mut reversible_stream,
            connection_id,
            original_destination,
            connection_close_sender,
        } = self;

        let port = original_destination.port();

        match http_version {
            HttpVersion::V1 => {
                tokio::task::spawn(async move {
=======
) {
    let port = original_destination.port();
    match DefaultReversibleStream::read_header(
        stolen_stream,
        DEFAULT_HTTP_VERSION_DETECTION_TIMEOUT,
    )
    .await
    {
        Ok(mut reversible_stream) => {
            match HttpVersion::new(
                reversible_stream.get_header(),
                &H2_PREFACE[..MINIMAL_HEADER_SIZE],
            ) {
                HttpVersion::V1 => {
>>>>>>> e03ddc16
                    // TODO: do we need to do something with this result?
                    let _res = http1::Builder::new()
                        .preserve_header_case(true)
                        .serve_connection(
                            reversible_stream,
                            HyperHandler {
                                filters,
                                matched_tx,
                                connection_id,
                                port,
                                original_destination,
                                request_id: 0,
                            },
                        )
                        .with_upgrades()
                        .await;

                    let _res = connection_close_sender
                        .send(connection_id)
                        .await
                        .inspect_err(|connection_id| {
                            error!("Main TcpConnectionStealer dropped connection close channel while HTTP filter is still running. \
                            Cannot report the closing of connection {connection_id}.");
                        });
                }

                // TODO(alex): hyper handling of HTTP/2 requires a bit more work, as it takes an
                // "executor" (just `tokio::spawn` in the `Builder::new` function is good enough),
                // and some more effort to chase some missing implementations.
                HttpVersion::V2 | HttpVersion::NotHttp => {
                    trace!(
                        "Got a connection with unsupported protocol version, passing it through \
                        to its original destination."
                    );
                    match TcpStream::connect(original_destination).await {
                        Ok(mut interceptor_to_original) => {
                            match copy_bidirectional(
                                &mut reversible_stream,
                                &mut interceptor_to_original,
                            )
                            .await
                            {
                                Ok((incoming, outgoing)) => {
                                    trace!(
                                        "Forwarded {incoming} incoming bytes and {outgoing} \
                                        outgoing bytes in passthrough connection"
                                    )
                                }
                                Err(err) => {
                                    error!(
                                        "Encountered error while forwarding unsupported \
                                    connection to its original destination: {err:?}"
                                    )
                                }
                            };
                        }
                        Err(err) => {
                            error!(
                                "Could not connect to original destination {original_destination:?}\
                                 . Received a connection with an unsupported protocol version to a \
                                 filtered HTTP port, but cannot forward the connection because of \
                                 the connection error: {err:?}");
                        }
                    }
                }
            }
        }

        Err(read_error) => {
            error!("Got error while trying to read first bytes of TCP stream: {read_error:?}");
        }
    }
}<|MERGE_RESOLUTION|>--- conflicted
+++ resolved
@@ -34,81 +34,6 @@
     filters: Arc<DashMap<ClientId, Regex>>,
     matched_tx: Sender<HandlerHttpRequest>,
     connection_close_sender: Sender<ConnectionId>,
-<<<<<<< HEAD
-}
-
-impl HttpFilterBuilder {
-    /// Does not consume bytes from the stream.
-    ///
-    /// Checks if the first available bytes in a stream could be of an http request.
-    ///
-    /// This is a best effort classification, not a guarantee that the stream is HTTP.
-    #[tracing::instrument(
-        level = "trace",
-        skip_all
-        fields(
-            local = ?stolen_stream.local_addr(),
-            peer = ?stolen_stream.peer_addr()
-        ),
-    )]
-    pub(super) async fn new(
-        stolen_stream: TcpStream,
-        original_destination: SocketAddr,
-        connection_id: ConnectionId,
-        filters: Arc<DashMap<ClientId, Regex>>,
-        matched_tx: Sender<HandlerHttpRequest>,
-        connection_close_sender: Sender<ConnectionId>,
-    ) -> Result<Self, HttpTrafficError> {
-        DefaultReversibleStream::read_header(stolen_stream)
-            .await
-            .map(|mut reversible_stream| {
-                let http_version = HttpVersion::new(
-                    reversible_stream.get_header(),
-                    &H2_PREFACE[..MINIMAL_HEADER_SIZE],
-                );
-
-                Self {
-                    http_version,
-                    client_filters: filters,
-                    reversible_stream,
-                    original_destination,
-                    connection_id,
-                    matched_tx,
-                    connection_close_sender,
-                }
-            })
-            .inspect_err(|fail| error!("Something went wrong in http filter {fail:#?}"))
-    }
-
-    /// Creates the hyper task, and returns an [`HttpFilter`] that contains the channels we use to
-    /// pass the requests to the layer.
-    #[tracing::instrument(
-        level = "debug",
-        skip(self),
-        fields(
-            self.http_version = ?self.http_version,
-            self.client_filters = ?self.client_filters,
-            self.connection_id = ?self.connection_id,
-            self.original_destination = ?self.original_destination,
-        )
-    )]
-    pub(super) fn start(self) -> Result<(), HttpTrafficError> {
-        let Self {
-            http_version,
-            client_filters,
-            matched_tx,
-            mut reversible_stream,
-            connection_id,
-            original_destination,
-            connection_close_sender,
-        } = self;
-
-        let port = original_destination.port();
-
-        match http_version {
-            HttpVersion::V1 => {
-                tokio::task::spawn(async move {
-=======
 ) {
     let port = original_destination.port();
     match DefaultReversibleStream::read_header(
@@ -123,7 +48,6 @@
                 &H2_PREFACE[..MINIMAL_HEADER_SIZE],
             ) {
                 HttpVersion::V1 => {
->>>>>>> e03ddc16
                     // TODO: do we need to do something with this result?
                     let _res = http1::Builder::new()
                         .preserve_header_case(true)
