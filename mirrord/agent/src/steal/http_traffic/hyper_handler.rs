--- conflicted
+++ resolved
@@ -4,15 +4,9 @@
 use dashmap::DashMap;
 use fancy_regex::Regex;
 use futures::TryFutureExt;
-<<<<<<< HEAD
 use hyper::{body::Incoming, client, service::Service, Request, Response};
-use mirrord_protocol::{ConnectionId, Port};
+use mirrord_protocol::{ConnectionId, Port, RequestId};
 use tokio::{net::TcpStream, sync::mpsc::Sender};
-=======
-use hyper::{body::Incoming, service::Service, Request, Response};
-use mirrord_protocol::{ConnectionId, Port, RequestId};
-use tokio::sync::mpsc::Sender;
->>>>>>> 2e5597ca
 
 use super::{error::HttpTrafficError, UnmatchedResponse};
 use crate::{steal::StealerHttpRequest, util::ClientId};
@@ -24,11 +18,8 @@
     pub(super) unmatched_tx: Sender<UnmatchedResponse>,
     pub(crate) connection_id: ConnectionId,
     pub(crate) port: Port,
-<<<<<<< HEAD
     pub(crate) original_destination: SocketAddr,
-=======
     pub(crate) request_id: RequestId,
->>>>>>> 2e5597ca
 }
 
 // TODO(alex) [low] 2022-12-13: Come back to these docs to create a link to where this is in the
@@ -126,16 +117,12 @@
             self.request_id += 1;
             Box::pin(response)
         } else {
-<<<<<<< HEAD
             intercepted_request(
                 request,
                 self.unmatched_tx.clone(),
                 self.original_destination,
             );
-=======
-            spawn_send(PassthroughRequest(request), self.passthrough_tx.clone());
             self.request_id += 1;
->>>>>>> 2e5597ca
 
             let response = async { Ok(Response::new("Unmatched!".to_string())) };
             Box::pin(response)
