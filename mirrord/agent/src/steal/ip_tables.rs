--- conflicted
+++ resolved
@@ -97,15 +97,11 @@
 const IPTABLES_TABLE_NAME: &str = "nat";
 
 #[cfg_attr(test, mockall::automock)]
-<<<<<<< HEAD
 pub(crate) trait IPTables {
-=======
-pub trait IPTables {
     fn with_table(&self, table_name: &'static str) -> Self
     where
         Self: Sized;
 
->>>>>>> 5ab14503
     fn create_chain(&self, name: &str) -> Result<()>;
     fn remove_chain(&self, name: &str) -> Result<()>;
 
