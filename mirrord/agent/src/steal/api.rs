--- conflicted
+++ resolved
@@ -108,13 +108,8 @@
     /// [`TcpConnectionStealer`] task, back to the agent.
     ///
     /// Called in the `ClientConnectionHandler`.
-<<<<<<< HEAD
     #[tracing::instrument(level = Level::TRACE, skip(self))]
-    pub(crate) async fn recv(&mut self) -> AgentResult<DaemonTcp> {
-=======
-    #[tracing::instrument(level = "trace", skip(self))]
     pub(crate) async fn recv(&mut self) -> AgentResult<StealerMessage> {
->>>>>>> 9317bc63
         match self.daemon_rx.recv().await {
             Some(msg) => {
                 if let StealerMessage::TcpSteal(DaemonTcp::Close(close)) = &msg {
