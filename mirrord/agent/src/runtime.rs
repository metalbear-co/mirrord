--- conflicted
+++ resolved
@@ -167,24 +167,24 @@
 async fn connect_and_find_container(
     container_id: String,
     sock_path: impl AsRef<std::path::Path>,
-) -> Result<TasksClient<Channel>> {
+) -> Result<Channel> {
     let channel = connect(sock_path).await?;
-    let mut client = TasksClient::new(channel);
+    let mut client = TasksClient::new(channel.clone());
     let request = GetRequest {
         container_id,
         ..Default::default()
     };
     let request = with_namespace!(request, DEFAULT_CONTAINERD_NAMESPACE);
     client.get(request).await?;
-    Ok(client)
+    Ok(channel)
 }
 
 impl ContainerdContainer {
-    /// Get the containerd client for a given container id.
+    /// Get the containerd channel for a given container id.
     /// This is useful since we might have more than one
     /// containerd socket to use and we need to find the one
     /// that manages our target container
-    async fn get_client(&self) -> Result<TasksClient<Channel>> {
+    async fn get_channel(&self) -> Result<Channel> {
         match connect_and_find_container(self.container_id.clone(), CONTAINERD_SOCK_PATH).await {
             Ok(channel) => Ok(channel),
             Err(_) => match connect_and_find_container(
@@ -199,25 +199,24 @@
                         .await
                 }
             },
-<<<<<<< HEAD
-        };
-        ContainersClient::new(channel).
+        }
+    }
+
+    async fn get_task_client(&self) -> Result<TasksClient<Channel>> {
+        let channel = self.get_channel().await?;
         Ok(TasksClient::new(channel))
-=======
-        }
->>>>>>> 9a11a608
+    }
+
+    async fn get_container_client(&self) -> Result<ContainerClient<Channel>> {
+        let channel = self.get_channel().await?;
+        Ok(ContainerClient::new(channel))
     }
 }
 
 #[async_trait]
 impl ContainerRuntime for ContainerdContainer {
-<<<<<<< HEAD
     async fn get_info(&self) -> Result<ContainerInfo> {
-        let mut client = Self::get_client().await?;
-=======
-    async fn get_pid(&self) -> Result<u64> {
-        let mut client = self.get_client().await?;
->>>>>>> 9a11a608
+        let mut client = self.get_task_client().await?;
         let container_id = self.container_id.to_string();
         let request = GetRequest {
             container_id,
@@ -236,7 +235,7 @@
     }
 
     async fn pause(&self) -> Result<()> {
-        let mut client = self.get_client().await?;
+        let mut client = self.get_task_client().await?;
         let container_id = self.container_id.to_string();
         let request = PauseTaskRequest { container_id };
         let request = with_namespace!(request, DEFAULT_CONTAINERD_NAMESPACE);
@@ -245,7 +244,7 @@
     }
 
     async fn unpause(&self) -> Result<()> {
-        let mut client = self.get_client().await?;
+        let mut client = self.get_task_client().await?;
         let container_id = self.container_id.to_string();
         let request = ResumeTaskRequest { container_id };
         let request = with_namespace!(request, DEFAULT_CONTAINERD_NAMESPACE);
