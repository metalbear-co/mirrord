use std::collections::HashMap;

<<<<<<< HEAD
use http_body_util::BodyExt;
use hyper::{
    body::Incoming,
    http::{request, response},
    Request,
};
use mirrord_protocol::{
    tcp::{DaemonTcp, HttpRequest, HttpResponse, InternalHttpRequest, StealType, TcpData},
    ConnectionId, Port, RequestId,
=======
use bytes::Bytes;
use http_body_util::{BodyExt, Full};
use hyper::{body::Incoming, http::request, Request, Response};
use mirrord_protocol::{
    tcp::{DaemonTcp, HttpRequest, HttpResponse, InternalHttpRequest, StealType, TcpData},
    ConnectionId, Port, RequestId,
};
use tokio::{
    net::TcpListener,
    select,
    sync::{mpsc::Sender, oneshot},
>>>>>>> 99dda8fd
};
use tokio::{net::TcpListener, select, sync::mpsc::Sender};
use tokio_util::sync::CancellationToken;
use tracing::warn;

use self::ip_tables::SafeIpTables;
use crate::{
    error::{AgentError, Result},
<<<<<<< HEAD
    runtime::set_namespace,
=======
>>>>>>> 99dda8fd
    steal::http_traffic::HttpFilterManager,
    util::{ClientId, IndexAllocator},
};

pub(super) mod api;
pub(super) mod connection;
pub(crate) mod http_traffic;
mod ip_tables;
mod orig_dst;

/// Commands from the agent that are passed down to the stealer worker, through [`TcpStealerApi`].
///
/// These are the operations that the agent receives from the layer to make the _steal_ feature
/// work.
#[derive(Debug)]
enum Command {
    /// Contains the channel that's used by the stealer worker to respond back to the agent
    /// (stealer -> agent -> layer).
    NewClient(Sender<DaemonTcp>),

    /// A layer wants to subscribe to this [`Port`].
    ///
    /// The agent starts stealing traffic on this [`Port`].
    PortSubscribe(StealType),

    /// A layer wants to unsubscribe from this [`Port`].
    ///
    /// The agent stops stealing traffic from this [`Port`].
    PortUnsubscribe(Port),

    /// Part of the [`Drop`] implementation of [`TcpStealerApi`].
    ///
    /// Closes a layer connection, and unsubscribe its ports.
    ClientClose,

    /// A connection here is a pair of ([`ReadHalf`], [`WriteHalf`]) streams that are used to
    /// capture a remote connection (the connection we're stealing data from).
    ConnectionUnsubscribe(ConnectionId),

    /// There is new data in the direction going from the local process to the end-user (Going
    /// via the layer and the agent  local-process -> layer --> agent --> end-user).
    ///
    /// Agent forwards this data to the other side of original connection.
    ResponseData(TcpData),

    /// Response from local app to stolen HTTP request.
    ///
    /// Should be forwarded back to the connection it was stolen from.
    HttpResponse(HttpResponse),
}

/// Association between a client (identified by the `client_id`) and a [`Command`].
///
/// The (agent -> worker) channel uses this, instead of naked [`Command`]s when communicating.
#[derive(Debug)]
pub struct StealerCommand {
    /// Identifies which layer instance is sending the [`Command`].
    client_id: ClientId,

    /// The command message sent from (layer -> agent) to be handled by the stealer worker.
    command: Command,
}

<<<<<<< HEAD
=======
/// A struct that the [`HyperHandler::call`] sends [`TcpConnectionStealer::start`], with a request
/// that matched a filter and should be forwarded to a layer, and sender in which the response to
/// that request can be sent back.
#[derive(Debug)]
pub struct HandlerHttpRequest {
    pub request: MatchedHttpRequest,

    /// For sending the response from the stealer task back to the hyper service.
    /// [`TcpConnectionStealer::start`] -----response to this request-----> [`HyperHandler::call`]
    pub response_tx: oneshot::Sender<Response<Full<Bytes>>>,
}

>>>>>>> 99dda8fd
/// A stolen HTTP request. Unlike [`mirrord_protocol::tcp::HttpRequest`], it also contains a
/// ClientId.
#[derive(Debug)]
pub struct MatchedHttpRequest {
    pub port: Port,
    pub connection_id: ConnectionId,
    pub client_id: ClientId,
    pub request_id: RequestId,
    pub request: Request<Incoming>,
}

impl MatchedHttpRequest {
    async fn into_serializable(self) -> Result<HttpRequest, hyper::Error> {
        let (
            request::Parts {
                method,
                uri,
                version,
                headers,
                extensions: _, // TODO: do we need to use it? There is not such `http_serde` method.
                ..
            },
            body,
        ) = self.request.into_parts();
        let body = body.collect().await?.to_bytes().to_vec();
        let internal_req = InternalHttpRequest {
            method,
            uri,
            headers,
            version,
            body,
        };
        Ok(HttpRequest {
            port: self.port,
            connection_id: self.connection_id,
<<<<<<< HEAD
            request: internal_req,
            request_id: 0, // TODO: Use a real request_id!
=======
            request_id: self.request_id,
            request: internal_req,
>>>>>>> 99dda8fd
        })
    }
}

/// The subscriptions to steal traffic from a specific port.
#[derive(Debug)]
enum StealSubscription {
    /// All of the port's traffic goes to this single client.
    Unfiltered(ClientId),
    /// This port's traffic is filtered and distributed to clients using a manager.
    HttpFiltered(HttpFilterManager),
}<|MERGE_RESOLUTION|>--- conflicted
+++ resolved
@@ -1,16 +1,5 @@
 use std::collections::HashMap;
 
-<<<<<<< HEAD
-use http_body_util::BodyExt;
-use hyper::{
-    body::Incoming,
-    http::{request, response},
-    Request,
-};
-use mirrord_protocol::{
-    tcp::{DaemonTcp, HttpRequest, HttpResponse, InternalHttpRequest, StealType, TcpData},
-    ConnectionId, Port, RequestId,
-=======
 use bytes::Bytes;
 use http_body_util::{BodyExt, Full};
 use hyper::{body::Incoming, http::request, Request, Response};
@@ -22,19 +11,13 @@
     net::TcpListener,
     select,
     sync::{mpsc::Sender, oneshot},
->>>>>>> 99dda8fd
 };
-use tokio::{net::TcpListener, select, sync::mpsc::Sender};
 use tokio_util::sync::CancellationToken;
 use tracing::warn;
 
 use self::ip_tables::SafeIpTables;
 use crate::{
     error::{AgentError, Result},
-<<<<<<< HEAD
-    runtime::set_namespace,
-=======
->>>>>>> 99dda8fd
     steal::http_traffic::HttpFilterManager,
     util::{ClientId, IndexAllocator},
 };
@@ -98,8 +81,6 @@
     command: Command,
 }
 
-<<<<<<< HEAD
-=======
 /// A struct that the [`HyperHandler::call`] sends [`TcpConnectionStealer::start`], with a request
 /// that matched a filter and should be forwarded to a layer, and sender in which the response to
 /// that request can be sent back.
@@ -112,7 +93,6 @@
     pub response_tx: oneshot::Sender<Response<Full<Bytes>>>,
 }
 
->>>>>>> 99dda8fd
 /// A stolen HTTP request. Unlike [`mirrord_protocol::tcp::HttpRequest`], it also contains a
 /// ClientId.
 #[derive(Debug)]
@@ -148,13 +128,8 @@
         Ok(HttpRequest {
             port: self.port,
             connection_id: self.connection_id,
-<<<<<<< HEAD
-            request: internal_req,
-            request_id: 0, // TODO: Use a real request_id!
-=======
             request_id: self.request_id,
             request: internal_req,
->>>>>>> 99dda8fd
         })
     }
 }
