#![deny(missing_docs)]

use std::net::SocketAddr;

use clap::{Parser, Subcommand};
use mirrord_protocol::{
<<<<<<< HEAD
    MeshVendor, AGENT_METRICS_ENV, AGENT_NETWORK_INTERFACE_ENV, AGENT_OPERATOR_CERT_ENV,
=======
    MeshVendor, AGENT_IPV6_ENV, AGENT_NETWORK_INTERFACE_ENV, AGENT_OPERATOR_CERT_ENV,
>>>>>>> 1aca6426
};

const DEFAULT_RUNTIME: &str = "containerd";

/// **Heads-up**: Order of arguments passed to this matter, so if you add a new arg after something
/// like `Targeted`, it won't work, as `Mode` is a `subcommand`. You would need to add the arg in
/// `Mode::Targeted` for it to work (that's why `--mesh` is there and not here).
#[derive(Parser, Debug)]
#[command(author, version, about, long_about = None)]
pub struct Args {
    #[clap(subcommand)]
    pub mode: Mode,

    /// Port to use for communication
    #[arg(short = 'l', long, default_value_t = 61337)]
    pub communicate_port: u16,

    /// Communication timeout in seconds
    #[arg(short = 't', long, default_value_t = 30)]
    pub communication_timeout: u16,

    /// Interface to use
    #[arg(short = 'i', long, env = AGENT_NETWORK_INTERFACE_ENV)]
    pub network_interface: Option<String>,

    /// Controls whether metrics are enabled, and the address to set up the metrics server.
    #[arg(long, env = AGENT_METRICS_ENV)]
    pub metrics: Option<SocketAddr>,

    /// Return an error after accepting the first client connection, in order to test agent error
    /// cleanup.
    ///
    /// ## Internal
    ///
    /// This feature is used internally for debugging purposes only!
    #[arg(long, default_value_t = false, hide = true)]
    pub test_error: bool,

    /// PEM-encoded X509 certificate that this agent will use to secure incoming TCP connections
    /// from the clients (proxied by the operator).
    ///
    /// If not given, the agent will not use TLS.
    #[arg(long, env = AGENT_OPERATOR_CERT_ENV)]
    pub operator_tls_cert_pem: Option<String>,

    /// Which kind of mesh the remote pod is in, see [`MeshVendor`].
    #[arg(
        long,
        default_value_t = false,
        hide = true,
        env = "MIRRORD_AGENT_IN_SERVICE_MESH"
    )]
    pub is_mesh: bool,

    /// Enable support for IPv6-only clusters
    ///
    /// Only when this option is set will take the needed steps to run on an IPv6 single stack
    /// cluster.
    #[arg(long, default_value_t = false, env = AGENT_IPV6_ENV)]
    pub ipv6: bool,
}

impl Args {
    pub fn is_mesh(&self) -> bool {
        self.is_mesh
            || matches!(
                self.mode,
                Mode::Targeted { mesh: Some(_), .. } | Mode::Ephemeral { mesh: Some(_) }
            )
    }
}

#[derive(Clone, Debug, Default, Subcommand)]
pub enum Mode {
    Targeted {
        /// Container id to get traffic from
        #[arg(short, long)]
        container_id: String,

        /// Container runtime to use
        #[arg(short = 'r', long, default_value = DEFAULT_RUNTIME)]
        container_runtime: String,

        // TODO(alex): We should remove this arg from here and put into the general `Args`, but
        // this would be a breaking change, as the agent would be started as:
        // `agent --mesh targeted` becomes incompatible when a new layer version tries to
        // initialize an old agent version.
        /// Which kind of mesh the remote pod is in, see [`MeshVendor`].
        #[arg(long)]
        mesh: Option<MeshVendor>,
    },
    /// Inform the agent to use `proc/1/root` as the root directory.
    Ephemeral {
        // TODO(alex): Same issue here, we want to remove this at some point, and move it to
        // `Args`.
        /// Which kind of mesh the remote pod is in, see [`MeshVendor`].
        #[arg(long)]
        mesh: Option<MeshVendor>,
    },
    #[default]
    Targetless,
    #[clap(hide = true)]
    BlackboxTest,
}

impl Mode {
    pub fn is_targetless(&self) -> bool {
        matches!(self, Mode::Targetless)
    }
}

pub fn parse_args() -> Args {
    Args::try_parse().unwrap_or_else(|err| err.exit())
}<|MERGE_RESOLUTION|>--- conflicted
+++ resolved
@@ -4,11 +4,8 @@
 
 use clap::{Parser, Subcommand};
 use mirrord_protocol::{
-<<<<<<< HEAD
-    MeshVendor, AGENT_METRICS_ENV, AGENT_NETWORK_INTERFACE_ENV, AGENT_OPERATOR_CERT_ENV,
-=======
-    MeshVendor, AGENT_IPV6_ENV, AGENT_NETWORK_INTERFACE_ENV, AGENT_OPERATOR_CERT_ENV,
->>>>>>> 1aca6426
+    MeshVendor, AGENT_IPV6_ENV, AGENT_METRICS_ENV, AGENT_NETWORK_INTERFACE_ENV,
+    AGENT_OPERATOR_CERT_ENV,
 };
 
 const DEFAULT_RUNTIME: &str = "containerd";
