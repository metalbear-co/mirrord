--- conflicted
+++ resolved
@@ -143,16 +143,11 @@
 
 impl FileManager {
     /// Executes the request and returns the response.
-<<<<<<< HEAD
-    #[tracing::instrument(level = Level::TRACE, skip(self), err)]
+    #[tracing::instrument(level = Level::TRACE, skip(self), ret, err(level = Level::DEBUG))]
     pub(crate) fn handle_message(
         &mut self,
         request: FileRequest,
     ) -> AgentResult<Option<FileResponse>> {
-=======
-    #[tracing::instrument(level = Level::TRACE, skip(self), ret, err(level = Level::DEBUG))]
-    pub fn handle_message(&mut self, request: FileRequest) -> Result<Option<FileResponse>> {
->>>>>>> 1aca6426
         Ok(match request {
             FileRequest::Open(OpenFileRequest { path, open_options }) => {
                 // TODO: maybe not agent error on this?
@@ -259,11 +254,7 @@
         })
     }
 
-<<<<<<< HEAD
-    #[tracing::instrument(level = Level::TRACE)]
-=======
     #[tracing::instrument(level = Level::TRACE, ret)]
->>>>>>> 1aca6426
     pub fn new(pid: Option<u64>) -> Self {
         let root_path = get_root_path_from_optional_pid(pid);
         trace!("Agent root path >> {root_path:?}");
@@ -277,11 +268,7 @@
         }
     }
 
-<<<<<<< HEAD
-    #[tracing::instrument(level = Level::TRACE, skip(self), err(level = Level::DEBUG))]
-=======
     #[tracing::instrument(level = Level::TRACE, skip(self), ret, err(level = Level::DEBUG))]
->>>>>>> 1aca6426
     fn open(
         &mut self,
         path: PathBuf,
@@ -310,11 +297,7 @@
         Ok(OpenFileResponse { fd })
     }
 
-<<<<<<< HEAD
-    #[tracing::instrument(level = Level::TRACE, skip(self), err(level = Level::DEBUG))]
-=======
     #[tracing::instrument(level = Level::TRACE, skip(self), ret, err(level = Level::DEBUG))]
->>>>>>> 1aca6426
     fn open_relative(
         &mut self,
         relative_fd: u64,
