#![feature(result_option_inspect)]
#![feature(hash_drain_filter)]
#![feature(once_cell)]

use std::{
    collections::HashSet,
    net::{Ipv4Addr, SocketAddrV4},
    path::PathBuf,
};

use actix_codec::Framed;
use cli::parse_args;
use dns::{dns_worker, DnsRequest};
use error::{AgentError, Result};
use file::FileManager;
use futures::{
    future::TryFutureExt,
    stream::{FuturesUnordered, StreamExt},
    SinkExt,
};
use mirrord_protocol::{
    tcp::{DaemonTcp, LayerTcp, LayerTcpSteal},
    ClientMessage, DaemonCodec, DaemonMessage, GetEnvVarsRequest,
};
use outgoing::{udp::UdpOutgoingApi, TcpOutgoingApi};
use sniffer::{SnifferCommand, TCPSnifferAPI, TcpConnectionSniffer};
use tokio::{
    net::{TcpListener, TcpStream},
    select,
    sync::mpsc::{self, Receiver, Sender},
};
use tokio_util::sync::CancellationToken;
use tracing::{debug, error, info, trace};
use tracing_subscriber::{fmt::format::FmtSpan, prelude::*};

use crate::{
    runtime::get_container_pid,
    steal::steal_worker,
    util::{run_thread, ClientID, IndexAllocator},
};

mod cli;
mod dns;
mod env;
mod error;
mod file;
mod outgoing;
mod runtime;
mod sniffer;
mod steal;
mod util;

const CHANNEL_SIZE: usize = 1024;

#[derive(Debug)]
struct State {
    pub clients: HashSet<ClientID>,
    index_allocator: IndexAllocator<ClientID>,
}

impl State {
    pub fn new() -> State {
        State {
            clients: HashSet::new(),
            index_allocator: IndexAllocator::new(),
        }
    }

    pub fn generate_id(&mut self) -> Option<ClientID> {
        self.index_allocator.next_index()
    }

    pub fn remove_client(&mut self, client_id: ClientID) {
        self.clients.remove(&client_id);
        self.index_allocator.free_index(client_id)
    }
}

struct ClientConnectionHandler {
    /// Used to prevent closing the main loop [`ClientConnectionHandler::start`] when any
    /// request is done (tcp outgoing feature). Stays `true` until `agent` receives an
    /// `ExitRequest`.
    id: ClientID,
    /// Handles mirrord's file operations, see [`FileManager`].
    file_manager: FileManager,
    stream: Framed<TcpStream, DaemonCodec>,
    pid: Option<u64>,
    tcp_sniffer_api: TCPSnifferAPI,
    tcp_stealer_sender: Sender<LayerTcpSteal>,
    tcp_stealer_receiver: Receiver<DaemonTcp>,
    tcp_outgoing_api: TcpOutgoingApi,
    udp_outgoing_api: UdpOutgoingApi,
    dns_sender: Sender<DnsRequest>,
}

impl ClientConnectionHandler {
    /// Initializes [`ClientConnectionHandler`].
    #[tracing::instrument(level = "trace")]
    pub async fn new(
        id: ClientID,
        stream: TcpStream,
        pid: Option<u64>,
        ephemeral: bool,
        sniffer_command_sender: Sender<SnifferCommand>,
        dns_sender: Sender<DnsRequest>,
<<<<<<< HEAD
    ) -> Result<Self, AgentError> {
=======
    ) -> Result<()> {
>>>>>>> 47d0b244
        let file_manager = match pid {
            Some(_) => FileManager::new(pid),
            None if ephemeral => FileManager::new(Some(1)),
            None => FileManager::new(None),
        };
        let stream = actix_codec::Framed::new(stream, DaemonCodec::new());

        let (tcp_sender, tcp_receiver) = mpsc::channel(CHANNEL_SIZE);
        let tcp_sniffer_api =
            TCPSnifferAPI::new(id, sniffer_command_sender, tcp_receiver, tcp_sender).await?;
        let (tcp_steal_layer_sender, tcp_steal_layer_receiver) = mpsc::channel(CHANNEL_SIZE);
        let (tcp_steal_daemon_sender, tcp_steal_daemon_receiver) = mpsc::channel(CHANNEL_SIZE);

        let _ = run_thread(async move {
            if let Err(err) =
                steal_worker(tcp_steal_layer_receiver, tcp_steal_daemon_sender, pid).await
            {
                error!("steal_worker error {:?}", err)
            }
        });

        let tcp_outgoing_api = TcpOutgoingApi::new(pid);
        let udp_outgoing_api = UdpOutgoingApi::new(pid);

        let client_handler = ClientConnectionHandler {
            id,
            file_manager,
            stream,
            pid,
            tcp_sniffer_api,
            tcp_stealer_receiver: tcp_steal_daemon_receiver,
            tcp_stealer_sender: tcp_steal_layer_sender,
            tcp_outgoing_api,
            udp_outgoing_api,
            dns_sender,
        };

        Ok(client_handler)
    }

    /// Starts a loop that handles client connection and state.
    ///
    /// Breaks upon receiver/sender drop.
    #[tracing::instrument(level = "trace", skip(self))]
<<<<<<< HEAD
    async fn start(mut self, cancellation_token: CancellationToken) -> Result<(), AgentError> {
=======
    async fn respond(&mut self, response: DaemonMessage) -> Result<()> {
        Ok(self.stream.send(response).await?)
    }

    async fn handle_loop(&mut self, token: CancellationToken) -> Result<()> {
>>>>>>> 47d0b244
        let mut running = true;
        while running {
            select! {
                message = self.stream.next() => {
                    if let Some(message) = message {
                        running = self.handle_client_message(message?).await?;
                    } else {
                        debug!("Client {} disconnected", self.id);
                        break;
                    }
                },
                message = self.tcp_sniffer_api.recv() => {
                    if let Some(message) = message {
                        self.respond(DaemonMessage::Tcp(message)).await?;
                    } else {
                        error!("tcp sniffer stopped?");
                        break;
                    }
                },
                message = self.tcp_stealer_receiver.recv() => {
                    if let Some(message) = message {
                        self.stream.send(DaemonMessage::TcpSteal(message)).await?;
                    } else {
                        error!("tcp stealer stopped?");
                        break;
                    }
                },
                message = self.tcp_outgoing_api.daemon_message() => {
                    self.respond(DaemonMessage::TcpOutgoing(message?)).await?;
                },
                message = self.udp_outgoing_api.daemon_message() => {
                    self.respond(DaemonMessage::UdpOutgoing(message?)).await?;
                },
                _ = cancellation_token.cancelled() => {
                    break;
                }
            }
        }
        debug!("client closing");
        Ok(())
    }

    /// Sends a [`DaemonMessage`] response to the connected client (`mirrord-layer`).
    #[tracing::instrument(level = "trace", skip(self))]
    async fn respond(&mut self, response: DaemonMessage) -> Result<(), AgentError> {
        Ok(self.stream.send(response).await?)
    }

    /// Handles incoming messages from the connected client (`mirrord-layer`).
    ///
    /// Returns `false` if the client disconnected.
    #[tracing::instrument(level = "trace", skip(self))]
    async fn handle_client_message(&mut self, message: ClientMessage) -> Result<bool> {
        match message {
            ClientMessage::FileRequest(req) => {
                let response = self.file_manager.handle_message(req)?;
                self.respond(DaemonMessage::File(response))
                    .await
                    .inspect_err(|fail| {
                        error!(
                            "handle_client_message -> Failed responding to file message {:#?}!",
                            fail
                        )
                    })?
            }
            ClientMessage::TcpOutgoing(layer_message) => {
                self.tcp_outgoing_api.layer_message(layer_message).await?
            }
            ClientMessage::UdpOutgoing(layer_message) => {
                self.udp_outgoing_api.layer_message(layer_message).await?
            }
            ClientMessage::GetEnvVarsRequest(GetEnvVarsRequest {
                env_vars_filter,
                env_vars_select,
            }) => {
                debug!(
                    "ClientMessage::GetEnvVarsRequest client id {:?} filter {:?} select {:?}",
                    self.id, env_vars_filter, env_vars_select
                );

                let pid = self
                    .pid
                    .map(|i| i.to_string())
                    .unwrap_or_else(|| "self".to_string());
                let environ_path = PathBuf::from("/proc").join(pid).join("environ");

                let env_vars_result =
                    env::select_env_vars(environ_path, env_vars_filter, env_vars_select).await;

                self.respond(DaemonMessage::GetEnvVarsResponse(env_vars_result))
                    .await?
            }
            ClientMessage::GetAddrInfoRequest(request) => {
                let (tx, rx) = tokio::sync::oneshot::channel();
                let dns_request = DnsRequest::new(request, tx);
                self.dns_sender.send(dns_request).await?;

                trace!("waiting for answer from dns thread");
                let response = rx.await?;

                trace!("GetAddrInfoRequest -> response {:#?}", response);

                self.respond(DaemonMessage::GetAddrInfoResponse(response))
                    .await?
            }
            ClientMessage::Ping => self.respond(DaemonMessage::Pong).await?,
            ClientMessage::Tcp(message) => self.handle_client_tcp(message).await?,
            ClientMessage::TcpSteal(message) => self.tcp_stealer_sender.send(message).await?,
            ClientMessage::Close => {
                return Ok(false);
            }
        }
        Ok(true)
    }

    async fn handle_client_tcp(&mut self, message: LayerTcp) -> Result<()> {
        match message {
            LayerTcp::PortSubscribe(port) => self.tcp_sniffer_api.subscribe(port).await,
            LayerTcp::ConnectionUnsubscribe(connection_id) => {
                self.tcp_sniffer_api
                    .connection_unsubscribe(connection_id)
                    .await
            }
            LayerTcp::PortUnsubscribe(port) => self.tcp_sniffer_api.port_unsubscribe(port).await,
        }
    }
}

<<<<<<< HEAD
/// Initializes the agent's [`State`], channels, threads, and runs [`ClientConnectionHandler`]s.
#[tracing::instrument(level = "trace")]
async fn start_agent() -> Result<(), AgentError> {
=======
async fn start_agent() -> Result<()> {
>>>>>>> 47d0b244
    let args = parse_args();
    trace!("Starting agent with args: {args:?}");

    let listener = TcpListener::bind(SocketAddrV4::new(
        Ipv4Addr::UNSPECIFIED,
        args.communicate_port,
    ))
    .await?;

    let pid = match (args.container_id, args.container_runtime) {
        (Some(container_id), Some(container_runtime)) => {
            Some(get_container_pid(&container_id, &container_runtime).await?)
        }
        _ => None,
    };

    let mut state = State::new();
    let cancellation_token = CancellationToken::new();
    // Cancel all other tasks on exit
    let cancel_guard = cancellation_token.clone().drop_guard();
    let (sniffer_command_tx, sniffer_command_rx) = mpsc::channel::<SnifferCommand>(1000);
    let (dns_sender, dns_receiver) = mpsc::channel(1000);
    let _ = run_thread(dns_worker(dns_receiver, pid));

    let sniffer_cancellation_token = cancellation_token.clone();
    let sniffer_task = run_thread(
        TcpConnectionSniffer::new(sniffer_command_rx, pid, args.network_interface)
            .and_then(|sniffer| sniffer.start(sniffer_cancellation_token)),
    );

    // WARNING: This exact string is expected to be read in `pod_api.rs`, more specifically in
    // `wait_for_agent_startup`. If you change this, or if this is not logged (i.e. user disables
    // `MIRRORD_AGENT_RUST_LOG`), then mirrord fails to initialize.
    info!("agent ready");
    let mut clients = FuturesUnordered::new();
    loop {
        select! {
            Ok((stream, addr)) = listener.accept() => {
                trace!("start -> Connection accepted from {:?}", addr);

                if let Some(client_id) = state.generate_id() {

                    state.clients.insert(client_id);
                    let sniffer_command_tx = sniffer_command_tx.clone();
                    let cancellation_token = cancellation_token.clone();
                    let dns_sender = dns_sender.clone();
                    let client = tokio::spawn(async move {
                        match ClientConnectionHandler::new(
                                client_id,
                                stream,
                                pid,
                                args.ephemeral_container,
                                sniffer_command_tx,
                                dns_sender,
                            )
                            .and_then(|client| client.start(cancellation_token))
                            .await
                            {
                                Ok(_) => {
                                    trace!(
                                        "ClientConnectionHandler::start -> Client {} disconnected",
                                        client_id
                                    );
                                }
                                Err(e) => {
                                    error!(
                                        "ClientConnectionHandler::start -> Client {} disconnected with error: {}",
                                        client_id, e
                                    );
                                }
                            }
                        client_id

                    });
                    clients.push(client);
                } else {
                    error!("start_client -> Ran out of connections, dropping new connection");
                }

            },
            Some(client) = clients.next() => {
                let client_id = client?;
                state.remove_client(client_id);
            },
            _ = tokio::time::sleep(std::time::Duration::from_secs(args.communication_timeout.into())) => {
                if state.clients.is_empty() {
                    trace!("Main thread timeout, no clients connected.");
                    break;
                }
            }
        }
    }

    trace!("Agent shutting down.");
    drop(cancel_guard);
    if let Err(err) = sniffer_task.join().map_err(|_| AgentError::JoinTask)? {
        error!("Sniffer task failed with error: {}", err);
    }

    trace!("Agent shutdown.");
    Ok(())
}

#[tokio::main]
async fn main() -> Result<()> {
    tracing_subscriber::registry()
        .with(
            tracing_subscriber::fmt::layer()
                .with_thread_ids(true)
                .with_span_events(FmtSpan::ACTIVE)
                .compact(),
        )
        .with(tracing_subscriber::EnvFilter::from_default_env())
        .init();

    match start_agent().await {
        Ok(_) => {
            info!("main -> mirrord-agent `start` exiting successfully.")
        }
        Err(fail) => {
            error!(
                "main -> mirrord-agent `start` exiting with error {:#?}",
                fail
            )
        }
    }
    Ok(())
}<|MERGE_RESOLUTION|>--- conflicted
+++ resolved
@@ -103,11 +103,7 @@
         ephemeral: bool,
         sniffer_command_sender: Sender<SnifferCommand>,
         dns_sender: Sender<DnsRequest>,
-<<<<<<< HEAD
-    ) -> Result<Self, AgentError> {
-=======
-    ) -> Result<()> {
->>>>>>> 47d0b244
+    ) -> Result<Self> {
         let file_manager = match pid {
             Some(_) => FileManager::new(pid),
             None if ephemeral => FileManager::new(Some(1)),
@@ -152,15 +148,7 @@
     ///
     /// Breaks upon receiver/sender drop.
     #[tracing::instrument(level = "trace", skip(self))]
-<<<<<<< HEAD
-    async fn start(mut self, cancellation_token: CancellationToken) -> Result<(), AgentError> {
-=======
-    async fn respond(&mut self, response: DaemonMessage) -> Result<()> {
-        Ok(self.stream.send(response).await?)
-    }
-
-    async fn handle_loop(&mut self, token: CancellationToken) -> Result<()> {
->>>>>>> 47d0b244
+    async fn start(mut self, cancellation_token: CancellationToken) -> Result<()> {
         let mut running = true;
         while running {
             select! {
@@ -205,7 +193,7 @@
 
     /// Sends a [`DaemonMessage`] response to the connected client (`mirrord-layer`).
     #[tracing::instrument(level = "trace", skip(self))]
-    async fn respond(&mut self, response: DaemonMessage) -> Result<(), AgentError> {
+    async fn respond(&mut self, response: DaemonMessage) -> Result<()> {
         Ok(self.stream.send(response).await?)
     }
 
@@ -289,13 +277,9 @@
     }
 }
 
-<<<<<<< HEAD
 /// Initializes the agent's [`State`], channels, threads, and runs [`ClientConnectionHandler`]s.
 #[tracing::instrument(level = "trace")]
-async fn start_agent() -> Result<(), AgentError> {
-=======
 async fn start_agent() -> Result<()> {
->>>>>>> 47d0b244
     let args = parse_args();
     trace!("Starting agent with args: {args:?}");
 
