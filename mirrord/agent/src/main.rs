#![feature(result_option_inspect)]
#![feature(hash_drain_filter)]
#![feature(let_chains)]
#![feature(type_alias_impl_trait)]
#![feature(tcp_quickack)]
#![feature(async_fn_in_trait)]
#![feature(lazy_cell)]
#![allow(incomplete_features)]
#![warn(clippy::indexing_slicing)]

use std::{
    collections::{HashMap, HashSet},
    net::{Ipv4Addr, SocketAddrV4},
    path::PathBuf,
};

use actix_codec::Framed;
use cli::parse_args;
use dns::DnsApi;
use error::{AgentError, Result};
use file::FileManager;
use futures::{
    stream::{FuturesUnordered, StreamExt},
    SinkExt, TryFutureExt,
};
use mirrord_protocol::{
    pause::DaemonPauseTarget, ClientMessage, DaemonCodec, DaemonMessage, GetEnvVarsRequest,
    LogMessage,
};
use outgoing::{udp::UdpOutgoingApi, TcpOutgoingApi};
use sniffer::{SnifferCommand, TcpConnectionSniffer, TcpSnifferApi};
use steal::api::TcpStealerApi;
use tokio::{
    net::{TcpListener, TcpStream},
    select,
    sync::mpsc::{self, Sender},
    task::JoinHandle,
    time::{timeout, Duration},
};
use tokio_util::sync::CancellationToken;
use tracing::{debug, error, info, trace, warn};
use tracing_subscriber::{fmt::format::FmtSpan, prelude::*};

use crate::{
    cli::Args,
    container_handle::ContainerHandle,
    runtime::get_container,
    steal::{
        connection::TcpConnectionStealer,
        ip_tables::{
            IPTablesWrapper, SafeIpTables, IPTABLE_MESH, IPTABLE_MESH_ENV, IPTABLE_PREROUTING,
            IPTABLE_PREROUTING_ENV, IPTABLE_STANDARD, IPTABLE_STANDARD_ENV,
        },
        StealerCommand,
    },
    util::{run_thread_in_namespace, ClientId, IndexAllocator},
    watched_task::{TaskStatus, WatchedTask},
};

mod cgroup;
mod cli;
mod container_handle;
mod dns;
mod env;
mod error;
mod file;
mod namespace;
mod outgoing;
mod runtime;
mod sniffer;
mod steal;
mod util;
mod watched_task;

const CHANNEL_SIZE: usize = 1024;

/// Keeps track of connected clients.
#[derive(Debug)]
struct State {
    clients: HashSet<ClientId>,
    index_allocator: IndexAllocator<ClientId, 100>,
    /// Handle to the target container if there is one.
    /// This is optional because it is acceptable not to pass the container runtime and id if not
    /// pausing. When those args are not passed, container is [`None`].
    container: Option<ContainerHandle>,
    env: HashMap<String, String>,
    ephemeral: bool,
}

impl State {
    /// Return [`Err`] if container runtime operations failed.
    pub async fn new(args: &Args) -> Result<State> {
        let container = get_container(
            args.container_id.as_ref(),
            args.container_runtime.as_ref(),
            args.ephemeral_container,
        )
        .await?;

        let container = match container {
            Some(container) => Some(ContainerHandle::new(container).await?),
            None => None,
        };

        // If we are in an ephemeral container, we use pid 1.
        // if not, we use the pid of the target container or fallback to self
        let pid = container
            .as_ref()
            .map(|h| h.pid().to_string())
            .unwrap_or_else(|| "self".to_string());

        let mut env: HashMap<String, String> = HashMap::new();

        let environ_path = PathBuf::from("/proc").join(pid).join("environ");

        if let Some(container) = container.as_ref() {
            env.extend(container.raw_env().clone());
        }

        match env::get_proc_environ(environ_path).await {
            Ok(environ) => env.extend(environ.into_iter()),
            Err(err) => {
                error!("Failed to get process environment variables: {err:?}");
            }
        };

        Ok(State {
            clients: HashSet::new(),
            index_allocator: Default::default(),
            container,
            env,
            ephemeral: args.ephemeral_container,
        })
    }

    /// Return the process ID of the target container if there is one.
    pub fn container_pid(&self) -> Option<u64> {
        self.container.as_ref().map(ContainerHandle::pid)
    }

    /// If there are [`ClientId`]s left, insert new one and return it.
    pub async fn new_client(&mut self) -> Result<ClientId> {
        let new_id = self
            .index_allocator
            .next_index()
            .ok_or(AgentError::ConnectionLimitReached)?;
        self.clients.insert(new_id);
        Ok(new_id)
    }

    pub async fn new_connection(
        &mut self,
        stream: TcpStream,
        tasks: BackgroundTasks,
        cancellation_token: CancellationToken,
        protocol_version: semver::Version,
    ) -> Result<Option<JoinHandle<u32>>> {
        let mut stream = Framed::new(stream, DaemonCodec::new());

        let client_id = match self.new_client().await {
            Ok(id) => id,
            Err(err) => {
                let _ = stream.send(DaemonMessage::Close(err.to_string())).await; // Ignore message send error.

                if let AgentError::ConnectionLimitReached = err {
                    error!("{err}");
                    return Ok(None);
                } else {
                    // Propagate all errors that are not ConnectionLimitReached.
                    Err(err)?
                }
            }
        };

        let container_handle = self.container.clone();
        let ephemeral_container = self.ephemeral;
        let env = self.env.clone();

        let task = tokio::spawn(async move {
            let result = ClientConnectionHandler::new(
                client_id,
                stream,
                container_handle,
                ephemeral_container,
                tasks,
                env,
                protocol_version,
            )
            .and_then(|client| client.start(cancellation_token))
            .await;

            match result {
                Ok(_) => {
                    trace!(
                        "ClientConnectionHandler::start -> Client {} disconnected",
                        client_id
                    );
                }
                Err(e) => {
                    error!(
                        "ClientConnectionHandler::start -> Client {} disconnected with error: {}",
                        client_id, e
                    );
                }
            }

            client_id
        });

        Ok(Some(task))
    }

    /// Free id of the given client.
    pub async fn remove_client(&mut self, client_id: ClientId) -> Result<()> {
        self.clients.remove(&client_id);
        self.index_allocator.free_index(client_id);

        Ok(())
    }
}

/// Handles to background tasks used by [`ClientConnectionHandler`].
#[derive(Clone)]
struct BackgroundTasks {
    sniffer_status: TaskStatus,
    sniffer_sender: Sender<SnifferCommand>,
    stealer_status: TaskStatus,
    stealer_sender: Sender<StealerCommand>,
    dns_api: DnsApi,
}

struct ClientConnectionHandler {
    id: ClientId,
    /// Handles mirrord's file operations, see [`FileManager`].
    file_manager: FileManager,
    stream: Framed<TcpStream, DaemonCodec>,
    tcp_sniffer_api: Option<TcpSnifferApi>,
    tcp_stealer_api: TcpStealerApi,
    tcp_outgoing_api: TcpOutgoingApi,
    udp_outgoing_api: UdpOutgoingApi,
    dns_api: DnsApi,
    env: HashMap<String, String>,
    /// Handle to the target container if there is one.
    /// Used for pausing the container.
    container_handle: Option<ContainerHandle>,
}

impl ClientConnectionHandler {
    /// Initializes [`ClientConnectionHandler`].
    pub async fn new(
        id: ClientId,
        mut stream: Framed<TcpStream, DaemonCodec>,
        container_handle: Option<ContainerHandle>,
        ephemeral: bool,
        bg_tasks: BackgroundTasks,
        env: HashMap<String, String>,
        protocol_version: semver::Version,
    ) -> Result<Self> {
        let pid = container_handle.as_ref().map(ContainerHandle::pid);

        let file_manager = FileManager::new(pid.or_else(|| ephemeral.then_some(1)));

        let tcp_sniffer_api = match TcpSnifferApi::new(
            id,
            bg_tasks.sniffer_sender,
            bg_tasks.sniffer_status,
            CHANNEL_SIZE,
        )
        .await
        {
            Ok(api) => Some(api),
            Err(e) => {
                let message = format!(
                    "Failed to create TcpSnifferApi: {e}, this could be due to kernel version."
                );
                warn!(message);
                let _ = stream
                    .send(DaemonMessage::LogMessage(LogMessage::warn(message)))
                    .await; // Ignore message send error.

                None
            }
        };

        let tcp_stealer_api = match TcpStealerApi::new(
            id,
            bg_tasks.stealer_sender,
            bg_tasks.stealer_status,
            CHANNEL_SIZE,
            protocol_version,
        )
        .await
        {
            Ok(api) => api,
            Err(e) => {
                let _ = stream
                    .send(DaemonMessage::Close(format!(
                        "Failed to create TcpStealerApi: {e}."
                    )))
                    .await; // Ignore message send error.

                Err(e)?
            }
        };

        let tcp_outgoing_api = TcpOutgoingApi::new(pid);
        let udp_outgoing_api = UdpOutgoingApi::new(pid);

        let client_handler = ClientConnectionHandler {
            id,
            file_manager,
            stream,
            tcp_sniffer_api,
            tcp_stealer_api,
            tcp_outgoing_api,
            udp_outgoing_api,
            dns_api: bg_tasks.dns_api,
            env,
            container_handle,
        };

        Ok(client_handler)
    }

    /// Starts a loop that handles client connection and state.
    ///
    /// Breaks upon receiver/sender drop.
    #[tracing::instrument(level = "trace", skip(self))]
    async fn start(mut self, cancellation_token: CancellationToken) -> Result<()> {
        let error = loop {
            select! {
                message = self.stream.next() => {
                    let Some(message) = message else {
                        debug!("Client {} disconnected", self.id);
                        return Ok(());
                    };

                    match self.handle_client_message(message?).await {
                        Ok(true) => {},
                        Ok(false) => return Ok(()),
                        Err(e) => {
                            error!("Error handling client message: {e:?}");
                            break e;
                        }
                    }
                },
                // poll the sniffer API only when it's available
                // exit when it stops (means something bad happened if
                // it ran and then stopped)
                message = async {
                    if let Some(ref mut sniffer_api) = self.tcp_sniffer_api {
                        sniffer_api.recv().await
                    } else {
                        unreachable!()
                    }
                }, if self.tcp_sniffer_api.is_some() => match message {
                    Ok(message) => self.respond(DaemonMessage::Tcp(message)).await?,
                    Err(e) => break e,
                },
                message = self.tcp_stealer_api.recv() => match message {
                    Ok(message) => self.respond(DaemonMessage::TcpSteal(message)).await?,
                    Err(e) => break e,
                },
                message = self.tcp_outgoing_api.daemon_message() => match message {
                    Ok(message) => self.respond(DaemonMessage::TcpOutgoing(message)).await?,
                    Err(e) => break e,
                },
                message = self.udp_outgoing_api.daemon_message() => match message {
                    Ok(message) => self.respond(DaemonMessage::UdpOutgoing(message)).await?,
                    Err(e) => break e,
                },
                _ = cancellation_token.cancelled() => return Ok(()),
            }
        };

        if let Err(e) = self.respond(DaemonMessage::Close(error.to_string())).await {
            error!("Failed to send error to client: {e:?}");
        }

        Err(error)
    }

    /// Sends a [`DaemonMessage`] response to the connected client (`mirrord-layer`).
    #[tracing::instrument(level = "trace", skip(self))]
    async fn respond(&mut self, response: DaemonMessage) -> Result<()> {
        self.stream.send(response).await.map_err(Into::into)
    }

    /// Handles incoming messages from the connected client (`mirrord-layer`).
    ///
    /// Returns `false` if the client disconnected.
    #[tracing::instrument(level = "trace", skip(self))]
    async fn handle_client_message(&mut self, message: ClientMessage) -> Result<bool> {
        match message {
            ClientMessage::FileRequest(req) => {
                if let Some(response) = self.file_manager.handle_message(req)? {
                    self.respond(DaemonMessage::File(response))
                        .await
                        .inspect_err(|fail| {
                            error!(
                                "handle_client_message -> Failed responding to file message {:#?}!",
                                fail
                            )
                        })?
                }
            }
            ClientMessage::TcpOutgoing(layer_message) => {
                self.tcp_outgoing_api.layer_message(layer_message).await?
            }
            ClientMessage::UdpOutgoing(layer_message) => {
                self.udp_outgoing_api.layer_message(layer_message).await?
            }
            ClientMessage::GetEnvVarsRequest(GetEnvVarsRequest {
                env_vars_filter,
                env_vars_select,
            }) => {
                debug!(
                    "ClientMessage::GetEnvVarsRequest client id {:?} filter {:?} select {:?}",
                    self.id, env_vars_filter, env_vars_select
                );

                let env_vars_result =
                    env::select_env_vars(&self.env, env_vars_filter, env_vars_select);

                self.respond(DaemonMessage::GetEnvVarsResponse(env_vars_result))
                    .await?
            }
            ClientMessage::GetAddrInfoRequest(request) => {
                let response = self.dns_api.make_request(request).await?;
                trace!("GetAddrInfoRequest -> response {:#?}", response);

                self.respond(DaemonMessage::GetAddrInfoResponse(response))
                    .await?
            }
            ClientMessage::Ping => self.respond(DaemonMessage::Pong).await?,
            ClientMessage::Tcp(message) => {
                if let Some(sniffer_api) = &mut self.tcp_sniffer_api {
                    sniffer_api.handle_client_message(message).await?
                } else {
                    warn!("received tcp sniffer request while not available");
                    Err(AgentError::SnifferApiError)?
                }
            }
            ClientMessage::TcpSteal(message) => {
                self.tcp_stealer_api.handle_client_message(message).await?
            }
            ClientMessage::Close => {
                return Ok(false);
            }
            ClientMessage::PauseTargetRequest(pause) => {
                match self
                    .container_handle
                    .as_ref()
                    .ok_or(AgentError::PauseAbsentTarget)?
                    .set_paused(pause)
                    .await
                {
                    Ok(changed) => {
                        self.respond(DaemonMessage::PauseTarget(
                            DaemonPauseTarget::PauseResponse {
                                changed,
                                container_paused: pause,
                            },
                        ))
                        .await?;
                    }
                    Err(e) => {
                        self.respond(DaemonMessage::LogMessage(LogMessage::error(format!(
                            "Failed to pause target container: {e:?}"
                        ))))
                        .await?;
                    }
                }
            }
            ClientMessage::SwitchProtocolVersion(version) => {
                self.tcp_stealer_api
                    .switch_protocol_version(version.clone())
                    .await?;

                self.respond(DaemonMessage::SwitchProtocolVersionResponse(version))
                    .await?;
            }
            ClientMessage::ReadyForLogs => {}
        }

        Ok(true)
    }
}

/// Initializes the agent's [`State`], channels, threads, and runs [`ClientConnectionHandler`]s.
#[tracing::instrument(level = "trace")]
async fn start_agent() -> Result<()> {
    let args = parse_args();
    trace!("Starting agent with args: {args:?}");

    let listener = TcpListener::bind(SocketAddrV4::new(
        Ipv4Addr::UNSPECIFIED,
        args.communicate_port,
    ))
    .await?;

    let mut state = State::new(&args).await?;

    let cancellation_token = CancellationToken::new();
    // Cancel all other tasks on exit
    let cancel_guard = cancellation_token.clone().drop_guard();

    let (sniffer_command_tx, sniffer_command_rx) = mpsc::channel::<SnifferCommand>(1000);
    let (stealer_command_tx, stealer_command_rx) = mpsc::channel::<StealerCommand>(1000);

    let dns_api = DnsApi::new(state.container_pid(), 1000);

    let (sniffer_task, sniffer_status) = {
        let cancellation_token = cancellation_token.clone();
        let watched_task = WatchedTask::new(
            TcpConnectionSniffer::TASK_NAME,
            TcpConnectionSniffer::new(sniffer_command_rx, args.network_interface).and_then(
                |sniffer| async move {
                    let res = sniffer.start(cancellation_token).await;
                    if let Err(err) = res.as_ref() {
                        error!("Sniffer failed: {err}");
                    }
                    Ok(())
                },
            ),
        );
        let status = watched_task.status();
        let task = run_thread_in_namespace(
            watched_task.start(),
            TcpConnectionSniffer::TASK_NAME.to_string(),
            state.container_pid(),
            "net",
        );

        (task, status)
    };

    let (stealer_task, stealer_status) = {
        let cancellation_token = cancellation_token.clone();
        let watched_task = WatchedTask::new(
            TcpConnectionStealer::TASK_NAME,
            TcpConnectionStealer::new(stealer_command_rx).and_then(|stealer| async move {
                let res = stealer.start(cancellation_token).await;
                if let Err(err) = res.as_ref() {
                    error!("Stealer failed: {err}");
                }
                res
            }),
        );
        let status = watched_task.status();
        let task = run_thread_in_namespace(
            watched_task.start(),
            TcpConnectionStealer::TASK_NAME.to_string(),
            state.container_pid(),
            "net",
        );

        (task, status)
    };

    let mut bg_tasks = BackgroundTasks {
        sniffer_status,
        sniffer_sender: sniffer_command_tx,
        stealer_status,
        stealer_sender: stealer_command_tx,
        dns_api,
    };

    // WARNING: `wait_for_agent_startup` in `mirrord/kube/src/api/container.rs` expects a line
    // containing "agent_ready" to be printed. If you change this then mirrord fails to
    // initialize.
    println!("agent ready - version {}", env!("CARGO_PKG_VERSION"));

    let mut clients = FuturesUnordered::new();

    // For the first client, we use communication_timeout, then we exit when no more
    // no connections.
    match timeout(
        Duration::from_secs(args.communication_timeout.into()),
        listener.accept(),
    )
    .await
    {
        Ok(Ok((stream, addr))) => {
            trace!("start -> Connection accepted from {:?}", addr);
            if let Some(client) = state
                .new_connection(
                    stream,
                    bg_tasks.clone(),
                    cancellation_token.clone(),
                    args.base_protocol_version.clone(),
                )
                .await?
            {
                clients.push(client)
            };
        }
        Ok(Err(err)) => {
            error!("start -> Failed to accept connection: {:?}", err);
            Err(err)?
        }
        Err(err) => {
            error!("start -> Failed to accept first connection: timeout");
            Err(err)?
        }
    }

    if args.test_error {
        Err(AgentError::TestError)?
    }

    loop {
        select! {
            Ok((stream, addr)) = listener.accept() => {
                trace!("start -> Connection accepted from {:?}", addr);
                if let Some(client) = state.new_connection(
                    stream,
                    bg_tasks.clone(),
                    cancellation_token.clone(),
                    args.base_protocol_version.clone(),
                ).await? {clients.push(client) };
            },
            client = clients.next() => {
                match client {
                    Some(client) => {
                        let client_id = client?;
                        state.remove_client(client_id).await?;
                    }
                    None => {
                        trace!("Main thread timeout, no clients left.");
                        break
                    }
                }
            },
        }
    }

    trace!("Agent shutting down.");
    drop(cancel_guard);

    sniffer_task.join().map_err(|_| AgentError::JoinTask)?;
    if let Some(err) = bg_tasks.sniffer_status.err().await {
        error!("start_agent -> sniffer task failed with error: {}", err);
    }

    stealer_task.join().map_err(|_| AgentError::JoinTask)?;
    if let Some(err) = bg_tasks.stealer_status.err().await {
        error!("start_agent -> stealer task failed with error: {}", err);
    }

    trace!("Agent shutdown.");
    Ok(())
}

async fn clear_iptable_chain() -> Result<()> {
    let ipt = iptables::new(false).unwrap();

    SafeIpTables::load(IPTablesWrapper::from(ipt), false)
        .await?
        .cleanup()
        .await?;

    Ok(())
}

fn spawn_child_agent() -> Result<()> {
    let command_args = std::env::args().collect::<Vec<_>>();
    let (command, args) = command_args
        .split_first()
        .expect("cannot spawn child agent: command missing from program arguments");

    let mut child_agent = std::process::Command::new(command).args(args).spawn()?;

    let _ = child_agent.wait();

    Ok(())
}

async fn start_iptable_guard() -> Result<()> {
    debug!("start_iptable_guard -> Initializing iptable-guard.");

    let args = parse_args();
    let state = State::new(&args).await?;
    let pid = state.container_pid();

    std::env::set_var(IPTABLE_PREROUTING_ENV, IPTABLE_PREROUTING.as_str());
    std::env::set_var(IPTABLE_MESH_ENV, IPTABLE_MESH.as_str());
    std::env::set_var(IPTABLE_STANDARD_ENV, IPTABLE_STANDARD.as_str());

    let result = spawn_child_agent();

    let _ = run_thread_in_namespace(
        clear_iptable_chain(),
        "clear iptables".to_owned(),
        pid,
        "net",
    )
    .join()
    .map_err(|_| AgentError::JoinTask)?;

    result
}

<<<<<<< HEAD
// if you decide to change it from current_thread for some reason,
// pay attention to the cgroup code which relies on staying on same thread.
=======
>>>>>>> 63708e78
#[tokio::main(flavor = "current_thread")]
async fn main() -> Result<()> {
    tracing_subscriber::registry()
        .with(
            tracing_subscriber::fmt::layer()
                .with_thread_ids(true)
                .with_span_events(FmtSpan::NEW | FmtSpan::CLOSE)
                .compact(),
        )
        .with(tracing_subscriber::EnvFilter::from_default_env())
        .init();

    debug!(
        "main -> Initializing mirrord-agent, version {}.",
        env!("CARGO_PKG_VERSION")
    );

    let agent_result = if std::env::var(IPTABLE_PREROUTING_ENV).is_ok()
        && std::env::var(IPTABLE_MESH_ENV).is_ok()
    {
        start_agent().await
    } else {
        start_iptable_guard().await
    };

    // wait for background tasks to finish
    tokio::time::sleep(std::time::Duration::from_secs(1)).await;

    match agent_result {
        Ok(_) => {
            info!("main -> mirrord-agent `start` exiting successfully.")
        }
        Err(fail) => {
            error!(
                "main -> mirrord-agent `start` exiting with error {:#?}",
                fail
            )
        }
    }

    Ok(())
}<|MERGE_RESOLUTION|>--- conflicted
+++ resolved
@@ -701,11 +701,6 @@
     result
 }
 
-<<<<<<< HEAD
-// if you decide to change it from current_thread for some reason,
-// pay attention to the cgroup code which relies on staying on same thread.
-=======
->>>>>>> 63708e78
 #[tokio::main(flavor = "current_thread")]
 async fn main() -> Result<()> {
     tracing_subscriber::registry()
