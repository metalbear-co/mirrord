--- conflicted
+++ resolved
@@ -478,14 +478,11 @@
                 ))
                 .await?;
             }
-<<<<<<< HEAD
-            ClientMessage::ReadyForLogs => {}
+            ClientMessage::ReadyForLogs => {
+                self.ready_for_logs = true;
+            }
             ClientMessage::Vpn(message) => {
                 self.vpn_api.layer_message(message).await?;
-=======
-            ClientMessage::ReadyForLogs => {
-                self.ready_for_logs = true;
->>>>>>> d2d4281c
             }
         }
 
