--- conflicted
+++ resolved
@@ -678,7 +678,6 @@
     Ok(())
 }
 
-<<<<<<< HEAD
 /// Monitors the main container process and cancels `cancel` when it
 /// exits.
 ///
@@ -723,7 +722,8 @@
             }
         }
     });
-=======
+}
+
 #[tracing::instrument(level = Level::TRACE, ret, err)]
 async fn get_rules(
     iptables: &IPTablesWrapper,
@@ -736,7 +736,6 @@
     } else {
         Ok(rules_v4)
     }
->>>>>>> e38b63b6
 }
 
 /// Get existing iptable rules created by another (potentially still running) agent.
