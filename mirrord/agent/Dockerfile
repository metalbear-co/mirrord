FROM --platform=$BUILDPLATFORM ghcr.io/metalbear-co/ci-agent-build:latest as build-env
ARG TARGETARCH
WORKDIR /app

<<<<<<< HEAD
RUN apt-get install -y protobuf-compiler

COPY Cargo.toml Cargo.lock CHANGELOG.md README.md LICENSE rust-toolchain.toml /app/
COPY sample/rust /app/sample/rust
COPY mirrord /app/mirrord
COPY tests /app/tests
=======
# Copy order is important here, since we want the cache to be invalidated as less as possible
# so we start with the most static files, then the most dynamic ones
>>>>>>> 04846516
COPY .cargo /app/.cargo
COPY mirrord/protocol /app/mirrord/protocol
COPY mirrord/agent /app/mirrord/agent
COPY Cargo.toml Cargo.lock CHANGELOG.md README.md LICENSE rust-toolchain.toml /app/

# workspace files requires all members to exist while most of those aren't really needed
# so we remove from the workspace
RUN sed -i '/members = \[/,/\]/c\members = [\n    "mirrord/*",\n]' /app/Cargo.toml

RUN ./mirrord/agent/platform.sh
RUN echo $PATH
# this takes around 1 minute since libgit2 is slow https://github.com/rust-lang/cargo/issues/9167
ENV CARGO_NET_GIT_FETCH_WITH_CLI=true
RUN cargo +nightly-2023-03-29 zigbuild -Z bindeps --manifest-path /app/mirrord/agent/Cargo.toml --target $(cat /.platform) --release
RUN cp /app/target/$(cat /.platform)/release/mirrord-agent /mirrord-agent

FROM ghcr.io/metalbear-co/ci-agent-runtime:latest
COPY --from=build-env /mirrord-agent /

CMD ["./mirrord-agent"]<|MERGE_RESOLUTION|>--- conflicted
+++ resolved
@@ -2,17 +2,10 @@
 ARG TARGETARCH
 WORKDIR /app
 
-<<<<<<< HEAD
 RUN apt-get install -y protobuf-compiler
 
-COPY Cargo.toml Cargo.lock CHANGELOG.md README.md LICENSE rust-toolchain.toml /app/
-COPY sample/rust /app/sample/rust
-COPY mirrord /app/mirrord
-COPY tests /app/tests
-=======
 # Copy order is important here, since we want the cache to be invalidated as less as possible
 # so we start with the most static files, then the most dynamic ones
->>>>>>> 04846516
 COPY .cargo /app/.cargo
 COPY mirrord/protocol /app/mirrord/protocol
 COPY mirrord/agent /app/mirrord/agent
