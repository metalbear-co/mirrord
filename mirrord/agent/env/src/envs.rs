//! Definitions of environment variables used to configure the mirrord-agent.
//!
//! If you want to add some more, please do it here.

use std::net::{IpAddr, SocketAddr};

use crate::{checked_env::CheckedEnv, steal_tls::StealPortTlsConfig};

/// Used to pass operator's x509 certificate to the agent.
///
/// This way the agent can be sure that it only accepts TLS connections coming from the exact
/// operator that spawned it.
pub const OPERATOR_CERT: CheckedEnv<String> = CheckedEnv::new("AGENT_OPERATOR_CERT_ENV");

/// Determines a network interface for mirroring.
pub const NETWORK_INTERFACE: CheckedEnv<String> = CheckedEnv::new("AGENT_NETWORK_INTERFACE_ENV");

/// Enables Prometheus metrics export point and sets its address.
pub const METRICS: CheckedEnv<SocketAddr> = CheckedEnv::new("MIRRORD_AGENT_METRICS");

/// Used to inform the agent that the target pod is in a mesh.
pub const IN_SERVICE_MESH: CheckedEnv<bool> = CheckedEnv::new("MIRRORD_AGENT_IN_SERVICE_MESH");

/// Used to inform the agent that the target pod is in an Istio CNI mesh.
pub const ISTIO_CNI: CheckedEnv<bool> = CheckedEnv::new("MIRRORD_AGENT_ISTIO_CNI");

/// Instructs the agent to flush connections when adding new iptables rules.
pub const STEALER_FLUSH_CONNECTIONS: CheckedEnv<bool> =
    CheckedEnv::new("MIRRORD_AGENT_STEALER_FLUSH_CONNECTIONS");

/// Instructs the agent to use `iptables-nft` instead of `iptables-legacy` for manipulating
/// iptables.
pub const NFTABLES: CheckedEnv<bool> = CheckedEnv::new("MIRRORD_AGENT_NFTABLES");

/// Instructs the agent to produce logs in JSON format.
pub const JSON_LOG: CheckedEnv<bool> = CheckedEnv::new("MIRRORD_AGENT_JSON_LOG");

/// Enables IPv6 support in the agent.
pub const IPV6_SUPPORT: CheckedEnv<bool> = CheckedEnv::new("AGENT_IPV6_ENV");

/// Sets a hard timeout on DNS queries.
pub const DNS_TIMEOUT: CheckedEnv<u32> = CheckedEnv::new("MIRRORD_AGENT_DNS_TIMEOUT");

/// Sets a hard limit on DNS query attempts.
pub const DNS_ATTEMPTS: CheckedEnv<u32> = CheckedEnv::new("MIRRORD_AGENT_DNS_ATTEMPTS");

/// Used in incoming traffic redirection to produce correct iptables rules.
pub const POD_IPS: CheckedEnv<Vec<IpAddr>> = CheckedEnv::new("MIRRORD_AGENT_POD_IPS");

/// Sets agent log level.
///
/// Should follow `tracing` format, e.g `mirrord=trace`.
pub const LOG_LEVEL: CheckedEnv<String> = CheckedEnv::new("RUST_LOG");

/// Provides the agent with a steal TLS configuration.
pub const STEAL_TLS_CONFIG: CheckedEnv<Vec<StealPortTlsConfig>> =
    CheckedEnv::new("MIRRORD_AGENT_STEAL_TLS_CONFIG");

/// Container id of the target we're attaching to, e.g. `mirrord exec -t
/// pod/glorious-cat/container/[cat-container]`, this is the id of `cat-container` that you
/// can retrieve with `kubectl describe glorious-cat`.
///
/// For `Mode::Ephemeral`, this is used to get the target's `pid`.
/// When this is not present, we default it to `1`, meaning file operations are done in `/proc/1`.
/// Look at `find_pid_for_ephemeral` docs for more info.
///
/// **Attention**: this is **not** the ephemeral container id, it's the target's!
pub const EPHEMERAL_TARGET_CONTAINER_ID: CheckedEnv<String> =
    CheckedEnv::new("MIRRORD_AGENT_EPHEMERAL_TARGET_CONTAINER_ID");

/// Exclude agent's port from service mesh sidecar proxy.
pub const EXCLUDE_FROM_MESH: CheckedEnv<bool> = CheckedEnv::new("MIRRORD_AGENT_EXCLUDE_FROM_MESH");

/// Enables mirroring implementation based on iptables.
pub const PASSTHROUGH_MIRRORING: CheckedEnv<bool> =
    CheckedEnv::new("MIRRORD_AGENT_PASSTHROUGH_MIRRORING");

/// Controls how long the agent should keep running after all client connections have been closed.
///
/// Specified in seconds.
<<<<<<< HEAD
pub const IDLE_TTL: CheckedEnv<u64> = CheckedEnv::new("MIRRORD_AGENT_IDLE_TTL");
=======
pub const IDDLE_TTL: CheckedEnv<u64> = CheckedEnv::new("MIRRORD_AGENT_IDLE_TTL");

/// Sets whether `Mirrord-Agent` headers are injected into HTTP
/// responses that went through the agent.
pub const INJECT_HEADERS: CheckedEnv<bool> = CheckedEnv::new("MIRRORD_AGENT_INJECT_HEADERS");
>>>>>>> 77fa62ae
<|MERGE_RESOLUTION|>--- conflicted
+++ resolved
@@ -78,12 +78,8 @@
 /// Controls how long the agent should keep running after all client connections have been closed.
 ///
 /// Specified in seconds.
-<<<<<<< HEAD
 pub const IDLE_TTL: CheckedEnv<u64> = CheckedEnv::new("MIRRORD_AGENT_IDLE_TTL");
-=======
-pub const IDDLE_TTL: CheckedEnv<u64> = CheckedEnv::new("MIRRORD_AGENT_IDLE_TTL");
 
 /// Sets whether `Mirrord-Agent` headers are injected into HTTP
 /// responses that went through the agent.
-pub const INJECT_HEADERS: CheckedEnv<bool> = CheckedEnv::new("MIRRORD_AGENT_INJECT_HEADERS");
->>>>>>> 77fa62ae
+pub const INJECT_HEADERS: CheckedEnv<bool> = CheckedEnv::new("MIRRORD_AGENT_INJECT_HEADERS");