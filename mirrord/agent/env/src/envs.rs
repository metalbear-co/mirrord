--- conflicted
+++ resolved
@@ -52,13 +52,12 @@
 /// Should follow `tracing` format, e.g `mirrord=trace`.
 pub const LOG_LEVEL: CheckedEnv<String> = CheckedEnv::new("RUST_LOG");
 
-<<<<<<< HEAD
 /// Provides the agent with a steal TLS configuration.
 ///
 /// Not yet used by the agent.
 pub const STEAL_TLS_CONFIG: CheckedEnv<Vec<StealPortTlsConfig>> =
     CheckedEnv::new("MIRRORD_AGENT_STEAL_TLS_CONFIG");
-=======
+
 /// Container id of the target we're attaching to, e.g. `mirrord exec -t
 /// pod/glorious-cat/container/[cat-container]`, this is the id of `cat-container` that you
 /// can retrieve with `kubectl describe glorious-cat`.
@@ -69,5 +68,4 @@
 ///
 /// **Attention**: this is **not** the ephemeral container id, it's the target's!
 pub const EPHEMERAL_TARGET_CONTAINER_ID: CheckedEnv<String> =
-    CheckedEnv::new("MIRRORD_AGENT_EPHEMERAL_TARGET_CONTAINER_ID");
->>>>>>> 612e04d3
+    CheckedEnv::new("MIRRORD_AGENT_EPHEMERAL_TARGET_CONTAINER_ID");