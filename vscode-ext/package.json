{
	"name": "mirrord",
	"displayName": "mirrord",
	"description": "Run your local process in the context of your cloud cluster",
	"publisher": "MetalBear",
<<<<<<< HEAD
	"version": "3.43.0",
=======
	"version": "3.44.1",
>>>>>>> 366a14c3
	"engines": {
		"vscode": "^1.63.0"
	},
	"repository": {
		"type": "git",
		"url": "https://github.com/metalbear-co/mirrord"
	},
	"categories": [
		"Testing",
		"Debuggers",
		"Other",
		"Azure"
	],
	"keywords": [
		"container",
		"k8s",
		"kubernetes",
		"docker",
		"connect",
		"cluster",
		"debug",
		"microservice",
		"cloud native",
		"mirrord"
	],
	"icon": "images/icon.png",
	"activationEvents": [
		"onStartupFinished"
	],
	"extensionKind": [
		"workspace"
	],
	"contributes": {
		"commands": [
			{
				"command": "mirrord.changeSettings",
				"category": "mirrord",
				"title": "Change Settings"
			}
		],
		"menus": {
			"commandPalette": [
				{
					"command": "mirrord.changeSettings",
					"when": "mirrord.activated"
				}
			]
		},
		"jsonValidation": [
			{
				"fileMatch": "*mirrord.json",
				"url": "https://raw.githubusercontent.com/metalbear-co/mirrord/main/mirrord-schema.json"
			}
		]
	},
	"main": "./dist/extension.js",
	"scripts": {
		"pretest": "npm run test-compile && npm run lint",
		"test": "npm run pretest && node out/tests/runTests.js",
		"lint": "eslint src --ext ts",		
		"format": "eslint src --ext ts --fix",
		"vscode:prepublish": "webpack --mode production",
		"compile": "webpack --mode none",
		"watch": "webpack --mode none --watch",
		"esbuild-base": "esbuild ./src/extension.ts --bundle --outfile=out/main.js --external:vscode --format=cjs --platform=node",
		"esbuild": "npm run esbuild-base -- --sourcemap",
		"esbuild-watch": "npm run esbuild-base -- --sourcemap --watch",
		"test-compile": "tsc -p ./",
		"package": "vsce package"
	},
	"devDependencies": {
		"@types/chai": "^4.3.5",
		"@types/glob": "^7.2.0",
		"@types/mocha": "^10.0.1",
		"@types/node": "14.x",
		"@types/vscode": "^1.63.0",
		"@typescript-eslint/eslint-plugin": "^5.9.1",
		"@typescript-eslint/parser": "^5.9.1",
		"chai": "^4.3.7",
		"esbuild": "^0.14.23",
		"eslint": "^8.6.0",
		"glob": "^7.2.3",
		"mocha": "^9.1.3",		
		"ts-loader": "^9.4.2",
		"typescript": "^4.5.4",
		"@vscode/vsce": "^2.9.2",
		"vscode-extension-tester": "^5.6.0",
		"webpack": "^5.76.0",
		"webpack-cli": "^5.0.1"
	},
	"dependencies": {
		"axios": "^1.4.0",
		"semver": "^7.3.7",
		"toml": "^3.0.0",
		"yaml": "^2.1.3"
	}
}<|MERGE_RESOLUTION|>--- conflicted
+++ resolved
@@ -3,11 +3,7 @@
 	"displayName": "mirrord",
 	"description": "Run your local process in the context of your cloud cluster",
 	"publisher": "MetalBear",
-<<<<<<< HEAD
-	"version": "3.43.0",
-=======
 	"version": "3.44.1",
->>>>>>> 366a14c3
 	"engines": {
 		"vscode": "^1.63.0"
 	},
