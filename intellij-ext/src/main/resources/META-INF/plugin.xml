--- conflicted
+++ resolved
@@ -10,16 +10,14 @@
       It’s meant to provide the benefits of running your service on a cloud environment (e.g. staging) without actually going through the hassle of deploying it there, and without disrupting the environment by deploying untested code.
       Read more <a href="https://mirrord.dev/docs/overview/introduction/">here</a>.
     ]]></description>
+    
+    <idea-version since-build="223"/>
 
-<<<<<<< HEAD
     <projectListeners>
         <listener class="com.metalbear.mirrord.MirrordConfigFileRefresher"
                   topic="com.intellij.openapi.vfs.newvfs.BulkFileListener"
                   activeInHeadlessMode="false"/>
     </projectListeners>
-=======
-    <idea-version since-build="223"/>
->>>>>>> 8c70b088
 
     <depends>com.intellij.modules.lang</depends>
 
