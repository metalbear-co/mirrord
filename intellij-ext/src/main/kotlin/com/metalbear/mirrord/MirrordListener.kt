--- conflicted
+++ resolved
@@ -134,15 +134,7 @@
         return super.processTerminating(executorId, env, handler)
     }
 
-<<<<<<< HEAD
-    private fun getRunConfigEnv(env: ExecutionEnvironment): LinkedHashMap<String, String> {
-        val method = when (env.runProfile::class.simpleName) {
-            "GoApplicationConfiguration" -> "getCustomEnvironment"
-            else -> "getEnvs"
-        }
-        val envMethod = env.runProfile.javaClass.getMethod(method)
-        return envMethod.invoke(env.runProfile) as LinkedHashMap<String, String>
-=======
+
     private fun getRunConfigEnv(env: ExecutionEnvironment): LinkedHashMap<String, String>? {
         if (env.runProfile::class.simpleName == "GoApplicationConfiguration")
             return null
@@ -157,6 +149,5 @@
             )
             null
         }
->>>>>>> d5c5258e
     }
 }