--- conflicted
+++ resolved
@@ -66,12 +66,12 @@
                         return@invokeLater super.processStartScheduled(executorId, env)
                     }
 
-<<<<<<< HEAD
                     val remoteDns = JCheckBox("Remote DNS", defaults.remoteDns)
                     val fileOps = JCheckBox("File Operations", defaults.fileOps)
                     val trafficStealing = JCheckBox("TCP Steal Traffic", defaults.trafficStealing)
                     val tcpOutgoingTraffic = JCheckBox("TCP Outgoing Traffic", defaults.tcpOutgoingTraffic)
                     val udpOutgoingTraffic = JCheckBox("UDP Outgoing Traffic", defaults.udpOutgoingTraffic)
+                    val telemetry = JCheckBox("Telemetry")
 
                     val ephemeralContainerCheckBox = JCheckBox("Use Ephemeral Container", defaults.ephemeralContainers)
 
@@ -92,42 +92,12 @@
                             remoteDns,
                             tcpOutgoingTraffic,
                             udpOutgoingTraffic,
+                            telemetry,
                             agentRustLog,
                             rustLog,
                             excludeEnv,
                             includeEnv,
                         )
-=======
-                    val fileOps = JCheckBox("File Operations")
-                    fileOps.isSelected = true
-                    val remoteDns = JCheckBox("Remote DNS")
-                    remoteDns.isSelected = true
-                    val outgoingTraffic = JCheckBox("Outgoing Traffic")
-                    outgoingTraffic.isSelected = true
-                    val telemetry = JCheckBox("Telemetry")
-                    telemetry.isSelected = true
-                    val trafficStealing = JCheckBox("Traffic Stealing")
-
-                    val ephemeralContainerCheckBox = JCheckBox("Enable Ephemeral Containers")
-
-                    val agentRustLog = JTextField(mirrordEnv["MIRRORD_AGENT_RUST_LOG"])
-                    val rustLog = JTextField(mirrordEnv["RUST_LOG"])
-                    val excludeEnv = JTextField("")
-                    val includeEnv = JTextField(mirrordEnv["MIRRORD_OVERRIDE_ENV_VARS_INCLUDE"])
-
-                    val panel = customDialogBuilder.createMirrordKubeDialog(
-                        pods,
-                        fileOps,
-                        remoteDns,
-                        outgoingTraffic,
-                        telemetry,
-                        trafficStealing,
-                        ephemeralContainerCheckBox,
-                        agentRustLog,
-                        rustLog,
-                        excludeEnv,
-                        includeEnv,
->>>>>>> 735381c4
                     )
 
                     // SUCCESS: set the respective environment variables
