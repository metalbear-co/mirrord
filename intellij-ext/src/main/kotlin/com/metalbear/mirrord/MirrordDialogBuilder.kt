package com.metalbear.mirrord

import com.intellij.openapi.ui.DialogBuilder
import com.intellij.ui.components.JBList
import com.intellij.ui.components.JBScrollPane
import java.awt.BorderLayout
import java.awt.Dimension
import java.awt.GridBagLayout
import java.awt.GridLayout
import javax.swing.*
import javax.swing.border.EmptyBorder


object MirrordDialogBuilder {
    private const val dialogHeading: String = "mirrord"
    private const val podLabel = "Select Pod"
    private const val namespaceLabel = "Select Namespace"

    fun createDialogBuilder(dialogPanel: JPanel): DialogBuilder = DialogBuilder().apply {
        setCenterPanel(dialogPanel)
        resizable(false)
        setTitle(dialogHeading)
    }

    fun createMirrordNamespaceDialog(namespaces: JBList<String>): JPanel = JPanel(BorderLayout()).apply {
        add(createSelectionDialog(namespaceLabel, namespaces), BorderLayout.CENTER)
    }

    fun createMirrordConfigDialog(
        pods: JBList<String>,
        fileOps: JCheckBox,
<<<<<<< HEAD
=======
        remoteDns: JCheckBox,
        outgoingTraffic: JCheckBox,
        telemetry: JCheckBox,
>>>>>>> 735381c4
        trafficStealing: JCheckBox,
        ephemeralCheckbox: JCheckBox,
        remoteDns: JCheckBox,
        tcpOutgoingTraffic: JCheckBox,
        udpOutgoingTraffic: JCheckBox,
        agentRustLog: JComboBox<LogLevel>,
        rustLog: JComboBox<LogLevel>,
        excludeEnv: JTextField,
        includeEnv: JTextField
<<<<<<< HEAD
    ): JPanel = JPanel(BorderLayout()).apply {
        add(createSelectionDialog(podLabel, pods), BorderLayout.WEST)
        add(JSeparator(JSeparator.VERTICAL), BorderLayout.CENTER)
        add(JPanel(GridLayout(5, 2, 15, 2)).apply {
            border = EmptyBorder(0, 5, 5, 5)
            add(fileOps)
            add(trafficStealing)
            add(ephemeralCheckbox)
            add(remoteDns)
            add(tcpOutgoingTraffic)
            add(udpOutgoingTraffic)
            add(JPanel(GridBagLayout()).apply {
                add(JLabel("Agent Log Level:"))
                add(agentRustLog)
            })
            add(JPanel(GridBagLayout()).apply {
                add(JLabel("Layer Log Level:"))
                add(rustLog)
            })
            add(JPanel(GridLayout(2, 1)).apply {
                add(JLabel("Exclude env vars:"))
                add(excludeEnv)
            })
            add(JPanel(GridLayout(2, 1)).apply {
                add(JLabel("Include env vars:"))
                add(includeEnv)
            })
        }, BorderLayout.EAST)
=======
    ): JPanel {
        val dialogPanel = JPanel(BorderLayout())
        podLabel.border = EmptyBorder(5, 40, 5, 5)

        val podPanel = JPanel(GridLayout(2, 1, 10, 5))
        podPanel.add(podLabel, BorderLayout.NORTH)
        val scrollablePane = JBScrollPane(pods)
        podPanel.add(scrollablePane)

        dialogPanel.add(podPanel, BorderLayout.WEST)

        dialogPanel.add(
            JSeparator(JSeparator.VERTICAL),
            BorderLayout.CENTER
        )

        val optionsPanel = JPanel(GridLayout(11, 1, 10, 2))
        optionLabel.border = EmptyBorder(5, 110, 5, 80)

        optionsPanel.add(optionLabel)
        optionsPanel.add(fileOps)
        optionsPanel.add(remoteDns)
        optionsPanel.add(outgoingTraffic)
        optionsPanel.add(telemetry)
        optionsPanel.add(trafficStealing)
        optionsPanel.add(ephemeralCheckbox)

        val agentLogPanel = JPanel(GridBagLayout())
        agentLogPanel.add(JLabel("Agent Log Level: "))
        agentRustLog.size = Dimension(5, 5)
        agentLogPanel.add(agentRustLog)

        agentLogPanel.border = EmptyBorder(10, 10, 10, 10)

        val rustLogPanel = JPanel(GridBagLayout())
        rustLogPanel.add(JLabel("Layer Log Level: "))
        rustLog.size = Dimension(5, 5)
        rustLogPanel.add(rustLog)

        rustLogPanel.border = EmptyBorder(10, 10, 10, 10)

        val excludeEnvPanel = JPanel(GridLayout())
        excludeEnvPanel.add(JLabel("Exclude env vars: "))
        excludeEnv.size = Dimension(3, 3)
        excludeEnvPanel.add(excludeEnv)

        val includeEnvPanel = JPanel(GridLayout())
        includeEnvPanel.add(JLabel("Include env vars: "))
        excludeEnv.size = Dimension(3, 3)
        includeEnvPanel.add(includeEnv)

        optionsPanel.add(agentLogPanel)
        optionsPanel.add(rustLogPanel)
        optionsPanel.add(excludeEnvPanel)
        optionsPanel.add(includeEnvPanel)

        dialogPanel.add(optionsPanel, BorderLayout.EAST)

        return dialogPanel
    }

    fun createMirrordNamespaceDialog(namespaces: JBList<String>): JPanel {
        val dialogPanel = JPanel(BorderLayout())
        namespaceLabel.border = EmptyBorder(5, 20, 5, 20)
        dialogPanel.add(namespaceLabel, BorderLayout.NORTH)
        val scrollablePane = JBScrollPane(namespaces)
        dialogPanel.add(scrollablePane, BorderLayout.SOUTH)
        return dialogPanel
>>>>>>> 735381c4
    }

    private fun createSelectionDialog(label: String, items: JBList<String>): JPanel =
        JPanel().apply {
            layout = BoxLayout(this, BoxLayout.Y_AXIS)
            border = EmptyBorder(10, 5, 10, 5)
            add(JLabel(label).apply {
                alignmentX = JLabel.LEFT_ALIGNMENT
            })
            add(Box.createRigidArea(Dimension(0, 5)))
            add(JBScrollPane(items).apply {
                alignmentX = JBScrollPane.LEFT_ALIGNMENT
                preferredSize = Dimension(250, 350)
            })
        }
}<|MERGE_RESOLUTION|>--- conflicted
+++ resolved
@@ -29,22 +29,16 @@
     fun createMirrordConfigDialog(
         pods: JBList<String>,
         fileOps: JCheckBox,
-<<<<<<< HEAD
-=======
-        remoteDns: JCheckBox,
-        outgoingTraffic: JCheckBox,
-        telemetry: JCheckBox,
->>>>>>> 735381c4
         trafficStealing: JCheckBox,
         ephemeralCheckbox: JCheckBox,
         remoteDns: JCheckBox,
         tcpOutgoingTraffic: JCheckBox,
         udpOutgoingTraffic: JCheckBox,
+        telemetry: JCheckBox,
         agentRustLog: JComboBox<LogLevel>,
         rustLog: JComboBox<LogLevel>,
         excludeEnv: JTextField,
         includeEnv: JTextField
-<<<<<<< HEAD
     ): JPanel = JPanel(BorderLayout()).apply {
         add(createSelectionDialog(podLabel, pods), BorderLayout.WEST)
         add(JSeparator(JSeparator.VERTICAL), BorderLayout.CENTER)
@@ -56,6 +50,7 @@
             add(remoteDns)
             add(tcpOutgoingTraffic)
             add(udpOutgoingTraffic)
+            add(telemetry)
             add(JPanel(GridBagLayout()).apply {
                 add(JLabel("Agent Log Level:"))
                 add(agentRustLog)
@@ -73,76 +68,6 @@
                 add(includeEnv)
             })
         }, BorderLayout.EAST)
-=======
-    ): JPanel {
-        val dialogPanel = JPanel(BorderLayout())
-        podLabel.border = EmptyBorder(5, 40, 5, 5)
-
-        val podPanel = JPanel(GridLayout(2, 1, 10, 5))
-        podPanel.add(podLabel, BorderLayout.NORTH)
-        val scrollablePane = JBScrollPane(pods)
-        podPanel.add(scrollablePane)
-
-        dialogPanel.add(podPanel, BorderLayout.WEST)
-
-        dialogPanel.add(
-            JSeparator(JSeparator.VERTICAL),
-            BorderLayout.CENTER
-        )
-
-        val optionsPanel = JPanel(GridLayout(11, 1, 10, 2))
-        optionLabel.border = EmptyBorder(5, 110, 5, 80)
-
-        optionsPanel.add(optionLabel)
-        optionsPanel.add(fileOps)
-        optionsPanel.add(remoteDns)
-        optionsPanel.add(outgoingTraffic)
-        optionsPanel.add(telemetry)
-        optionsPanel.add(trafficStealing)
-        optionsPanel.add(ephemeralCheckbox)
-
-        val agentLogPanel = JPanel(GridBagLayout())
-        agentLogPanel.add(JLabel("Agent Log Level: "))
-        agentRustLog.size = Dimension(5, 5)
-        agentLogPanel.add(agentRustLog)
-
-        agentLogPanel.border = EmptyBorder(10, 10, 10, 10)
-
-        val rustLogPanel = JPanel(GridBagLayout())
-        rustLogPanel.add(JLabel("Layer Log Level: "))
-        rustLog.size = Dimension(5, 5)
-        rustLogPanel.add(rustLog)
-
-        rustLogPanel.border = EmptyBorder(10, 10, 10, 10)
-
-        val excludeEnvPanel = JPanel(GridLayout())
-        excludeEnvPanel.add(JLabel("Exclude env vars: "))
-        excludeEnv.size = Dimension(3, 3)
-        excludeEnvPanel.add(excludeEnv)
-
-        val includeEnvPanel = JPanel(GridLayout())
-        includeEnvPanel.add(JLabel("Include env vars: "))
-        excludeEnv.size = Dimension(3, 3)
-        includeEnvPanel.add(includeEnv)
-
-        optionsPanel.add(agentLogPanel)
-        optionsPanel.add(rustLogPanel)
-        optionsPanel.add(excludeEnvPanel)
-        optionsPanel.add(includeEnvPanel)
-
-        dialogPanel.add(optionsPanel, BorderLayout.EAST)
-
-        return dialogPanel
-    }
-
-    fun createMirrordNamespaceDialog(namespaces: JBList<String>): JPanel {
-        val dialogPanel = JPanel(BorderLayout())
-        namespaceLabel.border = EmptyBorder(5, 20, 5, 20)
-        dialogPanel.add(namespaceLabel, BorderLayout.NORTH)
-        val scrollablePane = JBScrollPane(namespaces)
-        dialogPanel.add(scrollablePane, BorderLayout.SOUTH)
-        return dialogPanel
->>>>>>> 735381c4
     }
 
     private fun createSelectionDialog(label: String, items: JBList<String>): JPanel =
