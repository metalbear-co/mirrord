@file:Suppress("DialogTitleCapitalization")

package com.metalbear.mirrord

import com.google.gson.Gson
import com.google.gson.annotations.SerializedName
import com.intellij.execution.configurations.GeneralCommandLine
import com.intellij.execution.wsl.WSLCommandLineOptions
import com.intellij.execution.wsl.WSLDistribution
import com.intellij.notification.NotificationType
import com.intellij.openapi.progress.ProgressIndicator
import com.intellij.openapi.progress.ProgressManager
import com.intellij.openapi.progress.Task
import com.intellij.openapi.project.Project
import java.util.concurrent.CompletableFuture
import java.util.concurrent.TimeUnit


enum class MessageType {
    NewTask,
    FinishedTask,
    Warning
}


// I don't know how to do tags like Rust so this format is for parsing both kind of messages ;_;
data class Message(
    val type: MessageType,
    val name: String,
    val parent: String?,
    val success: Boolean?,
    val message: String?
)
<<<<<<< HEAD

data class Error(
    val message: String,
    val severity: String,
    val causes: List<String>,
    val help: String,
    val labels: List<String>,
    val related: List<String>
)

=======
>>>>>>> 37a94e7f
data class MirrordExecution(
    val environment: MutableMap<String, String>,
    @SerializedName("patched_path")
    val patchedPath: String?
)

/**
 * Interact with mirrord CLI using this API.
 */
object MirrordApi {
    private const val cliBinary = "mirrord"
    const val targetlessTargetName = "No Target (\"targetless\")"
    private val logger = MirrordLogger.logger

    fun cliPath(wslDistribution: WSLDistribution?): String {
        val path = MirrordPathManager.getBinary(cliBinary, true)!!
        wslDistribution?.let {
            return it.getWslPath(path)!!
        }
        return path
    }

    /** run mirrord ls, return list of pods + targetless target. */
    fun listPods(configFile: String?, project: Project?, wslDistribution: WSLDistribution?): List<String>? {
        logger.debug("listing pods")

        val commandLine = GeneralCommandLine(cliPath(wslDistribution), "ls", "-o", "json")
        configFile?.let {
            logger.debug("adding configFile to command line")
            commandLine.addParameter("-f")
            val formattedPath = wslDistribution?.getWslPath(it) ?: it
            commandLine.addParameter(formattedPath)
        }

        wslDistribution?.let {
            logger.debug("patching to use WSL")
            val wslOptions = WSLCommandLineOptions()
            wslOptions.isLaunchWithWslExe = true
            it.patchCommandLine(commandLine, project, wslOptions)
        }

        logger.debug("creating command line and executing $commandLine")

        val process = commandLine.toProcessBuilder()
            .redirectOutput(ProcessBuilder.Redirect.PIPE)
            .redirectError(ProcessBuilder.Redirect.PIPE)
            .start()

        logger.debug("waiting for process to finish")
        process.waitFor(60, TimeUnit.SECONDS)

        logger.debug("process wait finished, reading output")

        // failure -> null
        // success -> empty -> targetless, else -> list of pods
        val gson = Gson()
        if (process.exitValue() != 0) {
            val processStdError = process.errorStream.bufferedReader().readText()
            if (processStdError.startsWith("Error: ")) {
                val trimmedError = processStdError.removePrefix("Error: ")
                val error = gson.fromJson(trimmedError, Error::class.java)
                MirrordNotifier.errorNotification(error.message, project)
                MirrordNotifier.notify(error.help, NotificationType.INFORMATION, project)
                return null
            }
            logger.debug("mirrord ls failed: $processStdError")
        }

        val data = process.inputStream.bufferedReader().readText()
        logger.debug("parsing %s".format(data))
        val pods = gson.fromJson(data, Array<String>::class.java).toMutableList()

        if (pods.isEmpty()) {
            MirrordNotifier.notify(
                "No mirrord target available in the configured namespace. " +
                        "You can run targetless, or set a different target namespace or kubeconfig in the mirrord configuration file.",
                NotificationType.INFORMATION,
                project,
            )
        }

        pods.add(targetlessTargetName)
        return pods
    }

    fun exec(
        target: String?,
        configFile: String?,
        executable: String?,
        project: Project?,
        wslDistribution: WSLDistribution?
<<<<<<< HEAD
    ): MutableMap<String, String>? {
        val commandLine = GeneralCommandLine(cliPath(wslDistribution), "ext").apply {
            target?.let {
                addParameter("-t")
                addParameter(it)
            }
=======
    ): MirrordExecution {
        val commandLine = GeneralCommandLine(cliPath(wslDistribution), "ext")

        target?.let {
            commandLine.addParameter("-t")
            commandLine.addParameter(target)
        }
>>>>>>> 37a94e7f

            configFile?.let {
                val formattedPath = wslDistribution?.getWslPath(it) ?: it
                addParameter("-f")
                addParameter(formattedPath)
            }

<<<<<<< HEAD
            wslDistribution?.let {
                val wslOptions = WSLCommandLineOptions().apply {
                    isLaunchWithWslExe = true
                }
                it.patchCommandLine(this, project, wslOptions)
            }
=======
        executable?.let {
            commandLine.addParameter("-e")
            commandLine.addParameter(executable)
        }

        wslDistribution?.let {
            val wslOptions = WSLCommandLineOptions()
            wslOptions.isLaunchWithWslExe = true
            it.patchCommandLine(commandLine, project, wslOptions)
>>>>>>> 37a94e7f
        }

        logger.info("running mirrord with following command line: ${commandLine.commandLineString}")

        val process = commandLine.toProcessBuilder()
            .redirectOutput(ProcessBuilder.Redirect.PIPE)
            .redirectError(ProcessBuilder.Redirect.PIPE)
            .start()

        logger.debug("waiting for process to finish")
        val exitStatus = process.waitFor(15, TimeUnit.SECONDS)

        if (!exitStatus) {
            MirrordNotifier.errorNotification("mirrord failed to start", project)
            throw Error("mirrord failed to start")
        }

        val bufferedReader = process.inputStream.reader().buffered()
        val gson = Gson()
<<<<<<< HEAD
        val environment = CompletableFuture<MutableMap<String, String>>()
=======
        val environment = CompletableFuture<MirrordExecution?>()
>>>>>>> 37a94e7f

        val mirrordProgressTask = object : Task.Backgroundable(project, "mirrord", true) {
            override fun run(indicator: ProgressIndicator) {
                indicator.text = "mirrord is starting..."
                for (line in bufferedReader.lines()) {
                    val message = gson.fromJson(line, Message::class.java)
<<<<<<< HEAD
                    when {
                        message.name == "mirrord preparing to launch" && message.type == MessageType.FinishedTask -> {
                            val success = message.success ?: throw Error("Invalid message")
                            if (success) {
                                val innerMessage = message.message ?: throw Error("Invalid inner message")
                                val executionInfo = gson.fromJson(innerMessage, MirrordExecution::class.java)
                                indicator.text = "mirrord is running"
                                environment.complete(executionInfo.environment)
                                return
                            }
=======
                    // See if it's the final message
                    if (message.name == "mirrord preparing to launch"
                        && message.type == MessageType.FinishedTask
                    ) {
                        val success = message.success ?: throw Error("Invalid message")
                        if (success) {
                            val innerMessage = message.message ?: throw Error("Invalid inner message")
                            val executionInfo = gson.fromJson(innerMessage, MirrordExecution::class.java)
                            indicator.text = "mirrord is running"
                            environment.complete(executionInfo)
                            return
                        } else {
                            environment.complete(null)
                            MirrordNotifier.errorNotification("mirrord failed to launch", project)
                            return
>>>>>>> 37a94e7f
                        }

                        message.type == MessageType.Warning -> {
                            message.message?.let { MirrordNotifier.notify(it, NotificationType.WARNING, project) }
                        }

                        else -> {
                            var displayMessage = message.name
                            message.message?.let {
                                displayMessage += ": $it"
                            }
                            indicator.text = displayMessage
                        }
                    }
                }
                environment.cancel(true)
            }

            override fun onSuccess() {
                if (!environment.isCancelled) {
                    MirrordNotifier.notify("mirrord started!", NotificationType.INFORMATION, project)
                }
                super.onSuccess()
            }

            override fun onCancel() {
                process.destroy()
                MirrordNotifier.notify("mirrord was cancelled", NotificationType.WARNING, project)
                super.onCancel()
            }
        }

        ProgressManager.getInstance().run(mirrordProgressTask)

        try {
            return environment.get(30, TimeUnit.SECONDS)
        } catch (e: Exception) {
            MirrordNotifier.errorNotification("mirrord failed to fetch the env", project)
        }

        val processStdError = process.errorStream.reader().readText()
        if (processStdError.startsWith("Error: ")) {
            val trimmedError = processStdError.removePrefix("Error: ")
            val error = gson.fromJson(trimmedError, Error::class.java)
            MirrordNotifier.errorNotification(error.message, project)
            MirrordNotifier.notify(error.help, NotificationType.INFORMATION, project)
            return null
        }
        logger.error("mirrord stderr: $processStdError")
        throw Error("mirrord failed to start")
    }

}<|MERGE_RESOLUTION|>--- conflicted
+++ resolved
@@ -31,7 +31,6 @@
     val success: Boolean?,
     val message: String?
 )
-<<<<<<< HEAD
 
 data class Error(
     val message: String,
@@ -42,8 +41,6 @@
     val related: List<String>
 )
 
-=======
->>>>>>> 37a94e7f
 data class MirrordExecution(
     val environment: MutableMap<String, String>,
     @SerializedName("patched_path")
@@ -135,47 +132,30 @@
         executable: String?,
         project: Project?,
         wslDistribution: WSLDistribution?
-<<<<<<< HEAD
     ): MutableMap<String, String>? {
         val commandLine = GeneralCommandLine(cliPath(wslDistribution), "ext").apply {
             target?.let {
                 addParameter("-t")
                 addParameter(it)
             }
-=======
-    ): MirrordExecution {
-        val commandLine = GeneralCommandLine(cliPath(wslDistribution), "ext")
-
-        target?.let {
-            commandLine.addParameter("-t")
-            commandLine.addParameter(target)
-        }
->>>>>>> 37a94e7f
 
             configFile?.let {
                 val formattedPath = wslDistribution?.getWslPath(it) ?: it
                 addParameter("-f")
                 addParameter(formattedPath)
             }
-
-<<<<<<< HEAD
+            executable?.let {
+              commandLine.addParameter("-e")
+              commandLine.addParameter(executable)
+            }
+            
             wslDistribution?.let {
                 val wslOptions = WSLCommandLineOptions().apply {
                     isLaunchWithWslExe = true
                 }
                 it.patchCommandLine(this, project, wslOptions)
             }
-=======
-        executable?.let {
-            commandLine.addParameter("-e")
-            commandLine.addParameter(executable)
-        }
-
-        wslDistribution?.let {
-            val wslOptions = WSLCommandLineOptions()
-            wslOptions.isLaunchWithWslExe = true
-            it.patchCommandLine(commandLine, project, wslOptions)
->>>>>>> 37a94e7f
+
         }
 
         logger.info("running mirrord with following command line: ${commandLine.commandLineString}")
@@ -195,18 +175,14 @@
 
         val bufferedReader = process.inputStream.reader().buffered()
         val gson = Gson()
-<<<<<<< HEAD
-        val environment = CompletableFuture<MutableMap<String, String>>()
-=======
+
         val environment = CompletableFuture<MirrordExecution?>()
->>>>>>> 37a94e7f
 
         val mirrordProgressTask = object : Task.Backgroundable(project, "mirrord", true) {
             override fun run(indicator: ProgressIndicator) {
                 indicator.text = "mirrord is starting..."
                 for (line in bufferedReader.lines()) {
                     val message = gson.fromJson(line, Message::class.java)
-<<<<<<< HEAD
                     when {
                         message.name == "mirrord preparing to launch" && message.type == MessageType.FinishedTask -> {
                             val success = message.success ?: throw Error("Invalid message")
@@ -214,26 +190,9 @@
                                 val innerMessage = message.message ?: throw Error("Invalid inner message")
                                 val executionInfo = gson.fromJson(innerMessage, MirrordExecution::class.java)
                                 indicator.text = "mirrord is running"
-                                environment.complete(executionInfo.environment)
+                                environment.complete(executionInfo)
                                 return
                             }
-=======
-                    // See if it's the final message
-                    if (message.name == "mirrord preparing to launch"
-                        && message.type == MessageType.FinishedTask
-                    ) {
-                        val success = message.success ?: throw Error("Invalid message")
-                        if (success) {
-                            val innerMessage = message.message ?: throw Error("Invalid inner message")
-                            val executionInfo = gson.fromJson(innerMessage, MirrordExecution::class.java)
-                            indicator.text = "mirrord is running"
-                            environment.complete(executionInfo)
-                            return
-                        } else {
-                            environment.complete(null)
-                            MirrordNotifier.errorNotification("mirrord failed to launch", project)
-                            return
->>>>>>> 37a94e7f
                         }
 
                         message.type == MessageType.Warning -> {
