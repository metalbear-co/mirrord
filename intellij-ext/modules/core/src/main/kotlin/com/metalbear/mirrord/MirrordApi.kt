@file:Suppress("DialogTitleCapitalization")

package com.metalbear.mirrord

import com.google.gson.Gson
import com.intellij.execution.configurations.GeneralCommandLine
import com.intellij.execution.wsl.WSLCommandLineOptions
import com.intellij.execution.wsl.WSLDistribution
import com.intellij.notification.NotificationType
import com.intellij.openapi.progress.ProgressIndicator
import com.intellij.openapi.progress.ProgressManager
import com.intellij.openapi.progress.Task
import com.intellij.openapi.project.Project
import java.util.concurrent.CompletableFuture
import java.util.concurrent.TimeUnit


enum class MessageType {
    NewTask,
    FinishedTask,
    Warning
}


// I don't know how to do tags like Rust so this format is for parsing both kind of messages ;_;
data class Message(
    val type: MessageType,
    val name: String,
    val parent: String?,
    val success: Boolean?,
    val message: String?
)

data class Error(
    val message: String,
    val severity: String,
    val causes: List<String>,
    val help: String,
    val labels: List<String>,
    val related: List<String>
)

data class MirrordExecution(
    val environment: MutableMap<String, String>
)

/**
 * Interact with mirrord CLI using this API.
 */
object MirrordApi {
    private const val cliBinary = "mirrord"
    const val targetlessTargetName = "No Target (\"targetless\")"
    private val logger = MirrordLogger.logger
    private fun cliPath(wslDistribution: WSLDistribution?): String {
        val path = MirrordPathManager.getBinary(cliBinary, true)!!
        wslDistribution?.let {
            return it.getWslPath(path)!!
        }
        return path
    }

<<<<<<< HEAD
    fun listPods(configFile: String?, project: Project?, wslDistribution: WSLDistribution?): List<String>? {
        logger.debug("listing pods")
=======
    /** run mirrord ls, return list of pods + targetless target. */
    fun listPods(configFile: String?, project: Project?, wslDistribution: WSLDistribution?): List<String> {
        MirrordLogger.logger.debug("listing pods")
>>>>>>> fa74c3d3
        val commandLine = GeneralCommandLine(cliPath(wslDistribution), "ls", "-o", "json")
        configFile?.let {
            logger.debug("adding configFile to command line")
            commandLine.addParameter("-f")
            val formattedPath = wslDistribution?.getWslPath(it) ?: it
            commandLine.addParameter(formattedPath)
        }

        wslDistribution?.let {
            logger.debug("patching to use WSL")
            val wslOptions = WSLCommandLineOptions()
            wslOptions.isLaunchWithWslExe = true
            it.patchCommandLine(commandLine, project, wslOptions)
        }

        logger.debug("creating command line and executing $commandLine")

        val process = commandLine.toProcessBuilder()
            .redirectOutput(ProcessBuilder.Redirect.PIPE)
            .redirectError(ProcessBuilder.Redirect.PIPE)
            .start()

        logger.debug("waiting for process to finish")
        process.waitFor(60, TimeUnit.SECONDS)

<<<<<<< HEAD
        val gson = Gson()
        if (process.exitValue() != 0) {
            val processStdError = process.errorStream.bufferedReader().readText()
            if (processStdError.startsWith("Error: ")) {
                val trimmedError = processStdError.removePrefix("Error: ")
                val error = gson.fromJson(trimmedError, Error::class.java)
                MirrordNotifier.errorNotification(error.message, project)
                MirrordNotifier.notify(error.help, NotificationType.INFORMATION, project)
                return null
            }
            logger.debug("mirrord ls failed: $processStdError")
            return null
        }

        logger.debug("process wait finished, reading output")
        val data = process.inputStream.bufferedReader().readText()
        logger.debug("parsing $data")
        return gson.fromJson(data, Array<String>::class.java).asList()
=======
        val pods: MutableList<String> = if (process.exitValue() != 0) {
            MirrordNotifier.errorNotification("mirrord failed to list available targets", project)
            val data = process.errorStream.bufferedReader().readText()
            MirrordLogger.logger.debug("mirrord ls failed: %s".format(data))
            mutableListOf()
        } else {
            MirrordLogger.logger.debug("process wait finished, reading output")
            val data = process.inputStream.bufferedReader().readText()
            val gson = Gson()
            MirrordLogger.logger.debug("parsing %s".format(data))
            gson.fromJson(data, Array<String>::class.java).toMutableList()
        }

        if (pods.isEmpty()) {
            MirrordNotifier.notify(
                "No mirrord target available in the configured namespace. " +
                        "You can run targetless, or set a different target namespace or kubeconfig in the mirrord configuration file.",
                NotificationType.INFORMATION,
                project,
            )
        }

        pods.add(targetlessTargetName)
        return pods
>>>>>>> fa74c3d3
    }

    fun exec(
        target: String?,
        configFile: String?,
        project: Project?,
        wslDistribution: WSLDistribution?
    ): MutableMap<String, String>? {
        val commandLine = GeneralCommandLine(cliPath(wslDistribution), "ext").apply {
            target?.let {
                addParameter("-t")
                addParameter(it)
            }

            configFile?.let {
                val formattedPath = wslDistribution?.getWslPath(it) ?: it
                addParameter("-f")
                addParameter(formattedPath)
            }

            wslDistribution?.let {
                val wslOptions = WSLCommandLineOptions().apply {
                    isLaunchWithWslExe = true
                }
                it.patchCommandLine(this, project, wslOptions)
            }
        }

        logger.info("running mirrord with following command line: ${commandLine.commandLineString}")

        val process = commandLine.toProcessBuilder()
            .redirectOutput(ProcessBuilder.Redirect.PIPE)
            .redirectError(ProcessBuilder.Redirect.PIPE)
            .start()

        logger.debug("waiting for process to finish")
        val exitStatus = process.waitFor(15, TimeUnit.SECONDS)

        if (!exitStatus) {
            MirrordNotifier.errorNotification("mirrord failed to start", project)
            throw Error("mirrord failed to start")
        }

        val bufferedReader = process.inputStream.reader().buffered()
        val gson = Gson()
        val environment = CompletableFuture<MutableMap<String, String>>()

        val mirrordProgressTask = object : Task.Backgroundable(project, "mirrord", true) {
            override fun run(indicator: ProgressIndicator) {
                indicator.text = "mirrord is starting..."
                for (line in bufferedReader.lines()) {
                    val message = gson.fromJson(line, Message::class.java)
                    when {
                        message.name == "mirrord preparing to launch" && message.type == MessageType.FinishedTask -> {
                            val success = message.success ?: throw Error("Invalid message")
                            if (success) {
                                val innerMessage = message.message ?: throw Error("Invalid inner message")
                                val executionInfo = gson.fromJson(innerMessage, MirrordExecution::class.java)
                                indicator.text = "mirrord is running"
                                environment.complete(executionInfo.environment)
                                return
                            }
                        }

                        message.type == MessageType.Warning -> {
                            message.message?.let { MirrordNotifier.notify(it, NotificationType.WARNING, project) }
                        }

                        else -> {
                            var displayMessage = message.name
                            message.message?.let {
                                displayMessage += ": $it"
                            }
                            indicator.text = displayMessage
                        }
                    }
                }
                environment.cancel(true)
            }

            override fun onSuccess() {
                if (!environment.isCancelled) {
                    MirrordNotifier.notify("mirrord started!", NotificationType.INFORMATION, project)
                }
                super.onSuccess()
            }

            override fun onCancel() {
                process.destroy()
                MirrordNotifier.notify("mirrord was cancelled", NotificationType.WARNING, project)
                super.onCancel()
            }
        }

        ProgressManager.getInstance().run(mirrordProgressTask)

        try {
            return environment.get(30, TimeUnit.SECONDS)
        } catch (e: Exception) {
            MirrordNotifier.errorNotification("mirrord failed to fetch the env", project)
        }

        val processStdError = process.errorStream.reader().readText()
        if (processStdError.startsWith("Error: ")) {
            val trimmedError = processStdError.removePrefix("Error: ")
            val error = gson.fromJson(trimmedError, Error::class.java)
            MirrordNotifier.errorNotification(error.message, project)
            MirrordNotifier.notify(error.help, NotificationType.INFORMATION, project)
            return null
        }
        logger.error("mirrord stderr: $processStdError")
        throw Error("mirrord failed to start")
    }

}<|MERGE_RESOLUTION|>--- conflicted
+++ resolved
@@ -59,14 +59,9 @@
         return path
     }
 
-<<<<<<< HEAD
-    fun listPods(configFile: String?, project: Project?, wslDistribution: WSLDistribution?): List<String>? {
-        logger.debug("listing pods")
-=======
     /** run mirrord ls, return list of pods + targetless target. */
     fun listPods(configFile: String?, project: Project?, wslDistribution: WSLDistribution?): List<String> {
         MirrordLogger.logger.debug("listing pods")
->>>>>>> fa74c3d3
         val commandLine = GeneralCommandLine(cliPath(wslDistribution), "ls", "-o", "json")
         configFile?.let {
             logger.debug("adding configFile to command line")
@@ -92,35 +87,20 @@
         logger.debug("waiting for process to finish")
         process.waitFor(60, TimeUnit.SECONDS)
 
-<<<<<<< HEAD
         val gson = Gson()
-        if (process.exitValue() != 0) {
+        val pods: MutableList<String> = if (process.exitValue() != 0) {
             val processStdError = process.errorStream.bufferedReader().readText()
             if (processStdError.startsWith("Error: ")) {
                 val trimmedError = processStdError.removePrefix("Error: ")
                 val error = gson.fromJson(trimmedError, Error::class.java)
                 MirrordNotifier.errorNotification(error.message, project)
                 MirrordNotifier.notify(error.help, NotificationType.INFORMATION, project)
-                return null
             }
             logger.debug("mirrord ls failed: $processStdError")
-            return null
-        }
-
-        logger.debug("process wait finished, reading output")
-        val data = process.inputStream.bufferedReader().readText()
-        logger.debug("parsing $data")
-        return gson.fromJson(data, Array<String>::class.java).asList()
-=======
-        val pods: MutableList<String> = if (process.exitValue() != 0) {
-            MirrordNotifier.errorNotification("mirrord failed to list available targets", project)
-            val data = process.errorStream.bufferedReader().readText()
-            MirrordLogger.logger.debug("mirrord ls failed: %s".format(data))
             mutableListOf()
         } else {
-            MirrordLogger.logger.debug("process wait finished, reading output")
+            logger.debug("process wait finished, reading output")
             val data = process.inputStream.bufferedReader().readText()
-            val gson = Gson()
             MirrordLogger.logger.debug("parsing %s".format(data))
             gson.fromJson(data, Array<String>::class.java).toMutableList()
         }
@@ -136,7 +116,6 @@
 
         pods.add(targetlessTargetName)
         return pods
->>>>>>> fa74c3d3
     }
 
     fun exec(
