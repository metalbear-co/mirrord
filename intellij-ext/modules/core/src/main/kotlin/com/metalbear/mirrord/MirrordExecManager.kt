package com.metalbear.mirrord

import com.intellij.execution.wsl.WSLDistribution
import com.intellij.notification.NotificationType
import com.intellij.openapi.application.ApplicationManager
import com.intellij.openapi.project.Project
import com.intellij.openapi.util.SystemInfo
import com.intellij.util.io.exists
import kotlinx.collections.immutable.toImmutableMap

/**
 * Functions to be called when one of our entry points to the program is called - when process is
 * launched, when go entrypoint, etc. It will check to see if it already occurred for current run and
 * if it did, it will do nothing
 */
object MirrordExecManager {
    var enabled: Boolean = false

    /** returns null if the user closed or cancelled target selection, otherwise the chosen target, which is either a
     * pod or the targetless target
     */
    private fun chooseTarget(wslDistribution: WSLDistribution?, project: Project): String? {
        MirrordLogger.logger.debug("choose target called")
        val path = MirrordConfigAPI.getConfigPath(project)
        val configPath = when (path.exists()) {
            true -> path.toString()
            false -> null
        }

        // includes targetless target.
        val pods =
            MirrordApi.listPods(
                configPath,
                project,
                wslDistribution
            )

        pods ?: return null

        MirrordLogger.logger.debug("returning pods")
        return MirrordExecDialog.selectTargetDialog(pods)
    }

    private fun getConfigPath(project: Project): String? {
        val configPath = MirrordConfigAPI.getConfigPath(project)
        return if (configPath.exists()) {
            configPath.toAbsolutePath().toString()
        } else {
            null
        }
    }


    fun start(wslDistribution: WSLDistribution?, project: Project): Map<String, String>? {
        return start(wslDistribution, project, null)?.first
    }

    /** Starts mirrord, shows dialog for selecting pod if target not set and returns env to set. */
    fun start(wslDistribution: WSLDistribution?, project: Project, executable: String?): Pair<Map<String, String>, String?>? {
        if (!enabled) {
            MirrordLogger.logger.debug("disabled, returning")
            return null
        }
        if (SystemInfo.isWindows && wslDistribution == null) {
            MirrordNotifier.errorNotification("Can't use mirrord on Windows without WSL", project)
            return null
        }

        MirrordLogger.logger.debug("version check trigger")
        MirrordVersionCheck.checkVersion(project)

        MirrordLogger.logger.debug("target selection")
        var target: String? = null
        if (!MirrordConfigAPI.isTargetSet(project)) {
            val application = ApplicationManager.getApplication()
            MirrordLogger.logger.debug("target not selected, showing dialog")
            // In some cases, we're executing from a `ReadAction` context, which means we
            // can't block and wait for a WriteAction (such as invokeAndWait).
            // Executing it in a thread pool seems to fix, fml.
            // Update: We found out that if we're on DispatchThread we can just
            // run our function, and if we don't we get into a deadlock.
            // I have yet come to understand what exactly is going on. fmlv2
            if (application.isDispatchThread) {
                MirrordLogger.logger.debug("Running from current thread")
                target = chooseTarget(wslDistribution, project)
            } else {
                application.executeOnPooledThread {
                    MirrordLogger.logger.debug("executing on pooled thread")
                    application.invokeAndWait {
                        MirrordLogger.logger.debug("choosing target from invoke")
                        target = chooseTarget(wslDistribution, project)
                    }
                }.get()
            }
            if (target == null) {
                MirrordLogger.logger.warn("mirrord loading canceled")
                MirrordNotifier.notify("mirrord loading canceled.", NotificationType.WARNING, project)
                return null
            }
            if (target == MirrordApi.targetlessTargetName) {
                MirrordLogger.logger.warn("No target specified - running targetless")
                MirrordNotifier.notify("No target specified, mirrord running targetless.", NotificationType.INFORMATION, project)
                target = null
            }
        }

        val executionInfo = MirrordApi.exec(target, getConfigPath(project), executable, project, wslDistribution)

<<<<<<< HEAD
        env?.let {
            env["MIRRORD_IGNORE_DEBUGGER_PORTS"] = "45000-65535"
            return it.toImmutableMap()
        }
        return null
=======
        executionInfo.environment["MIRRORD_IGNORE_DEBUGGER_PORTS"] = "45000-65535"
        return Pair(executionInfo.environment.toImmutableMap(), executionInfo.patchedPath)
>>>>>>> 37a94e7f
    }
}<|MERGE_RESOLUTION|>--- conflicted
+++ resolved
@@ -106,15 +106,10 @@
 
         val executionInfo = MirrordApi.exec(target, getConfigPath(project), executable, project, wslDistribution)
 
-<<<<<<< HEAD
-        env?.let {
-            env["MIRRORD_IGNORE_DEBUGGER_PORTS"] = "45000-65535"
-            return it.toImmutableMap()
+        executionInfo?.let {
+            executionInfo.environment["MIRRORD_IGNORE_DEBUGGER_PORTS"] = "45000-65535"
+            return Pair(executionInfo.environment.toImmutableMap(), executionInfo.patchedPath)
         }
         return null
-=======
-        executionInfo.environment["MIRRORD_IGNORE_DEBUGGER_PORTS"] = "45000-65535"
-        return Pair(executionInfo.environment.toImmutableMap(), executionInfo.patchedPath)
->>>>>>> 37a94e7f
     }
 }