--- conflicted
+++ resolved
@@ -21,12 +21,9 @@
 
 - Unnecessary error logs when running a script that uses `env` in its shebang.
 - VSCode extension: running Python script with debugger fails because it tries to connect to the debugger port remotely.
-<<<<<<< HEAD
-- mirrord-operator: fix silent fail when parsing websocket messages fails.
-=======
 - Big file leading to timeout: we found out that `bincode` doesn't do so well with large chunked messages
   so we limited remote read size to 1 megabyte, and read operation supports getting partial data until EOF.
->>>>>>> 88f85dc1
+- mirrord-operator: fix silent fail when parsing websocket messages fails.
 
 ### Changed
 
