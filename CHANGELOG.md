# Change Log

All notable changes to the mirrord's cli, agent, protocol, extensions will be documented in this file.
Previous versions had CHANGELOG per component, we decided to combine all repositories to a mono-repo with one CHANGELOG.

Check [Keep a Changelog](http://keepachangelog.com/) for recommendations on how to structure this file.

## [Unreleased]

### Fixed

- release.yaml: Linux AArch64 for real this time. (embedded so was x64)

### Changed
<<<<<<< HEAD
- Create agent in the cli and pass environment variables to exec'd process to improve agent re-use.
=======

- IntelliJ: change default log level to warning (match cli/vscode).
- IntelliJ: don't show progress (can make some tests/scenarios fail).
- release.yaml: Build layer/cli with Centos 7 compatible glibc (AmazonLinux2 support).
>>>>>>> b054d76a

## 3.11.0

### Added

- MacOS: Support for executing SIP binaries in user applications. We hook `execve`
  and create a SIP-free version of the binary on-the-go and execute that instead of
  the SIP binary.
  This means we now support running bash scripts with mirrord also on MacOS.
  Closes [#649](https://github.com/metalbear-co/mirrord/issues/649).

### Changed

- Only warn about invalid certificates once per agent.
- Reduce tokio features to needed ones only.

### Fixed

- CI: Fix regex for homebrew formula
- Potentially ignoring write calls (`fd < 2`).
- CI: Fix release for linux aarch64. Fixes [#760](https://github.com/metalbear-co/mirrord/issues/760).
- Possible cases where we don't close fds correctly.

## 3.10.4

### Fixed

- VS Code Extension: Fix crash when no env vars are defined in launch.json

## 3.10.3

### Changed

- CLI: change temp lib file to only be created for new versions
- mirrord-config: refactored macro so future implementations will be easier

### Fixed

- Release: fix homebrew release step

## 3.10.2

### Fixed

- CI: fix `release_gh` zip file step

## 3.10.1

### Changed

- CI: download shasums and add git username/email to make the homebrew release work
- Remove `unimplemented` for some IO cases, we now return `Unknown` instead. Also added warning logs for these cases to track.
- Only recommend `--accept-invalid-certificates` on connection errors if not already set.
- Terminate user application on connection error instead of only stopping mirrord.

## 3.10.0

### Added

- CI: Update homebrew formula on release, refer [#484](https://github.com/metalbear-co/mirrord/issues/484)

### Changed

- VS Code Extension: change extension to use the target specified in the mirrord config file, if specified, rather than show the pod dropdown

## 3.9.0

### Added

- `MIRRORD_AGENT_NETWORK_INTERFACE` environment variable/file config to let user control which network interface to use. Workaround for [#670](https://github.com/metalbear-co/mirrord/issues/670).
- mirrord-config: `deprecated` and `unstable` tags to MirrordConfg macro for messaging user when using said fields

### Changed

- VS Code Extension: change extension to use a mirrord-config file for configuration
- VS Code Extension: use the IDE's telemetry settings to determine if telemetry should be enabled

## 3.8.0

### Changed

- mirrord-layer: Remove `unwrap` from initialization functions.
- Log level of operation bypassing log from warn to trace (for real this time).
- Perform filesystem operations for paths in `/home` locally by default (for real this time).

### Added

- VS Code Extension: add JSON schema
- Bypass SIP on MacOS on the executed binary, (also via shebang).
  See [[#649](https://github.com/metalbear-co/mirrord/issues/649)].
  This does not yet include binaries that are executed by the first binary.

### Fixed

- fix markdown job by adding the checkout action

## 3.7.3

### Fixed

- mirrord-agent: No longer resolves to `eth0` by default, now we first try to resolve
  the appropriate network interface, if this fails then we use `eth0` as a last resort.
  Fixes [#670](https://github.com/metalbear-co/mirrord/issues/670).

### Changed

- intelliJ: use custom delve on macos

## 3.7.2

### Fixed

- Release: fix broken docker build step caused by folder restructure

## 3.7.1

### Fixed

- using gcloud auth for kubernetes. (mistakenly loaded layer into it)
- debugging Go on VSCode. We patch to use our own delivered delve.
- Changed layer not to crash when connection is closed by agent. Closed [#693](https://github.com/metalbear-co/mirrord/issues/693).

### Changed

- IntelliJ: fallback to using a textfield if listing namespaces fails

## 3.7.0

### Added

- mirrord-config: New `mirrord-schema.json` file that contains docs and types which should help the user write their mirrord
  config files. This file has to be manually generated (there is a test to help you remember).

### Fixed

- IntelliJ: Fix occurring of small namespace selection window and make mirrord dialogs resizable
- IntelliJ: Fix bug when pressing cancel in mirrord dialog and rerunning the application no mirrord window appears again
- VS Code: Fix crash occurring because it used deprecated env vars.

### Changed

- mirrord-config: Take `schema` feature out of feature flag (now it's always on).
- mirrord-config: Add docs for the user config types.

## 3.6.0

### Added

- mirrord-layer: Allow capturing tracing logs to file and print github issue creation link via MIRRORD_CAPTURE_ERROR_TRACE env variable

### Fixed

- Fix vscode artifacts where arm64 package was not released.
- IntelliJ plugin: if namespaces can't be accessed, use the default namespace

### Changed

- Add `/home` to default file exclude list.
- Changed log level of `Bypassing operation...` from warning to trace.
- IntelliJ settings default to match CLI/VSCode.

## 3.5.3

### Fixed

- Fixed broken release step for VS Code Darwin arm64 version

## 3.5.2

### Fixed

- Fixed breaking vscode release step

## 3.5.1

### Fixed

- Fixed an issue with the release CI

### Changed

- Update target file config to have `namespace` nested inside of `target` and not a separate `target_namespace`.
  See [#587](https://github.com/metalbear-co/mirrord/issues/587) and [#667](https://github.com/metalbear-co/mirrord/issues/667)

## 3.5.0

### Added

- aarch64 release binaries (no go support yet, no IntelliJ also).
- mirrord-layer: Add [`FileFilter`](mirrord-layer/src/file/filter.rs) that allows the user to include or exclude file paths (with regex support) for file operations.

### Changed

- mirrord-layer: Improve error message when user tries to run a program with args without `--`.
- Add tests for environment variables passed to KubeApi for authentication feature for cli credential fetch
- Remove openssl/libssl dependency, cross compilation is easier now. (It wasn't needed/used)
- mirrord-config: Changed the way [`fs`](mirrord-config/src/fs.rs) works: now it supports 2 modes `Simple` and `Advanced`,
  where `Simple` is similar to the old behavior (enables read-only, read-write, or disable file ops), and `Advanced`
  allows the user to specify include and exclude (regexes) filters for [`FileFilter`](mirrord-layer/src/file/filter.rs).
- Lint `README` and update it for `--target` flag.
- mirrord-layer: improve error message for invalid targets.

### Removed

- `--pod-name`, `--pod-namespace`, `--impersonated_container_name` have been removed in favor of `--target`, `--target-namespace`

### Fixed

- Env var to ignore ports used by a debugger for intelliJ/VSCode, refer [#644](https://github.com/metalbear-co/mirrord/issues/644)

## 3.4.0

### Added

- Add changelog for intelliJ extension, closes [#542](https://github.com/metalbear-co/mirrord/issues/542)
- Add filter for changelog to ci.yml
- Telemetry for intelliJ extension.

### Changed

- Update intelliJ extension: lint & bump java version to 17.
- Added `/Users` and `/Library` to path to ignore for file operations to improve UX on macOS.
- Use same default options as CLI in intelliJ extension.
- Improve UI layout of intelliJ extension.
- Separate tcp and udp outgoing option in intelliJ extension.
- Tighter control of witch environment variables would be passed to the KubeApi when fetching credentials via cli in kube-config. See [#637](https://github.com/metalbear-co/mirrord/issues/637)

### Fixed

- Lint Changelog and fix level of a "Changed" tag.
- File operations - following symlinks now works as expected. Previously, absolute symlinks lead to use our own path instead of target path.
  For example, AWS/K8S uses `/var/run/..` for service account credentials. In many machines, `/var/run` is symlink to `/run`
  so we were using `/run/..` instead of `/proc/{target_pid}/root/run`.
- Fix not reappearing window after pressing cancel-button in intelliJ extension.

## 3.3.0

### Added

- Telemetries, see [TELEMETRY.md](./TELEMETRY.md) for more information.

### Changed

- Added timeout for "waiting for pod to be ready..." in mirrord-layer to prevent unresponsive behavior. See [#579](https://github.com/metalbear-co/mirrord/issues/579)
- IntelliJ Extension: Default log level to `ERROR` from `DEBUG`

### Fixed

- Issue with [bottlerocket](https://github.com/bottlerocket-os/bottlerocket) where they use `/run/dockershim.sock`
  instead of the default containerd path. Add new path as fallback.

## 3.2.0

### Changed

- Extended support for both `-s` and `-x` wildcard matching, now supports `PREFIX_*`, `*_SUFFIX`, ect.
- Add to env default ignore `JAVA_HOME`,`HOMEPATH`,`CLASSPATH`,`JAVA_EXE` as it's usually runtime that you don't want
  from remote. Possibly fixes issue discussed on Discord (used complained that they had to use absolute path and not
  relative).
- Add `jvm.cfg` to default bypass for files.
- Clarify wrong target error message.
- mirrord-layer: Improve error message in `connection::handle_error`.

### Fixed

- Don't ignore passed `--pod-namespace` argument, closes
  [[#605](https://github.com/metalbear-co/mirrord/issues/605)]
- Replace deprecated environment variables in IntelliJ plugin
- Issues with IntelliJ extension when debugging Kotlin applications
- Scrollable list for pods and namespaces for IntelliJ extension,
  closes [[#610](https://github.com/metalbear-co/mirrord/issues/610)]

### Deprecated

- `--impersonated-container-name` and `MIRRORD_IMPERSONATED_CONTAINER_NAME` are
  deprecated in favor of `--target` or `MIRRORD_IMPERSONATED_TARGET`
- `--pod-namespace` and `MIRRORD_AGENT_IMPERSONATED_POD_NAMESPACE` are deprecated in
  favor of `--target-namespace` and `MIRRORD_TARGET_NAMESPACE`

## 3.1.3

### Changed

- release: VS Code extension release as stable and not pre-release.

### Fixed

- Dev container failing to execute `apt-get install -y clang`

## 3.1.2

### Changed

- Update some texts in documentation, READMEs, and extension package descriptions
- IntelliJ version check on enabling instead of on project start. Don't check again after less than 3 minutes.

## 3.1.1

### Fixed

- IntelliJ plugin crashing on run because both include and exclude were being set for env vars.

## 3.1.0

### Added

- `pwrite` hook (used by `dotnet`);

### Fixed

- Issue [#577](https://github.com/metalbear-co/mirrord/issues/577). Changed non-error logs from `error!` to `trace!`.

### Changed

- Agent pod definition now has `requests` specifications to avoid being defaulted to high values.
  See [#579](https://github.com/metalbear-co/mirrord/issues/579).
- Change VSCode extension configuration to have file ops, outgoing traffic, DNS, and environment variables turned on by
  default.
- update intelliJ extension: toggles + panel for include/exclude env vars

## 3.0.22-alpha

### Changed

- Exclude internal configuration fields from generated schema.

### Fixed

- Issue [#531](https://github.com/metalbear-co/mirrord/issues/531). We now detect NixOS/Devbox usage and add `sh` to
  skipped list.

## 3.0.21-alpha

### Added

- Reuse agent - first process that runs will create the agent and its children will be able to reuse the same one to
  avoid creating many agents.
- Don't print progress for child processes to avoid confusion.
- Skip istio/linkerd-proxy/init container when mirroring a pod without a specific container name.
- Add "linkerd.io/inject": "disabled" annotation to pod created by mirrord to avoid linkerd auto inject.
- mirrord-layer: support `-target deployment/deployment_name/container/container_name` flag to run on a specific
  container.
- `/nix/*` path is now ignored for file operations to support NixOS.
- Shortcut `deploy` for `deployment` in target argument.
- Added the ability to override environment variables in the config file.

### Changed

- Print exit message when terminating application due to an unhandled error in the layer.
- mirrord-layer: refactored `pod_api.rs` to be more maintainble.
- Use kube config namespace by default.
- mirrord-layer: Ignore `EAFNOSUPPORT` error reporting (valid scenario).

## 3.0.20-alpha

### Added

- `pread` hook (used by `dotnet`);
- mirrord-layer: ignore opening self-binary (temporal SDK calculates the hash of the binary, and it fails because it
  happens remotely)
- Layer integration tests with more apps (testing with Go only on MacOS because of
  known crash on Linux - [[#380](https://github.com/metalbear-co/mirrord/issues/380)]).
  Closes [[#472](https://github.com/metalbear-co/mirrord/issues/472)].
- Added progress reporting to the CLI.
- CI: use [bors](https://bors.tech/) for merging! woohoo.

### Changed

- Don't report InProgress io error as error (log as info)
- mirrord-layer: Added some `dotnet` files to `IGNORE_FILES` regex set;
- mirrord-layer: Added the `Detour` type for use in the `ops` modules instead of `HookResult`. This type supports
  returning a `Bypass` to avoid manually checking if a hook actually failed or if we should just bypass it;
- mirrord-protocol: Reduce duplicated types around `read` operation;
- Layer integration tests for more apps. Closes
  [[#472](https://github.com/metalbear-co/mirrord/issues/472)].
- Rename http mirroring tests from `integration` to `http_mirroring` since there are
  now also integration tests in other files.
- Delete useless `e2e_macos` CI job.
- Integration tests also display test process output (with mirrord logs) when they
  time out.
- CI: mirrord-layer UT and integration run in same job.
- .devcontainer: Added missing dependencies and also kind for running e2e tests.

### Fixed

- Fix IntelliJ Extension artifact - use glob pattern
- Use LabelSelector instead of app=* to select pods from deployments
- Added another
  protection [to not execute in child processes from k8s auth](https://github.com/metalbear-co/mirrord/issues/531) by
  setting an env flag to avoid loading then removing it after executing the api.

## 3.0.19-alpha

### Added

- Release image for armv7 (Cloud ARM)

### Fixed

- Release for non-amd64 arch failed because of lack of QEMU step in the github action. Re-added it

## 3.0.18-alpha

### Changed

- Replaced `pcap` dependency with our own `rawsocket` to make cross compiling faster and easier.

## 3.0.17-alpha

### Fixed

- Release CI: Remove another failing step

## 3.0.16-alpha

### Fixed

- Release CI: Temporarily comment out failing step

## 3.0.15-alpha

### Fixed

- Release CI: Fix checkout action position in intelliJ release.

## 3.0.14-alpha

### Added

- Layer integration test. Tests the layer's loading and hooking in an http mirroring simulation with a flask web app.
  Addresses but does not
  close [[#472](https://github.com/metalbear-co/mirrord/issues/472)] (more integration tests still needed).

### Fixed

- Release CI: Fix paths for release artifacts

## 3.0.13-alpha

### Added

- mirrord-cli: added a SIP protection check for macos binaries,
  closes [[#412](https://github.com/metalbear-co/mirrord/issues/412)]

### Fixed

- Fixed unused dependencies issue, closes [[#494](https://github.com/metalbear-co/mirrord/issues/494)]

### Changed

- Remove building of arm64 Docker image from the release CI

## 3.0.12-alpha

### Added

- Release CI: add extensions as artifacts, closes [[#355](https://github.com/metalbear-co/mirrord/issues/355)]

### Changed

- Remote operations that fail logged on `info` level instead of `error` because having a file not found, connection
  failed, etc can be part of a valid successful flow.
- mirrord-layer: When handling an outgoing connection to localhost, check first if it's a socket we intercept/mirror,
  then just let it connect normally.
- mirrord-layer: removed `tracing::instrument` from `*_detour` functions.

### Fixed

- `getaddrinfo` now uses [`trust-dns-resolver`](https://docs.rs/trust-dns-resolver/latest/trust_dns_resolver/) when
  resolving DNS (previously it would do a `getaddrinfo` call in mirrord-agent that could result in incompatibility
  between the mirrored pod and the user environments).
- Support clusters running Istio. Closes [[#485](https://github.com/metalbear-co/mirrord/issues/485)].

## 3.0.11-alpha

### Added

- Support impersonated deployments, closes [[#293](https://github.com/metalbear-co/mirrord/issues/293)]
- Shorter way to select which deployment/pod/container to impersonate through `--target`
  or `MIRRORD_IMPERSONATED_TARGET`, closes [[#392](https://github.com/metalbear-co/mirrord/issues/392)]
- mirrord-layer: Support config from file alongside environment variables.
- intellij-ext: Add version check, closes [[#289](https://github.com/metalbear-co/mirrord/issues/289)]
- intellij-ext: better support for Windows with WSL.

### Deprecated

- `--pod-name` or `MIRRORD_AGENT_IMPERSONATED_POD_NAME` is deprecated in favor of `--target`
  or `MIRRORD_IMPERSONATED_TARGET`

### Fixed

- tcp-steal working with linkerd meshing.
- mirrord-layer should exit when agent disconnects or unable to make initial connection

## 3.0.10-alpha

### Added

- Test that verifies that outgoing UDP traffic (only with a bind to non-0 port and a
  call to `connect`) is successfully intercepted and forwarded.

### Fixed

- macOS binaries should be okay now.

## 3.0.9-alpha

### Changed

- Ignore http tests because they are unstable, and they block the CI.
- Bundle arm64 binary into the universal binary for MacOS.

## 3.0.8-alpha

### Fixed

- release CI: Fix dylib path for `dd`.

## 3.0.7-alpha

### Fixed

- mirrord-layer: Fix `connect` returning error when called on UDP sockets and the
  outgoing traffic feature of mirrord is disabled.
- mirrord-agent: Add a `tokio::time:timeout` to `TcpStream::connect`, fixes golang issue where sometimes it would get
  stuck attempting to connect on IPv6.
- intelliJ-ext: Fix CLion crash issue, closes [[#317](https://github.com/metalbear-co/mirrord/issues/317)]
- vscode-ext: Support debugging Go, and fix issues with configuring file ops and traffic stealing.

### Changed

- mirrord-layer: Remove check for ignored IP (localhost) from `connect`.
- mirrord-layer: Refactor `connect` function to be less bloated.
- `.dockerignore` now ignores more useless files (reduces mirrord-agent image build time, and size).
- mirrord-agent: Use `tracing::instrument` for the outgoing traffic feature.
- mirrord-agent: `IndexAllocator` now uses `ConnectionId` for outgoing traffic feature.

## 3.0.6-alpha

### Changed

- mirrord-layer: Remove `tracing::instrument` from `go_env::goenvs_unix_detour`.
- mirrord-layer: Log to info instead of error when failing to write to local tunneled streams.

### Added

- mirrord-layer, mirrord-cli: new command line argument/environment variable - `MIRRORD_SKIP_PROCESSES` to provide a
  list of comma separated processes to not to load into.
  Closes [[#298](https://github.com/metalbear-co/mirrord/issues/298)]
  , [[#308](https://github.com/metalbear-co/mirrord/issues/308)]
- release CI: add arm64e to the universal dylib
- intellij-ext: Add support for Goland

## 3.0.5-alpha

### Fixed

- mirrord-layer: Return errors from agent when `connect` fails back to the hook (previously we were handling these as
  errors in layer, so `connect` had slightly wrong behavior).
- mirrord-layer: instrumenting error when `write_detur` is called to stdout/stderr
- mirrord-layer: workaround for `presented server name type wasn't supported` error when Kubernetes server has IP for CN
  in certificate. [[#388](https://github.com/metalbear-co/mirrord/issues/388)]

### Changed

- mirrord-layer: Use `tracing::instrument` to improve logs.

### Added

- Outgoing UDP test with node. Closes [[#323](https://github.com/metalbear-co/mirrord/issues/323)]

## 3.0.4-alpha

### Fixed

- Fix crash in VS Code extension happening because the MIRRORD_OVERRIDE_ENV_VARS_INCLUDE and
  MIRRORD_OVERRIDE_ENV_VARS_EXCLUDE vars being populated with empty values (rather than not being populated at all)
  .Closes [[#413](https://github.com/metalbear-co/mirrord/issues/413)].
- Add exception to gradle when dylib/so file is not found.
  Closes [[#345](https://github.com/metalbear-co/mirrord/issues/345)]
- mirrord-layer: Return errors from agent when `connect` fails back to the hook (previously we were handling these as
  errors in layer, so `connect` had slightly wrong behavior).

## 3.0.3-alpha

### Changed

- Changed agent namespace to default to the pod namespace.
  Closes [[#404](https://github.com/metalbear-co/mirrord/issues/404)].

## 3.0.2-alpha

### Added

- Code sign Apple binaries.
- CD - Update latest tag after release is published.

### Changed

- In `go-e2e` test, call `os.Exit` instead fo sending `SIGINT` to the process.
- Install script now downloads latest tag instead of main branch to avoid downtime on installs.

### Fixed

- Fix Environment parsing error when value contained '='
  Closes [[#387](https://github.com/metalbear-co/mirrord/issues/387)].
- Fix bug in outgoing traffic with multiple requests in quick succession.
  Closes [[#331](https://github.com/metalbear-co/mirrord/issues/331)].

## 3.0.1-alpha

### Fixed

- Add missing dependency breaking the VS Code release.

## 3.0.0-alpha

### Added

- New feature: UDP outgoing, mainly for Go DNS but should work for most use cases also!
- E2E: add tests for python's fastapi with uvicorn
- Socket ops - `connect`: ignore localhost and ports 50000 - 60000 (reserved for debugger)
- Add "*.plist" to `IGNORE_REGEX`, refer [[#350](https://github.com/metalbear-co/mirrord/issues/350)].

### Changed

- Change all functionality (incoming traffic mirroring, remote DNS outgoing traffic, environment variables, file reads)
  to be enabled by default. ***Note that flags now disable functionality***

### Fixed

- mirrord-layer: User-friendly error for invalid kubernetes api certificate
- mirrord-cli: Add random prefix to the generated shared lib to prevent Bus Error/EXC_BAD_ACCESS
- Support for Go 1.19>= syscall hooking
- Fix Python debugger crash in VS Code Extension. Closes [[#350](https://github.com/metalbear-co/mirrord/issues/350)].

## 2.13.0

### Added

- Release arm64 agent image.

### Fixed

- Use selected namespace in IntelliJ plugin instead of always using default namespace.

## 2.12.1

### Fixed

- Fix bug where VS Code extension would crash on startup due to new configuration values not being the correct type.
- Unset DYLD_INSERT_LIBRARIES/LD_PRELOAD when creating the agent.
  Closes [[#330](https://github.com/metalbear-co/mirrord/issues/330)].
- Fix NullPointerException in IntelliJ Extension. Closes [[#335](https://github.com/metalbear-co/mirrord/issues/335)].
- FIx dylib/so paths for the IntelliJ Extension. Closes [[#337](https://github.com/metalbear-co/mirrord/pull/352)].

## 2.12.0

### Added

- Add more configuration values to the VS Code extension.
- Warning when using remote tcp without remote DNS (can cause ipv6/v4 issues).
  Closes [#327](https://github.com/metalbear-co/mirrord/issues/327)

### Fixed

- VS Code needed restart to apply kubectl config/context change.
  Closes [316](https://github.com/metalbear-co/mirrord/issues/316).
- Fixed DNS feature causing crash on macOS on invalid DNS name due to mismatch of return
  codes. [#321](https://github.com/metalbear-co/mirrord/issues/321).
- Fixed DNS feature not using impersonated container namespace, resulting with incorrect resolved DNS names.
- mirrord-agent: Use `IndexAllocator` to properly generate `ConnectionId`s for the tcp outgoing feature.
- tests: Fix outgoing and DNS tests that were passing invalid flags to mirrord.
- Go Hooks - use global ENABLED_FILE_OPS
- Support macOS with apple chip in the IntelliJ plugin.
  Closes [#337](https://github.com/metalbear-co/mirrord/issues/337).

## 2.11.0

### Added

- New feature: mirrord now supports TCP traffic stealing instead of mirroring. You can enable it by
  passing `--tcp-steal` flag to cli.

### Fixed

- mirrord-layer: Go environment variables crash - run Go env setup in a different stack (should
  fix [#292](https://github.com/metalbear-co/mirrord/issues/292))

### Changed

- mirrord-layer: Add `#![feature(let_chains)]` to `lib.rs` to support new compiler version.

## 2.10.1

### Fixed

- CI:Release - Fix typo that broke the build

## 2.10.0

### Added

- New feature, [tcp outgoing traffic](https://github.com/metalbear-co/mirrord/issues/27). It's now possible to make
  requests to a remote host from the staging environment context. You can enable this feature setting
  the `MIRRORD_TCP_OUTGOING` variable to true, or using the `-o` option in mirrord-cli.
- mirrord-cli add login command for logging in to metalbear-cloud
- CI:Release - Provide zip and sha256 sums

### Fixed

- Environment variables feature on Golang programs. Issue #292 closed in #299

## 2.9.1

### Fixed

- CI - set typescript version at 4.7.4 to fix broken release action

## 2.9.0

### Added

- Support for Golang fileops
- IntelliJ Extension for mirrord

### Changed

- mirrord-layer: Added common `Result` type to to reduce boilerplate, removed dependency of `anyhow` crate.
- mirrord-layer: Split `LayerError` into `LayerError` and `HookError` to distinguish between errors that can be handled
  by the layer and errors that can be handled by the hook. (no more requiring libc errno for each error!).
  Closes [#247](https://github.com/metalbear-co/mirrord/issues/247)

## 2.8.1

### Fixed

- CI - remove usage of ubuntu-18.04 machines (deprecated)

## 2.8.0

### Added

- E2E - add basic env tests for bash scripts

### Fixed

- mirrord-agent - Update pcap library, hopefully will fix dropped packets (syn sometimes missed in e2e).
- mirrord-agent/layer - Sometimes layer tries to connect to agent before it finsihed loading, even though pod is
  running. Added watching the log stream for a "ready" log message before attempting to connect.

### Changed

- E2E - describe all pods on failure and add file name to print of logs.
- E2E - print timestamp of stdout/stderr of `TestProcess`.
- E2E - Don't delete pod/service on failure, instead leave them for debugging.
- mirrord-agent - Don't use `tokio::spawn` for spawning `sniffer` (or any other namespace changing task) to avoid
  namespace-clashing/undefined behavior. Possibly fixing bugs.
- Change the version check on the VS Code extension to happen when mirrord is enabled rather than when the IDE starts
  up.

## 2.7.0

### Added

- mirrord-layer: You can now pass `MIRRORD_AGENT_COMMUNICATION_TIMEOUT` as environment variable to control agent
  timeout.
- Expand file system operations with `access` and `faccessat` hooks for absolute paths

### Fixed

- Ephemeral Containers didn't wait for the right condition, leading to timeouts in many cases.
- mirrord-layer: Wait for the correct condition in job creation, resolving startup/timeout issues.
- mirrord-layer: Add a sleep on closing local socket after receiving close to let local application respond before
  closing.
- mirrord-layer: Fix DNS issue where `ai_addr` would not live long enough (breaking the remote DNS feature).

### Changed

- Removed unused dependencies from `mirrord-layer/Cargo.toml`. (Closes #220)
- reduce e2e flakiness (add message sent on tcp listen subscription, wait for that message)
- reduce e2e flakiness - increase timeout time
- mirrord-layer - increase agent creation timeout (to reduce e2e flakiness on macOS)
- E2E - Don't do file stuff on http traffic to reduce flakiness (doesn't add any coverage value..)
- mirrord-layer - Change tcp mirror tunnel `select` to be biased so it flushes all data before closing it (better
  testing, reduces e2e flakiness)
- E2E - unify resolve_node_host for linux and macOS with support for wsl provided Docker & Kubernetes
- E2E - add `trace` for tests to have paramaterized arguments printed
- mirrord-agent - add debug print of args to identify runs
- E2E - remove double `--extract-path` parameter in tests
- E2E - macOS colima start with 3 cores and 8GB of RAM.
- E2E - Increase agent communication timeout to reduce flakiness.
- mirrord-layer - add `DetourGuard` to prevent unwanted calls to detours from our code.
- mirrord-layer - extract reused detours to seperate logic functions
- E2E - macOS run only sanity http mirror traffic with Python

## 2.6.0

### Added

- Add a flag for the agent, `--ephemeral-container`, to correctly refer to the filesystem i.e. refer to root path
  as `/proc/1/root` when the flag is on, otherwise `/`.
- Add support for Golang on amd64 (x86-64).

### Changed

- Assign a random port number instead of `61337`. (Reason: A forking process creates multiple agents sending traffic on
  the same port, causing addrinuse error.)
- `mirrord-layer/socket` now uses `socket2::SockAddr` to comply with Rust's new IP format.

### Fixed

- Fix filesystem tests to only run if the default path exists.
- Fix extension not running due to the node_modules directory not being packaged.

## 2.5.0

### Added

- New feature, [remote DNS resolving](https://github.com/metalbear-co/mirrord/issues/27#issuecomment-1154072686).
  It is now possible to use the remote's `addrinfo` by setting the `MIRRORD_REMOTE_DNS` variable to
  `true`, or using the `-d` option in mirrord-cli.
- New feature, [Ephemeral Containers](https://github.com/metalbear-co/mirrord/issues/172).
  Use Kubernetes beta feature `Ephemeral Containers` to mirror traffic with the `--ephemeral-container` flag.
- E2E tests on macos for Golang using the Gin framework.

### Changed

- Refactored `mirrord-layer/socket` into a module structure similar to `mirrord-layer/file`.
- Refactored the error part of the many `Result<Response, ResponseError>`.
- Refactored `file` related functions, created `FileHandler` and improved structure.
- Refactored error handling in mirrord-layer.
- E2E: Collect minikube logs and fix collecting container logs
- E2E: macOS use colima instead of minikube.
- Refactored `mirrord-layer/lib.rs` - no more passing many arguments! :)
- Refactored `mirrord-layer/lib.rs` - remove `unwrap()` and propagate error using `Result`

### Fixed

- Handle unwraps in fileops to gracefully exit and enable python fileops tests.
- Changed `addrinfo` to `VecDeque` - fixes a potential bug (loss of order)

## 2.4.1

### Added

- mirrord-cli `exec` subcommand accepts `--extract-path` argument to set the directory to extract the library to. Used
  for tests mainly.
- mirrord-layer provides `MIRRORD_IMPERSONATED_CONTAINER_NAME` environment variable to specify container name to
  impersonate. mirrord-cli accepts argument to set variable.
- vscode-ext provides quick-select for setting `MIRRORD_IMPERSONATED_CONTAINER_NAME`

### Changed

- Refactor e2e, enable only Node HTTP mirroring test.
- E2E: add macOS to E2E, support using minikube by env var.
- E2E: Skip loading to docker before loading to minikube (load directly to minikube..)
- layer: Environment variables now load before process starts, no more race conditions.

### Fixed

- Support connections that start with tcp flags in addition to Syn (on macOS CI we saw CWR + NS)
- `fcntl` error on macOS [#184](https://github.com/metalbear-co/mirrord/issues/184) by a workaround.

## 2.3.1

### Changed

- Refactor(agent) - change `FileManager` to be per peer, thus removing the need of it being in a different task, moving
  the handling to the peer logic, change structure of peer handling to a struct.
- Don't fail environment variable request if none exists.
- E2E: Don't assert jobs and pods length, to allow better debugging and less flakiness.
- Refactor(agent) - Main loop doesn't pass messages around but instead spawned peers interact directly with tcp sniffer.
  Renamed Peer -> Client and ClientID.
- Add context to agent/job creation errors (Fixes #112)
- Add context to stream creation error (Fixes #110)
- Change E2E to use real app, closes [#149](https://github.com/metalbear-co/mirrord/issues/149)

## 2.3.0

### Added

- Add support for overriding a process' environment variables by setting `MIRRORD_OVERRIDE_ENV_VARS` to `true`. To
  filter out undesired variables, use the `MIRRORD_OVERRIDE_FILTER_ENV_VARS` configuration with arguments such
  as `FOO;BAR`.

### Changed

- Remove `unwrap` from the `Future` that was waiting for Kube pod to spin up in `pod_api.rs`. (Fixes #110)
- Speed up agent container image building by using a more specific base image.
- CI: Remove building agent before building & running tests (duplicate)
- CI: Add Docker cache to Docker build-push action to reduce build duration.
- CD release: Fix universal binary for macOS
- Refactor: Change protocol + mirrord-layer to split messages into modules, so main module only handles general
  messages, passing down to the appropriate module for handling.
- Add a CLI flag to specify `MIRRORD_AGENT_TTL`
- CI: Collect mirrord-agent logs in case of failure in e2e.
- Add "app" = "mirrord" label to the agent pod for log collection at ease.
- CI: Add sleep after local app finishes loading for agent to load filter make tests less flaky.
- Handle relative paths for open, openat
- Fix once cell renamings, PR [#98165](https://github.com/rust-lang/rust/pull/98165)
- Enable the blocking feature of the `reqwest` library

## 2.2.1

### Changed

- Compile universal binaries for MacOS. (Fixes #131)
- E2E small improvements, removing sleeps. (Fixes #99)

## 2.2.0

### Added

- File operations are now available behind the `MIRRORD_FILE_OPS` env variable, this means that mirrord now hooks into
  the following file functions: `open`, `fopen`, `fdopen`, `openat`, `read`, `fread`, `fileno`, `lseek`, and `write` to
  provide a mirrored file system.
- Support for running x64 (Intel) binary on arm (Silicon) macOS using mirrord. This will download and use the x64
  mirrord-layer binary when needed.
- Add detours for fcntl/dup system calls, closes [#51](https://github.com/metalbear-co/mirrord/issues/51)

### Changed

- Add graceful exit for library extraction logic in case of error.
- Refactor the CI by splitting the building of mirrord-agent in a separate job and caching the agent image for E2E
  tests.
- Update bug report template to apply to the latest version of mirrord.
- Change release profile to strip debuginfo and enable LTO.
- VS Code extension - update dependencies.
- CLI & macOS: Extract to `/tmp/` instead of `$TMPDIR` as the executed process is getting killed for some reason.

### Fixed

- Fix bug that caused configuration changes in the VS Code extension not to work
- Fix typos

## 2.1.0

### Added

- Prompt user to update if their version is outdated in the VS Code extension or CLI.
- Add support for docker runtime, closes [#95](https://github.com/metalbear-co/mirrord/issues/95).
- Add a keep-alive to keep the agent-pod from exiting, closes [#63](https://github.com/metalbear-co/mirrord/issues/63)

## 2.0.4

Complete refactor and re-write of everything.

- The CLI/VSCode extension now use `mirrord-layer` which loads into debugged process using `LD_PRELOAD`
  /`DYLD_INSERT_LIBRARIES`.
  It hooks some of the syscalls in order to proxy incoming traffic into the process as if it was running in the remote
  pod.
- Mono repo
- Fixed unwraps inside
  of [agent-creation](https://github.com/metalbear-co/mirrord/blob/main/mirrord-layer/src/lib.rs#L75),
  closes [#191](https://github.com/metalbear-co/mirrord/issues/191)<|MERGE_RESOLUTION|>--- conflicted
+++ resolved
@@ -12,14 +12,11 @@
 - release.yaml: Linux AArch64 for real this time. (embedded so was x64)
 
 ### Changed
-<<<<<<< HEAD
+
 - Create agent in the cli and pass environment variables to exec'd process to improve agent re-use.
-=======
-
 - IntelliJ: change default log level to warning (match cli/vscode).
 - IntelliJ: don't show progress (can make some tests/scenarios fail).
 - release.yaml: Build layer/cli with Centos 7 compatible glibc (AmazonLinux2 support).
->>>>>>> b054d76a
 
 ## 3.11.0
 
