# Change Log

All notable changes to the mirrord's cli, agent, protocol, extensions will be documented in this file.
Previous versions had CHANGELOG per component, we decided to combine all repositories to a mono-repo with one CHANGELOG.

Check [Keep a Changelog](http://keepachangelog.com/) for recommendations on how to structure this file.

## [Unreleased]

### Changed
- Extended support for both `-s` and `-x` wildcard matching, now supports `PREFIX_*`, `*_SUFFIX`, ect.
- Add to env default ignore `JAVA_HOME`,`HOMEPATH`,`CLASSPATH`,`JAVA_EXE` as it's usually runtime that you don't want from remote. Possibly fixes issue discussed on Discord (used complained that they had to use absolute path and not relative).
- Add `jvm.cfg` to default bypass for files.
- Clarify wrong target error message.
- mirrord-layer: Improve error message in `connection::handle_error`.

### Fixed
- Don't ignore passed `--pod-namespace` argument, closes
  [[#605](https://github.com/metalbear-co/mirrord/issues/605)]
<<<<<<< HEAD
- Replace deprecated environment variables in IntelliJ plugin
=======
- Issues with IntelliJ extension when debugging Kotlin applications
- Scrollable list for pods and namespaces for IntelliJ extension, closes [[#610](https://github.com/metalbear-co/mirrord/issues/610)]
>>>>>>> 37e9578c

### Deprecated
- `--impersonated-container-name` and `MIRRORD_IMPERSONATED_CONTAINER_NAME` are
  deprecated in favor of `--target` or `MIRRORD_IMPERSONATED_TARGET`
- `--pod-namespace` and `MIRRORD_AGENT_IMPERSONATED_POD_NAMESPACE` are deprecated in
  favor of `--target-namespace` and `MIRRORD_TARGET_NAMESPACE`

## 3.1.3

### Changed
- release: VS Code extension release as stable and not pre-release.

### Fixed
- Dev container failing to execute `apt-get install -y clang`

## 3.1.2

### Changed
- Update some texts in documentation, READMEs, and extension package descriptions
- IntelliJ version check on enabling instead of on project start. Don't check again after less than 3 minutes.

## 3.1.1

### Fixed
- IntelliJ plugin crashing on run because both include and exclude were being set for env vars.

## 3.1.0

### Added
- `pwrite` hook (used by `dotnet`);

### Fixed
- Issue [#577](https://github.com/metalbear-co/mirrord/issues/577). Changed non-error logs from `error!` to `trace!`.

### Changed
- Agent pod definition now has `requests` specifications to avoid being defaulted to high values. See [#579](https://github.com/metalbear-co/mirrord/issues/579).
- Change VSCode extension configuration to have file ops, outgoing traffic, DNS, and environment variables turned on by default.
- update intelliJ extension: toggles + panel for include/exclude env vars

## 3.0.22-alpha

### Changed
- Exclude internal configuration fields from generated schema.

### Fixed
- Issue [#531](https://github.com/metalbear-co/mirrord/issues/531). We now detect NixOS/Devbox usage and add `sh` to skipped list.

## 3.0.21-alpha

### Added
- Reuse agent - first process that runs will create the agent and its children will be able to reuse the same one to avoid creating many agents.
- Don't print progress for child processes to avoid confusion.
- Skip istio/linkerd-proxy/init container when mirroring a pod without a specific container name.
- Add "linkerd.io/inject": "disabled" annotation to pod created by mirrord to avoid linkerd auto inject.
- mirrord-layer: support `-target deployment/deployment_name/container/container_name` flag to run on a specific container.
- `/nix/*` path is now ignored for file operations to support NixOS.
- Shortcut `deploy` for `deployment` in target argument.
- Added the ability to override environment variables in the config file.


### Changed
- Print exit message when terminating application due to an unhandled error in the layer.
- mirrord-layer: refactored `pod_api.rs` to be more maintainble.
- Use kube config namespace by default.
- mirrord-layer: Ignore `EAFNOSUPPORT` error reporting (valid scenario).

## 3.0.20-alpha

### Added
- `pread` hook (used by `dotnet`);
- mirrord-layer: ignore opening self-binary (temporal SDK calculates the hash of the binary, and it fails because it happens remotely)
- Layer integration tests with more apps (testing with Go only on MacOS because of
  known crash on Linux - [[#380](https://github.com/metalbear-co/mirrord/issues/380)]).
  Closes [[#472](https://github.com/metalbear-co/mirrord/issues/472)].
- Added progress reporting to the CLI.
- CI: use [bors](https://bors.tech/) for merging! woohoo.

## Changed
- Don't report InProgress io error as error (log as info)
- mirrord-layer: Added some `dotnet` files to `IGNORE_FILES` regex set;
- mirrord-layer: Added the `Detour` type for use in the `ops` modules instead of `HookResult`. This type supports returning a `Bypass` to avoid manually checking if a hook actually failed or if we should just bypass it;
- mirrord-protocol: Reduce duplicated types around `read` operation;
- Layer integration tests for more apps. Closes
  [[#472](https://github.com/metalbear-co/mirrord/issues/472)].
- Rename http mirroring tests from `integration` to `http_mirroring` since there are
  now also integration tests in other files.
- Delete useless `e2e_macos` CI job.
- Integration tests also display test process output (with mirrord logs) when they
  time out.
- CI: mirrord-layer UT and integration run in same job.
- .devcontainer: Added missing dependencies and also kind for running e2e tests.

### Fixed
- Fix IntelliJ Extension artifact - use glob pattern
- Use LabelSelector instead of app=* to select pods from deployments
- Added another protection [to not execute in child processes from k8s auth](https://github.com/metalbear-co/mirrord/issues/531) by setting an env flag to avoid loading then removing it after executing the api.

## 3.0.19-alpha

### Added
- Release image for armv7 (Cloud ARM)

### Fixed
- Release for non-amd64 arch failed because of lack of QEMU step in the github action. Re-added it

## 3.0.18-alpha

### Changed
- Replaced `pcap` dependency with our own `rawsocket` to make cross compiling faster and easier.

## 3.0.17-alpha

### Fixed
- Release CI: Remove another failing step

## 3.0.16-alpha

### Fixed
- Release CI: Temporarily comment out failing step

## 3.0.15-alpha

### Fixed
- Release CI: Fix checkout action position in intelliJ release.

## 3.0.14-alpha

### Added
- Layer integration test. Tests the layer's loading and hooking in an http mirroring simulation with a flask web app.
  Addresses but does not
  close [[#472](https://github.com/metalbear-co/mirrord/issues/472)] (more integration tests still needed).

### Fixed
- Release CI: Fix paths for release artifacts

## 3.0.13-alpha

### Added
- mirrord-cli: added a SIP protection check for macos binaries, closes [[#412](https://github.com/metalbear-co/mirrord/issues/412)]

### Fixed
- Fixed unused dependencies issue, closes [[#494](https://github.com/metalbear-co/mirrord/issues/494)]

### Changed
- Remove building of arm64 Docker image from the release CI

## 3.0.12-alpha

### Added
- Release CI: add extensions as artifacts, closes [[#355](https://github.com/metalbear-co/mirrord/issues/355)]

### Changed
- Remote operations that fail logged on `info` level instead of `error` because having a file not found, connection failed, etc can be part of a valid successful flow.
- mirrord-layer: When handling an outgoing connection to localhost, check first if it's a socket we intercept/mirror, then just let it connect normally.
- mirrord-layer: removed `tracing::instrument` from `*_detour` functions.

### Fixed
- `getaddrinfo` now uses [`trust-dns-resolver`](https://docs.rs/trust-dns-resolver/latest/trust_dns_resolver/) when resolving DNS (previously it would do a `getaddrinfo` call in mirrord-agent that could result in incompatibility between the mirrored pod and the user environments).
- Support clusters running Istio. Closes [[#485](https://github.com/metalbear-co/mirrord/issues/485)].

## 3.0.11-alpha

### Added
- Support impersonated deployments, closes [[#293](https://github.com/metalbear-co/mirrord/issues/293)]
- Shorter way to select which deployment/pod/container to impersonate through `--target` or `MIRRORD_IMPERSONATED_TARGET`, closes [[#392](https://github.com/metalbear-co/mirrord/issues/392)]
- mirrord-layer: Support config from file alongside environment variables.
- intellij-ext: Add version check, closes [[#289](https://github.com/metalbear-co/mirrord/issues/289)]
- intellij-ext: better support for Windows with WSL.

### Deprecated
- `--pod-name` or `MIRRORD_AGENT_IMPERSONATED_POD_NAME` is deprecated in favor of `--target` or `MIRRORD_IMPERSONATED_TARGET`

### Fixed
- tcp-steal working with linkerd meshing.
- mirrord-layer should exit when agent disconnects or unable to make initial connection

## 3.0.10-alpha

### Added
- Test that verifies that outgoing UDP traffic (only with a bind to non-0 port and a
  call to `connect`) is successfully intercepted and forwarded.

### Fixed
- macOS binaries should be okay now.

## 3.0.9-alpha

### Changed
- Ignore http tests because they are unstable, and they block the CI.
- Bundle arm64 binary into the universal binary for MacOS.

## 3.0.8-alpha

### Fixed
- release CI: Fix dylib path for `dd`.

## 3.0.7-alpha

### Fixed
- mirrord-layer: Fix `connect` returning error when called on UDP sockets and the
  outgoing traffic feature of mirrord is disabled.
- mirrord-agent: Add a `tokio::time:timeout` to `TcpStream::connect`, fixes golang issue where sometimes it would get stuck attempting to connect on IPv6.
- intelliJ-ext: Fix CLion crash issue, closes [[#317](https://github.com/metalbear-co/mirrord/issues/317)]
- vscode-ext: Support debugging Go, and fix issues with configuring file ops and traffic stealing.

### Changed
- mirrord-layer: Remove check for ignored IP (localhost) from `connect`.
- mirrord-layer: Refactor `connect` function to be less bloated.
- `.dockerignore` now ignores more useless files (reduces mirrord-agent image build time, and size).
- mirrord-agent: Use `tracing::instrument` for the outgoing traffic feature.
- mirrord-agent: `IndexAllocator` now uses `ConnectionId` for outgoing traffic feature.

## 3.0.6-alpha

### Changed
- mirrord-layer: Remove `tracing::instrument` from `go_env::goenvs_unix_detour`.

### Added
- mirrord-layer, mirrord-cli: new command line argument/environment variable - `MIRRORD_SKIP_PROCESSES` to provide a list of comma separated processes to not to load into.
  Closes [[#298](https://github.com/metalbear-co/mirrord/issues/298)], [[#308](https://github.com/metalbear-co/mirrord/issues/308)]
- release CI: add arm64e to the universal dylib
- intellij-ext: Add support for Goland

### Changed
- mirrord-layer: Log to info instead of error when failing to write to local tunneled streams.

## 3.0.5-alpha

### Fixed
- mirrord-layer: Return errors from agent when `connect` fails back to the hook (previously we were handling these as errors in layer, so `connect` had slightly wrong behavior).
- mirrord-layer: instrumenting error when `write_detur` is called to stdout/stderr
- mirrord-layer: workaround for `presented server name type wasn't supported` error when Kubernetes server has IP for CN in certificate. [[#388](https://github.com/metalbear-co/mirrord/issues/388)]

### Changed
- mirrord-layer: Use `tracing::instrument` to improve logs.

### Added
- Outgoing UDP test with node. Closes [[#323](https://github.com/metalbear-co/mirrord/issues/323)]

## 3.0.4-alpha

### Fixed
- Fix crash in VS Code extension happening because the MIRRORD_OVERRIDE_ENV_VARS_INCLUDE and MIRRORD_OVERRIDE_ENV_VARS_EXCLUDE vars being populated with empty values (rather than not being populated at all).Closes [[#413](https://github.com/metalbear-co/mirrord/issues/413)].
- Add exception to gradle when dylib/so file is not found. Closes [[#345](https://github.com/metalbear-co/mirrord/issues/345)]
- mirrord-layer: Return errors from agent when `connect` fails back to the hook (previously we were handling these as errors in layer, so `connect` had slightly wrong behavior).

## 3.0.3-alpha

### Changed
- Changed agent namespace to default to the pod namespace.
  Closes [[#404](https://github.com/metalbear-co/mirrord/issues/404)].

## 3.0.2-alpha

### Added
- Code sign Apple binaries.
- CD - Update latest tag after release is published.

### Changed
- In `go-e2e` test, call `os.Exit` instead fo sending `SIGINT` to the process.
- Install script now downloads latest tag instead of main branch to avoid downtime on installs.

### Fixed
- Fix Environment parsing error when value contained '='
  Closes [[#387](https://github.com/metalbear-co/mirrord/issues/387)].
- Fix bug in outgoing traffic with multiple requests in quick succession.
  Closes [[#331](https://github.com/metalbear-co/mirrord/issues/331)].

## 3.0.1-alpha

### Fixed
- Add missing dependency breaking the VS Code release.

## 3.0.0-alpha

### Added

- New feature: UDP outgoing, mainly for Go DNS but should work for most use cases also!
- E2E: add tests for python's fastapi with uvicorn
- Socket ops - `connect`: ignore localhost and ports 50000 - 60000 (reserved for debugger)
- Add "*.plist" to `IGNORE_REGEX`, refer [[#350](https://github.com/metalbear-co/mirrord/issues/350)].

### Changed

- Change all functionality (incoming traffic mirroring, remote DNS outgoing traffic, environment variables, file reads) to be enabled by default. ***Note that flags now disable functionality***


### Fixed

- mirrord-layer: User-friendly error for invalid kubernetes api certificate
- mirrord-cli: Add random prefix to the generated shared lib to prevent Bus Error/EXC_BAD_ACCESS
- Support for Go 1.19>= syscall hooking
- Fix Python debugger crash in VS Code Extension. Closes [[#350](https://github.com/metalbear-co/mirrord/issues/350)].

## 2.13.0
### Added
- Release arm64 agent image.

### Fixed
- Use selected namespace in IntelliJ plugin instead of always using default namespace.

## 2.12.1
### Fixed
- Fix bug where VS Code extension would crash on startup due to new configuration values not being the correct type.
- Unset DYLD_INSERT_LIBRARIES/LD_PRELOAD when creating the agent. Closes [[#330](https://github.com/metalbear-co/mirrord/issues/330)].
- Fix NullPointerException in IntelliJ Extension. Closes [[#335](https://github.com/metalbear-co/mirrord/issues/335)].
- FIx dylib/so paths for the IntelliJ Extension. Closes [[#337](https://github.com/metalbear-co/mirrord/pull/352)].
## 2.12.0
### Added
- Add more configuration values to the VS Code extension.
- Warning when using remote tcp without remote DNS (can cause ipv6/v4 issues). Closes [#327](https://github.com/metalbear-co/mirrord/issues/327)


### Fixed
- VS Code needed restart to apply kubectl config/context change. Closes [316](https://github.com/metalbear-co/mirrord/issues/316).
- Fixed DNS feature causing crash on macOS on invalid DNS name due to mismatch of return codes. [#321](https://github.com/metalbear-co/mirrord/issues/321).
- Fixed DNS feature not using impersonated container namespace, resulting with incorrect resolved DNS names.
- mirrord-agent: Use `IndexAllocator` to properly generate `ConnectionId`s for the tcp outgoing feature.
- tests: Fix outgoing and DNS tests that were passing invalid flags to mirrord.
- Go Hooks - use global ENABLED_FILE_OPS
- Support macOS with apple chip in the IntelliJ plugin. Closes [#337](https://github.com/metalbear-co/mirrord/issues/337).

## 2.11.0
### Added
- New feature: mirrord now supports TCP traffic stealing instead of mirroring. You can enable it by passing `--tcp-steal` flag to cli.

### Fixed
- mirrord-layer: Go environment variables crash - run Go env setup in a different stack (should fix [#292](https://github.com/metalbear-co/mirrord/issues/292))

### Changed
- mirrord-layer: Add `#![feature(let_chains)]` to `lib.rs` to support new compiler version.

## 2.10.1
### Fixed
- CI:Release - Fix typo that broke the build

## 2.10.0
### Added
- New feature, [tcp outgoing traffic](https://github.com/metalbear-co/mirrord/issues/27). It's now possible to make requests to a remote host from the staging environment context. You can enable this feature setting the `MIRRORD_TCP_OUTGOING` variable to true, or using the `-o` option in mirrord-cli.
- mirrord-cli add login command for logging in to metalbear-cloud
- CI:Release - Provide zip and sha256 sums

### Fixed
- Environment variables feature on Golang programs. Issue #292 closed in #299

## 2.9.1
### Fixed
- CI - set typescript version at 4.7.4 to fix broken release action

## 2.9.0
### Added
- Support for Golang fileops
- IntelliJ Extension for mirrord

### Changed
- mirrord-layer: Added common `Result` type to to reduce boilerplate, removed dependency of `anyhow` crate.
- mirrord-layer: Split `LayerError` into `LayerError` and `HookError` to distinguish between errors that can be handled by the layer and errors that can be handled by the hook. (no more requiring libc errno for each error!). Closes [#247](https://github.com/metalbear-co/mirrord/issues/247)

## 2.8.1

### Fixed
- CI - remove usage of ubuntu-18.04 machines (deprecated)

## 2.8.0

### Added
- E2E - add basic env tests for bash scripts

### Fixed
- mirrord-agent - Update pcap library, hopefully will fix dropped packets (syn sometimes missed in e2e).
- mirrord-agent/layer - Sometimes layer tries to connect to agent before it finsihed loading, even though pod is running. Added watching the log stream for a "ready" log message before attempting to connect.

### Changed
- E2E - describe all pods on failure and add file name to print of logs.
- E2E - print timestamp of stdout/stderr of `TestProcess`.
- E2E - Don't delete pod/service on failure, instead leave them for debugging.
- mirrord-agent - Don't use `tokio::spawn` for spawning `sniffer` (or any other namespace changing task) to avoid namespace-clashing/undefined behavior. Possibly fixing bugs.
- Change the version check on the VS Code extension to happen when mirrord is enabled rather than when the IDE starts up.


## 2.7.0

### Added
- mirrord-layer: You can now pass `MIRRORD_AGENT_COMMUNICATION_TIMEOUT` as environment variable to control agent timeout.
- Expand file system operations with `access` and `faccessat` hooks for absolute paths

### Fixed
- Ephemeral Containers didn't wait for the right condition, leading to timeouts in many cases.
- mirrord-layer: Wait for the correct condition in job creation, resolving startup/timeout issues.
- mirrord-layer: Add a sleep on closing local socket after receiving close to let local application respond before closing.
- mirrord-layer: Fix DNS issue where `ai_addr` would not live long enough (breaking the remote DNS feature).

### Changed
- Removed unused dependencies from `mirrord-layer/Cargo.toml`. (Closes #220)
- reduce e2e flakiness (add message sent on tcp listen subscription, wait for that message)
- reduce e2e flakiness - increase timeout time
- mirrord-layer - increase agent creation timeout (to reduce e2e flakiness on macOS)
- E2E - Don't do file stuff on http traffic to reduce flakiness (doesn't add any coverage value..)
- mirrord-layer - Change tcp mirror tunnel `select` to be biased so it flushes all data before closing it (better testing, reduces e2e flakiness)
- E2E - unify resolve_node_host for linux and macOS with support for wsl provided Docker & Kubernetes
- E2E - add `trace` for tests to have paramaterized arguments printed
- mirrord-agent - add debug print of args to identify runs
- E2E - remove double `--extract-path` parameter in tests
- E2E - macOS colima start with 3 cores and 8GB of RAM.
- E2E - Increase agent communication timeout to reduce flakiness.
- mirrord-layer - add `DetourGuard` to prevent unwanted calls to detours from our code.
- mirrord-layer - extract reused detours to seperate logic functions
- E2E - macOS run only sanity http mirror traffic with Python

## 2.6.0

### Added
- Add a flag for the agent, `--ephemeral-container`, to correctly refer to the filesystem i.e. refer to root path as `/proc/1/root` when the flag is on, otherwise `/`.
- Add support for Golang on amd64 (x86-64).

### Changed
- Assign a random port number instead of `61337`. (Reason: A forking process creates multiple agents sending traffic on the same port, causing addrinuse error.)
- `mirrord-layer/socket` now uses `socket2::SockAddr` to comply with Rust's new IP format.

### Fixed
- Fix filesystem tests to only run if the default path exists.
- Fix extension not running due to the node_modules directory not being packaged.

## 2.5.0

### Added
- New feature, [remote DNS resolving](https://github.com/metalbear-co/mirrord/issues/27#issuecomment-1154072686).
It is now possible to use the remote's `addrinfo` by setting the `MIRRORD_REMOTE_DNS` variable to
`true`, or using the `-d` option in mirrord-cli.
- New feature, [Ephemeral Containers](https://github.com/metalbear-co/mirrord/issues/172).
Use Kubernetes beta feature `Ephemeral Containers` to mirror traffic with the `--ephemeral-container` flag.
- E2E tests on macos for Golang using the Gin framework.

### Changed
- Refactored `mirrord-layer/socket` into a module structure similar to `mirrord-layer/file`.
- Refactored the error part of the many `Result<Response, ResponseError>`.
- Refactored `file` related functions, created `FileHandler` and improved structure.
- Refactored error handling in mirrord-layer.
- E2E: Collect minikube logs and fix collecting container logs
- E2E: macOS use colima instead of minikube.
- Refactored `mirrord-layer/lib.rs` - no more passing many arguments! :)
- Refactored `mirrord-layer/lib.rs` - remove `unwrap()` and propagate error using `Result`

### Fixed
- Handle unwraps in fileops to gracefully exit and enable python fileops tests.
- Changed `addrinfo` to `VecDeque` - fixes a potential bug (loss of order)

## 2.4.1

### Added
- mirrord-cli `exec` subcommand accepts `--extract-path` argument to set the directory to extract the library to. Used for tests mainly.
- mirrord-layer provides `MIRRORD_IMPERSONATED_CONTAINER_NAME` environment variable to specify container name to impersonate. mirrord-cli accepts argument to set variable.
- vscode-ext provides quick-select for setting `MIRRORD_IMPERSONATED_CONTAINER_NAME`

### Changed
- Refactor e2e, enable only Node HTTP mirroring test.
- E2E: add macOS to E2E, support using minikube by env var.
- E2E: Skip loading to docker before loading to minikube (load directly to minikube..)
- layer: Environment variables now load before process starts, no more race conditions.

### Fixed
- Support connections that start with tcp flags in addition to Syn (on macOS CI we saw CWR + NS)
- `fcntl` error on macOS [#184](https://github.com/metalbear-co/mirrord/issues/184) by a workaround.

## 2.3.1

### Changed
- Refactor(agent) - change `FileManager` to be per peer, thus removing the need of it being in a different task, moving the handling to the peer logic, change structure of peer handling to a struct.
- Don't fail environment variable request if none exists.
- E2E: Don't assert jobs and pods length, to allow better debugging and less flakiness.
- Refactor(agent) - Main loop doesn't pass messages around but instead spawned peers interact directly with tcp sniffer. Renamed Peer -> Client and ClientID.
- Add context to agent/job creation errors (Fixes #112)
- Add context to stream creation error (Fixes #110)
- Change E2E to use real app, closes [#149](https://github.com/metalbear-co/mirrord/issues/149)

## 2.3.0

### Added

- Add support for overriding a process' environment variables by setting `MIRRORD_OVERRIDE_ENV_VARS` to `true`. To filter out undesired variables, use the `MIRRORD_OVERRIDE_FILTER_ENV_VARS` configuration with arguments such as `FOO;BAR`.

### Changed

- Remove `unwrap` from the `Future` that was waiting for Kube pod to spin up in `pod_api.rs`. (Fixes #110)
- Speed up agent container image building by using a more specific base image.
- CI: Remove building agent before building & running tests (duplicate)
- CI: Add Docker cache to Docker build-push action to reduce build duration.
- CD release: Fix universal binary for macOS
- Refactor: Change protocol + mirrord-layer to split messages into modules, so main module only handles general messages, passing down to the appropriate module for handling.
- Add a CLI flag to specify `MIRRORD_AGENT_TTL`
- CI: Collect mirrord-agent logs in case of failure in e2e.
- Add "app" = "mirrord" label to the agent pod for log collection at ease.
- CI: Add sleep after local app finishes loading for agent to load filter make tests less flaky.
- Handle relative paths for open, openat
- Fix once cell renamings, PR [#98165](https://github.com/rust-lang/rust/pull/98165)
- Enable the blocking feature of the `reqwest` library

## 2.2.1

### Changed

- Compile universal binaries for MacOS. (Fixes #131)
- E2E small improvements, removing sleeps. (Fixes #99)

## 2.2.0

### Added

- File operations are now available behind the `MIRRORD_FILE_OPS` env variable, this means that mirrord now hooks into the following file functions: `open`, `fopen`, `fdopen`, `openat`, `read`, `fread`, `fileno`, `lseek`, and `write` to provide a mirrored file system.
- Support for running x64 (Intel) binary on arm (Silicon) macOS using mirrord. This will download and use the x64 mirrord-layer binary when needed.
- Add detours for fcntl/dup system calls, closes [#51](https://github.com/metalbear-co/mirrord/issues/51)

### Changed

- Add graceful exit for library extraction logic in case of error.
- Refactor the CI by splitting the building of mirrord-agent in a separate job and caching the agent image for E2E tests.
- Update bug report template to apply to the latest version of mirrord.
- Change release profile to strip debuginfo and enable LTO.
- VS Code extension - update dependencies.
- CLI & macOS: Extract to `/tmp/` instead of `$TMPDIR` as the executed process is getting killed for some reason.

### Fixed

- Fix bug that caused configuration changes in the VS Code extension not to work
- Fix typos

## 2.1.0

### Added

- Prompt user to update if their version is outdated in the VS Code extension or CLI.
- Add support for docker runtime, closes [#95](https://github.com/metalbear-co/mirrord/issues/95).
- Add a keep-alive to keep the agent-pod from exiting, closes [#63](https://github.com/metalbear-co/mirrord/issues/63)

## 2.0.4

Complete refactor and re-write of everything.

- The CLI/VSCode extension now use `mirrord-layer` which loads into debugged process using `LD_PRELOAD`/`DYLD_INSERT_LIBRARIES`.
  It hooks some of the syscalls in order to proxy incoming traffic into the process as if it was running in the remote pod.
- Mono repo
- Fixed unwraps inside of [agent-creation](https://github.com/metalbear-co/mirrord/blob/main/mirrord-layer/src/lib.rs#L75), closes [#191](https://github.com/metalbear-co/mirrord/issues/191)<|MERGE_RESOLUTION|>--- conflicted
+++ resolved
@@ -17,12 +17,9 @@
 ### Fixed
 - Don't ignore passed `--pod-namespace` argument, closes
   [[#605](https://github.com/metalbear-co/mirrord/issues/605)]
-<<<<<<< HEAD
 - Replace deprecated environment variables in IntelliJ plugin
-=======
 - Issues with IntelliJ extension when debugging Kotlin applications
 - Scrollable list for pods and namespaces for IntelliJ extension, closes [[#610](https://github.com/metalbear-co/mirrord/issues/610)]
->>>>>>> 37e9578c
 
 ### Deprecated
 - `--impersonated-container-name` and `MIRRORD_IMPERSONATED_CONTAINER_NAME` are
