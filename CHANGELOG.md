# Change Log

All notable changes to the mirrord's cli, agent, protocol, extensions will be documented in this file.
Previous versions had CHANGELOG per component, we decided to combine all repositories to a mono-repo with one CHANGELOG.

Check [Keep a Changelog](http://keepachangelog.com/) for recommendations on how to structure this file.

## [Unreleased]
### Added
- mirrord-layer: support `-target deployment/deployment_name/container/container_name` flag to run on a specific container.

<<<<<<< HEAD
### Changed
- mirrord-layer: refactored `pod_api.rs` to be more maintainble.
=======
### Added
- `/nix/*` path is now ignored for file operations to support NixOS.

## Changed
- Print exit message when terminating application due to an unhandled error in the layer.

>>>>>>> 76189e95
## 3.0.20-alpha

### Added
- `pread` hook (used by `dotnet`);
- mirrord-layer: ignore opening self-binary (temporal SDK calculates the hash of the binary, and it fails because it happens remotely)
- Layer integration tests with more apps (testing with Go only on MacOS because of
  known crash on Linux - [[#380](https://github.com/metalbear-co/mirrord/issues/380)]).
  Closes [[#472](https://github.com/metalbear-co/mirrord/issues/472)].
- Added the ability to override environment variables in the config file.
- Added progress reporting to the CLI.
- CI: use [bors](https://bors.tech/) for merging! woohoo.

## Changed
- Don't report InProgress io error as error (log as info)
- mirrord-layer: Added some `dotnet` files to `IGNORE_FILES` regex set;
- mirrord-layer: Added the `Detour` type for use in the `ops` modules instead of `HookResult`. This type supports returning a `Bypass` to avoid manually checking if a hook actually failed or if we should just bypass it;
- mirrord-protocol: Reduce duplicated types around `read` operation;
- Layer integration tests for more apps. Closes
  [[#472](https://github.com/metalbear-co/mirrord/issues/472)].
- Rename http mirroring tests from `integration` to `http_mirroring` since there are
  now also integration tests in other files.
- Delete useless `e2e_macos` CI job.
- Integration tests also display test process output (with mirrord logs) when they 
  time out.
- CI: mirrord-layer UT and integration run in same job.
- .devcontainer: Added missing dependencies and also kind for running e2e tests.

### Fixed
- Fix IntelliJ Extension artifact - use glob pattern
- Use LabelSelector instead of app=* to select pods from deployments
- Added another protection [to not execute in child processes from k8s auth](https://github.com/metalbear-co/mirrord/issues/531) by setting an env flag to avoid loading then removing it after executing the api.

## 3.0.19-alpha

### Added
- Release image for armv7 (Cloud ARM)

### Fixed
- Release for non-amd64 arch failed because of lack of QEMU step in the github action. Re-added it

## 3.0.18-alpha

### Changed
- Replaced `pcap` dependency with our own `rawsocket` to make cross compiling faster and easier.

## 3.0.17-alpha

### Fixed
- Release CI: Remove another failing step

## 3.0.16-alpha

### Fixed
- Release CI: Temporarily comment out failing step

## 3.0.15-alpha

### Fixed
- Release CI: Fix checkout action position in intelliJ release.

## 3.0.14-alpha

### Added
- Layer integration test. Tests the layer's loading and hooking in an http mirroring simulation with a flask web app.
  Addresses but does not
  close [[#472](https://github.com/metalbear-co/mirrord/issues/472)] (more integration tests still needed).

### Fixed
- Release CI: Fix paths for release artifacts

## 3.0.13-alpha

### Added
- mirrord-cli: added a SIP protection check for macos binaries, closes [[#412](https://github.com/metalbear-co/mirrord/issues/412)]

### Fixed
- Fixed unused dependencies issue, closes [[#494](https://github.com/metalbear-co/mirrord/issues/494)]

### Changed
- Remove building of arm64 Docker image from the release CI

## 3.0.12-alpha

### Added
- Release CI: add extensions as artifacts, closes [[#355](https://github.com/metalbear-co/mirrord/issues/355)]

### Changed
- Remote operations that fail logged on `info` level instead of `error` because having a file not found, connection failed, etc can be part of a valid successful flow.
- mirrord-layer: When handling an outgoing connection to localhost, check first if it's a socket we intercept/mirror, then just let it connect normally.
- mirrord-layer: removed `tracing::instrument` from `*_detour` functions.

### Fixed
- `getaddrinfo` now uses [`trust-dns-resolver`](https://docs.rs/trust-dns-resolver/latest/trust_dns_resolver/) when resolving DNS (previously it would do a `getaddrinfo` call in mirrord-agent that could result in incompatibility between the mirrored pod and the user environments).
- Support clusters running Istio. Closes [[#485](https://github.com/metalbear-co/mirrord/issues/485)].

## 3.0.11-alpha

### Added
- Support impersonated deployments, closes [[#293](https://github.com/metalbear-co/mirrord/issues/293)]
- Shorter way to select which deployment/pod/container to impersonate through `--target` or `MIRRORD_IMPERSONATED_TARGET`, closes [[#392](https://github.com/metalbear-co/mirrord/issues/392)]
- mirrord-layer: Support config from file alongside environment variables.
- intellij-ext: Add version check, closes [[#289](https://github.com/metalbear-co/mirrord/issues/289)]
- intellij-ext: better support for Windows with WSL.

### Deprecated
- `--pod-name` or `MIRRORD_AGENT_IMPERSONATED_POD_NAME` is deprecated in favor of `--target` or `MIRRORD_IMPERSONATED_TARGET`

### Fixed
- tcp-steal working with linkerd meshing.
- mirrord-layer should exit when agent disconnects or unable to make initial connection

## 3.0.10-alpha

### Added
- Test that verifies that outgoing UDP traffic (only with a bind to non-0 port and a
  call to `connect`) is successfully intercepted and forwarded.

### Fixed
- macOS binaries should be okay now.

## 3.0.9-alpha

### Changed
- Ignore http tests because they are unstable, and they block the CI.
- Bundle arm64 binary into the universal binary for MacOS.

## 3.0.8-alpha

### Fixed
- release CI: Fix dylib path for `dd`.

## 3.0.7-alpha

### Fixed
- mirrord-layer: Fix `connect` returning error when called on UDP sockets and the
  outgoing traffic feature of mirrord is disabled.
- mirrord-agent: Add a `tokio::time:timeout` to `TcpStream::connect`, fixes golang issue where sometimes it would get stuck attempting to connect on IPv6.
- intelliJ-ext: Fix CLion crash issue, closes [[#317](https://github.com/metalbear-co/mirrord/issues/317)]
- vscode-ext: Support debugging Go, and fix issues with configuring file ops and traffic stealing.

### Changed
- mirrord-layer: Remove check for ignored IP (localhost) from `connect`.
- mirrord-layer: Refactor `connect` function to be less bloated.
- `.dockerignore` now ignores more useless files (reduces mirrord-agent image build time, and size).
- mirrord-agent: Use `tracing::instrument` for the outgoing traffic feature.
- mirrord-agent: `IndexAllocator` now uses `ConnectionId` for outgoing traffic feature.

## 3.0.6-alpha

### Changed
- mirrord-layer: Remove `tracing::instrument` from `go_env::goenvs_unix_detour`.

### Added
- mirrord-layer, mirrord-cli: new command line argument/environment variable - `MIRRORD_SKIP_PROCESSES` to provide a list of comma separated processes to not to load into.
  Closes [[#298](https://github.com/metalbear-co/mirrord/issues/298)], [[#308](https://github.com/metalbear-co/mirrord/issues/308)]
- release CI: add arm64e to the universal dylib
- intellij-ext: Add support for Goland

### Changed
- mirrord-layer: Log to info instead of error when failing to write to local tunneled streams.

## 3.0.5-alpha

### Fixed
- mirrord-layer: Return errors from agent when `connect` fails back to the hook (previously we were handling these as errors in layer, so `connect` had slightly wrong behavior).
- mirrord-layer: instrumenting error when `write_detur` is called to stdout/stderr
- mirrord-layer: workaround for `presented server name type wasn't supported` error when Kubernetes server has IP for CN in certificate. [[#388](https://github.com/metalbear-co/mirrord/issues/388)]

### Changed
- mirrord-layer: Use `tracing::instrument` to improve logs.

### Added
- Outgoing UDP test with node. Closes [[#323](https://github.com/metalbear-co/mirrord/issues/323)]

## 3.0.4-alpha

### Fixed
- Fix crash in VS Code extension happening because the MIRRORD_OVERRIDE_ENV_VARS_INCLUDE and MIRRORD_OVERRIDE_ENV_VARS_EXCLUDE vars being populated with empty values (rather than not being populated at all).Closes [[#413](https://github.com/metalbear-co/mirrord/issues/413)].
- Add exception to gradle when dylib/so file is not found. Closes [[#345](https://github.com/metalbear-co/mirrord/issues/345)]
- mirrord-layer: Return errors from agent when `connect` fails back to the hook (previously we were handling these as errors in layer, so `connect` had slightly wrong behavior).

## 3.0.3-alpha

### Changed
- Changed agent namespace to default to the pod namespace.
  Closes [[#404](https://github.com/metalbear-co/mirrord/issues/404)].

## 3.0.2-alpha

### Added
- Code sign Apple binaries.
- CD - Update latest tag after release is published.

### Changed
- In `go-e2e` test, call `os.Exit` instead fo sending `SIGINT` to the process.
- Install script now downloads latest tag instead of main branch to avoid downtime on installs.

### Fixed
- Fix Environment parsing error when value contained '='
  Closes [[#387](https://github.com/metalbear-co/mirrord/issues/387)].
- Fix bug in outgoing traffic with multiple requests in quick succession.
  Closes [[#331](https://github.com/metalbear-co/mirrord/issues/331)].

## 3.0.1-alpha

### Fixed
- Add missing dependency breaking the VS Code release.

## 3.0.0-alpha

### Added

- New feature: UDP outgoing, mainly for Go DNS but should work for most use cases also!
- E2E: add tests for python's fastapi with uvicorn
- Socket ops - `connect`: ignore localhost and ports 50000 - 60000 (reserved for debugger)
- Add "*.plist" to `IGNORE_REGEX`, refer [[#350](https://github.com/metalbear-co/mirrord/issues/350)].

### Changed

- Change all functionality (incoming traffic mirroring, remote DNS outgoing traffic, environment variables, file reads) to be enabled by default. ***Note that flags now disable functionality***


### Fixed

- mirrord-layer: User-friendly error for invalid kubernetes api certificate
- mirrord-cli: Add random prefix to the generated shared lib to prevent Bus Error/EXC_BAD_ACCESS
- Support for Go 1.19>= syscall hooking
- Fix Python debugger crash in VS Code Extension. Closes [[#350](https://github.com/metalbear-co/mirrord/issues/350)].

## 2.13.0
### Added
- Release arm64 agent image.

### Fixed
- Use selected namespace in IntelliJ plugin instead of always using default namespace.

## 2.12.1
### Fixed
- Fix bug where VS Code extension would crash on startup due to new configuration values not being the correct type.
- Unset DYLD_INSERT_LIBRARIES/LD_PRELOAD when creating the agent. Closes [[#330](https://github.com/metalbear-co/mirrord/issues/330)].
- Fix NullPointerException in IntelliJ Extension. Closes [[#335](https://github.com/metalbear-co/mirrord/issues/335)].
- FIx dylib/so paths for the IntelliJ Extension. Closes [[#337](https://github.com/metalbear-co/mirrord/pull/352)].
## 2.12.0
### Added
- Add more configuration values to the VS Code extension.
- Warning when using remote tcp without remote DNS (can cause ipv6/v4 issues). Closes [#327](https://github.com/metalbear-co/mirrord/issues/327)


### Fixed
- VS Code needed restart to apply kubectl config/context change. Closes [316](https://github.com/metalbear-co/mirrord/issues/316).
- Fixed DNS feature causing crash on macOS on invalid DNS name due to mismatch of return codes. [#321](https://github.com/metalbear-co/mirrord/issues/321).
- Fixed DNS feature not using impersonated container namespace, resulting with incorrect resolved DNS names.
- mirrord-agent: Use `IndexAllocator` to properly generate `ConnectionId`s for the tcp outgoing feature.
- tests: Fix outgoing and DNS tests that were passing invalid flags to mirrord.
- Go Hooks - use global ENABLED_FILE_OPS
- Support macOS with apple chip in the IntelliJ plugin. Closes [#337](https://github.com/metalbear-co/mirrord/issues/337).

## 2.11.0
### Added
- New feature: mirrord now supports TCP traffic stealing instead of mirroring. You can enable it by passing `--tcp-steal` flag to cli.

### Fixed
- mirrord-layer: Go environment variables crash - run Go env setup in a different stack (should fix [#292](https://github.com/metalbear-co/mirrord/issues/292))

### Changed
- mirrord-layer: Add `#![feature(let_chains)]` to `lib.rs` to support new compiler version.

## 2.10.1
### Fixed
- CI:Release - Fix typo that broke the build

## 2.10.0
### Added
- New feature, [tcp outgoing traffic](https://github.com/metalbear-co/mirrord/issues/27). It's now possible to make requests to a remote host from the staging environment context. You can enable this feature setting the `MIRRORD_TCP_OUTGOING` variable to true, or using the `-o` option in mirrord-cli.
- mirrord-cli add login command for logging in to metalbear-cloud
- CI:Release - Provide zip and sha256 sums

### Fixed
- Environment variables feature on Golang programs. Issue #292 closed in #299

## 2.9.1
### Fixed
- CI - set typescript version at 4.7.4 to fix broken release action

## 2.9.0
### Added
- Support for Golang fileops
- IntelliJ Extension for mirrord

### Changed
- mirrord-layer: Added common `Result` type to to reduce boilerplate, removed dependency of `anyhow` crate.
- mirrord-layer: Split `LayerError` into `LayerError` and `HookError` to distinguish between errors that can be handled by the layer and errors that can be handled by the hook. (no more requiring libc errno for each error!). Closes [#247](https://github.com/metalbear-co/mirrord/issues/247)

## 2.8.1

### Fixed
- CI - remove usage of ubuntu-18.04 machines (deprecated)

## 2.8.0

### Added
- E2E - add basic env tests for bash scripts

### Fixed
- mirrord-agent - Update pcap library, hopefully will fix dropped packets (syn sometimes missed in e2e).
- mirrord-agent/layer - Sometimes layer tries to connect to agent before it finsihed loading, even though pod is running. Added watching the log stream for a "ready" log message before attempting to connect.

### Changed
- E2E - describe all pods on failure and add file name to print of logs.
- E2E - print timestamp of stdout/stderr of `TestProcess`.
- E2E - Don't delete pod/service on failure, instead leave them for debugging.
- mirrord-agent - Don't use `tokio::spawn` for spawning `sniffer` (or any other namespace changing task) to avoid namespace-clashing/undefined behavior. Possibly fixing bugs.
- Change the version check on the VS Code extension to happen when mirrord is enabled rather than when the IDE starts up.


## 2.7.0

### Added
- mirrord-layer: You can now pass `MIRRORD_AGENT_COMMUNICATION_TIMEOUT` as environment variable to control agent timeout.
- Expand file system operations with `access` and `faccessat` hooks for absolute paths

### Fixed
- Ephemeral Containers didn't wait for the right condition, leading to timeouts in many cases.
- mirrord-layer: Wait for the correct condition in job creation, resolving startup/timeout issues.
- mirrord-layer: Add a sleep on closing local socket after receiving close to let local application respond before closing.
- mirrord-layer: Fix DNS issue where `ai_addr` would not live long enough (breaking the remote DNS feature).

### Changed
- Removed unused dependencies from `mirrord-layer/Cargo.toml`. (Closes #220)
- reduce e2e flakiness (add message sent on tcp listen subscription, wait for that message)
- reduce e2e flakiness - increase timeout time
- mirrord-layer - increase agent creation timeout (to reduce e2e flakiness on macOS)
- E2E - Don't do file stuff on http traffic to reduce flakiness (doesn't add any coverage value..)
- mirrord-layer - Change tcp mirror tunnel `select` to be biased so it flushes all data before closing it (better testing, reduces e2e flakiness)
- E2E - unify resolve_node_host for linux and macOS with support for wsl provided Docker & Kubernetes
- E2E - add `trace` for tests to have paramaterized arguments printed
- mirrord-agent - add debug print of args to identify runs
- E2E - remove double `--extract-path` parameter in tests
- E2E - macOS colima start with 3 cores and 8GB of RAM.
- E2E - Increase agent communication timeout to reduce flakiness.
- mirrord-layer - add `DetourGuard` to prevent unwanted calls to detours from our code.
- mirrord-layer - extract reused detours to seperate logic functions
- E2E - macOS run only sanity http mirror traffic with Python

## 2.6.0

### Added
- Add a flag for the agent, `--ephemeral-container`, to correctly refer to the filesystem i.e. refer to root path as `/proc/1/root` when the flag is on, otherwise `/`.
- Add support for Golang on amd64 (x86-64).

### Changed
- Assign a random port number instead of `61337`. (Reason: A forking process creates multiple agents sending traffic on the same port, causing addrinuse error.)
- `mirrord-layer/socket` now uses `socket2::SockAddr` to comply with Rust's new IP format.

### Fixed
- Fix filesystem tests to only run if the default path exists.
- Fix extension not running due to the node_modules directory not being packaged.

## 2.5.0

### Added
- New feature, [remote DNS resolving](https://github.com/metalbear-co/mirrord/issues/27#issuecomment-1154072686).
It is now possible to use the remote's `addrinfo` by setting the `MIRRORD_REMOTE_DNS` variable to
`true`, or using the `-d` option in mirrord-cli.
- New feature, [Ephemeral Containers](https://github.com/metalbear-co/mirrord/issues/172).
Use Kubernetes beta feature `Ephemeral Containers` to mirror traffic with the `--ephemeral-container` flag.
- E2E tests on macos for Golang using the Gin framework.

### Changed
- Refactored `mirrord-layer/socket` into a module structure similar to `mirrord-layer/file`.
- Refactored the error part of the many `Result<Response, ResponseError>`.
- Refactored `file` related functions, created `FileHandler` and improved structure.
- Refactored error handling in mirrord-layer.
- E2E: Collect minikube logs and fix collecting container logs
- E2E: macOS use colima instead of minikube.
- Refactored `mirrord-layer/lib.rs` - no more passing many arguments! :)
- Refactored `mirrord-layer/lib.rs` - remove `unwrap()` and propagate error using `Result`

### Fixed
- Handle unwraps in fileops to gracefully exit and enable python fileops tests.
- Changed `addrinfo` to `VecDeque` - fixes a potential bug (loss of order)

## 2.4.1

### Added
- mirrord-cli `exec` subcommand accepts `--extract-path` argument to set the directory to extract the library to. Used for tests mainly.
- mirrord-layer provides `MIRRORD_IMPERSONATED_CONTAINER_NAME` environment variable to specify container name to impersonate. mirrord-cli accepts argument to set variable.
- vscode-ext provides quick-select for setting `MIRRORD_IMPERSONATED_CONTAINER_NAME`

### Changed
- Refactor e2e, enable only Node HTTP mirroring test.
- E2E: add macOS to E2E, support using minikube by env var.
- E2E: Skip loading to docker before loading to minikube (load directly to minikube..)
- layer: Environment variables now load before process starts, no more race conditions.

### Fixed
- Support connections that start with tcp flags in addition to Syn (on macOS CI we saw CWR + NS)
- `fcntl` error on macOS [#184](https://github.com/metalbear-co/mirrord/issues/184) by a workaround.

## 2.3.1

### Changed
- Refactor(agent) - change `FileManager` to be per peer, thus removing the need of it being in a different task, moving the handling to the peer logic, change structure of peer handling to a struct.
- Don't fail environment variable request if none exists.
- E2E: Don't assert jobs and pods length, to allow better debugging and less flakiness.
- Refactor(agent) - Main loop doesn't pass messages around but instead spawned peers interact directly with tcp sniffer. Renamed Peer -> Client and ClientID.
- Add context to agent/job creation errors (Fixes #112)
- Add context to stream creation error (Fixes #110)
- Change E2E to use real app, closes [#149](https://github.com/metalbear-co/mirrord/issues/149)

## 2.3.0

### Added

- Add support for overriding a process' environment variables by setting `MIRRORD_OVERRIDE_ENV_VARS` to `true`. To filter out undesired variables, use the `MIRRORD_OVERRIDE_FILTER_ENV_VARS` configuration with arguments such as `FOO;BAR`.

### Changed

- Remove `unwrap` from the `Future` that was waiting for Kube pod to spin up in `pod_api.rs`. (Fixes #110)
- Speed up agent container image building by using a more specific base image.
- CI: Remove building agent before building & running tests (duplicate)
- CI: Add Docker cache to Docker build-push action to reduce build duration.
- CD release: Fix universal binary for macOS
- Refactor: Change protocol + mirrord-layer to split messages into modules, so main module only handles general messages, passing down to the appropriate module for handling.
- Add a CLI flag to specify `MIRRORD_AGENT_TTL`
- CI: Collect mirrord-agent logs in case of failure in e2e.
- Add "app" = "mirrord" label to the agent pod for log collection at ease.
- CI: Add sleep after local app finishes loading for agent to load filter make tests less flaky.
- Handle relative paths for open, openat
- Fix once cell renamings, PR [#98165](https://github.com/rust-lang/rust/pull/98165)
- Enable the blocking feature of the `reqwest` library

## 2.2.1

### Changed

- Compile universal binaries for MacOS. (Fixes #131)
- E2E small improvements, removing sleeps. (Fixes #99)

## 2.2.0

### Added

- File operations are now available behind the `MIRRORD_FILE_OPS` env variable, this means that mirrord now hooks into the following file functions: `open`, `fopen`, `fdopen`, `openat`, `read`, `fread`, `fileno`, `lseek`, and `write` to provide a mirrored file system.
- Support for running x64 (Intel) binary on arm (Silicon) macOS using mirrord. This will download and use the x64 mirrord-layer binary when needed.
- Add detours for fcntl/dup system calls, closes [#51](https://github.com/metalbear-co/mirrord/issues/51)

### Changed

- Add graceful exit for library extraction logic in case of error.
- Refactor the CI by splitting the building of mirrord-agent in a separate job and caching the agent image for E2E tests.
- Update bug report template to apply to the latest version of mirrord.
- Change release profile to strip debuginfo and enable LTO.
- VS Code extension - update dependencies.
- CLI & macOS: Extract to `/tmp/` instead of `$TMPDIR` as the executed process is getting killed for some reason.

### Fixed

- Fix bug that caused configuration changes in the VS Code extension not to work
- Fix typos

## 2.1.0

### Added

- Prompt user to update if their version is outdated in the VS Code extension or CLI.
- Add support for docker runtime, closes [#95](https://github.com/metalbear-co/mirrord/issues/95).
- Add a keep-alive to keep the agent-pod from exiting, closes [#63](https://github.com/metalbear-co/mirrord/issues/63)

## 2.0.4

Complete refactor and re-write of everything.

- The CLI/VSCode extension now use `mirrord-layer` which loads into debugged process using `LD_PRELOAD`/`DYLD_INSERT_LIBRARIES`.
  It hooks some of the syscalls in order to proxy incoming traffic into the process as if it was running in the remote pod.
- Mono repo
- Fixed unwraps inside of [agent-creation](https://github.com/metalbear-co/mirrord/blob/main/mirrord-layer/src/lib.rs#L75), closes [#191](https://github.com/metalbear-co/mirrord/issues/191)<|MERGE_RESOLUTION|>--- conflicted
+++ resolved
@@ -6,20 +6,15 @@
 Check [Keep a Changelog](http://keepachangelog.com/) for recommendations on how to structure this file.
 
 ## [Unreleased]
+
 ### Added
 - mirrord-layer: support `-target deployment/deployment_name/container/container_name` flag to run on a specific container.
-
-<<<<<<< HEAD
-### Changed
-- mirrord-layer: refactored `pod_api.rs` to be more maintainble.
-=======
-### Added
 - `/nix/*` path is now ignored for file operations to support NixOS.
 
 ## Changed
 - Print exit message when terminating application due to an unhandled error in the layer.
-
->>>>>>> 76189e95
+- mirrord-layer: refactored `pod_api.rs` to be more maintainble.
+
 ## 3.0.20-alpha
 
 ### Added
