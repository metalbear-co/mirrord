# Change Log

All notable changes to the mirrord's cli, agent, protocol, extensions will be documented in this file.
Previous versions had CHANGELOG per component, we decided to combine all repositories to a mono-repo with one CHANGELOG.

Check [Keep a Changelog](http://keepachangelog.com/) for recommendations on how to structure this file.

## [Unreleased]

<<<<<<< HEAD
### Fixed

- Fix issue when two (or more) containerd sockets exist and we use the wrong one. Fixes [#1133](https://github.com/metalbear-co/mirrord/issues/1133).
=======
### Added

- mirrord-layer: Added `port_mapping` under `incoming` configuration to allow mapping local ports to custom
  remote port, for example you can listen on port 9999 locally and it will steal/mirror
  the remote 80 port if `port_mapping: {9999: 80}`. See [#1129](https://github.com/metalbear-co/mirrord/issues/1129)
>>>>>>> 38e503f5

### Changed

- Removed the prefix "test" from all test names - [#1065](https://github.com/metalbear-co/mirrord/issues/1065).
- Created symbolic link from the vscode directory to the `LICENSE` and `CHANGELOG.md` files so that mirrord developers
  don't need to copy them there before building the app.

## 3.29.0

### Added

- mirrord debug feature (for mirrord developers to debug mirrord): Cause the agent to exit early with an error.
- mirrord E2E tests: support for custom namespaces.

### Fixed

- Unpause the target container before exiting if the agent exits early on an error and the container is paused -
   [#1111](https://github.com/metalbear-co/mirrord/issues/1111).
- intellij-plugin: fix issue where execution hangs when running using Gradle. Fixes [#1120](https://github.com/metalbear-co/mirrord/issues/1120).
- intellij-plugin: fix issue where mirrord doesn't load into gradle, was found when fixing [#1120](https://github.com/metalbear-co/mirrord/issues/1120).
- mirrord-agent: reintroduce `-o lo` back to iptable rules to prevent issue where outinging messags could be intersepted by mirrord as incoming ones.
- mirrord-layer: binding same port on different IPs leads to a crash due to `ListenAlreadyExists` error.
  This is now ignored with a `info` message since we can't know if the IP/Port was already bound
  or not. Created a follow up issue to complete implementation and error at application's bind.

## 3.28.4

### Fixed

- VSCode Extension: Fix wrong CLI path on Linux

## 3.28.3

### Fixed

- VSCode Extension: Fix wrong CLI path

## 3.28.2

### Fixed

- Fix error in VSCode extension compilation

## 3.28.1

### Fixed

- CI: fix error caused by missing dir

## 3.28.0

### Changed

- Change VSCode extension to package all binaries and select the correct one based on the platform. Fixes [#1101](https://github.com/metalbear-co/mirrord/issues/1101).
- agent: add log to error when handling a client message fails.

### Fixed

- agent: Make sniffer optional to support cases when it's not available and mirroring is not required.

## 3.27.1

### Changed

- Update operator version

## 3.27.0

### Fixed

- mirrord now handles it when the local app closes a forwarded stolen tcp connection instead of exiting with an error. Potential fix for [#1063](https://github.com/metalbear-co/mirrord/issues/1063).
- missing kubeconfig doesn't fail extensions (it failed because it first tried to resolve the default then used custom one)

### Changed

- layer: Don't print error when tcp socket faces error as it can be a normal flow.
- internal proxy - set different timeout for `mirrord exec` and running from extension
  fixing race conditions when running from IntelliJ/VSCode.
- Changed `with_span_events` from `FmtSpan::Active` to `FmtSpan::NEW | FmtSpan::CLOSE`.
  Practically this means we will have less logs on enter/exit to span and only when it's first created
  and when it's closed.
- JetBrains Plugin: Add debug logs for investigating user issues.
- JetBrains compatability: set limit from 222 (2022.2.4) since 221 isn't supported by us.
- Make `kubeconfig` setting effective always by using `-f` in `mirrord ls`.
- mirrord agent can now run without sniffer, will not be able to mirror but can still steal.
  this is to enable users who have older kernel (4.20>=) to use the steal feature.

## 3.26.1

### Fixed

- VSCode Extension: Prevent double prompting of the user to select the target if not specified in config. See [#1080](https://github.com/metalbear-co/mirrord/issues/1080).

### Changed

- JetBrains enable support from 2021.3 (like we had in 3.14.3).

## 3.26.0

### Changed

- mirrord-agent: localhost traffic (like healthprobes) won't be stolen by mirrord on meshed targets to allign behavior with non meshed targets. See [#1070](https://github.com/metalbear-co/mirrord/pull/1070)
- Filter out agent pods from `mirrord ls`, for better IDE UX. Closes [#1045](https://github.com/metalbear-co/mirrord/issues/1045).
- Not exiting on SIP-check fail. Instead, logging an error and letting the program fail as it would without mirrord.
  See [#951](https://github.com/metalbear-co/mirrord/issues/951).

### Fixed

- Fix cache does not work on test-agent workflow. See [#251](https://github.com/metalbear-co/mirrord/issues/251).
- CI: merge queue + branch protection issues

## 3.25.0

### Added

- `gethostname` detour that returns contents of `/etc/hostname` from target pod. See relevant [#1041](https://github.com/metalbear-co/mirrord/issues/1041).

### Fixed

- `getsockname` now returns the **remote** local address of the socket, instead of the
  **local fake** address of the socket.
  This should fix issues with Akka or other software that checks the local address and
  expects it to match the **local ip of the pod**.
  This breaks agent protocol (agent/layer need to match).
- GoLand debug fails because of reading `/private/var/folders` remotely (trying to access self file?). fixed with filter change (see below)

### Changed

- VSCode extension: update dialog message
- JetBrains: can now change focus from search field to targets using tab/shift+tab (for backwrad)
- Refactor - mirrord cli now spawns `internal proxy` which does the Kubernetes operations for
  the layer, so layer need not interact with k8s (solves issues with remote/local env mix)
- filter: add `/private/var/folders" to default local read override
- filter: fixed regex for `/tmp` default local read override
- disable flask e2e until we solve the glibc issue (probably fstream issue)

## 3.24.0

### Added

- Add a field to mirrord-config to specify custom path for kubeconfig , resolves [#1027](https://github.com/metalbear-co/mirrord/issues/1027).

### Changed

- Removed limit on future builds `untilBuild` in JetBrains plugin.
- IntelliJ-ext: change the dialog to provide a sorted list and make it searchable, resolves [#1031](https://github.com/metalbear-co/mirrord/issues/1031).
- mirrord-layer: Changed default to read AWS credentials + config from remote pod.
- Removed unused env var (`MIRRORD_EXTERNAL_ENV`)
- mirrord-agent: Use `conntrack` to flush stealer connections (temporary fix for
  [#1029](https://github.com/metalbear-co/mirrord/issues/1029)).

### Fixed

- Added env guard to be used in cli + extension to prevent (self) misconfigurations (our kube settings being used from remote).

## 3.23.0

### Fixed

- mirrord-config: Fix disabled feature for env in config file, `env = false` should work. See [#1015](https://github.com/metalbear-co/mirrord/issues/1015).
- VS Code extension: release universal extension as a fallback for Windows and other platforms to be used with WSL/Remote development. Fixes [#1017](https://github.com/metalbear-co/mirrord/issues/1017)
- Fix `MIRRORD_AGENT_RUST_LOG` can't be more than info due to dependency on info log.
- Fix pause feature not working in extension due to writing to stdout (changed to use trace)

### Changed

- `DNSLookup` failures changed to be info log from error since it is a common case.
- mirrord-agent: now prints "agent ready" instead of logging it so it can't be fudged with `RUST_LOG` control.
- mirrord-agent: `agent::layer_recv` changed instrumentation to be trace instead of info.
- mirrord-layer/agent: change ttl of job to be 1 second for cases where 0 means in cluster don't clean up.
- Convert go fileops e2e tests into integration tests. Part of
  [#994](https://github.com/metalbear-co/mirrord/issues/994#issuecomment-1410721960).

## 3.22.0

### Changed

- Rust: update rust toolchain (and agent rust `DOCKERFILE`) to `nightly-2023-01-31`.
- exec/spawn detour refactor [#999](https://github.com/metalbear-co/mirrord/issues/999).
- mirrord-layer: Partialy load mirrord on certian processes that spawn other processes to allow sip patch on the spawned process.
  This to prevent breaking mirrord-layer load if parent process is specified in `--skip-processes`.  (macOS only)

### Fixed

- mirrord-layer: DNS resolving doesn't work when having a non-OS resolver (using UDP sockets)
  since `/etc/resolv.conf` and `/etc/hosts` were in the local read override,
  leading to use the local nameserver for resolving. Fixes [#989](https://github.com/metalbear-co/mirrord/issues/989)
- mirrord-agent: Infinite reading a file when using `fgets`/`read_line` due to bug seeking to start of file.
- Rare deadlock on file close that caused the e2e file-ops test to sometimes fail
  ([#994](https://github.com/metalbear-co/mirrord/issues/994)).

## 3.21.0

### Added

- Support for Go's `os.ReadDir` on Linux (by hooking the `getdents64` syscall). Part of
  [#120](https://github.com/metalbear-co/mirrord/issues/120).
- Test mirrord with Go 1.20rc3.

### Changed

- mirrord-agent: Wrap agent with a parent proccess to doublecheck the clearing of iptables. See [#955](https://github.com/metalbear-co/mirrord/issues/955)
- mirrord-layer: Change `HOOK_SENDER` from `Option` to `OnceLock`.

### Fixed

- mirrord-agent: Handle HTTP upgrade requests when the stealer feature is enabled
  (with HTTP traffic) PR [#973](https://github.com/metalbear-co/mirrord/pull/973).
- E2E tests compile on MacOS.
- mirrord could not load into some newer binaries of node -
  [#987](https://github.com/metalbear-co/mirrord/issues/987). Now hooking also `posix_spawn`, since node now uses
  `libuv`'s `uv_spawn` (which in turn calls `posix_spawn`) instead of libc's `execvp` (which calls `execve`).
- Read files from the temp dir (defined by the system's `TMPDIR`) locally, closes
  [#986](https://github.com/metalbear-co/mirrord/issues/986).

## 3.20.0

### Added

- Support impersonation in operator

### Fixed

- Go crash in some scenarios [#834](https://github.com/metalbear-co/mirrord/issues/834).
- Remove already deprecated `--no-fs` and `--rw` options, that do not do anything anymore, but were still listed in the
  help message.
- Bug: SIP would fail the second time to run scripts for which the user does not have write permissions.

### Changed

- Change layer/cli logs to be to stderr instead of stdout to avoid mixing with the output of the application. Closes [#786](https://github.com/metalbear-co/mirrord/issues/786)

## 3.19.2

### Changed

- Code refactor: moved all file request and response types into own file.

## 3.19.1

### Fixed

- Changelog error failing the JetBrains release.

## 3.19.0

### Changed

- mirrord-operator: replace operator api to use KubernetesAPI extension. [#915](https://github.com/metalbear-co/mirrord/pull/915)

### Fixed

- tests: flaky passthrough fix. Avoid 2 agents running at the same time, add minimal sleep (1s)
- macOS x64/SIP(arm): fix double hooking `fstatat$INODE64`. Possible crash and undefined behavior.

### Added

- introduce `mirrord-console` - a utility to debug and investigate mirrord issues.

### Deprecated

- Remove old fs mode
  - cli: no `--rw` or `--no-fs`.
  - layer: no `MIRRORD_FILE_OPS`/`MIRRORD_FILE_RO_OPS`/`MIRRORD_FILE_FILTER_INCLUDE`/`MIRRORD_FILE_FILTER_EXCLUDE`

## 3.18.2

### Fixed

- crash when `getaddrinfo` is bypassed and libc tries to free our structure. Closes [#930](https://github.com/metalbear-co/mirrord/issues/930)
- Stealer hangs on short streams left open and fails on short closed streams to filtered HTTP ports -
 [#926](https://github.com/metalbear-co/mirrord/issues/926).

## 3.18.1

### Fixed

- Issue when connect returns `libc::EINTR` or `libc::EINPROGRESS` causing outgoing connections to fail.
- config: file config updated to fix simple pattern of IncomingConfig. [#933](https://github.com/metalbear-co/mirrord/pull/933)

## 3.18.0

### Added

- Agent now sends error encountered back to layer for better UX when bad times happen. (This only applies to error happening on connection-level).
- Partial ls flow for Go on macOS (implemented `fdopendir` and `readdir_r`). Closes [#902](https://github.com/metalbear-co/mirrord/issues/902)
- New feature: HTTP traffic filter!
  - Allows the user to steal HTTP traffic based on HTTP request headers, for example `Client: me` would steal requests that match this header,
    while letting unmatched requests (and non-HTTP packets) through to their original destinations.

### Fixed

- Update the setup-qemu-action action to remove a deprecation warning in the Release Workflow
- stat functions now support directories.
- Possible bugs with fds being closed before time (we now handle dup'ing of fds, and hold those as ref counts)

### Changed

- agent: Return better error message when failing to use `PACKET_IGNORE_OUTGOING` flag.

## 3.17.0

### Added

- Add brew command to README

### Fixed

- intellij plugin: mirrord icon should always load now.
- intellij plugin: on target selection cancel, don't show error - just disable mirrord for the run and show message.
- fixed setting a breakpoint in GoLand on simple app hanging on release build (disabled lto). - Fixes [#906](https://github.com/metalbear-co/mirrord/issues/906).

### Deprecated

- Removed `disabled` in favor of `local` in `fs` configuration.

### Changed

- update `kube` dependency + bump other
- update `dlv` packed with plugins.

## 3.16.2

### Fixed

- Add go to skipped processes in JetBrains plugin. Solving GoLand bug.

## 3.16.1

### Fixed

- Running on specific Kubernetes setups, such as Docker for Desktop should work again.

## 3.16.0

### Added

- Add golang stat hooks, closes [#856](https://github.com/metalbear-co/mirrord/issues/856)

### Fixed

- agent: mount /var from host and reconfigure docker socket to /var/run/docker.sock for better compatibility
- Error on specifying namespace in configuration without path (pod/container/deployment). Closes [#830](https://github.com/metalbear-co/mirrord/issues/830)
- IntelliJ plugin with new UI enabled now shows buttons. Closes [#881](https://github.com/metalbear-co/mirrord/issues/881)
- Fix deprecation warnings (partially), update checkout action to version 3.

### Changed

- Refactored detours to use new helper function `Result::as_hook` to simplify flow. (no change in behavior)

## 3.15.2

### Added

- Logging for IntelliJ plugin for debugging/bug reports.

### Fixed

- Crash when mirroring and state is different between local and remote (happens in Mesh).
  We now ignore messages that are not in the expected state. (as we can't do anything about it).
- agent: Fix typo in socket path for k3s environments
- intellij-plugin: fix missing telemetry/version check

## 3.15.1

### Added

- Add `__xstat` hook, fixes [#867]((https://github.com/metalbear-co/mirrord/issues/867))

### Fixed

- Fix build scripts for the refactored IntelliJ plugin

## 3.15.0

### Added

- agent: Add support for k3s envs
- IntelliJ plugin - refactor, uses cli like vs code.

### Fixed

- getaddrinfo: if node is NULL just bypass, as it's just for choosing ip/port, Fixes[#858](https://github.com/metalbear-co/mirrord/issues/858) and [#848](https://github.com/metalbear-co/mirrord/issues/848)

### Changed

- cli now loads env, removes go env stuff at load, might fix some bugs there.

## 3.14.3

### Fixed

- Create empty release to overcome temporary issue with VS Code marketplace publication

## 3.14.2

### Fixed

- vscode ext: use process env for running mirrord. Fixes [#854](https://github.com/metalbear-co/mirrord/issues/854)

## 3.14.1

### Fixed

- layer + go - connect didn't intercept sometimes (we lacked a match). Fixes [851](https://github.com/metalbear-co/mirrord/issues/851).

## 3.14.0

### Changed

- cli: Set environment variables from cli to spawned process instead of layer when using `mirrord exec`.
- cli: use miette for nicer errors
- cli: some ext exec preparations, nothing user facing yet.
- vs code ext: use cli, fixes some env bugs with go and better user experience.

## 3.13.5

### Changed

- Don't add temp prefix when using `extract` command.
- VS Code extension: mirrord enable/disable to be per workspace.
- VS Code extension: bundle the resources
- Add `/System` to default ignore list.
- Remove `test_mirrord_layer` from CI as it's covered in integration testing.

### Fixed

- fd leak on Linux when using libuv (Node). Caused undefined behavior. Fixes [#757](https://github.com/metalbear-co/mirrord/issues/757).

### Misc

- Better separation in mirrord cli.

## 3.13.4

### Changed

- Adjust filters - all directory filters also filter the directory itself (for when lstat/stating the directory).
  Added `/Applications`

## 3.13.3

### Added

- Add `mirrord ls` which allows listing target path. Hidden from user at the moment, as for now it's meant for extension use only.

### Changed

- Refactor e2e tests: split into modules based on functionality they test.
- internal refactor in mirrord-agent: Stealer feature changed from working per connection to now starting with
  the agent itself ("global"). Got rid of `steal_worker` in favor of a similar abstraction to what
  we have in `sniffer.rs` (`TcpConnectionStealer` that acts as the traffic stealing task, and
  `TcpStealerApi` which bridges the communication between the agent and the stealer task).
- Tests CI: don't wait for integration tests to start testing E2E tests.

### Fixed

- Add missing `fstat`/`lstat`/`fstatat`/`stat` hooks.

## 3.13.2

### Fixed

- Weird crash that started happening after Frida upgrade on macOS M1.

## 3.13.1

### Fixed

- Fix asdf:
  - Add `/tmp` not just `/tmp/` to exclusion.
  - Add `.tool-version` to exclusion.
  - `fclose` was calling close which doesn't flush.

## 3.13.0

### Changed

- IntelliJ Plugin: downgrade Java to version 11.
- IntelliJ Plugin: update platform version to 2022.3.
- Disable progress in mirrord-layer - can cause issues with forks and generally confusing now
  that agent is created by cli (and soon to be created by IDE plugin via cli).
- Update to Frida 16.0.7
- Add more paths to the default ignore list (`/snap` and `*/.asdf/*`) - to fix asdf issues.
- Add `/bin/` to default ignore list - asdf should be okay now!
- Update GitHub action to use latest `rust-cache`

### Added

- mirrord-operator: Add securityContext section for deployment in operator setup

### Fixed

- Fix `--fs-mode=local` didn't disable hooks as it was supposed to.
- Fix hooking wrong libc functions because of lack of module specification - add function to resolve
  module name to hook from (libc on Unix,libsystem on macOS). Partially fixes asdf issue.

## 3.12.1

### Added

- E2E test for pause feature with service that logs http requests and a service that makes requests.
- mirrord-layer: automatic operator discovery and connection if deployed on cluster. (Discovery can be disabled with `MIRRORD_OPERATOR_ENABLE=false`).

### Changed

- Added `/tmp/` to be excluded from file ops by default. Fixes [#800](https://github.com/metalbear-co/mirrord/issues/800).

### Misc

- Reformatted a bit the file stuff, to make it more readable. We now have `FILE_MODE` instead of `FILE_OPS_*` internally.
- Changed fileops test to also test write override (mirrord mode is read and override specific path)

## 3.12.0

### Added

- `--pause` feature (unstable). See [#712](https://github.com/metalbear-co/mirrord/issues/712).
- operator setup cli feature.
- mirrord-layer: operator connection that can be used instad of using kubernetes api to access agents.

### Changed

- CI: cancel previous runs of same PR.
- cli: set canonical path for config file to avoid possible issues when child processes change current working directory.
- config: Refactor config proc macro and behavior - we now error if a config value is wrong instead of defaulting.
- layer: panic on error instead of exiting without any message.
- CI: don't run CI on draft PRs.
- Update dependencies.
- Update to clap v4 (cli parser crate).
- Started deprecation of fsmode=disabled, use fsmode=local instead.

### Fixed

- Typo in `--agent-startup-timeout` flag.

## 3.11.2

### Fixed

- Agent dockerfile: fix build for cross arch

### Changed

- Added clippy on macOS and cleaned warnings.

## 3.11.1

### Fixed

- release.yaml: Linux AArch64 for real this time. (embedded so was x64)

### Changed

- Create agent in the cli and pass environment variables to exec'd process to improve agent re-use.
- IntelliJ: change default log level to warning (match cli/vscode).
- IntelliJ: don't show progress (can make some tests/scenarios fail).
- release.yaml: Build layer/cli with Centos 7 compatible glibc (AmazonLinux2 support).
- Change CPU/memory values requested by the Job agent to the lowest values possible.

## 3.11.0

### Added

- MacOS: Support for executing SIP binaries in user applications. We hook `execve`
  and create a SIP-free version of the binary on-the-go and execute that instead of
  the SIP binary.
  This means we now support running bash scripts with mirrord also on MacOS.
  Closes [#649](https://github.com/metalbear-co/mirrord/issues/649).

### Changed

- Only warn about invalid certificates once per agent.
- Reduce tokio features to needed ones only.

### Fixed

- CI: Fix regex for homebrew formula
- Potentially ignoring write calls (`fd < 2`).
- CI: Fix release for linux aarch64. Fixes [#760](https://github.com/metalbear-co/mirrord/issues/760).
- Possible cases where we don't close fds correctly.

## 3.10.4

### Fixed

- VS Code Extension: Fix crash when no env vars are defined in launch.json

## 3.10.3

### Changed

- CLI: change temp lib file to only be created for new versions
- mirrord-config: refactored macro so future implementations will be easier

### Fixed

- Release: fix homebrew release step

## 3.10.2

### Fixed

- CI: fix `release_gh` zip file step

## 3.10.1

### Changed

- CI: download shasums and add git username/email to make the homebrew release work
- Remove `unimplemented` for some IO cases, we now return `Unknown` instead. Also added warning logs for these cases to track.
- Only recommend `--accept-invalid-certificates` on connection errors if not already set.
- Terminate user application on connection error instead of only stopping mirrord.

## 3.10.0

### Added

- CI: Update homebrew formula on release, refer [#484](https://github.com/metalbear-co/mirrord/issues/484)

### Changed

- VS Code Extension: change extension to use the target specified in the mirrord config file, if specified, rather than show the pod dropdown

## 3.9.0

### Added

- `MIRRORD_AGENT_NETWORK_INTERFACE` environment variable/file config to let user control which network interface to use. Workaround for [#670](https://github.com/metalbear-co/mirrord/issues/670).
- mirrord-config: `deprecated` and `unstable` tags to MirrordConfg macro for messaging user when using said fields

### Changed

- VS Code Extension: change extension to use a mirrord-config file for configuration
- VS Code Extension: use the IDE's telemetry settings to determine if telemetry should be enabled

## 3.8.0

### Changed

- mirrord-layer: Remove `unwrap` from initialization functions.
- Log level of operation bypassing log from warn to trace (for real this time).
- Perform filesystem operations for paths in `/home` locally by default (for real this time).

### Added

- VS Code Extension: add JSON schema
- Bypass SIP on MacOS on the executed binary, (also via shebang).
  See [[#649](https://github.com/metalbear-co/mirrord/issues/649)].
  This does not yet include binaries that are executed by the first binary.

### Fixed

- fix markdown job by adding the checkout action

## 3.7.3

### Fixed

- mirrord-agent: No longer resolves to `eth0` by default, now we first try to resolve
  the appropriate network interface, if this fails then we use `eth0` as a last resort.
  Fixes [#670](https://github.com/metalbear-co/mirrord/issues/670).

### Changed

- intelliJ: use custom delve on macos

## 3.7.2

### Fixed

- Release: fix broken docker build step caused by folder restructure

## 3.7.1

### Fixed

- using gcloud auth for kubernetes. (mistakenly loaded layer into it)
- debugging Go on VSCode. We patch to use our own delivered delve.
- Changed layer not to crash when connection is closed by agent. Closed [#693](https://github.com/metalbear-co/mirrord/issues/693).

### Changed

- IntelliJ: fallback to using a textfield if listing namespaces fails

## 3.7.0

### Added

- mirrord-config: New `mirrord-schema.json` file that contains docs and types which should help the user write their mirrord
  config files. This file has to be manually generated (there is a test to help you remember).

### Fixed

- IntelliJ: Fix occurring of small namespace selection window and make mirrord dialogs resizable
- IntelliJ: Fix bug when pressing cancel in mirrord dialog and rerunning the application no mirrord window appears again
- VS Code: Fix crash occurring because it used deprecated env vars.

### Changed

- mirrord-config: Take `schema` feature out of feature flag (now it's always on).
- mirrord-config: Add docs for the user config types.

## 3.6.0

### Added

- mirrord-layer: Allow capturing tracing logs to file and print github issue creation link via MIRRORD_CAPTURE_ERROR_TRACE env variable

### Fixed

- Fix vscode artifacts where arm64 package was not released.
- IntelliJ plugin: if namespaces can't be accessed, use the default namespace

### Changed

- Add `/home` to default file exclude list.
- Changed log level of `Bypassing operation...` from warning to trace.
- IntelliJ settings default to match CLI/VSCode.

## 3.5.3

### Fixed

- Fixed broken release step for VS Code Darwin arm64 version

## 3.5.2

### Fixed

- Fixed breaking vscode release step

## 3.5.1

### Fixed

- Fixed an issue with the release CI

### Changed

- Update target file config to have `namespace` nested inside of `target` and not a separate `target_namespace`.
  See [#587](https://github.com/metalbear-co/mirrord/issues/587) and [#667](https://github.com/metalbear-co/mirrord/issues/667)

## 3.5.0

### Added

- aarch64 release binaries (no go support yet, no IntelliJ also).
- mirrord-layer: Add [`FileFilter`](mirrord-layer/src/file/filter.rs) that allows the user to include or exclude file paths (with regex support) for file operations.

### Changed

- mirrord-layer: Improve error message when user tries to run a program with args without `--`.
- Add tests for environment variables passed to KubeApi for authentication feature for cli credential fetch
- Remove openssl/libssl dependency, cross compilation is easier now. (It wasn't needed/used)
- mirrord-config: Changed the way [`fs`](mirrord-config/src/fs.rs) works: now it supports 2 modes `Simple` and `Advanced`,
  where `Simple` is similar to the old behavior (enables read-only, read-write, or disable file ops), and `Advanced`
  allows the user to specify include and exclude (regexes) filters for [`FileFilter`](mirrord-layer/src/file/filter.rs).
- Lint `README` and update it for `--target` flag.
- mirrord-layer: improve error message for invalid targets.

### Removed

- `--pod-name`, `--pod-namespace`, `--impersonated_container_name` have been removed in favor of `--target`, `--target-namespace`

### Fixed

- Env var to ignore ports used by a debugger for intelliJ/VSCode, refer [#644](https://github.com/metalbear-co/mirrord/issues/644)

## 3.4.0

### Added

- Add changelog for intelliJ extension, closes [#542](https://github.com/metalbear-co/mirrord/issues/542)
- Add filter for changelog to ci.yml
- Telemetry for intelliJ extension.

### Changed

- Update intelliJ extension: lint & bump java version to 17.
- Added `/Users` and `/Library` to path to ignore for file operations to improve UX on macOS.
- Use same default options as CLI in intelliJ extension.
- Improve UI layout of intelliJ extension.
- Separate tcp and udp outgoing option in intelliJ extension.
- Tighter control of witch environment variables would be passed to the KubeApi when fetching credentials via cli in kube-config. See [#637](https://github.com/metalbear-co/mirrord/issues/637)

### Fixed

- Lint Changelog and fix level of a "Changed" tag.
- File operations - following symlinks now works as expected. Previously, absolute symlinks lead to use our own path instead of target path.
  For example, AWS/K8S uses `/var/run/..` for service account credentials. In many machines, `/var/run` is symlink to `/run`
  so we were using `/run/..` instead of `/proc/{target_pid}/root/run`.
- Fix not reappearing window after pressing cancel-button in intelliJ extension.

## 3.3.0

### Added

- Telemetries, see [TELEMETRY.md](./TELEMETRY.md) for more information.

### Changed

- Added timeout for "waiting for pod to be ready..." in mirrord-layer to prevent unresponsive behavior. See [#579](https://github.com/metalbear-co/mirrord/issues/579)
- IntelliJ Extension: Default log level to `ERROR` from `DEBUG`

### Fixed

- Issue with [bottlerocket](https://github.com/bottlerocket-os/bottlerocket) where they use `/run/dockershim.sock`
  instead of the default containerd path. Add new path as fallback.

## 3.2.0

### Changed

- Extended support for both `-s` and `-x` wildcard matching, now supports `PREFIX_*`, `*_SUFFIX`, ect.
- Add to env default ignore `JAVA_HOME`,`HOMEPATH`,`CLASSPATH`,`JAVA_EXE` as it's usually runtime that you don't want
  from remote. Possibly fixes issue discussed on Discord (used complained that they had to use absolute path and not
  relative).
- Add `jvm.cfg` to default bypass for files.
- Clarify wrong target error message.
- mirrord-layer: Improve error message in `connection::handle_error`.

### Fixed

- Don't ignore passed `--pod-namespace` argument, closes
  [[#605](https://github.com/metalbear-co/mirrord/issues/605)]
- Replace deprecated environment variables in IntelliJ plugin
- Issues with IntelliJ extension when debugging Kotlin applications
- Scrollable list for pods and namespaces for IntelliJ extension,
  closes [[#610](https://github.com/metalbear-co/mirrord/issues/610)]

### Deprecated

- `--impersonated-container-name` and `MIRRORD_IMPERSONATED_CONTAINER_NAME` are
  deprecated in favor of `--target` or `MIRRORD_IMPERSONATED_TARGET`
- `--pod-namespace` and `MIRRORD_AGENT_IMPERSONATED_POD_NAMESPACE` are deprecated in
  favor of `--target-namespace` and `MIRRORD_TARGET_NAMESPACE`

## 3.1.3

### Changed

- release: VS Code extension release as stable and not pre-release.

### Fixed

- Dev container failing to execute `apt-get install -y clang`

## 3.1.2

### Changed

- Update some texts in documentation, READMEs, and extension package descriptions
- IntelliJ version check on enabling instead of on project start. Don't check again after less than 3 minutes.

## 3.1.1

### Fixed

- IntelliJ plugin crashing on run because both include and exclude were being set for env vars.

## 3.1.0

### Added

- `pwrite` hook (used by `dotnet`);

### Fixed

- Issue [#577](https://github.com/metalbear-co/mirrord/issues/577). Changed non-error logs from `error!` to `trace!`.

### Changed

- Agent pod definition now has `requests` specifications to avoid being defaulted to high values.
  See [#579](https://github.com/metalbear-co/mirrord/issues/579).
- Change VSCode extension configuration to have file ops, outgoing traffic, DNS, and environment variables turned on by
  default.
- update intelliJ extension: toggles + panel for include/exclude env vars

## 3.0.22-alpha

### Changed

- Exclude internal configuration fields from generated schema.

### Fixed

- Issue [#531](https://github.com/metalbear-co/mirrord/issues/531). We now detect NixOS/Devbox usage and add `sh` to
  skipped list.

## 3.0.21-alpha

### Added

- Reuse agent - first process that runs will create the agent and its children will be able to reuse the same one to
  avoid creating many agents.
- Don't print progress for child processes to avoid confusion.
- Skip istio/linkerd-proxy/init container when mirroring a pod without a specific container name.
- Add "linkerd.io/inject": "disabled" annotation to pod created by mirrord to avoid linkerd auto inject.
- mirrord-layer: support `-target deployment/deployment_name/container/container_name` flag to run on a specific
  container.
- `/nix/*` path is now ignored for file operations to support NixOS.
- Shortcut `deploy` for `deployment` in target argument.
- Added the ability to override environment variables in the config file.

### Changed

- Print exit message when terminating application due to an unhandled error in the layer.
- mirrord-layer: refactored `pod_api.rs` to be more maintainble.
- Use kube config namespace by default.
- mirrord-layer: Ignore `EAFNOSUPPORT` error reporting (valid scenario).

## 3.0.20-alpha

### Added

- `pread` hook (used by `dotnet`);
- mirrord-layer: ignore opening self-binary (temporal SDK calculates the hash of the binary, and it fails because it
  happens remotely)
- Layer integration tests with more apps (testing with Go only on MacOS because of
  known crash on Linux - [[#380](https://github.com/metalbear-co/mirrord/issues/380)]).
  Closes [[#472](https://github.com/metalbear-co/mirrord/issues/472)].
- Added progress reporting to the CLI.
- CI: use [bors](https://bors.tech/) for merging! woohoo.

### Changed

- Don't report InProgress io error as error (log as info)
- mirrord-layer: Added some `dotnet` files to `IGNORE_FILES` regex set;
- mirrord-layer: Added the `Detour` type for use in the `ops` modules instead of `HookResult`. This type supports
  returning a `Bypass` to avoid manually checking if a hook actually failed or if we should just bypass it;
- mirrord-protocol: Reduce duplicated types around `read` operation;
- Layer integration tests for more apps. Closes
  [[#472](https://github.com/metalbear-co/mirrord/issues/472)].
- Rename http mirroring tests from `integration` to `http_mirroring` since there are
  now also integration tests in other files.
- Delete useless `e2e_macos` CI job.
- Integration tests also display test process output (with mirrord logs) when they
  time out.
- CI: mirrord-layer UT and integration run in same job.
- .devcontainer: Added missing dependencies and also kind for running e2e tests.

### Fixed

- Fix IntelliJ Extension artifact - use glob pattern
- Use LabelSelector instead of app=* to select pods from deployments
- Added another
  protection [to not execute in child processes from k8s auth](https://github.com/metalbear-co/mirrord/issues/531) by
  setting an env flag to avoid loading then removing it after executing the api.

## 3.0.19-alpha

### Added

- Release image for armv7 (Cloud ARM)

### Fixed

- Release for non-amd64 arch failed because of lack of QEMU step in the github action. Re-added it

## 3.0.18-alpha

### Changed

- Replaced `pcap` dependency with our own `rawsocket` to make cross compiling faster and easier.

## 3.0.17-alpha

### Fixed

- Release CI: Remove another failing step

## 3.0.16-alpha

### Fixed

- Release CI: Temporarily comment out failing step

## 3.0.15-alpha

### Fixed

- Release CI: Fix checkout action position in intelliJ release.

## 3.0.14-alpha

### Added

- Layer integration test. Tests the layer's loading and hooking in an http mirroring simulation with a flask web app.
  Addresses but does not
  close [[#472](https://github.com/metalbear-co/mirrord/issues/472)] (more integration tests still needed).

### Fixed

- Release CI: Fix paths for release artifacts

## 3.0.13-alpha

### Added

- mirrord-cli: added a SIP protection check for macos binaries,
  closes [[#412](https://github.com/metalbear-co/mirrord/issues/412)]

### Fixed

- Fixed unused dependencies issue, closes [[#494](https://github.com/metalbear-co/mirrord/issues/494)]

### Changed

- Remove building of arm64 Docker image from the release CI

## 3.0.12-alpha

### Added

- Release CI: add extensions as artifacts, closes [[#355](https://github.com/metalbear-co/mirrord/issues/355)]

### Changed

- Remote operations that fail logged on `info` level instead of `error` because having a file not found, connection
  failed, etc can be part of a valid successful flow.
- mirrord-layer: When handling an outgoing connection to localhost, check first if it's a socket we intercept/mirror,
  then just let it connect normally.
- mirrord-layer: removed `tracing::instrument` from `*_detour` functions.

### Fixed

- `getaddrinfo` now uses [`trust-dns-resolver`](https://docs.rs/trust-dns-resolver/latest/trust_dns_resolver/) when
  resolving DNS (previously it would do a `getaddrinfo` call in mirrord-agent that could result in incompatibility
  between the mirrored pod and the user environments).
- Support clusters running Istio. Closes [[#485](https://github.com/metalbear-co/mirrord/issues/485)].

## 3.0.11-alpha

### Added

- Support impersonated deployments, closes [[#293](https://github.com/metalbear-co/mirrord/issues/293)]
- Shorter way to select which deployment/pod/container to impersonate through `--target`
  or `MIRRORD_IMPERSONATED_TARGET`, closes [[#392](https://github.com/metalbear-co/mirrord/issues/392)]
- mirrord-layer: Support config from file alongside environment variables.
- intellij-ext: Add version check, closes [[#289](https://github.com/metalbear-co/mirrord/issues/289)]
- intellij-ext: better support for Windows with WSL.

### Deprecated

- `--pod-name` or `MIRRORD_AGENT_IMPERSONATED_POD_NAME` is deprecated in favor of `--target`
  or `MIRRORD_IMPERSONATED_TARGET`

### Fixed

- tcp-steal working with linkerd meshing.
- mirrord-layer should exit when agent disconnects or unable to make initial connection

## 3.0.10-alpha

### Added

- Test that verifies that outgoing UDP traffic (only with a bind to non-0 port and a
  call to `connect`) is successfully intercepted and forwarded.

### Fixed

- macOS binaries should be okay now.

## 3.0.9-alpha

### Changed

- Ignore http tests because they are unstable, and they block the CI.
- Bundle arm64 binary into the universal binary for MacOS.

## 3.0.8-alpha

### Fixed

- release CI: Fix dylib path for `dd`.

## 3.0.7-alpha

### Fixed

- mirrord-layer: Fix `connect` returning error when called on UDP sockets and the
  outgoing traffic feature of mirrord is disabled.
- mirrord-agent: Add a `tokio::time:timeout` to `TcpStream::connect`, fixes golang issue where sometimes it would get
  stuck attempting to connect on IPv6.
- intelliJ-ext: Fix CLion crash issue, closes [[#317](https://github.com/metalbear-co/mirrord/issues/317)]
- vscode-ext: Support debugging Go, and fix issues with configuring file ops and traffic stealing.

### Changed

- mirrord-layer: Remove check for ignored IP (localhost) from `connect`.
- mirrord-layer: Refactor `connect` function to be less bloated.
- `.dockerignore` now ignores more useless files (reduces mirrord-agent image build time, and size).
- mirrord-agent: Use `tracing::instrument` for the outgoing traffic feature.
- mirrord-agent: `IndexAllocator` now uses `ConnectionId` for outgoing traffic feature.

## 3.0.6-alpha

### Changed

- mirrord-layer: Remove `tracing::instrument` from `go_env::goenvs_unix_detour`.
- mirrord-layer: Log to info instead of error when failing to write to local tunneled streams.

### Added

- mirrord-layer, mirrord-cli: new command line argument/environment variable - `MIRRORD_SKIP_PROCESSES` to provide a
  list of comma separated processes to not to load into.
  Closes [[#298](https://github.com/metalbear-co/mirrord/issues/298)]
  , [[#308](https://github.com/metalbear-co/mirrord/issues/308)]
- release CI: add arm64e to the universal dylib
- intellij-ext: Add support for Goland

## 3.0.5-alpha

### Fixed

- mirrord-layer: Return errors from agent when `connect` fails back to the hook (previously we were handling these as
  errors in layer, so `connect` had slightly wrong behavior).
- mirrord-layer: instrumenting error when `write_detur` is called to stdout/stderr
- mirrord-layer: workaround for `presented server name type wasn't supported` error when Kubernetes server has IP for CN
  in certificate. [[#388](https://github.com/metalbear-co/mirrord/issues/388)]

### Changed

- mirrord-layer: Use `tracing::instrument` to improve logs.

### Added

- Outgoing UDP test with node. Closes [[#323](https://github.com/metalbear-co/mirrord/issues/323)]

## 3.0.4-alpha

### Fixed

- Fix crash in VS Code extension happening because the MIRRORD_OVERRIDE_ENV_VARS_INCLUDE and
  MIRRORD_OVERRIDE_ENV_VARS_EXCLUDE vars being populated with empty values (rather than not being populated at all)
  .Closes [[#413](https://github.com/metalbear-co/mirrord/issues/413)].
- Add exception to gradle when dylib/so file is not found.
  Closes [[#345](https://github.com/metalbear-co/mirrord/issues/345)]
- mirrord-layer: Return errors from agent when `connect` fails back to the hook (previously we were handling these as
  errors in layer, so `connect` had slightly wrong behavior).

## 3.0.3-alpha

### Changed

- Changed agent namespace to default to the pod namespace.
  Closes [[#404](https://github.com/metalbear-co/mirrord/issues/404)].

## 3.0.2-alpha

### Added

- Code sign Apple binaries.
- CD - Update latest tag after release is published.

### Changed

- In `go-e2e` test, call `os.Exit` instead fo sending `SIGINT` to the process.
- Install script now downloads latest tag instead of main branch to avoid downtime on installs.

### Fixed

- Fix Environment parsing error when value contained '='
  Closes [[#387](https://github.com/metalbear-co/mirrord/issues/387)].
- Fix bug in outgoing traffic with multiple requests in quick succession.
  Closes [[#331](https://github.com/metalbear-co/mirrord/issues/331)].

## 3.0.1-alpha

### Fixed

- Add missing dependency breaking the VS Code release.

## 3.0.0-alpha

### Added

- New feature: UDP outgoing, mainly for Go DNS but should work for most use cases also!
- E2E: add tests for python's fastapi with uvicorn
- Socket ops - `connect`: ignore localhost and ports 50000 - 60000 (reserved for debugger)
- Add "*.plist" to `IGNORE_REGEX`, refer [[#350](https://github.com/metalbear-co/mirrord/issues/350)].

### Changed

- Change all functionality (incoming traffic mirroring, remote DNS outgoing traffic, environment variables, file reads)
  to be enabled by default. ***Note that flags now disable functionality***

### Fixed

- mirrord-layer: User-friendly error for invalid kubernetes api certificate
- mirrord-cli: Add random prefix to the generated shared lib to prevent Bus Error/EXC_BAD_ACCESS
- Support for Go 1.19>= syscall hooking
- Fix Python debugger crash in VS Code Extension. Closes [[#350](https://github.com/metalbear-co/mirrord/issues/350)].

## 2.13.0

### Added

- Release arm64 agent image.

### Fixed

- Use selected namespace in IntelliJ plugin instead of always using default namespace.

## 2.12.1

### Fixed

- Fix bug where VS Code extension would crash on startup due to new configuration values not being the correct type.
- Unset DYLD_INSERT_LIBRARIES/LD_PRELOAD when creating the agent.
  Closes [[#330](https://github.com/metalbear-co/mirrord/issues/330)].
- Fix NullPointerException in IntelliJ Extension. Closes [[#335](https://github.com/metalbear-co/mirrord/issues/335)].
- FIx dylib/so paths for the IntelliJ Extension. Closes [[#337](https://github.com/metalbear-co/mirrord/pull/352)].

## 2.12.0

### Added

- Add more configuration values to the VS Code extension.
- Warning when using remote tcp without remote DNS (can cause ipv6/v4 issues).
  Closes [#327](https://github.com/metalbear-co/mirrord/issues/327)

### Fixed

- VS Code needed restart to apply kubectl config/context change.
  Closes [316](https://github.com/metalbear-co/mirrord/issues/316).
- Fixed DNS feature causing crash on macOS on invalid DNS name due to mismatch of return
  codes. [#321](https://github.com/metalbear-co/mirrord/issues/321).
- Fixed DNS feature not using impersonated container namespace, resulting with incorrect resolved DNS names.
- mirrord-agent: Use `IndexAllocator` to properly generate `ConnectionId`s for the tcp outgoing feature.
- tests: Fix outgoing and DNS tests that were passing invalid flags to mirrord.
- Go Hooks - use global ENABLED_FILE_OPS
- Support macOS with apple chip in the IntelliJ plugin.
  Closes [#337](https://github.com/metalbear-co/mirrord/issues/337).

## 2.11.0

### Added

- New feature: mirrord now supports TCP traffic stealing instead of mirroring. You can enable it by
  passing `--tcp-steal` flag to cli.

### Fixed

- mirrord-layer: Go environment variables crash - run Go env setup in a different stack (should
  fix [#292](https://github.com/metalbear-co/mirrord/issues/292))

### Changed

- mirrord-layer: Add `#![feature(let_chains)]` to `lib.rs` to support new compiler version.

## 2.10.1

### Fixed

- CI:Release - Fix typo that broke the build

## 2.10.0

### Added

- New feature, [tcp outgoing traffic](https://github.com/metalbear-co/mirrord/issues/27). It's now possible to make
  requests to a remote host from the staging environment context. You can enable this feature setting
  the `MIRRORD_TCP_OUTGOING` variable to true, or using the `-o` option in mirrord-cli.
- mirrord-cli add login command for logging in to metalbear-cloud
- CI:Release - Provide zip and sha256 sums

### Fixed

- Environment variables feature on Golang programs. Issue #292 closed in #299

## 2.9.1

### Fixed

- CI - set typescript version at 4.7.4 to fix broken release action

## 2.9.0

### Added

- Support for Golang fileops
- IntelliJ Extension for mirrord

### Changed

- mirrord-layer: Added common `Result` type to to reduce boilerplate, removed dependency of `anyhow` crate.
- mirrord-layer: Split `LayerError` into `LayerError` and `HookError` to distinguish between errors that can be handled
  by the layer and errors that can be handled by the hook. (no more requiring libc errno for each error!).
  Closes [#247](https://github.com/metalbear-co/mirrord/issues/247)

## 2.8.1

### Fixed

- CI - remove usage of ubuntu-18.04 machines (deprecated)

## 2.8.0

### Added

- E2E - add basic env tests for bash scripts

### Fixed

- mirrord-agent - Update pcap library, hopefully will fix dropped packets (syn sometimes missed in e2e).
- mirrord-agent/layer - Sometimes layer tries to connect to agent before it finsihed loading, even though pod is
  running. Added watching the log stream for a "ready" log message before attempting to connect.

### Changed

- E2E - describe all pods on failure and add file name to print of logs.
- E2E - print timestamp of stdout/stderr of `TestProcess`.
- E2E - Don't delete pod/service on failure, instead leave them for debugging.
- mirrord-agent - Don't use `tokio::spawn` for spawning `sniffer` (or any other namespace changing task) to avoid
  namespace-clashing/undefined behavior. Possibly fixing bugs.
- Change the version check on the VS Code extension to happen when mirrord is enabled rather than when the IDE starts
  up.

## 2.7.0

### Added

- mirrord-layer: You can now pass `MIRRORD_AGENT_COMMUNICATION_TIMEOUT` as environment variable to control agent
  timeout.
- Expand file system operations with `access` and `faccessat` hooks for absolute paths

### Fixed

- Ephemeral Containers didn't wait for the right condition, leading to timeouts in many cases.
- mirrord-layer: Wait for the correct condition in job creation, resolving startup/timeout issues.
- mirrord-layer: Add a sleep on closing local socket after receiving close to let local application respond before
  closing.
- mirrord-layer: Fix DNS issue where `ai_addr` would not live long enough (breaking the remote DNS feature).

### Changed

- Removed unused dependencies from `mirrord-layer/Cargo.toml`. (Closes #220)
- reduce e2e flakiness (add message sent on tcp listen subscription, wait for that message)
- reduce e2e flakiness - increase timeout time
- mirrord-layer - increase agent creation timeout (to reduce e2e flakiness on macOS)
- E2E - Don't do file stuff on http traffic to reduce flakiness (doesn't add any coverage value..)
- mirrord-layer - Change tcp mirror tunnel `select` to be biased so it flushes all data before closing it (better
  testing, reduces e2e flakiness)
- E2E - unify resolve_node_host for linux and macOS with support for wsl provided Docker & Kubernetes
- E2E - add `trace` for tests to have paramaterized arguments printed
- mirrord-agent - add debug print of args to identify runs
- E2E - remove double `--extract-path` parameter in tests
- E2E - macOS colima start with 3 cores and 8GB of RAM.
- E2E - Increase agent communication timeout to reduce flakiness.
- mirrord-layer - add `DetourGuard` to prevent unwanted calls to detours from our code.
- mirrord-layer - extract reused detours to seperate logic functions
- E2E - macOS run only sanity http mirror traffic with Python

## 2.6.0

### Added

- Add a flag for the agent, `--ephemeral-container`, to correctly refer to the filesystem i.e. refer to root path
  as `/proc/1/root` when the flag is on, otherwise `/`.
- Add support for Golang on amd64 (x86-64).

### Changed

- Assign a random port number instead of `61337`. (Reason: A forking process creates multiple agents sending traffic on
  the same port, causing addrinuse error.)
- `mirrord-layer/socket` now uses `socket2::SockAddr` to comply with Rust's new IP format.

### Fixed

- Fix filesystem tests to only run if the default path exists.
- Fix extension not running due to the node_modules directory not being packaged.

## 2.5.0

### Added

- New feature, [remote DNS resolving](https://github.com/metalbear-co/mirrord/issues/27#issuecomment-1154072686).
  It is now possible to use the remote's `addrinfo` by setting the `MIRRORD_REMOTE_DNS` variable to
  `true`, or using the `-d` option in mirrord-cli.
- New feature, [Ephemeral Containers](https://github.com/metalbear-co/mirrord/issues/172).
  Use Kubernetes beta feature `Ephemeral Containers` to mirror traffic with the `--ephemeral-container` flag.
- E2E tests on macos for Golang using the Gin framework.

### Changed

- Refactored `mirrord-layer/socket` into a module structure similar to `mirrord-layer/file`.
- Refactored the error part of the many `Result<Response, ResponseError>`.
- Refactored `file` related functions, created `FileHandler` and improved structure.
- Refactored error handling in mirrord-layer.
- E2E: Collect minikube logs and fix collecting container logs
- E2E: macOS use colima instead of minikube.
- Refactored `mirrord-layer/lib.rs` - no more passing many arguments! :)
- Refactored `mirrord-layer/lib.rs` - remove `unwrap()` and propagate error using `Result`

### Fixed

- Handle unwraps in fileops to gracefully exit and enable python fileops tests.
- Changed `addrinfo` to `VecDeque` - fixes a potential bug (loss of order)

## 2.4.1

### Added

- mirrord-cli `exec` subcommand accepts `--extract-path` argument to set the directory to extract the library to. Used
  for tests mainly.
- mirrord-layer provides `MIRRORD_IMPERSONATED_CONTAINER_NAME` environment variable to specify container name to
  impersonate. mirrord-cli accepts argument to set variable.
- vscode-ext provides quick-select for setting `MIRRORD_IMPERSONATED_CONTAINER_NAME`

### Changed

- Refactor e2e, enable only Node HTTP mirroring test.
- E2E: add macOS to E2E, support using minikube by env var.
- E2E: Skip loading to docker before loading to minikube (load directly to minikube..)
- layer: Environment variables now load before process starts, no more race conditions.

### Fixed

- Support connections that start with tcp flags in addition to Syn (on macOS CI we saw CWR + NS)
- `fcntl` error on macOS [#184](https://github.com/metalbear-co/mirrord/issues/184) by a workaround.

## 2.3.1

### Changed

- Refactor(agent) - change `FileManager` to be per peer, thus removing the need of it being in a different task, moving
  the handling to the peer logic, change structure of peer handling to a struct.
- Don't fail environment variable request if none exists.
- E2E: Don't assert jobs and pods length, to allow better debugging and less flakiness.
- Refactor(agent) - Main loop doesn't pass messages around but instead spawned peers interact directly with tcp sniffer.
  Renamed Peer -> Client and ClientID.
- Add context to agent/job creation errors (Fixes #112)
- Add context to stream creation error (Fixes #110)
- Change E2E to use real app, closes [#149](https://github.com/metalbear-co/mirrord/issues/149)

## 2.3.0

### Added

- Add support for overriding a process' environment variables by setting `MIRRORD_OVERRIDE_ENV_VARS` to `true`. To
  filter out undesired variables, use the `MIRRORD_OVERRIDE_FILTER_ENV_VARS` configuration with arguments such
  as `FOO;BAR`.

### Changed

- Remove `unwrap` from the `Future` that was waiting for Kube pod to spin up in `pod_api.rs`. (Fixes #110)
- Speed up agent container image building by using a more specific base image.
- CI: Remove building agent before building & running tests (duplicate)
- CI: Add Docker cache to Docker build-push action to reduce build duration.
- CD release: Fix universal binary for macOS
- Refactor: Change protocol + mirrord-layer to split messages into modules, so main module only handles general
  messages, passing down to the appropriate module for handling.
- Add a CLI flag to specify `MIRRORD_AGENT_TTL`
- CI: Collect mirrord-agent logs in case of failure in e2e.
- Add "app" = "mirrord" label to the agent pod for log collection at ease.
- CI: Add sleep after local app finishes loading for agent to load filter make tests less flaky.
- Handle relative paths for open, openat
- Fix once cell renamings, PR [#98165](https://github.com/rust-lang/rust/pull/98165)
- Enable the blocking feature of the `reqwest` library

## 2.2.1

### Changed

- Compile universal binaries for MacOS. (Fixes #131)
- E2E small improvements, removing sleeps. (Fixes #99)

## 2.2.0

### Added

- File operations are now available behind the `MIRRORD_FILE_OPS` env variable, this means that mirrord now hooks into
  the following file functions: `open`, `fopen`, `fdopen`, `openat`, `read`, `fread`, `fileno`, `lseek`, and `write` to
  provide a mirrored file system.
- Support for running x64 (Intel) binary on arm (Silicon) macOS using mirrord. This will download and use the x64
  mirrord-layer binary when needed.
- Add detours for fcntl/dup system calls, closes [#51](https://github.com/metalbear-co/mirrord/issues/51)

### Changed

- Add graceful exit for library extraction logic in case of error.
- Refactor the CI by splitting the building of mirrord-agent in a separate job and caching the agent image for E2E
  tests.
- Update bug report template to apply to the latest version of mirrord.
- Change release profile to strip debuginfo and enable LTO.
- VS Code extension - update dependencies.
- CLI & macOS: Extract to `/tmp/` instead of `$TMPDIR` as the executed process is getting killed for some reason.

### Fixed

- Fix bug that caused configuration changes in the VS Code extension not to work
- Fix typos

## 2.1.0

### Added

- Prompt user to update if their version is outdated in the VS Code extension or CLI.
- Add support for docker runtime, closes [#95](https://github.com/metalbear-co/mirrord/issues/95).
- Add a keep-alive to keep the agent-pod from exiting, closes [#63](https://github.com/metalbear-co/mirrord/issues/63)

## 2.0.4

Complete refactor and re-write of everything.

- The CLI/VSCode extension now use `mirrord-layer` which loads into debugged process using `LD_PRELOAD`
  /`DYLD_INSERT_LIBRARIES`.
  It hooks some of the syscalls in order to proxy incoming traffic into the process as if it was running in the remote
  pod.
- Mono repo
- Fixed unwraps inside
  of [agent-creation](https://github.com/metalbear-co/mirrord/blob/main/mirrord-layer/src/lib.rs#L75),
  closes [#191](https://github.com/metalbear-co/mirrord/issues/191)<|MERGE_RESOLUTION|>--- conflicted
+++ resolved
@@ -7,17 +7,15 @@
 
 ## [Unreleased]
 
-<<<<<<< HEAD
 ### Fixed
 
 - Fix issue when two (or more) containerd sockets exist and we use the wrong one. Fixes [#1133](https://github.com/metalbear-co/mirrord/issues/1133).
-=======
+
 ### Added
 
 - mirrord-layer: Added `port_mapping` under `incoming` configuration to allow mapping local ports to custom
   remote port, for example you can listen on port 9999 locally and it will steal/mirror
   the remote 80 port if `port_mapping: {9999: 80}`. See [#1129](https://github.com/metalbear-co/mirrord/issues/1129)
->>>>>>> 38e503f5
 
 ### Changed
 
