# Change Log

All notable changes to the mirrord's cli, agent, protocol, extensions will be documented in this file.
Previous versions had CHANGELOG per component, we decided to combine all repositories to a mono-repo with one CHANGELOG.

Check [Keep a Changelog](http://keepachangelog.com/) for recommendations on how to structure this file.

## [Unreleased]

### Changed

- IntelliJ Plugin: downgrade Java to version 11.
- Disable progress in mirrord-layer - can cause issues with forks and generally confusing now
  that agent is created by cli (and soon to be created by IDE plugin via cli).
<<<<<<< HEAD
- mirrord-agent: Stealer feature changed from working per connection to now starting with
  the agent itself ("global"). Got rid of `steal_worker` in favor of a similar abstraction to what
  we have in `sniffer.rs` (`TcpConnectionStealer` that acts as the traffic stealing task, and
  `TcpStealerApi` which bridges the communication between the agent and the stealer task).
=======
- Update to Frida 16.0.7
- Add more paths to the default ignore list (`/snap` and `*/.asdf/*`) - to fix asdf issues.
- Add `/bin/` to default ignore list - asdf should be okay now!
- Update GitHub action to use latest `rust-cache`
>>>>>>> 60fecc09

### Fixed

- Fix `--fs-mode=local` didn't disable hooks as it was supposed to.
- Fix hooking wrong libc functions because of lack of module specification - add function to resolve
  module name to hook from (libc on Unix,libsystem on macOS). Partially fixes asdf issue.

## 3.12.1

### Added

- E2E test for pause feature with service that logs http requests and a service that makes requests.
- mirrord-layer: automatic operator discovery and connection if deployed on cluster. (Discovery can be disabled with `MIRRORD_OPERATOR_ENABLE=false`).

### Changed

- Added `/tmp/` to be excluded from file ops by default. Fixes [#800](https://github.com/metalbear-co/mirrord/issues/800).

### Misc

- Reformatted a bit the file stuff, to make it more readable. We now have `FILE_MODE` instead of `FILE_OPS_*` internally.
- Changed fileops test to also test write override (mirrord mode is read and override specific path)

## 3.12.0

### Added

- `--pause` feature (unstable). See [#712](https://github.com/metalbear-co/mirrord/issues/712).
- operator setup cli feature.
- mirrord-layer: operator connection that can be used instad of using kubernetes api to access agents.

### Changed

- CI: cancel previous runs of same PR.
- cli: set canonical path for config file to avoid possible issues when child processes change current working directory.
- config: Refactor config proc macro and behavior - we now error if a config value is wrong instead of defaulting.
- layer: panic on error instead of exiting without any message.
- CI: don't run CI on draft PRs.
- Update dependencies.
- Update to clap v4 (cli parser crate).
- Started deprecation of fsmode=disabled, use fsmode=local instead.

### Fixed

- Typo in `--agent-startup-timeout` flag.

## 3.11.2

### Fixed

- Agent dockerfile: fix build for cross arch

### Changed

- Added clippy on macOS and cleaned warnings.

## 3.11.1

### Fixed

- release.yaml: Linux AArch64 for real this time. (embedded so was x64)

### Changed

- Create agent in the cli and pass environment variables to exec'd process to improve agent re-use.
- IntelliJ: change default log level to warning (match cli/vscode).
- IntelliJ: don't show progress (can make some tests/scenarios fail).
- release.yaml: Build layer/cli with Centos 7 compatible glibc (AmazonLinux2 support).
- Change CPU/memory values requested by the Job agent to the lowest values possible.

## 3.11.0

### Added

- MacOS: Support for executing SIP binaries in user applications. We hook `execve`
  and create a SIP-free version of the binary on-the-go and execute that instead of
  the SIP binary.
  This means we now support running bash scripts with mirrord also on MacOS.
  Closes [#649](https://github.com/metalbear-co/mirrord/issues/649).

### Changed

- Only warn about invalid certificates once per agent.
- Reduce tokio features to needed ones only.

### Fixed

- CI: Fix regex for homebrew formula
- Potentially ignoring write calls (`fd < 2`).
- CI: Fix release for linux aarch64. Fixes [#760](https://github.com/metalbear-co/mirrord/issues/760).
- Possible cases where we don't close fds correctly.

## 3.10.4

### Fixed

- VS Code Extension: Fix crash when no env vars are defined in launch.json

## 3.10.3

### Changed

- CLI: change temp lib file to only be created for new versions
- mirrord-config: refactored macro so future implementations will be easier

### Fixed

- Release: fix homebrew release step

## 3.10.2

### Fixed

- CI: fix `release_gh` zip file step

## 3.10.1

### Changed

- CI: download shasums and add git username/email to make the homebrew release work
- Remove `unimplemented` for some IO cases, we now return `Unknown` instead. Also added warning logs for these cases to track.
- Only recommend `--accept-invalid-certificates` on connection errors if not already set.
- Terminate user application on connection error instead of only stopping mirrord.

## 3.10.0

### Added

- CI: Update homebrew formula on release, refer [#484](https://github.com/metalbear-co/mirrord/issues/484)

### Changed

- VS Code Extension: change extension to use the target specified in the mirrord config file, if specified, rather than show the pod dropdown

## 3.9.0

### Added

- `MIRRORD_AGENT_NETWORK_INTERFACE` environment variable/file config to let user control which network interface to use. Workaround for [#670](https://github.com/metalbear-co/mirrord/issues/670).
- mirrord-config: `deprecated` and `unstable` tags to MirrordConfg macro for messaging user when using said fields

### Changed

- VS Code Extension: change extension to use a mirrord-config file for configuration
- VS Code Extension: use the IDE's telemetry settings to determine if telemetry should be enabled

## 3.8.0

### Changed

- mirrord-layer: Remove `unwrap` from initialization functions.
- Log level of operation bypassing log from warn to trace (for real this time).
- Perform filesystem operations for paths in `/home` locally by default (for real this time).

### Added

- VS Code Extension: add JSON schema
- Bypass SIP on MacOS on the executed binary, (also via shebang).
  See [[#649](https://github.com/metalbear-co/mirrord/issues/649)].
  This does not yet include binaries that are executed by the first binary.

### Fixed

- fix markdown job by adding the checkout action

## 3.7.3

### Fixed

- mirrord-agent: No longer resolves to `eth0` by default, now we first try to resolve
  the appropriate network interface, if this fails then we use `eth0` as a last resort.
  Fixes [#670](https://github.com/metalbear-co/mirrord/issues/670).

### Changed

- intelliJ: use custom delve on macos

## 3.7.2

### Fixed

- Release: fix broken docker build step caused by folder restructure

## 3.7.1

### Fixed

- using gcloud auth for kubernetes. (mistakenly loaded layer into it)
- debugging Go on VSCode. We patch to use our own delivered delve.
- Changed layer not to crash when connection is closed by agent. Closed [#693](https://github.com/metalbear-co/mirrord/issues/693).

### Changed

- IntelliJ: fallback to using a textfield if listing namespaces fails

## 3.7.0

### Added

- mirrord-config: New `mirrord-schema.json` file that contains docs and types which should help the user write their mirrord
  config files. This file has to be manually generated (there is a test to help you remember).

### Fixed

- IntelliJ: Fix occurring of small namespace selection window and make mirrord dialogs resizable
- IntelliJ: Fix bug when pressing cancel in mirrord dialog and rerunning the application no mirrord window appears again
- VS Code: Fix crash occurring because it used deprecated env vars.

### Changed

- mirrord-config: Take `schema` feature out of feature flag (now it's always on).
- mirrord-config: Add docs for the user config types.

## 3.6.0

### Added

- mirrord-layer: Allow capturing tracing logs to file and print github issue creation link via MIRRORD_CAPTURE_ERROR_TRACE env variable

### Fixed

- Fix vscode artifacts where arm64 package was not released.
- IntelliJ plugin: if namespaces can't be accessed, use the default namespace

### Changed

- Add `/home` to default file exclude list.
- Changed log level of `Bypassing operation...` from warning to trace.
- IntelliJ settings default to match CLI/VSCode.

## 3.5.3

### Fixed

- Fixed broken release step for VS Code Darwin arm64 version

## 3.5.2

### Fixed

- Fixed breaking vscode release step

## 3.5.1

### Fixed

- Fixed an issue with the release CI

### Changed

- Update target file config to have `namespace` nested inside of `target` and not a separate `target_namespace`.
  See [#587](https://github.com/metalbear-co/mirrord/issues/587) and [#667](https://github.com/metalbear-co/mirrord/issues/667)

## 3.5.0

### Added

- aarch64 release binaries (no go support yet, no IntelliJ also).
- mirrord-layer: Add [`FileFilter`](mirrord-layer/src/file/filter.rs) that allows the user to include or exclude file paths (with regex support) for file operations.

### Changed

- mirrord-layer: Improve error message when user tries to run a program with args without `--`.
- Add tests for environment variables passed to KubeApi for authentication feature for cli credential fetch
- Remove openssl/libssl dependency, cross compilation is easier now. (It wasn't needed/used)
- mirrord-config: Changed the way [`fs`](mirrord-config/src/fs.rs) works: now it supports 2 modes `Simple` and `Advanced`,
  where `Simple` is similar to the old behavior (enables read-only, read-write, or disable file ops), and `Advanced`
  allows the user to specify include and exclude (regexes) filters for [`FileFilter`](mirrord-layer/src/file/filter.rs).
- Lint `README` and update it for `--target` flag.
- mirrord-layer: improve error message for invalid targets.

### Removed

- `--pod-name`, `--pod-namespace`, `--impersonated_container_name` have been removed in favor of `--target`, `--target-namespace`

### Fixed

- Env var to ignore ports used by a debugger for intelliJ/VSCode, refer [#644](https://github.com/metalbear-co/mirrord/issues/644)

## 3.4.0

### Added

- Add changelog for intelliJ extension, closes [#542](https://github.com/metalbear-co/mirrord/issues/542)
- Add filter for changelog to ci.yml
- Telemetry for intelliJ extension.

### Changed

- Update intelliJ extension: lint & bump java version to 17.
- Added `/Users` and `/Library` to path to ignore for file operations to improve UX on macOS.
- Use same default options as CLI in intelliJ extension.
- Improve UI layout of intelliJ extension.
- Separate tcp and udp outgoing option in intelliJ extension.
- Tighter control of witch environment variables would be passed to the KubeApi when fetching credentials via cli in kube-config. See [#637](https://github.com/metalbear-co/mirrord/issues/637)

### Fixed

- Lint Changelog and fix level of a "Changed" tag.
- File operations - following symlinks now works as expected. Previously, absolute symlinks lead to use our own path instead of target path.
  For example, AWS/K8S uses `/var/run/..` for service account credentials. In many machines, `/var/run` is symlink to `/run`
  so we were using `/run/..` instead of `/proc/{target_pid}/root/run`.
- Fix not reappearing window after pressing cancel-button in intelliJ extension.

## 3.3.0

### Added

- Telemetries, see [TELEMETRY.md](./TELEMETRY.md) for more information.

### Changed

- Added timeout for "waiting for pod to be ready..." in mirrord-layer to prevent unresponsive behavior. See [#579](https://github.com/metalbear-co/mirrord/issues/579)
- IntelliJ Extension: Default log level to `ERROR` from `DEBUG`

### Fixed

- Issue with [bottlerocket](https://github.com/bottlerocket-os/bottlerocket) where they use `/run/dockershim.sock`
  instead of the default containerd path. Add new path as fallback.

## 3.2.0

### Changed

- Extended support for both `-s` and `-x` wildcard matching, now supports `PREFIX_*`, `*_SUFFIX`, ect.
- Add to env default ignore `JAVA_HOME`,`HOMEPATH`,`CLASSPATH`,`JAVA_EXE` as it's usually runtime that you don't want
  from remote. Possibly fixes issue discussed on Discord (used complained that they had to use absolute path and not
  relative).
- Add `jvm.cfg` to default bypass for files.
- Clarify wrong target error message.
- mirrord-layer: Improve error message in `connection::handle_error`.

### Fixed

- Don't ignore passed `--pod-namespace` argument, closes
  [[#605](https://github.com/metalbear-co/mirrord/issues/605)]
- Replace deprecated environment variables in IntelliJ plugin
- Issues with IntelliJ extension when debugging Kotlin applications
- Scrollable list for pods and namespaces for IntelliJ extension,
  closes [[#610](https://github.com/metalbear-co/mirrord/issues/610)]

### Deprecated

- `--impersonated-container-name` and `MIRRORD_IMPERSONATED_CONTAINER_NAME` are
  deprecated in favor of `--target` or `MIRRORD_IMPERSONATED_TARGET`
- `--pod-namespace` and `MIRRORD_AGENT_IMPERSONATED_POD_NAMESPACE` are deprecated in
  favor of `--target-namespace` and `MIRRORD_TARGET_NAMESPACE`

## 3.1.3

### Changed

- release: VS Code extension release as stable and not pre-release.

### Fixed

- Dev container failing to execute `apt-get install -y clang`

## 3.1.2

### Changed

- Update some texts in documentation, READMEs, and extension package descriptions
- IntelliJ version check on enabling instead of on project start. Don't check again after less than 3 minutes.

## 3.1.1

### Fixed

- IntelliJ plugin crashing on run because both include and exclude were being set for env vars.

## 3.1.0

### Added

- `pwrite` hook (used by `dotnet`);

### Fixed

- Issue [#577](https://github.com/metalbear-co/mirrord/issues/577). Changed non-error logs from `error!` to `trace!`.

### Changed

- Agent pod definition now has `requests` specifications to avoid being defaulted to high values.
  See [#579](https://github.com/metalbear-co/mirrord/issues/579).
- Change VSCode extension configuration to have file ops, outgoing traffic, DNS, and environment variables turned on by
  default.
- update intelliJ extension: toggles + panel for include/exclude env vars

## 3.0.22-alpha

### Changed

- Exclude internal configuration fields from generated schema.

### Fixed

- Issue [#531](https://github.com/metalbear-co/mirrord/issues/531). We now detect NixOS/Devbox usage and add `sh` to
  skipped list.

## 3.0.21-alpha

### Added

- Reuse agent - first process that runs will create the agent and its children will be able to reuse the same one to
  avoid creating many agents.
- Don't print progress for child processes to avoid confusion.
- Skip istio/linkerd-proxy/init container when mirroring a pod without a specific container name.
- Add "linkerd.io/inject": "disabled" annotation to pod created by mirrord to avoid linkerd auto inject.
- mirrord-layer: support `-target deployment/deployment_name/container/container_name` flag to run on a specific
  container.
- `/nix/*` path is now ignored for file operations to support NixOS.
- Shortcut `deploy` for `deployment` in target argument.
- Added the ability to override environment variables in the config file.

### Changed

- Print exit message when terminating application due to an unhandled error in the layer.
- mirrord-layer: refactored `pod_api.rs` to be more maintainble.
- Use kube config namespace by default.
- mirrord-layer: Ignore `EAFNOSUPPORT` error reporting (valid scenario).

## 3.0.20-alpha

### Added

- `pread` hook (used by `dotnet`);
- mirrord-layer: ignore opening self-binary (temporal SDK calculates the hash of the binary, and it fails because it
  happens remotely)
- Layer integration tests with more apps (testing with Go only on MacOS because of
  known crash on Linux - [[#380](https://github.com/metalbear-co/mirrord/issues/380)]).
  Closes [[#472](https://github.com/metalbear-co/mirrord/issues/472)].
- Added progress reporting to the CLI.
- CI: use [bors](https://bors.tech/) for merging! woohoo.

### Changed

- Don't report InProgress io error as error (log as info)
- mirrord-layer: Added some `dotnet` files to `IGNORE_FILES` regex set;
- mirrord-layer: Added the `Detour` type for use in the `ops` modules instead of `HookResult`. This type supports
  returning a `Bypass` to avoid manually checking if a hook actually failed or if we should just bypass it;
- mirrord-protocol: Reduce duplicated types around `read` operation;
- Layer integration tests for more apps. Closes
  [[#472](https://github.com/metalbear-co/mirrord/issues/472)].
- Rename http mirroring tests from `integration` to `http_mirroring` since there are
  now also integration tests in other files.
- Delete useless `e2e_macos` CI job.
- Integration tests also display test process output (with mirrord logs) when they
  time out.
- CI: mirrord-layer UT and integration run in same job.
- .devcontainer: Added missing dependencies and also kind for running e2e tests.

### Fixed

- Fix IntelliJ Extension artifact - use glob pattern
- Use LabelSelector instead of app=* to select pods from deployments
- Added another
  protection [to not execute in child processes from k8s auth](https://github.com/metalbear-co/mirrord/issues/531) by
  setting an env flag to avoid loading then removing it after executing the api.

## 3.0.19-alpha

### Added

- Release image for armv7 (Cloud ARM)

### Fixed

- Release for non-amd64 arch failed because of lack of QEMU step in the github action. Re-added it

## 3.0.18-alpha

### Changed

- Replaced `pcap` dependency with our own `rawsocket` to make cross compiling faster and easier.

## 3.0.17-alpha

### Fixed

- Release CI: Remove another failing step

## 3.0.16-alpha

### Fixed

- Release CI: Temporarily comment out failing step

## 3.0.15-alpha

### Fixed

- Release CI: Fix checkout action position in intelliJ release.

## 3.0.14-alpha

### Added

- Layer integration test. Tests the layer's loading and hooking in an http mirroring simulation with a flask web app.
  Addresses but does not
  close [[#472](https://github.com/metalbear-co/mirrord/issues/472)] (more integration tests still needed).

### Fixed

- Release CI: Fix paths for release artifacts

## 3.0.13-alpha

### Added

- mirrord-cli: added a SIP protection check for macos binaries,
  closes [[#412](https://github.com/metalbear-co/mirrord/issues/412)]

### Fixed

- Fixed unused dependencies issue, closes [[#494](https://github.com/metalbear-co/mirrord/issues/494)]

### Changed

- Remove building of arm64 Docker image from the release CI

## 3.0.12-alpha

### Added

- Release CI: add extensions as artifacts, closes [[#355](https://github.com/metalbear-co/mirrord/issues/355)]

### Changed

- Remote operations that fail logged on `info` level instead of `error` because having a file not found, connection
  failed, etc can be part of a valid successful flow.
- mirrord-layer: When handling an outgoing connection to localhost, check first if it's a socket we intercept/mirror,
  then just let it connect normally.
- mirrord-layer: removed `tracing::instrument` from `*_detour` functions.

### Fixed

- `getaddrinfo` now uses [`trust-dns-resolver`](https://docs.rs/trust-dns-resolver/latest/trust_dns_resolver/) when
  resolving DNS (previously it would do a `getaddrinfo` call in mirrord-agent that could result in incompatibility
  between the mirrored pod and the user environments).
- Support clusters running Istio. Closes [[#485](https://github.com/metalbear-co/mirrord/issues/485)].

## 3.0.11-alpha

### Added

- Support impersonated deployments, closes [[#293](https://github.com/metalbear-co/mirrord/issues/293)]
- Shorter way to select which deployment/pod/container to impersonate through `--target`
  or `MIRRORD_IMPERSONATED_TARGET`, closes [[#392](https://github.com/metalbear-co/mirrord/issues/392)]
- mirrord-layer: Support config from file alongside environment variables.
- intellij-ext: Add version check, closes [[#289](https://github.com/metalbear-co/mirrord/issues/289)]
- intellij-ext: better support for Windows with WSL.

### Deprecated

- `--pod-name` or `MIRRORD_AGENT_IMPERSONATED_POD_NAME` is deprecated in favor of `--target`
  or `MIRRORD_IMPERSONATED_TARGET`

### Fixed

- tcp-steal working with linkerd meshing.
- mirrord-layer should exit when agent disconnects or unable to make initial connection

## 3.0.10-alpha

### Added

- Test that verifies that outgoing UDP traffic (only with a bind to non-0 port and a
  call to `connect`) is successfully intercepted and forwarded.

### Fixed

- macOS binaries should be okay now.

## 3.0.9-alpha

### Changed

- Ignore http tests because they are unstable, and they block the CI.
- Bundle arm64 binary into the universal binary for MacOS.

## 3.0.8-alpha

### Fixed

- release CI: Fix dylib path for `dd`.

## 3.0.7-alpha

### Fixed

- mirrord-layer: Fix `connect` returning error when called on UDP sockets and the
  outgoing traffic feature of mirrord is disabled.
- mirrord-agent: Add a `tokio::time:timeout` to `TcpStream::connect`, fixes golang issue where sometimes it would get
  stuck attempting to connect on IPv6.
- intelliJ-ext: Fix CLion crash issue, closes [[#317](https://github.com/metalbear-co/mirrord/issues/317)]
- vscode-ext: Support debugging Go, and fix issues with configuring file ops and traffic stealing.

### Changed

- mirrord-layer: Remove check for ignored IP (localhost) from `connect`.
- mirrord-layer: Refactor `connect` function to be less bloated.
- `.dockerignore` now ignores more useless files (reduces mirrord-agent image build time, and size).
- mirrord-agent: Use `tracing::instrument` for the outgoing traffic feature.
- mirrord-agent: `IndexAllocator` now uses `ConnectionId` for outgoing traffic feature.

## 3.0.6-alpha

### Changed

- mirrord-layer: Remove `tracing::instrument` from `go_env::goenvs_unix_detour`.
- mirrord-layer: Log to info instead of error when failing to write to local tunneled streams.

### Added

- mirrord-layer, mirrord-cli: new command line argument/environment variable - `MIRRORD_SKIP_PROCESSES` to provide a
  list of comma separated processes to not to load into.
  Closes [[#298](https://github.com/metalbear-co/mirrord/issues/298)]
  , [[#308](https://github.com/metalbear-co/mirrord/issues/308)]
- release CI: add arm64e to the universal dylib
- intellij-ext: Add support for Goland

## 3.0.5-alpha

### Fixed

- mirrord-layer: Return errors from agent when `connect` fails back to the hook (previously we were handling these as
  errors in layer, so `connect` had slightly wrong behavior).
- mirrord-layer: instrumenting error when `write_detur` is called to stdout/stderr
- mirrord-layer: workaround for `presented server name type wasn't supported` error when Kubernetes server has IP for CN
  in certificate. [[#388](https://github.com/metalbear-co/mirrord/issues/388)]

### Changed

- mirrord-layer: Use `tracing::instrument` to improve logs.

### Added

- Outgoing UDP test with node. Closes [[#323](https://github.com/metalbear-co/mirrord/issues/323)]

## 3.0.4-alpha

### Fixed

- Fix crash in VS Code extension happening because the MIRRORD_OVERRIDE_ENV_VARS_INCLUDE and
  MIRRORD_OVERRIDE_ENV_VARS_EXCLUDE vars being populated with empty values (rather than not being populated at all)
  .Closes [[#413](https://github.com/metalbear-co/mirrord/issues/413)].
- Add exception to gradle when dylib/so file is not found.
  Closes [[#345](https://github.com/metalbear-co/mirrord/issues/345)]
- mirrord-layer: Return errors from agent when `connect` fails back to the hook (previously we were handling these as
  errors in layer, so `connect` had slightly wrong behavior).

## 3.0.3-alpha

### Changed

- Changed agent namespace to default to the pod namespace.
  Closes [[#404](https://github.com/metalbear-co/mirrord/issues/404)].

## 3.0.2-alpha

### Added

- Code sign Apple binaries.
- CD - Update latest tag after release is published.

### Changed

- In `go-e2e` test, call `os.Exit` instead fo sending `SIGINT` to the process.
- Install script now downloads latest tag instead of main branch to avoid downtime on installs.

### Fixed

- Fix Environment parsing error when value contained '='
  Closes [[#387](https://github.com/metalbear-co/mirrord/issues/387)].
- Fix bug in outgoing traffic with multiple requests in quick succession.
  Closes [[#331](https://github.com/metalbear-co/mirrord/issues/331)].

## 3.0.1-alpha

### Fixed

- Add missing dependency breaking the VS Code release.

## 3.0.0-alpha

### Added

- New feature: UDP outgoing, mainly for Go DNS but should work for most use cases also!
- E2E: add tests for python's fastapi with uvicorn
- Socket ops - `connect`: ignore localhost and ports 50000 - 60000 (reserved for debugger)
- Add "*.plist" to `IGNORE_REGEX`, refer [[#350](https://github.com/metalbear-co/mirrord/issues/350)].

### Changed

- Change all functionality (incoming traffic mirroring, remote DNS outgoing traffic, environment variables, file reads)
  to be enabled by default. ***Note that flags now disable functionality***

### Fixed

- mirrord-layer: User-friendly error for invalid kubernetes api certificate
- mirrord-cli: Add random prefix to the generated shared lib to prevent Bus Error/EXC_BAD_ACCESS
- Support for Go 1.19>= syscall hooking
- Fix Python debugger crash in VS Code Extension. Closes [[#350](https://github.com/metalbear-co/mirrord/issues/350)].

## 2.13.0

### Added

- Release arm64 agent image.

### Fixed

- Use selected namespace in IntelliJ plugin instead of always using default namespace.

## 2.12.1

### Fixed

- Fix bug where VS Code extension would crash on startup due to new configuration values not being the correct type.
- Unset DYLD_INSERT_LIBRARIES/LD_PRELOAD when creating the agent.
  Closes [[#330](https://github.com/metalbear-co/mirrord/issues/330)].
- Fix NullPointerException in IntelliJ Extension. Closes [[#335](https://github.com/metalbear-co/mirrord/issues/335)].
- FIx dylib/so paths for the IntelliJ Extension. Closes [[#337](https://github.com/metalbear-co/mirrord/pull/352)].

## 2.12.0

### Added

- Add more configuration values to the VS Code extension.
- Warning when using remote tcp without remote DNS (can cause ipv6/v4 issues).
  Closes [#327](https://github.com/metalbear-co/mirrord/issues/327)

### Fixed

- VS Code needed restart to apply kubectl config/context change.
  Closes [316](https://github.com/metalbear-co/mirrord/issues/316).
- Fixed DNS feature causing crash on macOS on invalid DNS name due to mismatch of return
  codes. [#321](https://github.com/metalbear-co/mirrord/issues/321).
- Fixed DNS feature not using impersonated container namespace, resulting with incorrect resolved DNS names.
- mirrord-agent: Use `IndexAllocator` to properly generate `ConnectionId`s for the tcp outgoing feature.
- tests: Fix outgoing and DNS tests that were passing invalid flags to mirrord.
- Go Hooks - use global ENABLED_FILE_OPS
- Support macOS with apple chip in the IntelliJ plugin.
  Closes [#337](https://github.com/metalbear-co/mirrord/issues/337).

## 2.11.0

### Added

- New feature: mirrord now supports TCP traffic stealing instead of mirroring. You can enable it by
  passing `--tcp-steal` flag to cli.

### Fixed

- mirrord-layer: Go environment variables crash - run Go env setup in a different stack (should
  fix [#292](https://github.com/metalbear-co/mirrord/issues/292))

### Changed

- mirrord-layer: Add `#![feature(let_chains)]` to `lib.rs` to support new compiler version.

## 2.10.1

### Fixed

- CI:Release - Fix typo that broke the build

## 2.10.0

### Added

- New feature, [tcp outgoing traffic](https://github.com/metalbear-co/mirrord/issues/27). It's now possible to make
  requests to a remote host from the staging environment context. You can enable this feature setting
  the `MIRRORD_TCP_OUTGOING` variable to true, or using the `-o` option in mirrord-cli.
- mirrord-cli add login command for logging in to metalbear-cloud
- CI:Release - Provide zip and sha256 sums

### Fixed

- Environment variables feature on Golang programs. Issue #292 closed in #299

## 2.9.1

### Fixed

- CI - set typescript version at 4.7.4 to fix broken release action

## 2.9.0

### Added

- Support for Golang fileops
- IntelliJ Extension for mirrord

### Changed

- mirrord-layer: Added common `Result` type to to reduce boilerplate, removed dependency of `anyhow` crate.
- mirrord-layer: Split `LayerError` into `LayerError` and `HookError` to distinguish between errors that can be handled
  by the layer and errors that can be handled by the hook. (no more requiring libc errno for each error!).
  Closes [#247](https://github.com/metalbear-co/mirrord/issues/247)

## 2.8.1

### Fixed

- CI - remove usage of ubuntu-18.04 machines (deprecated)

## 2.8.0

### Added

- E2E - add basic env tests for bash scripts

### Fixed

- mirrord-agent - Update pcap library, hopefully will fix dropped packets (syn sometimes missed in e2e).
- mirrord-agent/layer - Sometimes layer tries to connect to agent before it finsihed loading, even though pod is
  running. Added watching the log stream for a "ready" log message before attempting to connect.

### Changed

- E2E - describe all pods on failure and add file name to print of logs.
- E2E - print timestamp of stdout/stderr of `TestProcess`.
- E2E - Don't delete pod/service on failure, instead leave them for debugging.
- mirrord-agent - Don't use `tokio::spawn` for spawning `sniffer` (or any other namespace changing task) to avoid
  namespace-clashing/undefined behavior. Possibly fixing bugs.
- Change the version check on the VS Code extension to happen when mirrord is enabled rather than when the IDE starts
  up.

## 2.7.0

### Added

- mirrord-layer: You can now pass `MIRRORD_AGENT_COMMUNICATION_TIMEOUT` as environment variable to control agent
  timeout.
- Expand file system operations with `access` and `faccessat` hooks for absolute paths

### Fixed

- Ephemeral Containers didn't wait for the right condition, leading to timeouts in many cases.
- mirrord-layer: Wait for the correct condition in job creation, resolving startup/timeout issues.
- mirrord-layer: Add a sleep on closing local socket after receiving close to let local application respond before
  closing.
- mirrord-layer: Fix DNS issue where `ai_addr` would not live long enough (breaking the remote DNS feature).

### Changed

- Removed unused dependencies from `mirrord-layer/Cargo.toml`. (Closes #220)
- reduce e2e flakiness (add message sent on tcp listen subscription, wait for that message)
- reduce e2e flakiness - increase timeout time
- mirrord-layer - increase agent creation timeout (to reduce e2e flakiness on macOS)
- E2E - Don't do file stuff on http traffic to reduce flakiness (doesn't add any coverage value..)
- mirrord-layer - Change tcp mirror tunnel `select` to be biased so it flushes all data before closing it (better
  testing, reduces e2e flakiness)
- E2E - unify resolve_node_host for linux and macOS with support for wsl provided Docker & Kubernetes
- E2E - add `trace` for tests to have paramaterized arguments printed
- mirrord-agent - add debug print of args to identify runs
- E2E - remove double `--extract-path` parameter in tests
- E2E - macOS colima start with 3 cores and 8GB of RAM.
- E2E - Increase agent communication timeout to reduce flakiness.
- mirrord-layer - add `DetourGuard` to prevent unwanted calls to detours from our code.
- mirrord-layer - extract reused detours to seperate logic functions
- E2E - macOS run only sanity http mirror traffic with Python

## 2.6.0

### Added

- Add a flag for the agent, `--ephemeral-container`, to correctly refer to the filesystem i.e. refer to root path
  as `/proc/1/root` when the flag is on, otherwise `/`.
- Add support for Golang on amd64 (x86-64).

### Changed

- Assign a random port number instead of `61337`. (Reason: A forking process creates multiple agents sending traffic on
  the same port, causing addrinuse error.)
- `mirrord-layer/socket` now uses `socket2::SockAddr` to comply with Rust's new IP format.

### Fixed

- Fix filesystem tests to only run if the default path exists.
- Fix extension not running due to the node_modules directory not being packaged.

## 2.5.0

### Added

- New feature, [remote DNS resolving](https://github.com/metalbear-co/mirrord/issues/27#issuecomment-1154072686).
  It is now possible to use the remote's `addrinfo` by setting the `MIRRORD_REMOTE_DNS` variable to
  `true`, or using the `-d` option in mirrord-cli.
- New feature, [Ephemeral Containers](https://github.com/metalbear-co/mirrord/issues/172).
  Use Kubernetes beta feature `Ephemeral Containers` to mirror traffic with the `--ephemeral-container` flag.
- E2E tests on macos for Golang using the Gin framework.

### Changed

- Refactored `mirrord-layer/socket` into a module structure similar to `mirrord-layer/file`.
- Refactored the error part of the many `Result<Response, ResponseError>`.
- Refactored `file` related functions, created `FileHandler` and improved structure.
- Refactored error handling in mirrord-layer.
- E2E: Collect minikube logs and fix collecting container logs
- E2E: macOS use colima instead of minikube.
- Refactored `mirrord-layer/lib.rs` - no more passing many arguments! :)
- Refactored `mirrord-layer/lib.rs` - remove `unwrap()` and propagate error using `Result`

### Fixed

- Handle unwraps in fileops to gracefully exit and enable python fileops tests.
- Changed `addrinfo` to `VecDeque` - fixes a potential bug (loss of order)

## 2.4.1

### Added

- mirrord-cli `exec` subcommand accepts `--extract-path` argument to set the directory to extract the library to. Used
  for tests mainly.
- mirrord-layer provides `MIRRORD_IMPERSONATED_CONTAINER_NAME` environment variable to specify container name to
  impersonate. mirrord-cli accepts argument to set variable.
- vscode-ext provides quick-select for setting `MIRRORD_IMPERSONATED_CONTAINER_NAME`

### Changed

- Refactor e2e, enable only Node HTTP mirroring test.
- E2E: add macOS to E2E, support using minikube by env var.
- E2E: Skip loading to docker before loading to minikube (load directly to minikube..)
- layer: Environment variables now load before process starts, no more race conditions.

### Fixed

- Support connections that start with tcp flags in addition to Syn (on macOS CI we saw CWR + NS)
- `fcntl` error on macOS [#184](https://github.com/metalbear-co/mirrord/issues/184) by a workaround.

## 2.3.1

### Changed

- Refactor(agent) - change `FileManager` to be per peer, thus removing the need of it being in a different task, moving
  the handling to the peer logic, change structure of peer handling to a struct.
- Don't fail environment variable request if none exists.
- E2E: Don't assert jobs and pods length, to allow better debugging and less flakiness.
- Refactor(agent) - Main loop doesn't pass messages around but instead spawned peers interact directly with tcp sniffer.
  Renamed Peer -> Client and ClientID.
- Add context to agent/job creation errors (Fixes #112)
- Add context to stream creation error (Fixes #110)
- Change E2E to use real app, closes [#149](https://github.com/metalbear-co/mirrord/issues/149)

## 2.3.0

### Added

- Add support for overriding a process' environment variables by setting `MIRRORD_OVERRIDE_ENV_VARS` to `true`. To
  filter out undesired variables, use the `MIRRORD_OVERRIDE_FILTER_ENV_VARS` configuration with arguments such
  as `FOO;BAR`.

### Changed

- Remove `unwrap` from the `Future` that was waiting for Kube pod to spin up in `pod_api.rs`. (Fixes #110)
- Speed up agent container image building by using a more specific base image.
- CI: Remove building agent before building & running tests (duplicate)
- CI: Add Docker cache to Docker build-push action to reduce build duration.
- CD release: Fix universal binary for macOS
- Refactor: Change protocol + mirrord-layer to split messages into modules, so main module only handles general
  messages, passing down to the appropriate module for handling.
- Add a CLI flag to specify `MIRRORD_AGENT_TTL`
- CI: Collect mirrord-agent logs in case of failure in e2e.
- Add "app" = "mirrord" label to the agent pod for log collection at ease.
- CI: Add sleep after local app finishes loading for agent to load filter make tests less flaky.
- Handle relative paths for open, openat
- Fix once cell renamings, PR [#98165](https://github.com/rust-lang/rust/pull/98165)
- Enable the blocking feature of the `reqwest` library

## 2.2.1

### Changed

- Compile universal binaries for MacOS. (Fixes #131)
- E2E small improvements, removing sleeps. (Fixes #99)

## 2.2.0

### Added

- File operations are now available behind the `MIRRORD_FILE_OPS` env variable, this means that mirrord now hooks into
  the following file functions: `open`, `fopen`, `fdopen`, `openat`, `read`, `fread`, `fileno`, `lseek`, and `write` to
  provide a mirrored file system.
- Support for running x64 (Intel) binary on arm (Silicon) macOS using mirrord. This will download and use the x64
  mirrord-layer binary when needed.
- Add detours for fcntl/dup system calls, closes [#51](https://github.com/metalbear-co/mirrord/issues/51)

### Changed

- Add graceful exit for library extraction logic in case of error.
- Refactor the CI by splitting the building of mirrord-agent in a separate job and caching the agent image for E2E
  tests.
- Update bug report template to apply to the latest version of mirrord.
- Change release profile to strip debuginfo and enable LTO.
- VS Code extension - update dependencies.
- CLI & macOS: Extract to `/tmp/` instead of `$TMPDIR` as the executed process is getting killed for some reason.

### Fixed

- Fix bug that caused configuration changes in the VS Code extension not to work
- Fix typos

## 2.1.0

### Added

- Prompt user to update if their version is outdated in the VS Code extension or CLI.
- Add support for docker runtime, closes [#95](https://github.com/metalbear-co/mirrord/issues/95).
- Add a keep-alive to keep the agent-pod from exiting, closes [#63](https://github.com/metalbear-co/mirrord/issues/63)

## 2.0.4

Complete refactor and re-write of everything.

- The CLI/VSCode extension now use `mirrord-layer` which loads into debugged process using `LD_PRELOAD`
  /`DYLD_INSERT_LIBRARIES`.
  It hooks some of the syscalls in order to proxy incoming traffic into the process as if it was running in the remote
  pod.
- Mono repo
- Fixed unwraps inside
  of [agent-creation](https://github.com/metalbear-co/mirrord/blob/main/mirrord-layer/src/lib.rs#L75),
  closes [#191](https://github.com/metalbear-co/mirrord/issues/191)<|MERGE_RESOLUTION|>--- conflicted
+++ resolved
@@ -12,17 +12,14 @@
 - IntelliJ Plugin: downgrade Java to version 11.
 - Disable progress in mirrord-layer - can cause issues with forks and generally confusing now
   that agent is created by cli (and soon to be created by IDE plugin via cli).
-<<<<<<< HEAD
+- Update to Frida 16.0.7
+- Add more paths to the default ignore list (`/snap` and `*/.asdf/*`) - to fix asdf issues.
+- Add `/bin/` to default ignore list - asdf should be okay now!
+- Update GitHub action to use latest `rust-cache`
 - mirrord-agent: Stealer feature changed from working per connection to now starting with
   the agent itself ("global"). Got rid of `steal_worker` in favor of a similar abstraction to what
   we have in `sniffer.rs` (`TcpConnectionStealer` that acts as the traffic stealing task, and
   `TcpStealerApi` which bridges the communication between the agent and the stealer task).
-=======
-- Update to Frida 16.0.7
-- Add more paths to the default ignore list (`/snap` and `*/.asdf/*`) - to fix asdf issues.
-- Add `/bin/` to default ignore list - asdf should be okay now!
-- Update GitHub action to use latest `rust-cache`
->>>>>>> 60fecc09
 
 ### Fixed
 
