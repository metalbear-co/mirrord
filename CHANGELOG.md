# Change Log

All notable changes to the mirrord's cli, agent, protocol, extensions will be documented in this file.
Previous versions had CHANGELOG per component, we decided to combine all repositories to a mono-repo with one CHANGELOG.

Check [Keep a Changelog](http://keepachangelog.com/) for recommendations on how to structure this file.

## [Unreleased]

<<<<<<< HEAD
# Changed

- mirrord-config: refactored macro so future implementations will be easier
=======
## 3.10.0

### Added

- CI: Update homebrew formula on release, refer [#484](https://github.com/metalbear-co/mirrord/issues/484)

### Changed

- VS Code Extension: change extension to use the target specified in the mirrord config file, if specified, rather than show the pod dropdown

## 3.9.0

### Added

- `MIRRORD_AGENT_NETWORK_INTERFACE` environment variable/file config to let user control which network interface to use. Workaround for [#670](https://github.com/metalbear-co/mirrord/issues/670).
- mirrord-config: `deprecated` and `unstable` tags to MirrordConfg macro for messaging user when using said fields

### Changed

- VS Code Extension: change extension to use a mirrord-config file for configuration
- VS Code Extension: use the IDE's telemetry settings to determine if telemetry should be enabled

## 3.8.0

### Changed

- mirrord-layer: Remove `unwrap` from initialization functions.
- Log level of operation bypassing log from warn to trace (for real this time).
- Perform filesystem operations for paths in `/home` locally by default (for real this time).

### Added

- VS Code Extension: add JSON schema
- Bypass SIP on MacOS on the executed binary, (also via shebang).
  See [[#649](https://github.com/metalbear-co/mirrord/issues/649)].
  This does not yet include binaries that are executed by the first binary.

### Fixed

- fix markdown job by adding the checkout action
>>>>>>> a4058a67

## 3.7.3

### Fixed

- mirrord-agent: No longer resolves to `eth0` by default, now we first try to resolve
  the appropriate network interface, if this fails then we use `eth0` as a last resort.
  Fixes [#670](https://github.com/metalbear-co/mirrord/issues/670).

### Changed

- intelliJ: use custom delve on macos

## 3.7.2

### Fixed

- Release: fix broken docker build step caused by folder restructure

## 3.7.1

### Fixed

- using gcloud auth for kubernetes. (mistakenly loaded layer into it)
- debugging Go on VSCode. We patch to use our own delivered delve.
- Changed layer not to crash when connection is closed by agent. Closed [#693](https://github.com/metalbear-co/mirrord/issues/693).

### Changed

- IntelliJ: fallback to using a textfield if listing namespaces fails

## 3.7.0

### Added

- mirrord-config: New `mirrord-schema.json` file that contains docs and types which should help the user write their mirrord
  config files. This file has to be manually generated (there is a test to help you remember).

### Fixed

- IntelliJ: Fix occurring of small namespace selection window and make mirrord dialogs resizable
- IntelliJ: Fix bug when pressing cancel in mirrord dialog and rerunning the application no mirrord window appears again
- VS Code: Fix crash occurring because it used deprecated env vars.

### Changed

- mirrord-config: Take `schema` feature out of feature flag (now it's always on).
- mirrord-config: Add docs for the user config types.

## 3.6.0

### Added

- mirrord-layer: Allow capturing tracing logs to file and print github issue creation link via MIRRORD_CAPTURE_ERROR_TRACE env variable

### Fixed

- Fix vscode artifacts where arm64 package was not released.
- IntelliJ plugin: if namespaces can't be accessed, use the default namespace

### Changed

- Add `/home` to default file exclude list.
- Changed log level of `Bypassing operation...` from warning to trace.
- IntelliJ settings default to match CLI/VSCode.

## 3.5.3

### Fixed

- Fixed broken release step for VS Code Darwin arm64 version

## 3.5.2

### Fixed

- Fixed breaking vscode release step

## 3.5.1

### Fixed

- Fixed an issue with the release CI

### Changed

- Update target file config to have `namespace` nested inside of `target` and not a separate `target_namespace`.
  See [#587](https://github.com/metalbear-co/mirrord/issues/587) and [#667](https://github.com/metalbear-co/mirrord/issues/667)

## 3.5.0

### Added

- aarch64 release binaries (no go support yet, no IntelliJ also).
- mirrord-layer: Add [`FileFilter`](mirrord-layer/src/file/filter.rs) that allows the user to include or exclude file paths (with regex support) for file operations.

### Changed

- mirrord-layer: Improve error message when user tries to run a program with args without `--`.
- Add tests for environment variables passed to KubeApi for authentication feature for cli credential fetch
- Remove openssl/libssl dependency, cross compilation is easier now. (It wasn't needed/used)
- mirrord-config: Changed the way [`fs`](mirrord-config/src/fs.rs) works: now it supports 2 modes `Simple` and `Advanced`,
  where `Simple` is similar to the old behavior (enables read-only, read-write, or disable file ops), and `Advanced`
  allows the user to specify include and exclude (regexes) filters for [`FileFilter`](mirrord-layer/src/file/filter.rs).
- Lint `README` and update it for `--target` flag.
- mirrord-layer: improve error message for invalid targets.

### Removed

- `--pod-name`, `--pod-namespace`, `--impersonated_container_name` have been removed in favor of `--target`, `--target-namespace`

### Fixed

- Env var to ignore ports used by a debugger for intelliJ/VSCode, refer [#644](https://github.com/metalbear-co/mirrord/issues/644)

## 3.4.0

### Added

- Add changelog for intelliJ extension, closes [#542](https://github.com/metalbear-co/mirrord/issues/542)
- Add filter for changelog to ci.yml
- Telemetry for intelliJ extension.

### Changed

- Update intelliJ extension: lint & bump java version to 17.
- Added `/Users` and `/Library` to path to ignore for file operations to improve UX on macOS.
- Use same default options as CLI in intelliJ extension.
- Improve UI layout of intelliJ extension.
- Separate tcp and udp outgoing option in intelliJ extension.
- Tighter control of witch environment variables would be passed to the KubeApi when fetching credentials via cli in kube-config. See [#637](https://github.com/metalbear-co/mirrord/issues/637)

### Fixed

- Lint Changelog and fix level of a "Changed" tag.
- File operations - following symlinks now works as expected. Previously, absolute symlinks lead to use our own path instead of target path.
  For example, AWS/K8S uses `/var/run/..` for service account credentials. In many machines, `/var/run` is symlink to `/run`
  so we were using `/run/..` instead of `/proc/{target_pid}/root/run`.
- Fix not reappearing window after pressing cancel-button in intelliJ extension.

## 3.3.0

### Added

- Telemetries, see [TELEMETRY.md](./TELEMETRY.md) for more information.

### Changed

- Added timeout for "waiting for pod to be ready..." in mirrord-layer to prevent unresponsive behavior. See [#579](https://github.com/metalbear-co/mirrord/issues/579)
- IntelliJ Extension: Default log level to `ERROR` from `DEBUG`

### Fixed

- Issue with [bottlerocket](https://github.com/bottlerocket-os/bottlerocket) where they use `/run/dockershim.sock`
  instead of the default containerd path. Add new path as fallback.

## 3.2.0

### Changed

- Extended support for both `-s` and `-x` wildcard matching, now supports `PREFIX_*`, `*_SUFFIX`, ect.
- Add to env default ignore `JAVA_HOME`,`HOMEPATH`,`CLASSPATH`,`JAVA_EXE` as it's usually runtime that you don't want
  from remote. Possibly fixes issue discussed on Discord (used complained that they had to use absolute path and not
  relative).
- Add `jvm.cfg` to default bypass for files.
- Clarify wrong target error message.
- mirrord-layer: Improve error message in `connection::handle_error`.

### Fixed

- Don't ignore passed `--pod-namespace` argument, closes
  [[#605](https://github.com/metalbear-co/mirrord/issues/605)]
- Replace deprecated environment variables in IntelliJ plugin
- Issues with IntelliJ extension when debugging Kotlin applications
- Scrollable list for pods and namespaces for IntelliJ extension,
  closes [[#610](https://github.com/metalbear-co/mirrord/issues/610)]

### Deprecated

- `--impersonated-container-name` and `MIRRORD_IMPERSONATED_CONTAINER_NAME` are
  deprecated in favor of `--target` or `MIRRORD_IMPERSONATED_TARGET`
- `--pod-namespace` and `MIRRORD_AGENT_IMPERSONATED_POD_NAMESPACE` are deprecated in
  favor of `--target-namespace` and `MIRRORD_TARGET_NAMESPACE`

## 3.1.3

### Changed

- release: VS Code extension release as stable and not pre-release.

### Fixed

- Dev container failing to execute `apt-get install -y clang`

## 3.1.2

### Changed

- Update some texts in documentation, READMEs, and extension package descriptions
- IntelliJ version check on enabling instead of on project start. Don't check again after less than 3 minutes.

## 3.1.1

### Fixed

- IntelliJ plugin crashing on run because both include and exclude were being set for env vars.

## 3.1.0

### Added

- `pwrite` hook (used by `dotnet`);

### Fixed

- Issue [#577](https://github.com/metalbear-co/mirrord/issues/577). Changed non-error logs from `error!` to `trace!`.

### Changed

- Agent pod definition now has `requests` specifications to avoid being defaulted to high values.
  See [#579](https://github.com/metalbear-co/mirrord/issues/579).
- Change VSCode extension configuration to have file ops, outgoing traffic, DNS, and environment variables turned on by
  default.
- update intelliJ extension: toggles + panel for include/exclude env vars

## 3.0.22-alpha

### Changed

- Exclude internal configuration fields from generated schema.

### Fixed

- Issue [#531](https://github.com/metalbear-co/mirrord/issues/531). We now detect NixOS/Devbox usage and add `sh` to
  skipped list.

## 3.0.21-alpha

### Added

- Reuse agent - first process that runs will create the agent and its children will be able to reuse the same one to
  avoid creating many agents.
- Don't print progress for child processes to avoid confusion.
- Skip istio/linkerd-proxy/init container when mirroring a pod without a specific container name.
- Add "linkerd.io/inject": "disabled" annotation to pod created by mirrord to avoid linkerd auto inject.
- mirrord-layer: support `-target deployment/deployment_name/container/container_name` flag to run on a specific
  container.
- `/nix/*` path is now ignored for file operations to support NixOS.
- Shortcut `deploy` for `deployment` in target argument.
- Added the ability to override environment variables in the config file.

### Changed

- Print exit message when terminating application due to an unhandled error in the layer.
- mirrord-layer: refactored `pod_api.rs` to be more maintainble.
- Use kube config namespace by default.
- mirrord-layer: Ignore `EAFNOSUPPORT` error reporting (valid scenario).

## 3.0.20-alpha

### Added

- `pread` hook (used by `dotnet`);
- mirrord-layer: ignore opening self-binary (temporal SDK calculates the hash of the binary, and it fails because it
  happens remotely)
- Layer integration tests with more apps (testing with Go only on MacOS because of
  known crash on Linux - [[#380](https://github.com/metalbear-co/mirrord/issues/380)]).
  Closes [[#472](https://github.com/metalbear-co/mirrord/issues/472)].
- Added progress reporting to the CLI.
- CI: use [bors](https://bors.tech/) for merging! woohoo.

### Changed

- Don't report InProgress io error as error (log as info)
- mirrord-layer: Added some `dotnet` files to `IGNORE_FILES` regex set;
- mirrord-layer: Added the `Detour` type for use in the `ops` modules instead of `HookResult`. This type supports
  returning a `Bypass` to avoid manually checking if a hook actually failed or if we should just bypass it;
- mirrord-protocol: Reduce duplicated types around `read` operation;
- Layer integration tests for more apps. Closes
  [[#472](https://github.com/metalbear-co/mirrord/issues/472)].
- Rename http mirroring tests from `integration` to `http_mirroring` since there are
  now also integration tests in other files.
- Delete useless `e2e_macos` CI job.
- Integration tests also display test process output (with mirrord logs) when they
  time out.
- CI: mirrord-layer UT and integration run in same job.
- .devcontainer: Added missing dependencies and also kind for running e2e tests.

### Fixed

- Fix IntelliJ Extension artifact - use glob pattern
- Use LabelSelector instead of app=* to select pods from deployments
- Added another
  protection [to not execute in child processes from k8s auth](https://github.com/metalbear-co/mirrord/issues/531) by
  setting an env flag to avoid loading then removing it after executing the api.

## 3.0.19-alpha

### Added

- Release image for armv7 (Cloud ARM)

### Fixed

- Release for non-amd64 arch failed because of lack of QEMU step in the github action. Re-added it

## 3.0.18-alpha

### Changed

- Replaced `pcap` dependency with our own `rawsocket` to make cross compiling faster and easier.

## 3.0.17-alpha

### Fixed

- Release CI: Remove another failing step

## 3.0.16-alpha

### Fixed

- Release CI: Temporarily comment out failing step

## 3.0.15-alpha

### Fixed

- Release CI: Fix checkout action position in intelliJ release.

## 3.0.14-alpha

### Added

- Layer integration test. Tests the layer's loading and hooking in an http mirroring simulation with a flask web app.
  Addresses but does not
  close [[#472](https://github.com/metalbear-co/mirrord/issues/472)] (more integration tests still needed).

### Fixed

- Release CI: Fix paths for release artifacts

## 3.0.13-alpha

### Added

- mirrord-cli: added a SIP protection check for macos binaries,
  closes [[#412](https://github.com/metalbear-co/mirrord/issues/412)]

### Fixed

- Fixed unused dependencies issue, closes [[#494](https://github.com/metalbear-co/mirrord/issues/494)]

### Changed

- Remove building of arm64 Docker image from the release CI

## 3.0.12-alpha

### Added

- Release CI: add extensions as artifacts, closes [[#355](https://github.com/metalbear-co/mirrord/issues/355)]

### Changed

- Remote operations that fail logged on `info` level instead of `error` because having a file not found, connection
  failed, etc can be part of a valid successful flow.
- mirrord-layer: When handling an outgoing connection to localhost, check first if it's a socket we intercept/mirror,
  then just let it connect normally.
- mirrord-layer: removed `tracing::instrument` from `*_detour` functions.

### Fixed

- `getaddrinfo` now uses [`trust-dns-resolver`](https://docs.rs/trust-dns-resolver/latest/trust_dns_resolver/) when
  resolving DNS (previously it would do a `getaddrinfo` call in mirrord-agent that could result in incompatibility
  between the mirrored pod and the user environments).
- Support clusters running Istio. Closes [[#485](https://github.com/metalbear-co/mirrord/issues/485)].

## 3.0.11-alpha

### Added

- Support impersonated deployments, closes [[#293](https://github.com/metalbear-co/mirrord/issues/293)]
- Shorter way to select which deployment/pod/container to impersonate through `--target`
  or `MIRRORD_IMPERSONATED_TARGET`, closes [[#392](https://github.com/metalbear-co/mirrord/issues/392)]
- mirrord-layer: Support config from file alongside environment variables.
- intellij-ext: Add version check, closes [[#289](https://github.com/metalbear-co/mirrord/issues/289)]
- intellij-ext: better support for Windows with WSL.

### Deprecated

- `--pod-name` or `MIRRORD_AGENT_IMPERSONATED_POD_NAME` is deprecated in favor of `--target`
  or `MIRRORD_IMPERSONATED_TARGET`

### Fixed

- tcp-steal working with linkerd meshing.
- mirrord-layer should exit when agent disconnects or unable to make initial connection

## 3.0.10-alpha

### Added

- Test that verifies that outgoing UDP traffic (only with a bind to non-0 port and a
  call to `connect`) is successfully intercepted and forwarded.

### Fixed

- macOS binaries should be okay now.

## 3.0.9-alpha

### Changed

- Ignore http tests because they are unstable, and they block the CI.
- Bundle arm64 binary into the universal binary for MacOS.

## 3.0.8-alpha

### Fixed

- release CI: Fix dylib path for `dd`.

## 3.0.7-alpha

### Fixed

- mirrord-layer: Fix `connect` returning error when called on UDP sockets and the
  outgoing traffic feature of mirrord is disabled.
- mirrord-agent: Add a `tokio::time:timeout` to `TcpStream::connect`, fixes golang issue where sometimes it would get
  stuck attempting to connect on IPv6.
- intelliJ-ext: Fix CLion crash issue, closes [[#317](https://github.com/metalbear-co/mirrord/issues/317)]
- vscode-ext: Support debugging Go, and fix issues with configuring file ops and traffic stealing.

### Changed

- mirrord-layer: Remove check for ignored IP (localhost) from `connect`.
- mirrord-layer: Refactor `connect` function to be less bloated.
- `.dockerignore` now ignores more useless files (reduces mirrord-agent image build time, and size).
- mirrord-agent: Use `tracing::instrument` for the outgoing traffic feature.
- mirrord-agent: `IndexAllocator` now uses `ConnectionId` for outgoing traffic feature.

## 3.0.6-alpha

### Changed

- mirrord-layer: Remove `tracing::instrument` from `go_env::goenvs_unix_detour`.
- mirrord-layer: Log to info instead of error when failing to write to local tunneled streams.

### Added

- mirrord-layer, mirrord-cli: new command line argument/environment variable - `MIRRORD_SKIP_PROCESSES` to provide a
  list of comma separated processes to not to load into.
  Closes [[#298](https://github.com/metalbear-co/mirrord/issues/298)]
  , [[#308](https://github.com/metalbear-co/mirrord/issues/308)]
- release CI: add arm64e to the universal dylib
- intellij-ext: Add support for Goland

## 3.0.5-alpha

### Fixed

- mirrord-layer: Return errors from agent when `connect` fails back to the hook (previously we were handling these as
  errors in layer, so `connect` had slightly wrong behavior).
- mirrord-layer: instrumenting error when `write_detur` is called to stdout/stderr
- mirrord-layer: workaround for `presented server name type wasn't supported` error when Kubernetes server has IP for CN
  in certificate. [[#388](https://github.com/metalbear-co/mirrord/issues/388)]

### Changed

- mirrord-layer: Use `tracing::instrument` to improve logs.

### Added

- Outgoing UDP test with node. Closes [[#323](https://github.com/metalbear-co/mirrord/issues/323)]

## 3.0.4-alpha

### Fixed

- Fix crash in VS Code extension happening because the MIRRORD_OVERRIDE_ENV_VARS_INCLUDE and
  MIRRORD_OVERRIDE_ENV_VARS_EXCLUDE vars being populated with empty values (rather than not being populated at all)
  .Closes [[#413](https://github.com/metalbear-co/mirrord/issues/413)].
- Add exception to gradle when dylib/so file is not found.
  Closes [[#345](https://github.com/metalbear-co/mirrord/issues/345)]
- mirrord-layer: Return errors from agent when `connect` fails back to the hook (previously we were handling these as
  errors in layer, so `connect` had slightly wrong behavior).

## 3.0.3-alpha

### Changed

- Changed agent namespace to default to the pod namespace.
  Closes [[#404](https://github.com/metalbear-co/mirrord/issues/404)].

## 3.0.2-alpha

### Added

- Code sign Apple binaries.
- CD - Update latest tag after release is published.

### Changed

- In `go-e2e` test, call `os.Exit` instead fo sending `SIGINT` to the process.
- Install script now downloads latest tag instead of main branch to avoid downtime on installs.

### Fixed

- Fix Environment parsing error when value contained '='
  Closes [[#387](https://github.com/metalbear-co/mirrord/issues/387)].
- Fix bug in outgoing traffic with multiple requests in quick succession.
  Closes [[#331](https://github.com/metalbear-co/mirrord/issues/331)].

## 3.0.1-alpha

### Fixed

- Add missing dependency breaking the VS Code release.

## 3.0.0-alpha

### Added

- New feature: UDP outgoing, mainly for Go DNS but should work for most use cases also!
- E2E: add tests for python's fastapi with uvicorn
- Socket ops - `connect`: ignore localhost and ports 50000 - 60000 (reserved for debugger)
- Add "*.plist" to `IGNORE_REGEX`, refer [[#350](https://github.com/metalbear-co/mirrord/issues/350)].

### Changed

- Change all functionality (incoming traffic mirroring, remote DNS outgoing traffic, environment variables, file reads)
  to be enabled by default. ***Note that flags now disable functionality***

### Fixed

- mirrord-layer: User-friendly error for invalid kubernetes api certificate
- mirrord-cli: Add random prefix to the generated shared lib to prevent Bus Error/EXC_BAD_ACCESS
- Support for Go 1.19>= syscall hooking
- Fix Python debugger crash in VS Code Extension. Closes [[#350](https://github.com/metalbear-co/mirrord/issues/350)].

## 2.13.0

### Added

- Release arm64 agent image.

### Fixed

- Use selected namespace in IntelliJ plugin instead of always using default namespace.

## 2.12.1

### Fixed

- Fix bug where VS Code extension would crash on startup due to new configuration values not being the correct type.
- Unset DYLD_INSERT_LIBRARIES/LD_PRELOAD when creating the agent.
  Closes [[#330](https://github.com/metalbear-co/mirrord/issues/330)].
- Fix NullPointerException in IntelliJ Extension. Closes [[#335](https://github.com/metalbear-co/mirrord/issues/335)].
- FIx dylib/so paths for the IntelliJ Extension. Closes [[#337](https://github.com/metalbear-co/mirrord/pull/352)].

## 2.12.0

### Added

- Add more configuration values to the VS Code extension.
- Warning when using remote tcp without remote DNS (can cause ipv6/v4 issues).
  Closes [#327](https://github.com/metalbear-co/mirrord/issues/327)

### Fixed

- VS Code needed restart to apply kubectl config/context change.
  Closes [316](https://github.com/metalbear-co/mirrord/issues/316).
- Fixed DNS feature causing crash on macOS on invalid DNS name due to mismatch of return
  codes. [#321](https://github.com/metalbear-co/mirrord/issues/321).
- Fixed DNS feature not using impersonated container namespace, resulting with incorrect resolved DNS names.
- mirrord-agent: Use `IndexAllocator` to properly generate `ConnectionId`s for the tcp outgoing feature.
- tests: Fix outgoing and DNS tests that were passing invalid flags to mirrord.
- Go Hooks - use global ENABLED_FILE_OPS
- Support macOS with apple chip in the IntelliJ plugin.
  Closes [#337](https://github.com/metalbear-co/mirrord/issues/337).

## 2.11.0

### Added

- New feature: mirrord now supports TCP traffic stealing instead of mirroring. You can enable it by
  passing `--tcp-steal` flag to cli.

### Fixed

- mirrord-layer: Go environment variables crash - run Go env setup in a different stack (should
  fix [#292](https://github.com/metalbear-co/mirrord/issues/292))

### Changed

- mirrord-layer: Add `#![feature(let_chains)]` to `lib.rs` to support new compiler version.

## 2.10.1

### Fixed

- CI:Release - Fix typo that broke the build

## 2.10.0

### Added

- New feature, [tcp outgoing traffic](https://github.com/metalbear-co/mirrord/issues/27). It's now possible to make
  requests to a remote host from the staging environment context. You can enable this feature setting
  the `MIRRORD_TCP_OUTGOING` variable to true, or using the `-o` option in mirrord-cli.
- mirrord-cli add login command for logging in to metalbear-cloud
- CI:Release - Provide zip and sha256 sums

### Fixed

- Environment variables feature on Golang programs. Issue #292 closed in #299

## 2.9.1

### Fixed

- CI - set typescript version at 4.7.4 to fix broken release action

## 2.9.0

### Added

- Support for Golang fileops
- IntelliJ Extension for mirrord

### Changed

- mirrord-layer: Added common `Result` type to to reduce boilerplate, removed dependency of `anyhow` crate.
- mirrord-layer: Split `LayerError` into `LayerError` and `HookError` to distinguish between errors that can be handled
  by the layer and errors that can be handled by the hook. (no more requiring libc errno for each error!).
  Closes [#247](https://github.com/metalbear-co/mirrord/issues/247)

## 2.8.1

### Fixed

- CI - remove usage of ubuntu-18.04 machines (deprecated)

## 2.8.0

### Added

- E2E - add basic env tests for bash scripts

### Fixed

- mirrord-agent - Update pcap library, hopefully will fix dropped packets (syn sometimes missed in e2e).
- mirrord-agent/layer - Sometimes layer tries to connect to agent before it finsihed loading, even though pod is
  running. Added watching the log stream for a "ready" log message before attempting to connect.

### Changed

- E2E - describe all pods on failure and add file name to print of logs.
- E2E - print timestamp of stdout/stderr of `TestProcess`.
- E2E - Don't delete pod/service on failure, instead leave them for debugging.
- mirrord-agent - Don't use `tokio::spawn` for spawning `sniffer` (or any other namespace changing task) to avoid
  namespace-clashing/undefined behavior. Possibly fixing bugs.
- Change the version check on the VS Code extension to happen when mirrord is enabled rather than when the IDE starts
  up.

## 2.7.0

### Added

- mirrord-layer: You can now pass `MIRRORD_AGENT_COMMUNICATION_TIMEOUT` as environment variable to control agent
  timeout.
- Expand file system operations with `access` and `faccessat` hooks for absolute paths

### Fixed

- Ephemeral Containers didn't wait for the right condition, leading to timeouts in many cases.
- mirrord-layer: Wait for the correct condition in job creation, resolving startup/timeout issues.
- mirrord-layer: Add a sleep on closing local socket after receiving close to let local application respond before
  closing.
- mirrord-layer: Fix DNS issue where `ai_addr` would not live long enough (breaking the remote DNS feature).

### Changed

- Removed unused dependencies from `mirrord-layer/Cargo.toml`. (Closes #220)
- reduce e2e flakiness (add message sent on tcp listen subscription, wait for that message)
- reduce e2e flakiness - increase timeout time
- mirrord-layer - increase agent creation timeout (to reduce e2e flakiness on macOS)
- E2E - Don't do file stuff on http traffic to reduce flakiness (doesn't add any coverage value..)
- mirrord-layer - Change tcp mirror tunnel `select` to be biased so it flushes all data before closing it (better
  testing, reduces e2e flakiness)
- E2E - unify resolve_node_host for linux and macOS with support for wsl provided Docker & Kubernetes
- E2E - add `trace` for tests to have paramaterized arguments printed
- mirrord-agent - add debug print of args to identify runs
- E2E - remove double `--extract-path` parameter in tests
- E2E - macOS colima start with 3 cores and 8GB of RAM.
- E2E - Increase agent communication timeout to reduce flakiness.
- mirrord-layer - add `DetourGuard` to prevent unwanted calls to detours from our code.
- mirrord-layer - extract reused detours to seperate logic functions
- E2E - macOS run only sanity http mirror traffic with Python

## 2.6.0

### Added

- Add a flag for the agent, `--ephemeral-container`, to correctly refer to the filesystem i.e. refer to root path
  as `/proc/1/root` when the flag is on, otherwise `/`.
- Add support for Golang on amd64 (x86-64).

### Changed

- Assign a random port number instead of `61337`. (Reason: A forking process creates multiple agents sending traffic on
  the same port, causing addrinuse error.)
- `mirrord-layer/socket` now uses `socket2::SockAddr` to comply with Rust's new IP format.

### Fixed

- Fix filesystem tests to only run if the default path exists.
- Fix extension not running due to the node_modules directory not being packaged.

## 2.5.0

### Added

- New feature, [remote DNS resolving](https://github.com/metalbear-co/mirrord/issues/27#issuecomment-1154072686).
  It is now possible to use the remote's `addrinfo` by setting the `MIRRORD_REMOTE_DNS` variable to
  `true`, or using the `-d` option in mirrord-cli.
- New feature, [Ephemeral Containers](https://github.com/metalbear-co/mirrord/issues/172).
  Use Kubernetes beta feature `Ephemeral Containers` to mirror traffic with the `--ephemeral-container` flag.
- E2E tests on macos for Golang using the Gin framework.

### Changed

- Refactored `mirrord-layer/socket` into a module structure similar to `mirrord-layer/file`.
- Refactored the error part of the many `Result<Response, ResponseError>`.
- Refactored `file` related functions, created `FileHandler` and improved structure.
- Refactored error handling in mirrord-layer.
- E2E: Collect minikube logs and fix collecting container logs
- E2E: macOS use colima instead of minikube.
- Refactored `mirrord-layer/lib.rs` - no more passing many arguments! :)
- Refactored `mirrord-layer/lib.rs` - remove `unwrap()` and propagate error using `Result`

### Fixed

- Handle unwraps in fileops to gracefully exit and enable python fileops tests.
- Changed `addrinfo` to `VecDeque` - fixes a potential bug (loss of order)

## 2.4.1

### Added

- mirrord-cli `exec` subcommand accepts `--extract-path` argument to set the directory to extract the library to. Used
  for tests mainly.
- mirrord-layer provides `MIRRORD_IMPERSONATED_CONTAINER_NAME` environment variable to specify container name to
  impersonate. mirrord-cli accepts argument to set variable.
- vscode-ext provides quick-select for setting `MIRRORD_IMPERSONATED_CONTAINER_NAME`

### Changed

- Refactor e2e, enable only Node HTTP mirroring test.
- E2E: add macOS to E2E, support using minikube by env var.
- E2E: Skip loading to docker before loading to minikube (load directly to minikube..)
- layer: Environment variables now load before process starts, no more race conditions.

### Fixed

- Support connections that start with tcp flags in addition to Syn (on macOS CI we saw CWR + NS)
- `fcntl` error on macOS [#184](https://github.com/metalbear-co/mirrord/issues/184) by a workaround.

## 2.3.1

### Changed

- Refactor(agent) - change `FileManager` to be per peer, thus removing the need of it being in a different task, moving
  the handling to the peer logic, change structure of peer handling to a struct.
- Don't fail environment variable request if none exists.
- E2E: Don't assert jobs and pods length, to allow better debugging and less flakiness.
- Refactor(agent) - Main loop doesn't pass messages around but instead spawned peers interact directly with tcp sniffer.
  Renamed Peer -> Client and ClientID.
- Add context to agent/job creation errors (Fixes #112)
- Add context to stream creation error (Fixes #110)
- Change E2E to use real app, closes [#149](https://github.com/metalbear-co/mirrord/issues/149)

## 2.3.0

### Added

- Add support for overriding a process' environment variables by setting `MIRRORD_OVERRIDE_ENV_VARS` to `true`. To
  filter out undesired variables, use the `MIRRORD_OVERRIDE_FILTER_ENV_VARS` configuration with arguments such
  as `FOO;BAR`.

### Changed

- Remove `unwrap` from the `Future` that was waiting for Kube pod to spin up in `pod_api.rs`. (Fixes #110)
- Speed up agent container image building by using a more specific base image.
- CI: Remove building agent before building & running tests (duplicate)
- CI: Add Docker cache to Docker build-push action to reduce build duration.
- CD release: Fix universal binary for macOS
- Refactor: Change protocol + mirrord-layer to split messages into modules, so main module only handles general
  messages, passing down to the appropriate module for handling.
- Add a CLI flag to specify `MIRRORD_AGENT_TTL`
- CI: Collect mirrord-agent logs in case of failure in e2e.
- Add "app" = "mirrord" label to the agent pod for log collection at ease.
- CI: Add sleep after local app finishes loading for agent to load filter make tests less flaky.
- Handle relative paths for open, openat
- Fix once cell renamings, PR [#98165](https://github.com/rust-lang/rust/pull/98165)
- Enable the blocking feature of the `reqwest` library

## 2.2.1

### Changed

- Compile universal binaries for MacOS. (Fixes #131)
- E2E small improvements, removing sleeps. (Fixes #99)

## 2.2.0

### Added

- File operations are now available behind the `MIRRORD_FILE_OPS` env variable, this means that mirrord now hooks into
  the following file functions: `open`, `fopen`, `fdopen`, `openat`, `read`, `fread`, `fileno`, `lseek`, and `write` to
  provide a mirrored file system.
- Support for running x64 (Intel) binary on arm (Silicon) macOS using mirrord. This will download and use the x64
  mirrord-layer binary when needed.
- Add detours for fcntl/dup system calls, closes [#51](https://github.com/metalbear-co/mirrord/issues/51)

### Changed

- Add graceful exit for library extraction logic in case of error.
- Refactor the CI by splitting the building of mirrord-agent in a separate job and caching the agent image for E2E
  tests.
- Update bug report template to apply to the latest version of mirrord.
- Change release profile to strip debuginfo and enable LTO.
- VS Code extension - update dependencies.
- CLI & macOS: Extract to `/tmp/` instead of `$TMPDIR` as the executed process is getting killed for some reason.

### Fixed

- Fix bug that caused configuration changes in the VS Code extension not to work
- Fix typos

## 2.1.0

### Added

- Prompt user to update if their version is outdated in the VS Code extension or CLI.
- Add support for docker runtime, closes [#95](https://github.com/metalbear-co/mirrord/issues/95).
- Add a keep-alive to keep the agent-pod from exiting, closes [#63](https://github.com/metalbear-co/mirrord/issues/63)

## 2.0.4

Complete refactor and re-write of everything.

- The CLI/VSCode extension now use `mirrord-layer` which loads into debugged process using `LD_PRELOAD`
  /`DYLD_INSERT_LIBRARIES`.
  It hooks some of the syscalls in order to proxy incoming traffic into the process as if it was running in the remote
  pod.
- Mono repo
- Fixed unwraps inside
  of [agent-creation](https://github.com/metalbear-co/mirrord/blob/main/mirrord-layer/src/lib.rs#L75),
  closes [#191](https://github.com/metalbear-co/mirrord/issues/191)<|MERGE_RESOLUTION|>--- conflicted
+++ resolved
@@ -7,11 +7,10 @@
 
 ## [Unreleased]
 
-<<<<<<< HEAD
 # Changed
 
 - mirrord-config: refactored macro so future implementations will be easier
-=======
+
 ## 3.10.0
 
 ### Added
@@ -52,7 +51,6 @@
 ### Fixed
 
 - fix markdown job by adding the checkout action
->>>>>>> a4058a67
 
 ## 3.7.3
 
