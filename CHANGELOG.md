--- conflicted
+++ resolved
@@ -8,9 +8,7 @@
 ## [Unreleased]
 
 ### Added
-<<<<<<< HEAD
 - New feature, [tcp outgoing traffic](https://github.com/metalbear-co/mirrord/issues/27). It's now possible to make requests to a remote host from the staging environment context. You can enable this feature setting the `MIRRORD_TCP_OUTGOING` variable to true, or using the `-o` option in mirrord-cli.
-=======
 - mirrord-cli add login command for logging in to metalbear-cloud
 
 ## 2.9.1
@@ -19,7 +17,6 @@
 
 ## 2.9.0
 ### Added
->>>>>>> 0eb7539c
 - Support for Golang fileops
 - IntelliJ Extension for mirrord
 
