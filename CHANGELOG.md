# Change Log

All notable changes to the mirrord's cli, agent, protocol, extensions will be documented in this file.
Previous versions had CHANGELOG per component, we decided to combine all repositories to a mono-repo with one CHANGELOG.

Check [Keep a Changelog](http://keepachangelog.com/) for recommendations on how to structure this file.

## [Unreleased]

## Added

- Agent now sends error encountered back to layer for better UX when bad times happen. (This only applies to error happening on connection-level).

## Fixed

- Update the setup-qemu-action action to remove a deprecation warning in the Release Workflow

## Changed

- agent: Return better error message when failing to use `PACKET_IGNORE_OUTGOING` flag.

## 3.17.0

### Added

- Add brew command to README
- Partial ls flow for Go on macOS (implemented `fdopendir` and `readdir_r`). Closes [#902](https://github.com/metalbear-co/mirrord/issues/902)

### Fixed

- intellij plugin: mirrord icon should always load now.
- intellij plugin: on target selection cancel, don't show error - just disable mirrord for the run and show message.
<<<<<<< HEAD
- stat functions now support directories.
- Possible bugs with fds being closed before time (we now handle dup'ing of fds, and hold those as ref counts)
=======
- fixed setting a breakpoint in GoLand on simple app hanging on release build (disabled lto). - Fixes [#906](https://github.com/metalbear-co/mirrord/issues/906).
>>>>>>> 7e60c768

### Deprecated

- Removed `disabled` in favor of `local` in `fs` configuration.

### Changed

- update `kube` dependency + bump other
- update `dlv` packed with plugins.

## 3.16.2

### Fixed

- Add go to skipped processes in JetBrains plugin. Solving GoLand bug.

## 3.16.1

### Fixed

- Running on specific Kubernetes setups, such as Docker for Desktop should work again.

## 3.16.0

### Added

- Add golang stat hooks, closes [#856](https://github.com/metalbear-co/mirrord/issues/856)

### Fixed

- agent: mount /var from host and reconfigure docker socket to /var/run/docker.sock for better compatibility
- Error on specifying namespace in configuration without path (pod/container/deployment). Closes [#830](https://github.com/metalbear-co/mirrord/issues/830)
- IntelliJ plugin with new UI enabled now shows buttons. Closes [#881](https://github.com/metalbear-co/mirrord/issues/881)
- Fix deprecation warnings (partially), update checkout action to version 3.

### Changed

- Refactored detours to use new helper function `Result::as_hook` to simplify flow. (no change in behavior)

## 3.15.2

### Added

- Logging for IntelliJ plugin for debugging/bug reports.

### Fixed

- Crash when mirroring and state is different between local and remote (happens in Mesh).
  We now ignore messages that are not in the expected state. (as we can't do anything about it).
- agent: Fix typo in socket path for k3s environments
- intellij-plugin: fix missing telemetry/version check

## 3.15.1

### Added

- Add `__xstat` hook, fixes [#867]((https://github.com/metalbear-co/mirrord/issues/867))

### Fixed

- Fix build scripts for the refactored IntelliJ plugin

## 3.15.0

### Added

- agent: Add support for k3s envs
- IntelliJ plugin - refactor, uses cli like vs code.

### Fixed

- getaddrinfo: if node is NULL just bypass, as it's just for choosing ip/port, Fixes[#858](https://github.com/metalbear-co/mirrord/issues/858) and [#848](https://github.com/metalbear-co/mirrord/issues/848)

### Changed

- cli now loads env, removes go env stuff at load, might fix some bugs there.

## 3.14.3

### Fixed

- Create empty release to overcome temporary issue with VS Code marketplace publication

## 3.14.2

### Fixed

- vscode ext: use process env for running mirrord. Fixes [#854](https://github.com/metalbear-co/mirrord/issues/854)

## 3.14.1

### Fixed

- layer + go - connect didn't intercept sometimes (we lacked a match). Fixes [851](https://github.com/metalbear-co/mirrord/issues/851).

## 3.14.0

### Changed

- cli: Set environment variables from cli to spawned process instead of layer when using `mirrord exec`.
- cli: use miette for nicer errors
- cli: some ext exec preparations, nothing user facing yet.
- vs code ext: use cli, fixes some env bugs with go and better user experience.

## 3.13.5

### Changed

- Don't add temp prefix when using `extract` command.
- VS Code extension: mirrord enable/disable to be per workspace.
- VS Code extension: bundle the resources
- Add `/System` to default ignore list.
- Remove `test_mirrord_layer` from CI as it's covered in integration testing.

### Fixed

- fd leak on Linux when using libuv (Node). Caused undefined behavior. Fixes [#757](https://github.com/metalbear-co/mirrord/issues/757).

### Misc

- Better separation in mirrord cli.

## 3.13.4

### Changed

- Adjust filters - all directory filters also filter the directory itself (for when lstat/stating the directory).
  Added `/Applications`

## 3.13.3

### Added

- Add `mirrord ls` which allows listing target path. Hidden from user at the moment, as for now it's meant for extension use only.

### Changed

- Refactor e2e tests: split into modules based on functionality they test.
- internal refactor in mirrord-agent: Stealer feature changed from working per connection to now starting with
  the agent itself ("global"). Got rid of `steal_worker` in favor of a similar abstraction to what
  we have in `sniffer.rs` (`TcpConnectionStealer` that acts as the traffic stealing task, and
  `TcpStealerApi` which bridges the communication between the agent and the stealer task).
- Tests CI: don't wait for integration tests to start testing E2E tests.

### Fixed

- Add missing `fstat`/`lstat`/`fstatat`/`stat` hooks.

## 3.13.2

### Fixed

- Weird crash that started happening after Frida upgrade on macOS M1.

## 3.13.1

### Fixed

- Fix asdf:
  - Add `/tmp` not just `/tmp/` to exclusion.
  - Add `.tool-version` to exclusion.
  - `fclose` was calling close which doesn't flush.

## 3.13.0

### Changed

- IntelliJ Plugin: downgrade Java to version 11.
- IntelliJ Plugin: update platform version to 2022.3.
- Disable progress in mirrord-layer - can cause issues with forks and generally confusing now
  that agent is created by cli (and soon to be created by IDE plugin via cli).
- Update to Frida 16.0.7
- Add more paths to the default ignore list (`/snap` and `*/.asdf/*`) - to fix asdf issues.
- Add `/bin/` to default ignore list - asdf should be okay now!
- Update GitHub action to use latest `rust-cache`

### Added

- mirrord-operator: Add securityContext section for deployment in operator setup

### Fixed

- Fix `--fs-mode=local` didn't disable hooks as it was supposed to.
- Fix hooking wrong libc functions because of lack of module specification - add function to resolve
  module name to hook from (libc on Unix,libsystem on macOS). Partially fixes asdf issue.

## 3.12.1

### Added

- E2E test for pause feature with service that logs http requests and a service that makes requests.
- mirrord-layer: automatic operator discovery and connection if deployed on cluster. (Discovery can be disabled with `MIRRORD_OPERATOR_ENABLE=false`).

### Changed

- Added `/tmp/` to be excluded from file ops by default. Fixes [#800](https://github.com/metalbear-co/mirrord/issues/800).

### Misc

- Reformatted a bit the file stuff, to make it more readable. We now have `FILE_MODE` instead of `FILE_OPS_*` internally.
- Changed fileops test to also test write override (mirrord mode is read and override specific path)

## 3.12.0

### Added

- `--pause` feature (unstable). See [#712](https://github.com/metalbear-co/mirrord/issues/712).
- operator setup cli feature.
- mirrord-layer: operator connection that can be used instad of using kubernetes api to access agents.

### Changed

- CI: cancel previous runs of same PR.
- cli: set canonical path for config file to avoid possible issues when child processes change current working directory.
- config: Refactor config proc macro and behavior - we now error if a config value is wrong instead of defaulting.
- layer: panic on error instead of exiting without any message.
- CI: don't run CI on draft PRs.
- Update dependencies.
- Update to clap v4 (cli parser crate).
- Started deprecation of fsmode=disabled, use fsmode=local instead.

### Fixed

- Typo in `--agent-startup-timeout` flag.

## 3.11.2

### Fixed

- Agent dockerfile: fix build for cross arch

### Changed

- Added clippy on macOS and cleaned warnings.

## 3.11.1

### Fixed

- release.yaml: Linux AArch64 for real this time. (embedded so was x64)

### Changed

- Create agent in the cli and pass environment variables to exec'd process to improve agent re-use.
- IntelliJ: change default log level to warning (match cli/vscode).
- IntelliJ: don't show progress (can make some tests/scenarios fail).
- release.yaml: Build layer/cli with Centos 7 compatible glibc (AmazonLinux2 support).
- Change CPU/memory values requested by the Job agent to the lowest values possible.

## 3.11.0

### Added

- MacOS: Support for executing SIP binaries in user applications. We hook `execve`
  and create a SIP-free version of the binary on-the-go and execute that instead of
  the SIP binary.
  This means we now support running bash scripts with mirrord also on MacOS.
  Closes [#649](https://github.com/metalbear-co/mirrord/issues/649).

### Changed

- Only warn about invalid certificates once per agent.
- Reduce tokio features to needed ones only.

### Fixed

- CI: Fix regex for homebrew formula
- Potentially ignoring write calls (`fd < 2`).
- CI: Fix release for linux aarch64. Fixes [#760](https://github.com/metalbear-co/mirrord/issues/760).
- Possible cases where we don't close fds correctly.

## 3.10.4

### Fixed

- VS Code Extension: Fix crash when no env vars are defined in launch.json

## 3.10.3

### Changed

- CLI: change temp lib file to only be created for new versions
- mirrord-config: refactored macro so future implementations will be easier

### Fixed

- Release: fix homebrew release step

## 3.10.2

### Fixed

- CI: fix `release_gh` zip file step

## 3.10.1

### Changed

- CI: download shasums and add git username/email to make the homebrew release work
- Remove `unimplemented` for some IO cases, we now return `Unknown` instead. Also added warning logs for these cases to track.
- Only recommend `--accept-invalid-certificates` on connection errors if not already set.
- Terminate user application on connection error instead of only stopping mirrord.

## 3.10.0

### Added

- CI: Update homebrew formula on release, refer [#484](https://github.com/metalbear-co/mirrord/issues/484)

### Changed

- VS Code Extension: change extension to use the target specified in the mirrord config file, if specified, rather than show the pod dropdown

## 3.9.0

### Added

- `MIRRORD_AGENT_NETWORK_INTERFACE` environment variable/file config to let user control which network interface to use. Workaround for [#670](https://github.com/metalbear-co/mirrord/issues/670).
- mirrord-config: `deprecated` and `unstable` tags to MirrordConfg macro for messaging user when using said fields

### Changed

- VS Code Extension: change extension to use a mirrord-config file for configuration
- VS Code Extension: use the IDE's telemetry settings to determine if telemetry should be enabled

## 3.8.0

### Changed

- mirrord-layer: Remove `unwrap` from initialization functions.
- Log level of operation bypassing log from warn to trace (for real this time).
- Perform filesystem operations for paths in `/home` locally by default (for real this time).

### Added

- VS Code Extension: add JSON schema
- Bypass SIP on MacOS on the executed binary, (also via shebang).
  See [[#649](https://github.com/metalbear-co/mirrord/issues/649)].
  This does not yet include binaries that are executed by the first binary.

### Fixed

- fix markdown job by adding the checkout action

## 3.7.3

### Fixed

- mirrord-agent: No longer resolves to `eth0` by default, now we first try to resolve
  the appropriate network interface, if this fails then we use `eth0` as a last resort.
  Fixes [#670](https://github.com/metalbear-co/mirrord/issues/670).

### Changed

- intelliJ: use custom delve on macos

## 3.7.2

### Fixed

- Release: fix broken docker build step caused by folder restructure

## 3.7.1

### Fixed

- using gcloud auth for kubernetes. (mistakenly loaded layer into it)
- debugging Go on VSCode. We patch to use our own delivered delve.
- Changed layer not to crash when connection is closed by agent. Closed [#693](https://github.com/metalbear-co/mirrord/issues/693).

### Changed

- IntelliJ: fallback to using a textfield if listing namespaces fails

## 3.7.0

### Added

- mirrord-config: New `mirrord-schema.json` file that contains docs and types which should help the user write their mirrord
  config files. This file has to be manually generated (there is a test to help you remember).

### Fixed

- IntelliJ: Fix occurring of small namespace selection window and make mirrord dialogs resizable
- IntelliJ: Fix bug when pressing cancel in mirrord dialog and rerunning the application no mirrord window appears again
- VS Code: Fix crash occurring because it used deprecated env vars.

### Changed

- mirrord-config: Take `schema` feature out of feature flag (now it's always on).
- mirrord-config: Add docs for the user config types.

## 3.6.0

### Added

- mirrord-layer: Allow capturing tracing logs to file and print github issue creation link via MIRRORD_CAPTURE_ERROR_TRACE env variable

### Fixed

- Fix vscode artifacts where arm64 package was not released.
- IntelliJ plugin: if namespaces can't be accessed, use the default namespace

### Changed

- Add `/home` to default file exclude list.
- Changed log level of `Bypassing operation...` from warning to trace.
- IntelliJ settings default to match CLI/VSCode.

## 3.5.3

### Fixed

- Fixed broken release step for VS Code Darwin arm64 version

## 3.5.2

### Fixed

- Fixed breaking vscode release step

## 3.5.1

### Fixed

- Fixed an issue with the release CI

### Changed

- Update target file config to have `namespace` nested inside of `target` and not a separate `target_namespace`.
  See [#587](https://github.com/metalbear-co/mirrord/issues/587) and [#667](https://github.com/metalbear-co/mirrord/issues/667)

## 3.5.0

### Added

- aarch64 release binaries (no go support yet, no IntelliJ also).
- mirrord-layer: Add [`FileFilter`](mirrord-layer/src/file/filter.rs) that allows the user to include or exclude file paths (with regex support) for file operations.

### Changed

- mirrord-layer: Improve error message when user tries to run a program with args without `--`.
- Add tests for environment variables passed to KubeApi for authentication feature for cli credential fetch
- Remove openssl/libssl dependency, cross compilation is easier now. (It wasn't needed/used)
- mirrord-config: Changed the way [`fs`](mirrord-config/src/fs.rs) works: now it supports 2 modes `Simple` and `Advanced`,
  where `Simple` is similar to the old behavior (enables read-only, read-write, or disable file ops), and `Advanced`
  allows the user to specify include and exclude (regexes) filters for [`FileFilter`](mirrord-layer/src/file/filter.rs).
- Lint `README` and update it for `--target` flag.
- mirrord-layer: improve error message for invalid targets.

### Removed

- `--pod-name`, `--pod-namespace`, `--impersonated_container_name` have been removed in favor of `--target`, `--target-namespace`

### Fixed

- Env var to ignore ports used by a debugger for intelliJ/VSCode, refer [#644](https://github.com/metalbear-co/mirrord/issues/644)

## 3.4.0

### Added

- Add changelog for intelliJ extension, closes [#542](https://github.com/metalbear-co/mirrord/issues/542)
- Add filter for changelog to ci.yml
- Telemetry for intelliJ extension.

### Changed

- Update intelliJ extension: lint & bump java version to 17.
- Added `/Users` and `/Library` to path to ignore for file operations to improve UX on macOS.
- Use same default options as CLI in intelliJ extension.
- Improve UI layout of intelliJ extension.
- Separate tcp and udp outgoing option in intelliJ extension.
- Tighter control of witch environment variables would be passed to the KubeApi when fetching credentials via cli in kube-config. See [#637](https://github.com/metalbear-co/mirrord/issues/637)

### Fixed

- Lint Changelog and fix level of a "Changed" tag.
- File operations - following symlinks now works as expected. Previously, absolute symlinks lead to use our own path instead of target path.
  For example, AWS/K8S uses `/var/run/..` for service account credentials. In many machines, `/var/run` is symlink to `/run`
  so we were using `/run/..` instead of `/proc/{target_pid}/root/run`.
- Fix not reappearing window after pressing cancel-button in intelliJ extension.

## 3.3.0

### Added

- Telemetries, see [TELEMETRY.md](./TELEMETRY.md) for more information.

### Changed

- Added timeout for "waiting for pod to be ready..." in mirrord-layer to prevent unresponsive behavior. See [#579](https://github.com/metalbear-co/mirrord/issues/579)
- IntelliJ Extension: Default log level to `ERROR` from `DEBUG`

### Fixed

- Issue with [bottlerocket](https://github.com/bottlerocket-os/bottlerocket) where they use `/run/dockershim.sock`
  instead of the default containerd path. Add new path as fallback.

## 3.2.0

### Changed

- Extended support for both `-s` and `-x` wildcard matching, now supports `PREFIX_*`, `*_SUFFIX`, ect.
- Add to env default ignore `JAVA_HOME`,`HOMEPATH`,`CLASSPATH`,`JAVA_EXE` as it's usually runtime that you don't want
  from remote. Possibly fixes issue discussed on Discord (used complained that they had to use absolute path and not
  relative).
- Add `jvm.cfg` to default bypass for files.
- Clarify wrong target error message.
- mirrord-layer: Improve error message in `connection::handle_error`.

### Fixed

- Don't ignore passed `--pod-namespace` argument, closes
  [[#605](https://github.com/metalbear-co/mirrord/issues/605)]
- Replace deprecated environment variables in IntelliJ plugin
- Issues with IntelliJ extension when debugging Kotlin applications
- Scrollable list for pods and namespaces for IntelliJ extension,
  closes [[#610](https://github.com/metalbear-co/mirrord/issues/610)]

### Deprecated

- `--impersonated-container-name` and `MIRRORD_IMPERSONATED_CONTAINER_NAME` are
  deprecated in favor of `--target` or `MIRRORD_IMPERSONATED_TARGET`
- `--pod-namespace` and `MIRRORD_AGENT_IMPERSONATED_POD_NAMESPACE` are deprecated in
  favor of `--target-namespace` and `MIRRORD_TARGET_NAMESPACE`

## 3.1.3

### Changed

- release: VS Code extension release as stable and not pre-release.

### Fixed

- Dev container failing to execute `apt-get install -y clang`

## 3.1.2

### Changed

- Update some texts in documentation, READMEs, and extension package descriptions
- IntelliJ version check on enabling instead of on project start. Don't check again after less than 3 minutes.

## 3.1.1

### Fixed

- IntelliJ plugin crashing on run because both include and exclude were being set for env vars.

## 3.1.0

### Added

- `pwrite` hook (used by `dotnet`);

### Fixed

- Issue [#577](https://github.com/metalbear-co/mirrord/issues/577). Changed non-error logs from `error!` to `trace!`.

### Changed

- Agent pod definition now has `requests` specifications to avoid being defaulted to high values.
  See [#579](https://github.com/metalbear-co/mirrord/issues/579).
- Change VSCode extension configuration to have file ops, outgoing traffic, DNS, and environment variables turned on by
  default.
- update intelliJ extension: toggles + panel for include/exclude env vars

## 3.0.22-alpha

### Changed

- Exclude internal configuration fields from generated schema.

### Fixed

- Issue [#531](https://github.com/metalbear-co/mirrord/issues/531). We now detect NixOS/Devbox usage and add `sh` to
  skipped list.

## 3.0.21-alpha

### Added

- Reuse agent - first process that runs will create the agent and its children will be able to reuse the same one to
  avoid creating many agents.
- Don't print progress for child processes to avoid confusion.
- Skip istio/linkerd-proxy/init container when mirroring a pod without a specific container name.
- Add "linkerd.io/inject": "disabled" annotation to pod created by mirrord to avoid linkerd auto inject.
- mirrord-layer: support `-target deployment/deployment_name/container/container_name` flag to run on a specific
  container.
- `/nix/*` path is now ignored for file operations to support NixOS.
- Shortcut `deploy` for `deployment` in target argument.
- Added the ability to override environment variables in the config file.

### Changed

- Print exit message when terminating application due to an unhandled error in the layer.
- mirrord-layer: refactored `pod_api.rs` to be more maintainble.
- Use kube config namespace by default.
- mirrord-layer: Ignore `EAFNOSUPPORT` error reporting (valid scenario).

## 3.0.20-alpha

### Added

- `pread` hook (used by `dotnet`);
- mirrord-layer: ignore opening self-binary (temporal SDK calculates the hash of the binary, and it fails because it
  happens remotely)
- Layer integration tests with more apps (testing with Go only on MacOS because of
  known crash on Linux - [[#380](https://github.com/metalbear-co/mirrord/issues/380)]).
  Closes [[#472](https://github.com/metalbear-co/mirrord/issues/472)].
- Added progress reporting to the CLI.
- CI: use [bors](https://bors.tech/) for merging! woohoo.

### Changed

- Don't report InProgress io error as error (log as info)
- mirrord-layer: Added some `dotnet` files to `IGNORE_FILES` regex set;
- mirrord-layer: Added the `Detour` type for use in the `ops` modules instead of `HookResult`. This type supports
  returning a `Bypass` to avoid manually checking if a hook actually failed or if we should just bypass it;
- mirrord-protocol: Reduce duplicated types around `read` operation;
- Layer integration tests for more apps. Closes
  [[#472](https://github.com/metalbear-co/mirrord/issues/472)].
- Rename http mirroring tests from `integration` to `http_mirroring` since there are
  now also integration tests in other files.
- Delete useless `e2e_macos` CI job.
- Integration tests also display test process output (with mirrord logs) when they
  time out.
- CI: mirrord-layer UT and integration run in same job.
- .devcontainer: Added missing dependencies and also kind for running e2e tests.

### Fixed

- Fix IntelliJ Extension artifact - use glob pattern
- Use LabelSelector instead of app=* to select pods from deployments
- Added another
  protection [to not execute in child processes from k8s auth](https://github.com/metalbear-co/mirrord/issues/531) by
  setting an env flag to avoid loading then removing it after executing the api.

## 3.0.19-alpha

### Added

- Release image for armv7 (Cloud ARM)

### Fixed

- Release for non-amd64 arch failed because of lack of QEMU step in the github action. Re-added it

## 3.0.18-alpha

### Changed

- Replaced `pcap` dependency with our own `rawsocket` to make cross compiling faster and easier.

## 3.0.17-alpha

### Fixed

- Release CI: Remove another failing step

## 3.0.16-alpha

### Fixed

- Release CI: Temporarily comment out failing step

## 3.0.15-alpha

### Fixed

- Release CI: Fix checkout action position in intelliJ release.

## 3.0.14-alpha

### Added

- Layer integration test. Tests the layer's loading and hooking in an http mirroring simulation with a flask web app.
  Addresses but does not
  close [[#472](https://github.com/metalbear-co/mirrord/issues/472)] (more integration tests still needed).

### Fixed

- Release CI: Fix paths for release artifacts

## 3.0.13-alpha

### Added

- mirrord-cli: added a SIP protection check for macos binaries,
  closes [[#412](https://github.com/metalbear-co/mirrord/issues/412)]

### Fixed

- Fixed unused dependencies issue, closes [[#494](https://github.com/metalbear-co/mirrord/issues/494)]

### Changed

- Remove building of arm64 Docker image from the release CI

## 3.0.12-alpha

### Added

- Release CI: add extensions as artifacts, closes [[#355](https://github.com/metalbear-co/mirrord/issues/355)]

### Changed

- Remote operations that fail logged on `info` level instead of `error` because having a file not found, connection
  failed, etc can be part of a valid successful flow.
- mirrord-layer: When handling an outgoing connection to localhost, check first if it's a socket we intercept/mirror,
  then just let it connect normally.
- mirrord-layer: removed `tracing::instrument` from `*_detour` functions.

### Fixed

- `getaddrinfo` now uses [`trust-dns-resolver`](https://docs.rs/trust-dns-resolver/latest/trust_dns_resolver/) when
  resolving DNS (previously it would do a `getaddrinfo` call in mirrord-agent that could result in incompatibility
  between the mirrored pod and the user environments).
- Support clusters running Istio. Closes [[#485](https://github.com/metalbear-co/mirrord/issues/485)].

## 3.0.11-alpha

### Added

- Support impersonated deployments, closes [[#293](https://github.com/metalbear-co/mirrord/issues/293)]
- Shorter way to select which deployment/pod/container to impersonate through `--target`
  or `MIRRORD_IMPERSONATED_TARGET`, closes [[#392](https://github.com/metalbear-co/mirrord/issues/392)]
- mirrord-layer: Support config from file alongside environment variables.
- intellij-ext: Add version check, closes [[#289](https://github.com/metalbear-co/mirrord/issues/289)]
- intellij-ext: better support for Windows with WSL.

### Deprecated

- `--pod-name` or `MIRRORD_AGENT_IMPERSONATED_POD_NAME` is deprecated in favor of `--target`
  or `MIRRORD_IMPERSONATED_TARGET`

### Fixed

- tcp-steal working with linkerd meshing.
- mirrord-layer should exit when agent disconnects or unable to make initial connection

## 3.0.10-alpha

### Added

- Test that verifies that outgoing UDP traffic (only with a bind to non-0 port and a
  call to `connect`) is successfully intercepted and forwarded.

### Fixed

- macOS binaries should be okay now.

## 3.0.9-alpha

### Changed

- Ignore http tests because they are unstable, and they block the CI.
- Bundle arm64 binary into the universal binary for MacOS.

## 3.0.8-alpha

### Fixed

- release CI: Fix dylib path for `dd`.

## 3.0.7-alpha

### Fixed

- mirrord-layer: Fix `connect` returning error when called on UDP sockets and the
  outgoing traffic feature of mirrord is disabled.
- mirrord-agent: Add a `tokio::time:timeout` to `TcpStream::connect`, fixes golang issue where sometimes it would get
  stuck attempting to connect on IPv6.
- intelliJ-ext: Fix CLion crash issue, closes [[#317](https://github.com/metalbear-co/mirrord/issues/317)]
- vscode-ext: Support debugging Go, and fix issues with configuring file ops and traffic stealing.

### Changed

- mirrord-layer: Remove check for ignored IP (localhost) from `connect`.
- mirrord-layer: Refactor `connect` function to be less bloated.
- `.dockerignore` now ignores more useless files (reduces mirrord-agent image build time, and size).
- mirrord-agent: Use `tracing::instrument` for the outgoing traffic feature.
- mirrord-agent: `IndexAllocator` now uses `ConnectionId` for outgoing traffic feature.

## 3.0.6-alpha

### Changed

- mirrord-layer: Remove `tracing::instrument` from `go_env::goenvs_unix_detour`.
- mirrord-layer: Log to info instead of error when failing to write to local tunneled streams.

### Added

- mirrord-layer, mirrord-cli: new command line argument/environment variable - `MIRRORD_SKIP_PROCESSES` to provide a
  list of comma separated processes to not to load into.
  Closes [[#298](https://github.com/metalbear-co/mirrord/issues/298)]
  , [[#308](https://github.com/metalbear-co/mirrord/issues/308)]
- release CI: add arm64e to the universal dylib
- intellij-ext: Add support for Goland

## 3.0.5-alpha

### Fixed

- mirrord-layer: Return errors from agent when `connect` fails back to the hook (previously we were handling these as
  errors in layer, so `connect` had slightly wrong behavior).
- mirrord-layer: instrumenting error when `write_detur` is called to stdout/stderr
- mirrord-layer: workaround for `presented server name type wasn't supported` error when Kubernetes server has IP for CN
  in certificate. [[#388](https://github.com/metalbear-co/mirrord/issues/388)]

### Changed

- mirrord-layer: Use `tracing::instrument` to improve logs.

### Added

- Outgoing UDP test with node. Closes [[#323](https://github.com/metalbear-co/mirrord/issues/323)]

## 3.0.4-alpha

### Fixed

- Fix crash in VS Code extension happening because the MIRRORD_OVERRIDE_ENV_VARS_INCLUDE and
  MIRRORD_OVERRIDE_ENV_VARS_EXCLUDE vars being populated with empty values (rather than not being populated at all)
  .Closes [[#413](https://github.com/metalbear-co/mirrord/issues/413)].
- Add exception to gradle when dylib/so file is not found.
  Closes [[#345](https://github.com/metalbear-co/mirrord/issues/345)]
- mirrord-layer: Return errors from agent when `connect` fails back to the hook (previously we were handling these as
  errors in layer, so `connect` had slightly wrong behavior).

## 3.0.3-alpha

### Changed

- Changed agent namespace to default to the pod namespace.
  Closes [[#404](https://github.com/metalbear-co/mirrord/issues/404)].

## 3.0.2-alpha

### Added

- Code sign Apple binaries.
- CD - Update latest tag after release is published.

### Changed

- In `go-e2e` test, call `os.Exit` instead fo sending `SIGINT` to the process.
- Install script now downloads latest tag instead of main branch to avoid downtime on installs.

### Fixed

- Fix Environment parsing error when value contained '='
  Closes [[#387](https://github.com/metalbear-co/mirrord/issues/387)].
- Fix bug in outgoing traffic with multiple requests in quick succession.
  Closes [[#331](https://github.com/metalbear-co/mirrord/issues/331)].

## 3.0.1-alpha

### Fixed

- Add missing dependency breaking the VS Code release.

## 3.0.0-alpha

### Added

- New feature: UDP outgoing, mainly for Go DNS but should work for most use cases also!
- E2E: add tests for python's fastapi with uvicorn
- Socket ops - `connect`: ignore localhost and ports 50000 - 60000 (reserved for debugger)
- Add "*.plist" to `IGNORE_REGEX`, refer [[#350](https://github.com/metalbear-co/mirrord/issues/350)].

### Changed

- Change all functionality (incoming traffic mirroring, remote DNS outgoing traffic, environment variables, file reads)
  to be enabled by default. ***Note that flags now disable functionality***

### Fixed

- mirrord-layer: User-friendly error for invalid kubernetes api certificate
- mirrord-cli: Add random prefix to the generated shared lib to prevent Bus Error/EXC_BAD_ACCESS
- Support for Go 1.19>= syscall hooking
- Fix Python debugger crash in VS Code Extension. Closes [[#350](https://github.com/metalbear-co/mirrord/issues/350)].

## 2.13.0

### Added

- Release arm64 agent image.

### Fixed

- Use selected namespace in IntelliJ plugin instead of always using default namespace.

## 2.12.1

### Fixed

- Fix bug where VS Code extension would crash on startup due to new configuration values not being the correct type.
- Unset DYLD_INSERT_LIBRARIES/LD_PRELOAD when creating the agent.
  Closes [[#330](https://github.com/metalbear-co/mirrord/issues/330)].
- Fix NullPointerException in IntelliJ Extension. Closes [[#335](https://github.com/metalbear-co/mirrord/issues/335)].
- FIx dylib/so paths for the IntelliJ Extension. Closes [[#337](https://github.com/metalbear-co/mirrord/pull/352)].

## 2.12.0

### Added

- Add more configuration values to the VS Code extension.
- Warning when using remote tcp without remote DNS (can cause ipv6/v4 issues).
  Closes [#327](https://github.com/metalbear-co/mirrord/issues/327)

### Fixed

- VS Code needed restart to apply kubectl config/context change.
  Closes [316](https://github.com/metalbear-co/mirrord/issues/316).
- Fixed DNS feature causing crash on macOS on invalid DNS name due to mismatch of return
  codes. [#321](https://github.com/metalbear-co/mirrord/issues/321).
- Fixed DNS feature not using impersonated container namespace, resulting with incorrect resolved DNS names.
- mirrord-agent: Use `IndexAllocator` to properly generate `ConnectionId`s for the tcp outgoing feature.
- tests: Fix outgoing and DNS tests that were passing invalid flags to mirrord.
- Go Hooks - use global ENABLED_FILE_OPS
- Support macOS with apple chip in the IntelliJ plugin.
  Closes [#337](https://github.com/metalbear-co/mirrord/issues/337).

## 2.11.0

### Added

- New feature: mirrord now supports TCP traffic stealing instead of mirroring. You can enable it by
  passing `--tcp-steal` flag to cli.

### Fixed

- mirrord-layer: Go environment variables crash - run Go env setup in a different stack (should
  fix [#292](https://github.com/metalbear-co/mirrord/issues/292))

### Changed

- mirrord-layer: Add `#![feature(let_chains)]` to `lib.rs` to support new compiler version.

## 2.10.1

### Fixed

- CI:Release - Fix typo that broke the build

## 2.10.0

### Added

- New feature, [tcp outgoing traffic](https://github.com/metalbear-co/mirrord/issues/27). It's now possible to make
  requests to a remote host from the staging environment context. You can enable this feature setting
  the `MIRRORD_TCP_OUTGOING` variable to true, or using the `-o` option in mirrord-cli.
- mirrord-cli add login command for logging in to metalbear-cloud
- CI:Release - Provide zip and sha256 sums

### Fixed

- Environment variables feature on Golang programs. Issue #292 closed in #299

## 2.9.1

### Fixed

- CI - set typescript version at 4.7.4 to fix broken release action

## 2.9.0

### Added

- Support for Golang fileops
- IntelliJ Extension for mirrord

### Changed

- mirrord-layer: Added common `Result` type to to reduce boilerplate, removed dependency of `anyhow` crate.
- mirrord-layer: Split `LayerError` into `LayerError` and `HookError` to distinguish between errors that can be handled
  by the layer and errors that can be handled by the hook. (no more requiring libc errno for each error!).
  Closes [#247](https://github.com/metalbear-co/mirrord/issues/247)

## 2.8.1

### Fixed

- CI - remove usage of ubuntu-18.04 machines (deprecated)

## 2.8.0

### Added

- E2E - add basic env tests for bash scripts

### Fixed

- mirrord-agent - Update pcap library, hopefully will fix dropped packets (syn sometimes missed in e2e).
- mirrord-agent/layer - Sometimes layer tries to connect to agent before it finsihed loading, even though pod is
  running. Added watching the log stream for a "ready" log message before attempting to connect.

### Changed

- E2E - describe all pods on failure and add file name to print of logs.
- E2E - print timestamp of stdout/stderr of `TestProcess`.
- E2E - Don't delete pod/service on failure, instead leave them for debugging.
- mirrord-agent - Don't use `tokio::spawn` for spawning `sniffer` (or any other namespace changing task) to avoid
  namespace-clashing/undefined behavior. Possibly fixing bugs.
- Change the version check on the VS Code extension to happen when mirrord is enabled rather than when the IDE starts
  up.

## 2.7.0

### Added

- mirrord-layer: You can now pass `MIRRORD_AGENT_COMMUNICATION_TIMEOUT` as environment variable to control agent
  timeout.
- Expand file system operations with `access` and `faccessat` hooks for absolute paths

### Fixed

- Ephemeral Containers didn't wait for the right condition, leading to timeouts in many cases.
- mirrord-layer: Wait for the correct condition in job creation, resolving startup/timeout issues.
- mirrord-layer: Add a sleep on closing local socket after receiving close to let local application respond before
  closing.
- mirrord-layer: Fix DNS issue where `ai_addr` would not live long enough (breaking the remote DNS feature).

### Changed

- Removed unused dependencies from `mirrord-layer/Cargo.toml`. (Closes #220)
- reduce e2e flakiness (add message sent on tcp listen subscription, wait for that message)
- reduce e2e flakiness - increase timeout time
- mirrord-layer - increase agent creation timeout (to reduce e2e flakiness on macOS)
- E2E - Don't do file stuff on http traffic to reduce flakiness (doesn't add any coverage value..)
- mirrord-layer - Change tcp mirror tunnel `select` to be biased so it flushes all data before closing it (better
  testing, reduces e2e flakiness)
- E2E - unify resolve_node_host for linux and macOS with support for wsl provided Docker & Kubernetes
- E2E - add `trace` for tests to have paramaterized arguments printed
- mirrord-agent - add debug print of args to identify runs
- E2E - remove double `--extract-path` parameter in tests
- E2E - macOS colima start with 3 cores and 8GB of RAM.
- E2E - Increase agent communication timeout to reduce flakiness.
- mirrord-layer - add `DetourGuard` to prevent unwanted calls to detours from our code.
- mirrord-layer - extract reused detours to seperate logic functions
- E2E - macOS run only sanity http mirror traffic with Python

## 2.6.0

### Added

- Add a flag for the agent, `--ephemeral-container`, to correctly refer to the filesystem i.e. refer to root path
  as `/proc/1/root` when the flag is on, otherwise `/`.
- Add support for Golang on amd64 (x86-64).

### Changed

- Assign a random port number instead of `61337`. (Reason: A forking process creates multiple agents sending traffic on
  the same port, causing addrinuse error.)
- `mirrord-layer/socket` now uses `socket2::SockAddr` to comply with Rust's new IP format.

### Fixed

- Fix filesystem tests to only run if the default path exists.
- Fix extension not running due to the node_modules directory not being packaged.

## 2.5.0

### Added

- New feature, [remote DNS resolving](https://github.com/metalbear-co/mirrord/issues/27#issuecomment-1154072686).
  It is now possible to use the remote's `addrinfo` by setting the `MIRRORD_REMOTE_DNS` variable to
  `true`, or using the `-d` option in mirrord-cli.
- New feature, [Ephemeral Containers](https://github.com/metalbear-co/mirrord/issues/172).
  Use Kubernetes beta feature `Ephemeral Containers` to mirror traffic with the `--ephemeral-container` flag.
- E2E tests on macos for Golang using the Gin framework.

### Changed

- Refactored `mirrord-layer/socket` into a module structure similar to `mirrord-layer/file`.
- Refactored the error part of the many `Result<Response, ResponseError>`.
- Refactored `file` related functions, created `FileHandler` and improved structure.
- Refactored error handling in mirrord-layer.
- E2E: Collect minikube logs and fix collecting container logs
- E2E: macOS use colima instead of minikube.
- Refactored `mirrord-layer/lib.rs` - no more passing many arguments! :)
- Refactored `mirrord-layer/lib.rs` - remove `unwrap()` and propagate error using `Result`

### Fixed

- Handle unwraps in fileops to gracefully exit and enable python fileops tests.
- Changed `addrinfo` to `VecDeque` - fixes a potential bug (loss of order)

## 2.4.1

### Added

- mirrord-cli `exec` subcommand accepts `--extract-path` argument to set the directory to extract the library to. Used
  for tests mainly.
- mirrord-layer provides `MIRRORD_IMPERSONATED_CONTAINER_NAME` environment variable to specify container name to
  impersonate. mirrord-cli accepts argument to set variable.
- vscode-ext provides quick-select for setting `MIRRORD_IMPERSONATED_CONTAINER_NAME`

### Changed

- Refactor e2e, enable only Node HTTP mirroring test.
- E2E: add macOS to E2E, support using minikube by env var.
- E2E: Skip loading to docker before loading to minikube (load directly to minikube..)
- layer: Environment variables now load before process starts, no more race conditions.

### Fixed

- Support connections that start with tcp flags in addition to Syn (on macOS CI we saw CWR + NS)
- `fcntl` error on macOS [#184](https://github.com/metalbear-co/mirrord/issues/184) by a workaround.

## 2.3.1

### Changed

- Refactor(agent) - change `FileManager` to be per peer, thus removing the need of it being in a different task, moving
  the handling to the peer logic, change structure of peer handling to a struct.
- Don't fail environment variable request if none exists.
- E2E: Don't assert jobs and pods length, to allow better debugging and less flakiness.
- Refactor(agent) - Main loop doesn't pass messages around but instead spawned peers interact directly with tcp sniffer.
  Renamed Peer -> Client and ClientID.
- Add context to agent/job creation errors (Fixes #112)
- Add context to stream creation error (Fixes #110)
- Change E2E to use real app, closes [#149](https://github.com/metalbear-co/mirrord/issues/149)

## 2.3.0

### Added

- Add support for overriding a process' environment variables by setting `MIRRORD_OVERRIDE_ENV_VARS` to `true`. To
  filter out undesired variables, use the `MIRRORD_OVERRIDE_FILTER_ENV_VARS` configuration with arguments such
  as `FOO;BAR`.

### Changed

- Remove `unwrap` from the `Future` that was waiting for Kube pod to spin up in `pod_api.rs`. (Fixes #110)
- Speed up agent container image building by using a more specific base image.
- CI: Remove building agent before building & running tests (duplicate)
- CI: Add Docker cache to Docker build-push action to reduce build duration.
- CD release: Fix universal binary for macOS
- Refactor: Change protocol + mirrord-layer to split messages into modules, so main module only handles general
  messages, passing down to the appropriate module for handling.
- Add a CLI flag to specify `MIRRORD_AGENT_TTL`
- CI: Collect mirrord-agent logs in case of failure in e2e.
- Add "app" = "mirrord" label to the agent pod for log collection at ease.
- CI: Add sleep after local app finishes loading for agent to load filter make tests less flaky.
- Handle relative paths for open, openat
- Fix once cell renamings, PR [#98165](https://github.com/rust-lang/rust/pull/98165)
- Enable the blocking feature of the `reqwest` library

## 2.2.1

### Changed

- Compile universal binaries for MacOS. (Fixes #131)
- E2E small improvements, removing sleeps. (Fixes #99)

## 2.2.0

### Added

- File operations are now available behind the `MIRRORD_FILE_OPS` env variable, this means that mirrord now hooks into
  the following file functions: `open`, `fopen`, `fdopen`, `openat`, `read`, `fread`, `fileno`, `lseek`, and `write` to
  provide a mirrored file system.
- Support for running x64 (Intel) binary on arm (Silicon) macOS using mirrord. This will download and use the x64
  mirrord-layer binary when needed.
- Add detours for fcntl/dup system calls, closes [#51](https://github.com/metalbear-co/mirrord/issues/51)

### Changed

- Add graceful exit for library extraction logic in case of error.
- Refactor the CI by splitting the building of mirrord-agent in a separate job and caching the agent image for E2E
  tests.
- Update bug report template to apply to the latest version of mirrord.
- Change release profile to strip debuginfo and enable LTO.
- VS Code extension - update dependencies.
- CLI & macOS: Extract to `/tmp/` instead of `$TMPDIR` as the executed process is getting killed for some reason.

### Fixed

- Fix bug that caused configuration changes in the VS Code extension not to work
- Fix typos

## 2.1.0

### Added

- Prompt user to update if their version is outdated in the VS Code extension or CLI.
- Add support for docker runtime, closes [#95](https://github.com/metalbear-co/mirrord/issues/95).
- Add a keep-alive to keep the agent-pod from exiting, closes [#63](https://github.com/metalbear-co/mirrord/issues/63)

## 2.0.4

Complete refactor and re-write of everything.

- The CLI/VSCode extension now use `mirrord-layer` which loads into debugged process using `LD_PRELOAD`
  /`DYLD_INSERT_LIBRARIES`.
  It hooks some of the syscalls in order to proxy incoming traffic into the process as if it was running in the remote
  pod.
- Mono repo
- Fixed unwraps inside
  of [agent-creation](https://github.com/metalbear-co/mirrord/blob/main/mirrord-layer/src/lib.rs#L75),
  closes [#191](https://github.com/metalbear-co/mirrord/issues/191)<|MERGE_RESOLUTION|>--- conflicted
+++ resolved
@@ -30,12 +30,9 @@
 
 - intellij plugin: mirrord icon should always load now.
 - intellij plugin: on target selection cancel, don't show error - just disable mirrord for the run and show message.
-<<<<<<< HEAD
 - stat functions now support directories.
 - Possible bugs with fds being closed before time (we now handle dup'ing of fds, and hold those as ref counts)
-=======
 - fixed setting a breakpoint in GoLand on simple app hanging on release build (disabled lto). - Fixes [#906](https://github.com/metalbear-co/mirrord/issues/906).
->>>>>>> 7e60c768
 
 ### Deprecated
 
