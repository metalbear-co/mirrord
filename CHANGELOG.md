--- conflicted
+++ resolved
@@ -11,16 +11,6 @@
 - mirrord-layer: Fix `connect` returning error when called on UDP sockets and the
   outgoing traffic feature of mirrord is disabled.
 - mirrord-agent: Add a `tokio::time:timeout` to `TcpStream::connect`, fixes golang issue where sometimes it would get stuck attempting to connect on IPv6.
-<<<<<<< HEAD
-
-### Changed
-- mirrord-layer: Remove check for ignored IP (localhost) from `connect`.
-- mirrord-layer: Refactor `connect` function to be less bloated.
-- `.dockerignore` now ignores more useless files (reduces mirrord-agent image build time, and size).
-- mirrord-agent: Use `tracing::instrument` for the outgoing traffic feature.
-- mirrord-agent: `IndexAllocator` now uses `ConnectionId` for outgoing traffic feature.
-=======
->>>>>>> 72c0cd41
 - intelliJ-ext: Fix CLion crash issue, closes [[#317](https://github.com/metalbear-co/mirrord/issues/317)]
 
 ### Changed
