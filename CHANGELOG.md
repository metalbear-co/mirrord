# Change Log

All notable changes to the mirrord's cli, agent, protocol, extensions will be documented in this file.
Previous versions had CHANGELOG per component, we decided to combine all repositories to a mono-repo with one CHANGELOG.

Check [Keep a Changelog](http://keepachangelog.com/) for recommendations on how to structure this file.

## [Unreleased]

## 3.18.1

### Fixed

- Issue when connect returns `libc::EINTR` or `libc::EINPROGRESS` causing outgoing connections to fail.
<<<<<<< HEAD
- crash when `getaddrinfo` is bypassed and libc tries to free our structure. Closes [#930](https://github.com/metalbear-co/mirrord/issues/930)
=======
- config: file config updated to fix simple pattern of IncomingConfig. [#933](https://github.com/metalbear-co/mirrord/pull/933)
>>>>>>> 361a3952

## 3.18.0

### Added

- Agent now sends error encountered back to layer for better UX when bad times happen. (This only applies to error happening on connection-level).
- Partial ls flow for Go on macOS (implemented `fdopendir` and `readdir_r`). Closes [#902](https://github.com/metalbear-co/mirrord/issues/902)
- New feature: HTTP traffic filter!
  - Allows the user to steal HTTP traffic based on HTTP request headers, for example `Client: me` would steal requests that match this header,
    while letting unmatched requests (and non-HTTP packets) through to their original destinations.

### Fixed

- Update the setup-qemu-action action to remove a deprecation warning in the Release Workflow
- stat functions now support directories.
- Possible bugs with fds being closed before time (we now handle dup'ing of fds, and hold those as ref counts)

### Changed

- agent: Return better error message when failing to use `PACKET_IGNORE_OUTGOING` flag.

## 3.17.0

### Added

- Add brew command to README

### Fixed

- intellij plugin: mirrord icon should always load now.
- intellij plugin: on target selection cancel, don't show error - just disable mirrord for the run and show message.
- fixed setting a breakpoint in GoLand on simple app hanging on release build (disabled lto). - Fixes [#906](https://github.com/metalbear-co/mirrord/issues/906).

### Deprecated

- Removed `disabled` in favor of `local` in `fs` configuration.

### Changed

- update `kube` dependency + bump other
- update `dlv` packed with plugins.

## 3.16.2

### Fixed

- Add go to skipped processes in JetBrains plugin. Solving GoLand bug.

## 3.16.1

### Fixed

- Running on specific Kubernetes setups, such as Docker for Desktop should work again.

## 3.16.0

### Added

- Add golang stat hooks, closes [#856](https://github.com/metalbear-co/mirrord/issues/856)

### Fixed

- agent: mount /var from host and reconfigure docker socket to /var/run/docker.sock for better compatibility
- Error on specifying namespace in configuration without path (pod/container/deployment). Closes [#830](https://github.com/metalbear-co/mirrord/issues/830)
- IntelliJ plugin with new UI enabled now shows buttons. Closes [#881](https://github.com/metalbear-co/mirrord/issues/881)
- Fix deprecation warnings (partially), update checkout action to version 3.

### Changed

- Refactored detours to use new helper function `Result::as_hook` to simplify flow. (no change in behavior)

## 3.15.2

### Added

- Logging for IntelliJ plugin for debugging/bug reports.

### Fixed

- Crash when mirroring and state is different between local and remote (happens in Mesh).
  We now ignore messages that are not in the expected state. (as we can't do anything about it).
- agent: Fix typo in socket path for k3s environments
- intellij-plugin: fix missing telemetry/version check

## 3.15.1

### Added

- Add `__xstat` hook, fixes [#867]((https://github.com/metalbear-co/mirrord/issues/867))

### Fixed

- Fix build scripts for the refactored IntelliJ plugin

## 3.15.0

### Added

- agent: Add support for k3s envs
- IntelliJ plugin - refactor, uses cli like vs code.

### Fixed

- getaddrinfo: if node is NULL just bypass, as it's just for choosing ip/port, Fixes[#858](https://github.com/metalbear-co/mirrord/issues/858) and [#848](https://github.com/metalbear-co/mirrord/issues/848)

### Changed

- cli now loads env, removes go env stuff at load, might fix some bugs there.

## 3.14.3

### Fixed

- Create empty release to overcome temporary issue with VS Code marketplace publication

## 3.14.2

### Fixed

- vscode ext: use process env for running mirrord. Fixes [#854](https://github.com/metalbear-co/mirrord/issues/854)

## 3.14.1

### Fixed

- layer + go - connect didn't intercept sometimes (we lacked a match). Fixes [851](https://github.com/metalbear-co/mirrord/issues/851).

## 3.14.0

### Changed

- cli: Set environment variables from cli to spawned process instead of layer when using `mirrord exec`.
- cli: use miette for nicer errors
- cli: some ext exec preparations, nothing user facing yet.
- vs code ext: use cli, fixes some env bugs with go and better user experience.

## 3.13.5

### Changed

- Don't add temp prefix when using `extract` command.
- VS Code extension: mirrord enable/disable to be per workspace.
- VS Code extension: bundle the resources
- Add `/System` to default ignore list.
- Remove `test_mirrord_layer` from CI as it's covered in integration testing.

### Fixed

- fd leak on Linux when using libuv (Node). Caused undefined behavior. Fixes [#757](https://github.com/metalbear-co/mirrord/issues/757).

### Misc

- Better separation in mirrord cli.

## 3.13.4

### Changed

- Adjust filters - all directory filters also filter the directory itself (for when lstat/stating the directory).
  Added `/Applications`

## 3.13.3

### Added

- Add `mirrord ls` which allows listing target path. Hidden from user at the moment, as for now it's meant for extension use only.

### Changed

- Refactor e2e tests: split into modules based on functionality they test.
- internal refactor in mirrord-agent: Stealer feature changed from working per connection to now starting with
  the agent itself ("global"). Got rid of `steal_worker` in favor of a similar abstraction to what
  we have in `sniffer.rs` (`TcpConnectionStealer` that acts as the traffic stealing task, and
  `TcpStealerApi` which bridges the communication between the agent and the stealer task).
- Tests CI: don't wait for integration tests to start testing E2E tests.

### Fixed

- Add missing `fstat`/`lstat`/`fstatat`/`stat` hooks.

## 3.13.2

### Fixed

- Weird crash that started happening after Frida upgrade on macOS M1.

## 3.13.1

### Fixed

- Fix asdf:
  - Add `/tmp` not just `/tmp/` to exclusion.
  - Add `.tool-version` to exclusion.
  - `fclose` was calling close which doesn't flush.

## 3.13.0

### Changed

- IntelliJ Plugin: downgrade Java to version 11.
- IntelliJ Plugin: update platform version to 2022.3.
- Disable progress in mirrord-layer - can cause issues with forks and generally confusing now
  that agent is created by cli (and soon to be created by IDE plugin via cli).
- Update to Frida 16.0.7
- Add more paths to the default ignore list (`/snap` and `*/.asdf/*`) - to fix asdf issues.
- Add `/bin/` to default ignore list - asdf should be okay now!
- Update GitHub action to use latest `rust-cache`

### Added

- mirrord-operator: Add securityContext section for deployment in operator setup

### Fixed

- Fix `--fs-mode=local` didn't disable hooks as it was supposed to.
- Fix hooking wrong libc functions because of lack of module specification - add function to resolve
  module name to hook from (libc on Unix,libsystem on macOS). Partially fixes asdf issue.

## 3.12.1

### Added

- E2E test for pause feature with service that logs http requests and a service that makes requests.
- mirrord-layer: automatic operator discovery and connection if deployed on cluster. (Discovery can be disabled with `MIRRORD_OPERATOR_ENABLE=false`).

### Changed

- Added `/tmp/` to be excluded from file ops by default. Fixes [#800](https://github.com/metalbear-co/mirrord/issues/800).

### Misc

- Reformatted a bit the file stuff, to make it more readable. We now have `FILE_MODE` instead of `FILE_OPS_*` internally.
- Changed fileops test to also test write override (mirrord mode is read and override specific path)

## 3.12.0

### Added

- `--pause` feature (unstable). See [#712](https://github.com/metalbear-co/mirrord/issues/712).
- operator setup cli feature.
- mirrord-layer: operator connection that can be used instad of using kubernetes api to access agents.

### Changed

- CI: cancel previous runs of same PR.
- cli: set canonical path for config file to avoid possible issues when child processes change current working directory.
- config: Refactor config proc macro and behavior - we now error if a config value is wrong instead of defaulting.
- layer: panic on error instead of exiting without any message.
- CI: don't run CI on draft PRs.
- Update dependencies.
- Update to clap v4 (cli parser crate).
- Started deprecation of fsmode=disabled, use fsmode=local instead.

### Fixed

- Typo in `--agent-startup-timeout` flag.

## 3.11.2

### Fixed

- Agent dockerfile: fix build for cross arch

### Changed

- Added clippy on macOS and cleaned warnings.

## 3.11.1

### Fixed

- release.yaml: Linux AArch64 for real this time. (embedded so was x64)

### Changed

- Create agent in the cli and pass environment variables to exec'd process to improve agent re-use.
- IntelliJ: change default log level to warning (match cli/vscode).
- IntelliJ: don't show progress (can make some tests/scenarios fail).
- release.yaml: Build layer/cli with Centos 7 compatible glibc (AmazonLinux2 support).
- Change CPU/memory values requested by the Job agent to the lowest values possible.

## 3.11.0

### Added

- MacOS: Support for executing SIP binaries in user applications. We hook `execve`
  and create a SIP-free version of the binary on-the-go and execute that instead of
  the SIP binary.
  This means we now support running bash scripts with mirrord also on MacOS.
  Closes [#649](https://github.com/metalbear-co/mirrord/issues/649).

### Changed

- Only warn about invalid certificates once per agent.
- Reduce tokio features to needed ones only.

### Fixed

- CI: Fix regex for homebrew formula
- Potentially ignoring write calls (`fd < 2`).
- CI: Fix release for linux aarch64. Fixes [#760](https://github.com/metalbear-co/mirrord/issues/760).
- Possible cases where we don't close fds correctly.

## 3.10.4

### Fixed

- VS Code Extension: Fix crash when no env vars are defined in launch.json

## 3.10.3

### Changed

- CLI: change temp lib file to only be created for new versions
- mirrord-config: refactored macro so future implementations will be easier

### Fixed

- Release: fix homebrew release step

## 3.10.2

### Fixed

- CI: fix `release_gh` zip file step

## 3.10.1

### Changed

- CI: download shasums and add git username/email to make the homebrew release work
- Remove `unimplemented` for some IO cases, we now return `Unknown` instead. Also added warning logs for these cases to track.
- Only recommend `--accept-invalid-certificates` on connection errors if not already set.
- Terminate user application on connection error instead of only stopping mirrord.

## 3.10.0

### Added

- CI: Update homebrew formula on release, refer [#484](https://github.com/metalbear-co/mirrord/issues/484)

### Changed

- VS Code Extension: change extension to use the target specified in the mirrord config file, if specified, rather than show the pod dropdown

## 3.9.0

### Added

- `MIRRORD_AGENT_NETWORK_INTERFACE` environment variable/file config to let user control which network interface to use. Workaround for [#670](https://github.com/metalbear-co/mirrord/issues/670).
- mirrord-config: `deprecated` and `unstable` tags to MirrordConfg macro for messaging user when using said fields

### Changed

- VS Code Extension: change extension to use a mirrord-config file for configuration
- VS Code Extension: use the IDE's telemetry settings to determine if telemetry should be enabled

## 3.8.0

### Changed

- mirrord-layer: Remove `unwrap` from initialization functions.
- Log level of operation bypassing log from warn to trace (for real this time).
- Perform filesystem operations for paths in `/home` locally by default (for real this time).

### Added

- VS Code Extension: add JSON schema
- Bypass SIP on MacOS on the executed binary, (also via shebang).
  See [[#649](https://github.com/metalbear-co/mirrord/issues/649)].
  This does not yet include binaries that are executed by the first binary.

### Fixed

- fix markdown job by adding the checkout action

## 3.7.3

### Fixed

- mirrord-agent: No longer resolves to `eth0` by default, now we first try to resolve
  the appropriate network interface, if this fails then we use `eth0` as a last resort.
  Fixes [#670](https://github.com/metalbear-co/mirrord/issues/670).

### Changed

- intelliJ: use custom delve on macos

## 3.7.2

### Fixed

- Release: fix broken docker build step caused by folder restructure

## 3.7.1

### Fixed

- using gcloud auth for kubernetes. (mistakenly loaded layer into it)
- debugging Go on VSCode. We patch to use our own delivered delve.
- Changed layer not to crash when connection is closed by agent. Closed [#693](https://github.com/metalbear-co/mirrord/issues/693).

### Changed

- IntelliJ: fallback to using a textfield if listing namespaces fails

## 3.7.0

### Added

- mirrord-config: New `mirrord-schema.json` file that contains docs and types which should help the user write their mirrord
  config files. This file has to be manually generated (there is a test to help you remember).

### Fixed

- IntelliJ: Fix occurring of small namespace selection window and make mirrord dialogs resizable
- IntelliJ: Fix bug when pressing cancel in mirrord dialog and rerunning the application no mirrord window appears again
- VS Code: Fix crash occurring because it used deprecated env vars.

### Changed

- mirrord-config: Take `schema` feature out of feature flag (now it's always on).
- mirrord-config: Add docs for the user config types.

## 3.6.0

### Added

- mirrord-layer: Allow capturing tracing logs to file and print github issue creation link via MIRRORD_CAPTURE_ERROR_TRACE env variable

### Fixed

- Fix vscode artifacts where arm64 package was not released.
- IntelliJ plugin: if namespaces can't be accessed, use the default namespace

### Changed

- Add `/home` to default file exclude list.
- Changed log level of `Bypassing operation...` from warning to trace.
- IntelliJ settings default to match CLI/VSCode.

## 3.5.3

### Fixed

- Fixed broken release step for VS Code Darwin arm64 version

## 3.5.2

### Fixed

- Fixed breaking vscode release step

## 3.5.1

### Fixed

- Fixed an issue with the release CI

### Changed

- Update target file config to have `namespace` nested inside of `target` and not a separate `target_namespace`.
  See [#587](https://github.com/metalbear-co/mirrord/issues/587) and [#667](https://github.com/metalbear-co/mirrord/issues/667)

## 3.5.0

### Added

- aarch64 release binaries (no go support yet, no IntelliJ also).
- mirrord-layer: Add [`FileFilter`](mirrord-layer/src/file/filter.rs) that allows the user to include or exclude file paths (with regex support) for file operations.

### Changed

- mirrord-layer: Improve error message when user tries to run a program with args without `--`.
- Add tests for environment variables passed to KubeApi for authentication feature for cli credential fetch
- Remove openssl/libssl dependency, cross compilation is easier now. (It wasn't needed/used)
- mirrord-config: Changed the way [`fs`](mirrord-config/src/fs.rs) works: now it supports 2 modes `Simple` and `Advanced`,
  where `Simple` is similar to the old behavior (enables read-only, read-write, or disable file ops), and `Advanced`
  allows the user to specify include and exclude (regexes) filters for [`FileFilter`](mirrord-layer/src/file/filter.rs).
- Lint `README` and update it for `--target` flag.
- mirrord-layer: improve error message for invalid targets.

### Removed

- `--pod-name`, `--pod-namespace`, `--impersonated_container_name` have been removed in favor of `--target`, `--target-namespace`

### Fixed

- Env var to ignore ports used by a debugger for intelliJ/VSCode, refer [#644](https://github.com/metalbear-co/mirrord/issues/644)

## 3.4.0

### Added

- Add changelog for intelliJ extension, closes [#542](https://github.com/metalbear-co/mirrord/issues/542)
- Add filter for changelog to ci.yml
- Telemetry for intelliJ extension.

### Changed

- Update intelliJ extension: lint & bump java version to 17.
- Added `/Users` and `/Library` to path to ignore for file operations to improve UX on macOS.
- Use same default options as CLI in intelliJ extension.
- Improve UI layout of intelliJ extension.
- Separate tcp and udp outgoing option in intelliJ extension.
- Tighter control of witch environment variables would be passed to the KubeApi when fetching credentials via cli in kube-config. See [#637](https://github.com/metalbear-co/mirrord/issues/637)

### Fixed

- Lint Changelog and fix level of a "Changed" tag.
- File operations - following symlinks now works as expected. Previously, absolute symlinks lead to use our own path instead of target path.
  For example, AWS/K8S uses `/var/run/..` for service account credentials. In many machines, `/var/run` is symlink to `/run`
  so we were using `/run/..` instead of `/proc/{target_pid}/root/run`.
- Fix not reappearing window after pressing cancel-button in intelliJ extension.

## 3.3.0

### Added

- Telemetries, see [TELEMETRY.md](./TELEMETRY.md) for more information.

### Changed

- Added timeout for "waiting for pod to be ready..." in mirrord-layer to prevent unresponsive behavior. See [#579](https://github.com/metalbear-co/mirrord/issues/579)
- IntelliJ Extension: Default log level to `ERROR` from `DEBUG`

### Fixed

- Issue with [bottlerocket](https://github.com/bottlerocket-os/bottlerocket) where they use `/run/dockershim.sock`
  instead of the default containerd path. Add new path as fallback.

## 3.2.0

### Changed

- Extended support for both `-s` and `-x` wildcard matching, now supports `PREFIX_*`, `*_SUFFIX`, ect.
- Add to env default ignore `JAVA_HOME`,`HOMEPATH`,`CLASSPATH`,`JAVA_EXE` as it's usually runtime that you don't want
  from remote. Possibly fixes issue discussed on Discord (used complained that they had to use absolute path and not
  relative).
- Add `jvm.cfg` to default bypass for files.
- Clarify wrong target error message.
- mirrord-layer: Improve error message in `connection::handle_error`.

### Fixed

- Don't ignore passed `--pod-namespace` argument, closes
  [[#605](https://github.com/metalbear-co/mirrord/issues/605)]
- Replace deprecated environment variables in IntelliJ plugin
- Issues with IntelliJ extension when debugging Kotlin applications
- Scrollable list for pods and namespaces for IntelliJ extension,
  closes [[#610](https://github.com/metalbear-co/mirrord/issues/610)]

### Deprecated

- `--impersonated-container-name` and `MIRRORD_IMPERSONATED_CONTAINER_NAME` are
  deprecated in favor of `--target` or `MIRRORD_IMPERSONATED_TARGET`
- `--pod-namespace` and `MIRRORD_AGENT_IMPERSONATED_POD_NAMESPACE` are deprecated in
  favor of `--target-namespace` and `MIRRORD_TARGET_NAMESPACE`

## 3.1.3

### Changed

- release: VS Code extension release as stable and not pre-release.

### Fixed

- Dev container failing to execute `apt-get install -y clang`

## 3.1.2

### Changed

- Update some texts in documentation, READMEs, and extension package descriptions
- IntelliJ version check on enabling instead of on project start. Don't check again after less than 3 minutes.

## 3.1.1

### Fixed

- IntelliJ plugin crashing on run because both include and exclude were being set for env vars.

## 3.1.0

### Added

- `pwrite` hook (used by `dotnet`);

### Fixed

- Issue [#577](https://github.com/metalbear-co/mirrord/issues/577). Changed non-error logs from `error!` to `trace!`.

### Changed

- Agent pod definition now has `requests` specifications to avoid being defaulted to high values.
  See [#579](https://github.com/metalbear-co/mirrord/issues/579).
- Change VSCode extension configuration to have file ops, outgoing traffic, DNS, and environment variables turned on by
  default.
- update intelliJ extension: toggles + panel for include/exclude env vars

## 3.0.22-alpha

### Changed

- Exclude internal configuration fields from generated schema.

### Fixed

- Issue [#531](https://github.com/metalbear-co/mirrord/issues/531). We now detect NixOS/Devbox usage and add `sh` to
  skipped list.

## 3.0.21-alpha

### Added

- Reuse agent - first process that runs will create the agent and its children will be able to reuse the same one to
  avoid creating many agents.
- Don't print progress for child processes to avoid confusion.
- Skip istio/linkerd-proxy/init container when mirroring a pod without a specific container name.
- Add "linkerd.io/inject": "disabled" annotation to pod created by mirrord to avoid linkerd auto inject.
- mirrord-layer: support `-target deployment/deployment_name/container/container_name` flag to run on a specific
  container.
- `/nix/*` path is now ignored for file operations to support NixOS.
- Shortcut `deploy` for `deployment` in target argument.
- Added the ability to override environment variables in the config file.

### Changed

- Print exit message when terminating application due to an unhandled error in the layer.
- mirrord-layer: refactored `pod_api.rs` to be more maintainble.
- Use kube config namespace by default.
- mirrord-layer: Ignore `EAFNOSUPPORT` error reporting (valid scenario).

## 3.0.20-alpha

### Added

- `pread` hook (used by `dotnet`);
- mirrord-layer: ignore opening self-binary (temporal SDK calculates the hash of the binary, and it fails because it
  happens remotely)
- Layer integration tests with more apps (testing with Go only on MacOS because of
  known crash on Linux - [[#380](https://github.com/metalbear-co/mirrord/issues/380)]).
  Closes [[#472](https://github.com/metalbear-co/mirrord/issues/472)].
- Added progress reporting to the CLI.
- CI: use [bors](https://bors.tech/) for merging! woohoo.

### Changed

- Don't report InProgress io error as error (log as info)
- mirrord-layer: Added some `dotnet` files to `IGNORE_FILES` regex set;
- mirrord-layer: Added the `Detour` type for use in the `ops` modules instead of `HookResult`. This type supports
  returning a `Bypass` to avoid manually checking if a hook actually failed or if we should just bypass it;
- mirrord-protocol: Reduce duplicated types around `read` operation;
- Layer integration tests for more apps. Closes
  [[#472](https://github.com/metalbear-co/mirrord/issues/472)].
- Rename http mirroring tests from `integration` to `http_mirroring` since there are
  now also integration tests in other files.
- Delete useless `e2e_macos` CI job.
- Integration tests also display test process output (with mirrord logs) when they
  time out.
- CI: mirrord-layer UT and integration run in same job.
- .devcontainer: Added missing dependencies and also kind for running e2e tests.

### Fixed

- Fix IntelliJ Extension artifact - use glob pattern
- Use LabelSelector instead of app=* to select pods from deployments
- Added another
  protection [to not execute in child processes from k8s auth](https://github.com/metalbear-co/mirrord/issues/531) by
  setting an env flag to avoid loading then removing it after executing the api.

## 3.0.19-alpha

### Added

- Release image for armv7 (Cloud ARM)

### Fixed

- Release for non-amd64 arch failed because of lack of QEMU step in the github action. Re-added it

## 3.0.18-alpha

### Changed

- Replaced `pcap` dependency with our own `rawsocket` to make cross compiling faster and easier.

## 3.0.17-alpha

### Fixed

- Release CI: Remove another failing step

## 3.0.16-alpha

### Fixed

- Release CI: Temporarily comment out failing step

## 3.0.15-alpha

### Fixed

- Release CI: Fix checkout action position in intelliJ release.

## 3.0.14-alpha

### Added

- Layer integration test. Tests the layer's loading and hooking in an http mirroring simulation with a flask web app.
  Addresses but does not
  close [[#472](https://github.com/metalbear-co/mirrord/issues/472)] (more integration tests still needed).

### Fixed

- Release CI: Fix paths for release artifacts

## 3.0.13-alpha

### Added

- mirrord-cli: added a SIP protection check for macos binaries,
  closes [[#412](https://github.com/metalbear-co/mirrord/issues/412)]

### Fixed

- Fixed unused dependencies issue, closes [[#494](https://github.com/metalbear-co/mirrord/issues/494)]

### Changed

- Remove building of arm64 Docker image from the release CI

## 3.0.12-alpha

### Added

- Release CI: add extensions as artifacts, closes [[#355](https://github.com/metalbear-co/mirrord/issues/355)]

### Changed

- Remote operations that fail logged on `info` level instead of `error` because having a file not found, connection
  failed, etc can be part of a valid successful flow.
- mirrord-layer: When handling an outgoing connection to localhost, check first if it's a socket we intercept/mirror,
  then just let it connect normally.
- mirrord-layer: removed `tracing::instrument` from `*_detour` functions.

### Fixed

- `getaddrinfo` now uses [`trust-dns-resolver`](https://docs.rs/trust-dns-resolver/latest/trust_dns_resolver/) when
  resolving DNS (previously it would do a `getaddrinfo` call in mirrord-agent that could result in incompatibility
  between the mirrored pod and the user environments).
- Support clusters running Istio. Closes [[#485](https://github.com/metalbear-co/mirrord/issues/485)].

## 3.0.11-alpha

### Added

- Support impersonated deployments, closes [[#293](https://github.com/metalbear-co/mirrord/issues/293)]
- Shorter way to select which deployment/pod/container to impersonate through `--target`
  or `MIRRORD_IMPERSONATED_TARGET`, closes [[#392](https://github.com/metalbear-co/mirrord/issues/392)]
- mirrord-layer: Support config from file alongside environment variables.
- intellij-ext: Add version check, closes [[#289](https://github.com/metalbear-co/mirrord/issues/289)]
- intellij-ext: better support for Windows with WSL.

### Deprecated

- `--pod-name` or `MIRRORD_AGENT_IMPERSONATED_POD_NAME` is deprecated in favor of `--target`
  or `MIRRORD_IMPERSONATED_TARGET`

### Fixed

- tcp-steal working with linkerd meshing.
- mirrord-layer should exit when agent disconnects or unable to make initial connection

## 3.0.10-alpha

### Added

- Test that verifies that outgoing UDP traffic (only with a bind to non-0 port and a
  call to `connect`) is successfully intercepted and forwarded.

### Fixed

- macOS binaries should be okay now.

## 3.0.9-alpha

### Changed

- Ignore http tests because they are unstable, and they block the CI.
- Bundle arm64 binary into the universal binary for MacOS.

## 3.0.8-alpha

### Fixed

- release CI: Fix dylib path for `dd`.

## 3.0.7-alpha

### Fixed

- mirrord-layer: Fix `connect` returning error when called on UDP sockets and the
  outgoing traffic feature of mirrord is disabled.
- mirrord-agent: Add a `tokio::time:timeout` to `TcpStream::connect`, fixes golang issue where sometimes it would get
  stuck attempting to connect on IPv6.
- intelliJ-ext: Fix CLion crash issue, closes [[#317](https://github.com/metalbear-co/mirrord/issues/317)]
- vscode-ext: Support debugging Go, and fix issues with configuring file ops and traffic stealing.

### Changed

- mirrord-layer: Remove check for ignored IP (localhost) from `connect`.
- mirrord-layer: Refactor `connect` function to be less bloated.
- `.dockerignore` now ignores more useless files (reduces mirrord-agent image build time, and size).
- mirrord-agent: Use `tracing::instrument` for the outgoing traffic feature.
- mirrord-agent: `IndexAllocator` now uses `ConnectionId` for outgoing traffic feature.

## 3.0.6-alpha

### Changed

- mirrord-layer: Remove `tracing::instrument` from `go_env::goenvs_unix_detour`.
- mirrord-layer: Log to info instead of error when failing to write to local tunneled streams.

### Added

- mirrord-layer, mirrord-cli: new command line argument/environment variable - `MIRRORD_SKIP_PROCESSES` to provide a
  list of comma separated processes to not to load into.
  Closes [[#298](https://github.com/metalbear-co/mirrord/issues/298)]
  , [[#308](https://github.com/metalbear-co/mirrord/issues/308)]
- release CI: add arm64e to the universal dylib
- intellij-ext: Add support for Goland

## 3.0.5-alpha

### Fixed

- mirrord-layer: Return errors from agent when `connect` fails back to the hook (previously we were handling these as
  errors in layer, so `connect` had slightly wrong behavior).
- mirrord-layer: instrumenting error when `write_detur` is called to stdout/stderr
- mirrord-layer: workaround for `presented server name type wasn't supported` error when Kubernetes server has IP for CN
  in certificate. [[#388](https://github.com/metalbear-co/mirrord/issues/388)]

### Changed

- mirrord-layer: Use `tracing::instrument` to improve logs.

### Added

- Outgoing UDP test with node. Closes [[#323](https://github.com/metalbear-co/mirrord/issues/323)]

## 3.0.4-alpha

### Fixed

- Fix crash in VS Code extension happening because the MIRRORD_OVERRIDE_ENV_VARS_INCLUDE and
  MIRRORD_OVERRIDE_ENV_VARS_EXCLUDE vars being populated with empty values (rather than not being populated at all)
  .Closes [[#413](https://github.com/metalbear-co/mirrord/issues/413)].
- Add exception to gradle when dylib/so file is not found.
  Closes [[#345](https://github.com/metalbear-co/mirrord/issues/345)]
- mirrord-layer: Return errors from agent when `connect` fails back to the hook (previously we were handling these as
  errors in layer, so `connect` had slightly wrong behavior).

## 3.0.3-alpha

### Changed

- Changed agent namespace to default to the pod namespace.
  Closes [[#404](https://github.com/metalbear-co/mirrord/issues/404)].

## 3.0.2-alpha

### Added

- Code sign Apple binaries.
- CD - Update latest tag after release is published.

### Changed

- In `go-e2e` test, call `os.Exit` instead fo sending `SIGINT` to the process.
- Install script now downloads latest tag instead of main branch to avoid downtime on installs.

### Fixed

- Fix Environment parsing error when value contained '='
  Closes [[#387](https://github.com/metalbear-co/mirrord/issues/387)].
- Fix bug in outgoing traffic with multiple requests in quick succession.
  Closes [[#331](https://github.com/metalbear-co/mirrord/issues/331)].

## 3.0.1-alpha

### Fixed

- Add missing dependency breaking the VS Code release.

## 3.0.0-alpha

### Added

- New feature: UDP outgoing, mainly for Go DNS but should work for most use cases also!
- E2E: add tests for python's fastapi with uvicorn
- Socket ops - `connect`: ignore localhost and ports 50000 - 60000 (reserved for debugger)
- Add "*.plist" to `IGNORE_REGEX`, refer [[#350](https://github.com/metalbear-co/mirrord/issues/350)].

### Changed

- Change all functionality (incoming traffic mirroring, remote DNS outgoing traffic, environment variables, file reads)
  to be enabled by default. ***Note that flags now disable functionality***

### Fixed

- mirrord-layer: User-friendly error for invalid kubernetes api certificate
- mirrord-cli: Add random prefix to the generated shared lib to prevent Bus Error/EXC_BAD_ACCESS
- Support for Go 1.19>= syscall hooking
- Fix Python debugger crash in VS Code Extension. Closes [[#350](https://github.com/metalbear-co/mirrord/issues/350)].

## 2.13.0

### Added

- Release arm64 agent image.

### Fixed

- Use selected namespace in IntelliJ plugin instead of always using default namespace.

## 2.12.1

### Fixed

- Fix bug where VS Code extension would crash on startup due to new configuration values not being the correct type.
- Unset DYLD_INSERT_LIBRARIES/LD_PRELOAD when creating the agent.
  Closes [[#330](https://github.com/metalbear-co/mirrord/issues/330)].
- Fix NullPointerException in IntelliJ Extension. Closes [[#335](https://github.com/metalbear-co/mirrord/issues/335)].
- FIx dylib/so paths for the IntelliJ Extension. Closes [[#337](https://github.com/metalbear-co/mirrord/pull/352)].

## 2.12.0

### Added

- Add more configuration values to the VS Code extension.
- Warning when using remote tcp without remote DNS (can cause ipv6/v4 issues).
  Closes [#327](https://github.com/metalbear-co/mirrord/issues/327)

### Fixed

- VS Code needed restart to apply kubectl config/context change.
  Closes [316](https://github.com/metalbear-co/mirrord/issues/316).
- Fixed DNS feature causing crash on macOS on invalid DNS name due to mismatch of return
  codes. [#321](https://github.com/metalbear-co/mirrord/issues/321).
- Fixed DNS feature not using impersonated container namespace, resulting with incorrect resolved DNS names.
- mirrord-agent: Use `IndexAllocator` to properly generate `ConnectionId`s for the tcp outgoing feature.
- tests: Fix outgoing and DNS tests that were passing invalid flags to mirrord.
- Go Hooks - use global ENABLED_FILE_OPS
- Support macOS with apple chip in the IntelliJ plugin.
  Closes [#337](https://github.com/metalbear-co/mirrord/issues/337).

## 2.11.0

### Added

- New feature: mirrord now supports TCP traffic stealing instead of mirroring. You can enable it by
  passing `--tcp-steal` flag to cli.

### Fixed

- mirrord-layer: Go environment variables crash - run Go env setup in a different stack (should
  fix [#292](https://github.com/metalbear-co/mirrord/issues/292))

### Changed

- mirrord-layer: Add `#![feature(let_chains)]` to `lib.rs` to support new compiler version.

## 2.10.1

### Fixed

- CI:Release - Fix typo that broke the build

## 2.10.0

### Added

- New feature, [tcp outgoing traffic](https://github.com/metalbear-co/mirrord/issues/27). It's now possible to make
  requests to a remote host from the staging environment context. You can enable this feature setting
  the `MIRRORD_TCP_OUTGOING` variable to true, or using the `-o` option in mirrord-cli.
- mirrord-cli add login command for logging in to metalbear-cloud
- CI:Release - Provide zip and sha256 sums

### Fixed

- Environment variables feature on Golang programs. Issue #292 closed in #299

## 2.9.1

### Fixed

- CI - set typescript version at 4.7.4 to fix broken release action

## 2.9.0

### Added

- Support for Golang fileops
- IntelliJ Extension for mirrord

### Changed

- mirrord-layer: Added common `Result` type to to reduce boilerplate, removed dependency of `anyhow` crate.
- mirrord-layer: Split `LayerError` into `LayerError` and `HookError` to distinguish between errors that can be handled
  by the layer and errors that can be handled by the hook. (no more requiring libc errno for each error!).
  Closes [#247](https://github.com/metalbear-co/mirrord/issues/247)

## 2.8.1

### Fixed

- CI - remove usage of ubuntu-18.04 machines (deprecated)

## 2.8.0

### Added

- E2E - add basic env tests for bash scripts

### Fixed

- mirrord-agent - Update pcap library, hopefully will fix dropped packets (syn sometimes missed in e2e).
- mirrord-agent/layer - Sometimes layer tries to connect to agent before it finsihed loading, even though pod is
  running. Added watching the log stream for a "ready" log message before attempting to connect.

### Changed

- E2E - describe all pods on failure and add file name to print of logs.
- E2E - print timestamp of stdout/stderr of `TestProcess`.
- E2E - Don't delete pod/service on failure, instead leave them for debugging.
- mirrord-agent - Don't use `tokio::spawn` for spawning `sniffer` (or any other namespace changing task) to avoid
  namespace-clashing/undefined behavior. Possibly fixing bugs.
- Change the version check on the VS Code extension to happen when mirrord is enabled rather than when the IDE starts
  up.

## 2.7.0

### Added

- mirrord-layer: You can now pass `MIRRORD_AGENT_COMMUNICATION_TIMEOUT` as environment variable to control agent
  timeout.
- Expand file system operations with `access` and `faccessat` hooks for absolute paths

### Fixed

- Ephemeral Containers didn't wait for the right condition, leading to timeouts in many cases.
- mirrord-layer: Wait for the correct condition in job creation, resolving startup/timeout issues.
- mirrord-layer: Add a sleep on closing local socket after receiving close to let local application respond before
  closing.
- mirrord-layer: Fix DNS issue where `ai_addr` would not live long enough (breaking the remote DNS feature).

### Changed

- Removed unused dependencies from `mirrord-layer/Cargo.toml`. (Closes #220)
- reduce e2e flakiness (add message sent on tcp listen subscription, wait for that message)
- reduce e2e flakiness - increase timeout time
- mirrord-layer - increase agent creation timeout (to reduce e2e flakiness on macOS)
- E2E - Don't do file stuff on http traffic to reduce flakiness (doesn't add any coverage value..)
- mirrord-layer - Change tcp mirror tunnel `select` to be biased so it flushes all data before closing it (better
  testing, reduces e2e flakiness)
- E2E - unify resolve_node_host for linux and macOS with support for wsl provided Docker & Kubernetes
- E2E - add `trace` for tests to have paramaterized arguments printed
- mirrord-agent - add debug print of args to identify runs
- E2E - remove double `--extract-path` parameter in tests
- E2E - macOS colima start with 3 cores and 8GB of RAM.
- E2E - Increase agent communication timeout to reduce flakiness.
- mirrord-layer - add `DetourGuard` to prevent unwanted calls to detours from our code.
- mirrord-layer - extract reused detours to seperate logic functions
- E2E - macOS run only sanity http mirror traffic with Python

## 2.6.0

### Added

- Add a flag for the agent, `--ephemeral-container`, to correctly refer to the filesystem i.e. refer to root path
  as `/proc/1/root` when the flag is on, otherwise `/`.
- Add support for Golang on amd64 (x86-64).

### Changed

- Assign a random port number instead of `61337`. (Reason: A forking process creates multiple agents sending traffic on
  the same port, causing addrinuse error.)
- `mirrord-layer/socket` now uses `socket2::SockAddr` to comply with Rust's new IP format.

### Fixed

- Fix filesystem tests to only run if the default path exists.
- Fix extension not running due to the node_modules directory not being packaged.

## 2.5.0

### Added

- New feature, [remote DNS resolving](https://github.com/metalbear-co/mirrord/issues/27#issuecomment-1154072686).
  It is now possible to use the remote's `addrinfo` by setting the `MIRRORD_REMOTE_DNS` variable to
  `true`, or using the `-d` option in mirrord-cli.
- New feature, [Ephemeral Containers](https://github.com/metalbear-co/mirrord/issues/172).
  Use Kubernetes beta feature `Ephemeral Containers` to mirror traffic with the `--ephemeral-container` flag.
- E2E tests on macos for Golang using the Gin framework.

### Changed

- Refactored `mirrord-layer/socket` into a module structure similar to `mirrord-layer/file`.
- Refactored the error part of the many `Result<Response, ResponseError>`.
- Refactored `file` related functions, created `FileHandler` and improved structure.
- Refactored error handling in mirrord-layer.
- E2E: Collect minikube logs and fix collecting container logs
- E2E: macOS use colima instead of minikube.
- Refactored `mirrord-layer/lib.rs` - no more passing many arguments! :)
- Refactored `mirrord-layer/lib.rs` - remove `unwrap()` and propagate error using `Result`

### Fixed

- Handle unwraps in fileops to gracefully exit and enable python fileops tests.
- Changed `addrinfo` to `VecDeque` - fixes a potential bug (loss of order)

## 2.4.1

### Added

- mirrord-cli `exec` subcommand accepts `--extract-path` argument to set the directory to extract the library to. Used
  for tests mainly.
- mirrord-layer provides `MIRRORD_IMPERSONATED_CONTAINER_NAME` environment variable to specify container name to
  impersonate. mirrord-cli accepts argument to set variable.
- vscode-ext provides quick-select for setting `MIRRORD_IMPERSONATED_CONTAINER_NAME`

### Changed

- Refactor e2e, enable only Node HTTP mirroring test.
- E2E: add macOS to E2E, support using minikube by env var.
- E2E: Skip loading to docker before loading to minikube (load directly to minikube..)
- layer: Environment variables now load before process starts, no more race conditions.

### Fixed

- Support connections that start with tcp flags in addition to Syn (on macOS CI we saw CWR + NS)
- `fcntl` error on macOS [#184](https://github.com/metalbear-co/mirrord/issues/184) by a workaround.

## 2.3.1

### Changed

- Refactor(agent) - change `FileManager` to be per peer, thus removing the need of it being in a different task, moving
  the handling to the peer logic, change structure of peer handling to a struct.
- Don't fail environment variable request if none exists.
- E2E: Don't assert jobs and pods length, to allow better debugging and less flakiness.
- Refactor(agent) - Main loop doesn't pass messages around but instead spawned peers interact directly with tcp sniffer.
  Renamed Peer -> Client and ClientID.
- Add context to agent/job creation errors (Fixes #112)
- Add context to stream creation error (Fixes #110)
- Change E2E to use real app, closes [#149](https://github.com/metalbear-co/mirrord/issues/149)

## 2.3.0

### Added

- Add support for overriding a process' environment variables by setting `MIRRORD_OVERRIDE_ENV_VARS` to `true`. To
  filter out undesired variables, use the `MIRRORD_OVERRIDE_FILTER_ENV_VARS` configuration with arguments such
  as `FOO;BAR`.

### Changed

- Remove `unwrap` from the `Future` that was waiting for Kube pod to spin up in `pod_api.rs`. (Fixes #110)
- Speed up agent container image building by using a more specific base image.
- CI: Remove building agent before building & running tests (duplicate)
- CI: Add Docker cache to Docker build-push action to reduce build duration.
- CD release: Fix universal binary for macOS
- Refactor: Change protocol + mirrord-layer to split messages into modules, so main module only handles general
  messages, passing down to the appropriate module for handling.
- Add a CLI flag to specify `MIRRORD_AGENT_TTL`
- CI: Collect mirrord-agent logs in case of failure in e2e.
- Add "app" = "mirrord" label to the agent pod for log collection at ease.
- CI: Add sleep after local app finishes loading for agent to load filter make tests less flaky.
- Handle relative paths for open, openat
- Fix once cell renamings, PR [#98165](https://github.com/rust-lang/rust/pull/98165)
- Enable the blocking feature of the `reqwest` library

## 2.2.1

### Changed

- Compile universal binaries for MacOS. (Fixes #131)
- E2E small improvements, removing sleeps. (Fixes #99)

## 2.2.0

### Added

- File operations are now available behind the `MIRRORD_FILE_OPS` env variable, this means that mirrord now hooks into
  the following file functions: `open`, `fopen`, `fdopen`, `openat`, `read`, `fread`, `fileno`, `lseek`, and `write` to
  provide a mirrored file system.
- Support for running x64 (Intel) binary on arm (Silicon) macOS using mirrord. This will download and use the x64
  mirrord-layer binary when needed.
- Add detours for fcntl/dup system calls, closes [#51](https://github.com/metalbear-co/mirrord/issues/51)

### Changed

- Add graceful exit for library extraction logic in case of error.
- Refactor the CI by splitting the building of mirrord-agent in a separate job and caching the agent image for E2E
  tests.
- Update bug report template to apply to the latest version of mirrord.
- Change release profile to strip debuginfo and enable LTO.
- VS Code extension - update dependencies.
- CLI & macOS: Extract to `/tmp/` instead of `$TMPDIR` as the executed process is getting killed for some reason.

### Fixed

- Fix bug that caused configuration changes in the VS Code extension not to work
- Fix typos

## 2.1.0

### Added

- Prompt user to update if their version is outdated in the VS Code extension or CLI.
- Add support for docker runtime, closes [#95](https://github.com/metalbear-co/mirrord/issues/95).
- Add a keep-alive to keep the agent-pod from exiting, closes [#63](https://github.com/metalbear-co/mirrord/issues/63)

## 2.0.4

Complete refactor and re-write of everything.

- The CLI/VSCode extension now use `mirrord-layer` which loads into debugged process using `LD_PRELOAD`
  /`DYLD_INSERT_LIBRARIES`.
  It hooks some of the syscalls in order to proxy incoming traffic into the process as if it was running in the remote
  pod.
- Mono repo
- Fixed unwraps inside
  of [agent-creation](https://github.com/metalbear-co/mirrord/blob/main/mirrord-layer/src/lib.rs#L75),
  closes [#191](https://github.com/metalbear-co/mirrord/issues/191)<|MERGE_RESOLUTION|>--- conflicted
+++ resolved
@@ -7,16 +7,16 @@
 
 ## [Unreleased]
 
+### Fixed
+
+- crash when `getaddrinfo` is bypassed and libc tries to free our structure. Closes [#930](https://github.com/metalbear-co/mirrord/issues/930)
+
 ## 3.18.1
 
 ### Fixed
 
 - Issue when connect returns `libc::EINTR` or `libc::EINPROGRESS` causing outgoing connections to fail.
-<<<<<<< HEAD
-- crash when `getaddrinfo` is bypassed and libc tries to free our structure. Closes [#930](https://github.com/metalbear-co/mirrord/issues/930)
-=======
 - config: file config updated to fix simple pattern of IncomingConfig. [#933](https://github.com/metalbear-co/mirrord/pull/933)
->>>>>>> 361a3952
 
 ## 3.18.0
 
