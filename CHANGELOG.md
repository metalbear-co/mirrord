# Change Log

All notable changes to the mirrord's cli, agent, protocol, extensions will be documented in this file.
Previous versions had CHANGELOG per component, we decided to combine all repositories to a mono-repo with one CHANGELOG.

Check [Keep a Changelog](http://keepachangelog.com/) for recommendations on how to structure this file.

## [Unreleased]

### Changed

<<<<<<< HEAD
- mirrord-layer: Partialy load mirrord on certian processes that spawn other processes to allow sip patch on the spawned process.
  This to prevent breaking mirrord-layer load if parent process is specified in `--skip-processes`.  (macOS only)
=======
- Rust: update rust toolchain (and agent rust `DOCKERFILE`) to `nightly-2023-01-31`.
- exec/spawn detour refactor [#999](https://github.com/metalbear-co/mirrord/issues/999).
>>>>>>> 28dfe51f

## 3.21.0

### Added

- Support for Go's `os.ReadDir` on Linux (by hooking the `getdents64` syscall). Part of
  [#120](https://github.com/metalbear-co/mirrord/issues/120).
- Test mirrord with Go 1.20rc3.

### Changed

- mirrord-agent: Wrap agent with a parent proccess to doublecheck the clearing of iptables. See [#955](https://github.com/metalbear-co/mirrord/issues/955)
- mirrord-layer: Change `HOOK_SENDER` from `Option` to `OnceLock`.

### Fixed

- mirrord-agent: Handle HTTP upgrade requests when the stealer feature is enabled
  (with HTTP traffic) PR [#973](https://github.com/metalbear-co/mirrord/pull/973).
- E2E tests compile on MacOS.
- mirrord could not load into some newer binaries of node -
  [#987](https://github.com/metalbear-co/mirrord/issues/987). Now hooking also `posix_spawn`, since node now uses
  `libuv`'s `uv_spawn` (which in turn calls `posix_spawn`) instead of libc's `execvp` (which calls `execve`).
- Read files from the temp dir (defined by the system's `TMPDIR`) locally, closes
  [#986](https://github.com/metalbear-co/mirrord/issues/986).

## 3.20.0

### Added

- Support impersonation in operator

### Fixed

- Go crash in some scenarios [#834](https://github.com/metalbear-co/mirrord/issues/834).
- Remove already deprecated `--no-fs` and `--rw` options, that do not do anything anymore, but were still listed in the
  help message.
- Bug: SIP would fail the second time to run scripts for which the user does not have write permissions.

### Changed

- Change layer/cli logs to be to stderr instead of stdout to avoid mixing with the output of the application. Closes [#786](https://github.com/metalbear-co/mirrord/issues/786)

## 3.19.2

### Changed

- Code refactor: moved all file request and response types into own file.

## 3.19.1

### Fixed

- Changelog error failing the JetBrains release.

## 3.19.0

### Changed

- mirrord-operator: replace operator api to use KubernetesAPI extension. [#915](https://github.com/metalbear-co/mirrord/pull/915)

### Fixed

- tests: flaky passthrough fix. Avoid 2 agents running at the same time, add minimal sleep (1s)
- macOS x64/SIP(arm): fix double hooking `fstatat$INODE64`. Possible crash and undefined behavior.

### Added

- introduce `mirrord-console` - a utility to debug and investigate mirrord issues.

### Deprecated

- Remove old fs mode
  - cli: no `--rw` or `--no-fs`.
  - layer: no `MIRRORD_FILE_OPS`/`MIRRORD_FILE_RO_OPS`/`MIRRORD_FILE_FILTER_INCLUDE`/`MIRRORD_FILE_FILTER_EXCLUDE`

## 3.18.2

### Fixed

- crash when `getaddrinfo` is bypassed and libc tries to free our structure. Closes [#930](https://github.com/metalbear-co/mirrord/issues/930)
- Stealer hangs on short streams left open and fails on short closed streams to filtered HTTP ports -
 [#926](https://github.com/metalbear-co/mirrord/issues/926).

## 3.18.1

### Fixed

- Issue when connect returns `libc::EINTR` or `libc::EINPROGRESS` causing outgoing connections to fail.
- config: file config updated to fix simple pattern of IncomingConfig. [#933](https://github.com/metalbear-co/mirrord/pull/933)

## 3.18.0

### Added

- Agent now sends error encountered back to layer for better UX when bad times happen. (This only applies to error happening on connection-level).
- Partial ls flow for Go on macOS (implemented `fdopendir` and `readdir_r`). Closes [#902](https://github.com/metalbear-co/mirrord/issues/902)
- New feature: HTTP traffic filter!
  - Allows the user to steal HTTP traffic based on HTTP request headers, for example `Client: me` would steal requests that match this header,
    while letting unmatched requests (and non-HTTP packets) through to their original destinations.

### Fixed

- Update the setup-qemu-action action to remove a deprecation warning in the Release Workflow
- stat functions now support directories.
- Possible bugs with fds being closed before time (we now handle dup'ing of fds, and hold those as ref counts)

### Changed

- agent: Return better error message when failing to use `PACKET_IGNORE_OUTGOING` flag.

## 3.17.0

### Added

- Add brew command to README

### Fixed

- intellij plugin: mirrord icon should always load now.
- intellij plugin: on target selection cancel, don't show error - just disable mirrord for the run and show message.
- fixed setting a breakpoint in GoLand on simple app hanging on release build (disabled lto). - Fixes [#906](https://github.com/metalbear-co/mirrord/issues/906).

### Deprecated

- Removed `disabled` in favor of `local` in `fs` configuration.

### Changed

- update `kube` dependency + bump other
- update `dlv` packed with plugins.

## 3.16.2

### Fixed

- Add go to skipped processes in JetBrains plugin. Solving GoLand bug.

## 3.16.1

### Fixed

- Running on specific Kubernetes setups, such as Docker for Desktop should work again.

## 3.16.0

### Added

- Add golang stat hooks, closes [#856](https://github.com/metalbear-co/mirrord/issues/856)

### Fixed

- agent: mount /var from host and reconfigure docker socket to /var/run/docker.sock for better compatibility
- Error on specifying namespace in configuration without path (pod/container/deployment). Closes [#830](https://github.com/metalbear-co/mirrord/issues/830)
- IntelliJ plugin with new UI enabled now shows buttons. Closes [#881](https://github.com/metalbear-co/mirrord/issues/881)
- Fix deprecation warnings (partially), update checkout action to version 3.

### Changed

- Refactored detours to use new helper function `Result::as_hook` to simplify flow. (no change in behavior)

## 3.15.2

### Added

- Logging for IntelliJ plugin for debugging/bug reports.

### Fixed

- Crash when mirroring and state is different between local and remote (happens in Mesh).
  We now ignore messages that are not in the expected state. (as we can't do anything about it).
- agent: Fix typo in socket path for k3s environments
- intellij-plugin: fix missing telemetry/version check

## 3.15.1

### Added

- Add `__xstat` hook, fixes [#867]((https://github.com/metalbear-co/mirrord/issues/867))

### Fixed

- Fix build scripts for the refactored IntelliJ plugin

## 3.15.0

### Added

- agent: Add support for k3s envs
- IntelliJ plugin - refactor, uses cli like vs code.

### Fixed

- getaddrinfo: if node is NULL just bypass, as it's just for choosing ip/port, Fixes[#858](https://github.com/metalbear-co/mirrord/issues/858) and [#848](https://github.com/metalbear-co/mirrord/issues/848)

### Changed

- cli now loads env, removes go env stuff at load, might fix some bugs there.

## 3.14.3

### Fixed

- Create empty release to overcome temporary issue with VS Code marketplace publication

## 3.14.2

### Fixed

- vscode ext: use process env for running mirrord. Fixes [#854](https://github.com/metalbear-co/mirrord/issues/854)

## 3.14.1

### Fixed

- layer + go - connect didn't intercept sometimes (we lacked a match). Fixes [851](https://github.com/metalbear-co/mirrord/issues/851).

## 3.14.0

### Changed

- cli: Set environment variables from cli to spawned process instead of layer when using `mirrord exec`.
- cli: use miette for nicer errors
- cli: some ext exec preparations, nothing user facing yet.
- vs code ext: use cli, fixes some env bugs with go and better user experience.

## 3.13.5

### Changed

- Don't add temp prefix when using `extract` command.
- VS Code extension: mirrord enable/disable to be per workspace.
- VS Code extension: bundle the resources
- Add `/System` to default ignore list.
- Remove `test_mirrord_layer` from CI as it's covered in integration testing.

### Fixed

- fd leak on Linux when using libuv (Node). Caused undefined behavior. Fixes [#757](https://github.com/metalbear-co/mirrord/issues/757).

### Misc

- Better separation in mirrord cli.

## 3.13.4

### Changed

- Adjust filters - all directory filters also filter the directory itself (for when lstat/stating the directory).
  Added `/Applications`

## 3.13.3

### Added

- Add `mirrord ls` which allows listing target path. Hidden from user at the moment, as for now it's meant for extension use only.

### Changed

- Refactor e2e tests: split into modules based on functionality they test.
- internal refactor in mirrord-agent: Stealer feature changed from working per connection to now starting with
  the agent itself ("global"). Got rid of `steal_worker` in favor of a similar abstraction to what
  we have in `sniffer.rs` (`TcpConnectionStealer` that acts as the traffic stealing task, and
  `TcpStealerApi` which bridges the communication between the agent and the stealer task).
- Tests CI: don't wait for integration tests to start testing E2E tests.

### Fixed

- Add missing `fstat`/`lstat`/`fstatat`/`stat` hooks.

## 3.13.2

### Fixed

- Weird crash that started happening after Frida upgrade on macOS M1.

## 3.13.1

### Fixed

- Fix asdf:
  - Add `/tmp` not just `/tmp/` to exclusion.
  - Add `.tool-version` to exclusion.
  - `fclose` was calling close which doesn't flush.

## 3.13.0

### Changed

- IntelliJ Plugin: downgrade Java to version 11.
- IntelliJ Plugin: update platform version to 2022.3.
- Disable progress in mirrord-layer - can cause issues with forks and generally confusing now
  that agent is created by cli (and soon to be created by IDE plugin via cli).
- Update to Frida 16.0.7
- Add more paths to the default ignore list (`/snap` and `*/.asdf/*`) - to fix asdf issues.
- Add `/bin/` to default ignore list - asdf should be okay now!
- Update GitHub action to use latest `rust-cache`

### Added

- mirrord-operator: Add securityContext section for deployment in operator setup

### Fixed

- Fix `--fs-mode=local` didn't disable hooks as it was supposed to.
- Fix hooking wrong libc functions because of lack of module specification - add function to resolve
  module name to hook from (libc on Unix,libsystem on macOS). Partially fixes asdf issue.

## 3.12.1

### Added

- E2E test for pause feature with service that logs http requests and a service that makes requests.
- mirrord-layer: automatic operator discovery and connection if deployed on cluster. (Discovery can be disabled with `MIRRORD_OPERATOR_ENABLE=false`).

### Changed

- Added `/tmp/` to be excluded from file ops by default. Fixes [#800](https://github.com/metalbear-co/mirrord/issues/800).

### Misc

- Reformatted a bit the file stuff, to make it more readable. We now have `FILE_MODE` instead of `FILE_OPS_*` internally.
- Changed fileops test to also test write override (mirrord mode is read and override specific path)

## 3.12.0

### Added

- `--pause` feature (unstable). See [#712](https://github.com/metalbear-co/mirrord/issues/712).
- operator setup cli feature.
- mirrord-layer: operator connection that can be used instad of using kubernetes api to access agents.

### Changed

- CI: cancel previous runs of same PR.
- cli: set canonical path for config file to avoid possible issues when child processes change current working directory.
- config: Refactor config proc macro and behavior - we now error if a config value is wrong instead of defaulting.
- layer: panic on error instead of exiting without any message.
- CI: don't run CI on draft PRs.
- Update dependencies.
- Update to clap v4 (cli parser crate).
- Started deprecation of fsmode=disabled, use fsmode=local instead.

### Fixed

- Typo in `--agent-startup-timeout` flag.

## 3.11.2

### Fixed

- Agent dockerfile: fix build for cross arch

### Changed

- Added clippy on macOS and cleaned warnings.

## 3.11.1

### Fixed

- release.yaml: Linux AArch64 for real this time. (embedded so was x64)

### Changed

- Create agent in the cli and pass environment variables to exec'd process to improve agent re-use.
- IntelliJ: change default log level to warning (match cli/vscode).
- IntelliJ: don't show progress (can make some tests/scenarios fail).
- release.yaml: Build layer/cli with Centos 7 compatible glibc (AmazonLinux2 support).
- Change CPU/memory values requested by the Job agent to the lowest values possible.

## 3.11.0

### Added

- MacOS: Support for executing SIP binaries in user applications. We hook `execve`
  and create a SIP-free version of the binary on-the-go and execute that instead of
  the SIP binary.
  This means we now support running bash scripts with mirrord also on MacOS.
  Closes [#649](https://github.com/metalbear-co/mirrord/issues/649).

### Changed

- Only warn about invalid certificates once per agent.
- Reduce tokio features to needed ones only.

### Fixed

- CI: Fix regex for homebrew formula
- Potentially ignoring write calls (`fd < 2`).
- CI: Fix release for linux aarch64. Fixes [#760](https://github.com/metalbear-co/mirrord/issues/760).
- Possible cases where we don't close fds correctly.

## 3.10.4

### Fixed

- VS Code Extension: Fix crash when no env vars are defined in launch.json

## 3.10.3

### Changed

- CLI: change temp lib file to only be created for new versions
- mirrord-config: refactored macro so future implementations will be easier

### Fixed

- Release: fix homebrew release step

## 3.10.2

### Fixed

- CI: fix `release_gh` zip file step

## 3.10.1

### Changed

- CI: download shasums and add git username/email to make the homebrew release work
- Remove `unimplemented` for some IO cases, we now return `Unknown` instead. Also added warning logs for these cases to track.
- Only recommend `--accept-invalid-certificates` on connection errors if not already set.
- Terminate user application on connection error instead of only stopping mirrord.

## 3.10.0

### Added

- CI: Update homebrew formula on release, refer [#484](https://github.com/metalbear-co/mirrord/issues/484)

### Changed

- VS Code Extension: change extension to use the target specified in the mirrord config file, if specified, rather than show the pod dropdown

## 3.9.0

### Added

- `MIRRORD_AGENT_NETWORK_INTERFACE` environment variable/file config to let user control which network interface to use. Workaround for [#670](https://github.com/metalbear-co/mirrord/issues/670).
- mirrord-config: `deprecated` and `unstable` tags to MirrordConfg macro for messaging user when using said fields

### Changed

- VS Code Extension: change extension to use a mirrord-config file for configuration
- VS Code Extension: use the IDE's telemetry settings to determine if telemetry should be enabled

## 3.8.0

### Changed

- mirrord-layer: Remove `unwrap` from initialization functions.
- Log level of operation bypassing log from warn to trace (for real this time).
- Perform filesystem operations for paths in `/home` locally by default (for real this time).

### Added

- VS Code Extension: add JSON schema
- Bypass SIP on MacOS on the executed binary, (also via shebang).
  See [[#649](https://github.com/metalbear-co/mirrord/issues/649)].
  This does not yet include binaries that are executed by the first binary.

### Fixed

- fix markdown job by adding the checkout action

## 3.7.3

### Fixed

- mirrord-agent: No longer resolves to `eth0` by default, now we first try to resolve
  the appropriate network interface, if this fails then we use `eth0` as a last resort.
  Fixes [#670](https://github.com/metalbear-co/mirrord/issues/670).

### Changed

- intelliJ: use custom delve on macos

## 3.7.2

### Fixed

- Release: fix broken docker build step caused by folder restructure

## 3.7.1

### Fixed

- using gcloud auth for kubernetes. (mistakenly loaded layer into it)
- debugging Go on VSCode. We patch to use our own delivered delve.
- Changed layer not to crash when connection is closed by agent. Closed [#693](https://github.com/metalbear-co/mirrord/issues/693).

### Changed

- IntelliJ: fallback to using a textfield if listing namespaces fails

## 3.7.0

### Added

- mirrord-config: New `mirrord-schema.json` file that contains docs and types which should help the user write their mirrord
  config files. This file has to be manually generated (there is a test to help you remember).

### Fixed

- IntelliJ: Fix occurring of small namespace selection window and make mirrord dialogs resizable
- IntelliJ: Fix bug when pressing cancel in mirrord dialog and rerunning the application no mirrord window appears again
- VS Code: Fix crash occurring because it used deprecated env vars.

### Changed

- mirrord-config: Take `schema` feature out of feature flag (now it's always on).
- mirrord-config: Add docs for the user config types.

## 3.6.0

### Added

- mirrord-layer: Allow capturing tracing logs to file and print github issue creation link via MIRRORD_CAPTURE_ERROR_TRACE env variable

### Fixed

- Fix vscode artifacts where arm64 package was not released.
- IntelliJ plugin: if namespaces can't be accessed, use the default namespace

### Changed

- Add `/home` to default file exclude list.
- Changed log level of `Bypassing operation...` from warning to trace.
- IntelliJ settings default to match CLI/VSCode.

## 3.5.3

### Fixed

- Fixed broken release step for VS Code Darwin arm64 version

## 3.5.2

### Fixed

- Fixed breaking vscode release step

## 3.5.1

### Fixed

- Fixed an issue with the release CI

### Changed

- Update target file config to have `namespace` nested inside of `target` and not a separate `target_namespace`.
  See [#587](https://github.com/metalbear-co/mirrord/issues/587) and [#667](https://github.com/metalbear-co/mirrord/issues/667)

## 3.5.0

### Added

- aarch64 release binaries (no go support yet, no IntelliJ also).
- mirrord-layer: Add [`FileFilter`](mirrord-layer/src/file/filter.rs) that allows the user to include or exclude file paths (with regex support) for file operations.

### Changed

- mirrord-layer: Improve error message when user tries to run a program with args without `--`.
- Add tests for environment variables passed to KubeApi for authentication feature for cli credential fetch
- Remove openssl/libssl dependency, cross compilation is easier now. (It wasn't needed/used)
- mirrord-config: Changed the way [`fs`](mirrord-config/src/fs.rs) works: now it supports 2 modes `Simple` and `Advanced`,
  where `Simple` is similar to the old behavior (enables read-only, read-write, or disable file ops), and `Advanced`
  allows the user to specify include and exclude (regexes) filters for [`FileFilter`](mirrord-layer/src/file/filter.rs).
- Lint `README` and update it for `--target` flag.
- mirrord-layer: improve error message for invalid targets.

### Removed

- `--pod-name`, `--pod-namespace`, `--impersonated_container_name` have been removed in favor of `--target`, `--target-namespace`

### Fixed

- Env var to ignore ports used by a debugger for intelliJ/VSCode, refer [#644](https://github.com/metalbear-co/mirrord/issues/644)

## 3.4.0

### Added

- Add changelog for intelliJ extension, closes [#542](https://github.com/metalbear-co/mirrord/issues/542)
- Add filter for changelog to ci.yml
- Telemetry for intelliJ extension.

### Changed

- Update intelliJ extension: lint & bump java version to 17.
- Added `/Users` and `/Library` to path to ignore for file operations to improve UX on macOS.
- Use same default options as CLI in intelliJ extension.
- Improve UI layout of intelliJ extension.
- Separate tcp and udp outgoing option in intelliJ extension.
- Tighter control of witch environment variables would be passed to the KubeApi when fetching credentials via cli in kube-config. See [#637](https://github.com/metalbear-co/mirrord/issues/637)

### Fixed

- Lint Changelog and fix level of a "Changed" tag.
- File operations - following symlinks now works as expected. Previously, absolute symlinks lead to use our own path instead of target path.
  For example, AWS/K8S uses `/var/run/..` for service account credentials. In many machines, `/var/run` is symlink to `/run`
  so we were using `/run/..` instead of `/proc/{target_pid}/root/run`.
- Fix not reappearing window after pressing cancel-button in intelliJ extension.

## 3.3.0

### Added

- Telemetries, see [TELEMETRY.md](./TELEMETRY.md) for more information.

### Changed

- Added timeout for "waiting for pod to be ready..." in mirrord-layer to prevent unresponsive behavior. See [#579](https://github.com/metalbear-co/mirrord/issues/579)
- IntelliJ Extension: Default log level to `ERROR` from `DEBUG`

### Fixed

- Issue with [bottlerocket](https://github.com/bottlerocket-os/bottlerocket) where they use `/run/dockershim.sock`
  instead of the default containerd path. Add new path as fallback.

## 3.2.0

### Changed

- Extended support for both `-s` and `-x` wildcard matching, now supports `PREFIX_*`, `*_SUFFIX`, ect.
- Add to env default ignore `JAVA_HOME`,`HOMEPATH`,`CLASSPATH`,`JAVA_EXE` as it's usually runtime that you don't want
  from remote. Possibly fixes issue discussed on Discord (used complained that they had to use absolute path and not
  relative).
- Add `jvm.cfg` to default bypass for files.
- Clarify wrong target error message.
- mirrord-layer: Improve error message in `connection::handle_error`.

### Fixed

- Don't ignore passed `--pod-namespace` argument, closes
  [[#605](https://github.com/metalbear-co/mirrord/issues/605)]
- Replace deprecated environment variables in IntelliJ plugin
- Issues with IntelliJ extension when debugging Kotlin applications
- Scrollable list for pods and namespaces for IntelliJ extension,
  closes [[#610](https://github.com/metalbear-co/mirrord/issues/610)]

### Deprecated

- `--impersonated-container-name` and `MIRRORD_IMPERSONATED_CONTAINER_NAME` are
  deprecated in favor of `--target` or `MIRRORD_IMPERSONATED_TARGET`
- `--pod-namespace` and `MIRRORD_AGENT_IMPERSONATED_POD_NAMESPACE` are deprecated in
  favor of `--target-namespace` and `MIRRORD_TARGET_NAMESPACE`

## 3.1.3

### Changed

- release: VS Code extension release as stable and not pre-release.

### Fixed

- Dev container failing to execute `apt-get install -y clang`

## 3.1.2

### Changed

- Update some texts in documentation, READMEs, and extension package descriptions
- IntelliJ version check on enabling instead of on project start. Don't check again after less than 3 minutes.

## 3.1.1

### Fixed

- IntelliJ plugin crashing on run because both include and exclude were being set for env vars.

## 3.1.0

### Added

- `pwrite` hook (used by `dotnet`);

### Fixed

- Issue [#577](https://github.com/metalbear-co/mirrord/issues/577). Changed non-error logs from `error!` to `trace!`.

### Changed

- Agent pod definition now has `requests` specifications to avoid being defaulted to high values.
  See [#579](https://github.com/metalbear-co/mirrord/issues/579).
- Change VSCode extension configuration to have file ops, outgoing traffic, DNS, and environment variables turned on by
  default.
- update intelliJ extension: toggles + panel for include/exclude env vars

## 3.0.22-alpha

### Changed

- Exclude internal configuration fields from generated schema.

### Fixed

- Issue [#531](https://github.com/metalbear-co/mirrord/issues/531). We now detect NixOS/Devbox usage and add `sh` to
  skipped list.

## 3.0.21-alpha

### Added

- Reuse agent - first process that runs will create the agent and its children will be able to reuse the same one to
  avoid creating many agents.
- Don't print progress for child processes to avoid confusion.
- Skip istio/linkerd-proxy/init container when mirroring a pod without a specific container name.
- Add "linkerd.io/inject": "disabled" annotation to pod created by mirrord to avoid linkerd auto inject.
- mirrord-layer: support `-target deployment/deployment_name/container/container_name` flag to run on a specific
  container.
- `/nix/*` path is now ignored for file operations to support NixOS.
- Shortcut `deploy` for `deployment` in target argument.
- Added the ability to override environment variables in the config file.

### Changed

- Print exit message when terminating application due to an unhandled error in the layer.
- mirrord-layer: refactored `pod_api.rs` to be more maintainble.
- Use kube config namespace by default.
- mirrord-layer: Ignore `EAFNOSUPPORT` error reporting (valid scenario).

## 3.0.20-alpha

### Added

- `pread` hook (used by `dotnet`);
- mirrord-layer: ignore opening self-binary (temporal SDK calculates the hash of the binary, and it fails because it
  happens remotely)
- Layer integration tests with more apps (testing with Go only on MacOS because of
  known crash on Linux - [[#380](https://github.com/metalbear-co/mirrord/issues/380)]).
  Closes [[#472](https://github.com/metalbear-co/mirrord/issues/472)].
- Added progress reporting to the CLI.
- CI: use [bors](https://bors.tech/) for merging! woohoo.

### Changed

- Don't report InProgress io error as error (log as info)
- mirrord-layer: Added some `dotnet` files to `IGNORE_FILES` regex set;
- mirrord-layer: Added the `Detour` type for use in the `ops` modules instead of `HookResult`. This type supports
  returning a `Bypass` to avoid manually checking if a hook actually failed or if we should just bypass it;
- mirrord-protocol: Reduce duplicated types around `read` operation;
- Layer integration tests for more apps. Closes
  [[#472](https://github.com/metalbear-co/mirrord/issues/472)].
- Rename http mirroring tests from `integration` to `http_mirroring` since there are
  now also integration tests in other files.
- Delete useless `e2e_macos` CI job.
- Integration tests also display test process output (with mirrord logs) when they
  time out.
- CI: mirrord-layer UT and integration run in same job.
- .devcontainer: Added missing dependencies and also kind for running e2e tests.

### Fixed

- Fix IntelliJ Extension artifact - use glob pattern
- Use LabelSelector instead of app=* to select pods from deployments
- Added another
  protection [to not execute in child processes from k8s auth](https://github.com/metalbear-co/mirrord/issues/531) by
  setting an env flag to avoid loading then removing it after executing the api.

## 3.0.19-alpha

### Added

- Release image for armv7 (Cloud ARM)

### Fixed

- Release for non-amd64 arch failed because of lack of QEMU step in the github action. Re-added it

## 3.0.18-alpha

### Changed

- Replaced `pcap` dependency with our own `rawsocket` to make cross compiling faster and easier.

## 3.0.17-alpha

### Fixed

- Release CI: Remove another failing step

## 3.0.16-alpha

### Fixed

- Release CI: Temporarily comment out failing step

## 3.0.15-alpha

### Fixed

- Release CI: Fix checkout action position in intelliJ release.

## 3.0.14-alpha

### Added

- Layer integration test. Tests the layer's loading and hooking in an http mirroring simulation with a flask web app.
  Addresses but does not
  close [[#472](https://github.com/metalbear-co/mirrord/issues/472)] (more integration tests still needed).

### Fixed

- Release CI: Fix paths for release artifacts

## 3.0.13-alpha

### Added

- mirrord-cli: added a SIP protection check for macos binaries,
  closes [[#412](https://github.com/metalbear-co/mirrord/issues/412)]

### Fixed

- Fixed unused dependencies issue, closes [[#494](https://github.com/metalbear-co/mirrord/issues/494)]

### Changed

- Remove building of arm64 Docker image from the release CI

## 3.0.12-alpha

### Added

- Release CI: add extensions as artifacts, closes [[#355](https://github.com/metalbear-co/mirrord/issues/355)]

### Changed

- Remote operations that fail logged on `info` level instead of `error` because having a file not found, connection
  failed, etc can be part of a valid successful flow.
- mirrord-layer: When handling an outgoing connection to localhost, check first if it's a socket we intercept/mirror,
  then just let it connect normally.
- mirrord-layer: removed `tracing::instrument` from `*_detour` functions.

### Fixed

- `getaddrinfo` now uses [`trust-dns-resolver`](https://docs.rs/trust-dns-resolver/latest/trust_dns_resolver/) when
  resolving DNS (previously it would do a `getaddrinfo` call in mirrord-agent that could result in incompatibility
  between the mirrored pod and the user environments).
- Support clusters running Istio. Closes [[#485](https://github.com/metalbear-co/mirrord/issues/485)].

## 3.0.11-alpha

### Added

- Support impersonated deployments, closes [[#293](https://github.com/metalbear-co/mirrord/issues/293)]
- Shorter way to select which deployment/pod/container to impersonate through `--target`
  or `MIRRORD_IMPERSONATED_TARGET`, closes [[#392](https://github.com/metalbear-co/mirrord/issues/392)]
- mirrord-layer: Support config from file alongside environment variables.
- intellij-ext: Add version check, closes [[#289](https://github.com/metalbear-co/mirrord/issues/289)]
- intellij-ext: better support for Windows with WSL.

### Deprecated

- `--pod-name` or `MIRRORD_AGENT_IMPERSONATED_POD_NAME` is deprecated in favor of `--target`
  or `MIRRORD_IMPERSONATED_TARGET`

### Fixed

- tcp-steal working with linkerd meshing.
- mirrord-layer should exit when agent disconnects or unable to make initial connection

## 3.0.10-alpha

### Added

- Test that verifies that outgoing UDP traffic (only with a bind to non-0 port and a
  call to `connect`) is successfully intercepted and forwarded.

### Fixed

- macOS binaries should be okay now.

## 3.0.9-alpha

### Changed

- Ignore http tests because they are unstable, and they block the CI.
- Bundle arm64 binary into the universal binary for MacOS.

## 3.0.8-alpha

### Fixed

- release CI: Fix dylib path for `dd`.

## 3.0.7-alpha

### Fixed

- mirrord-layer: Fix `connect` returning error when called on UDP sockets and the
  outgoing traffic feature of mirrord is disabled.
- mirrord-agent: Add a `tokio::time:timeout` to `TcpStream::connect`, fixes golang issue where sometimes it would get
  stuck attempting to connect on IPv6.
- intelliJ-ext: Fix CLion crash issue, closes [[#317](https://github.com/metalbear-co/mirrord/issues/317)]
- vscode-ext: Support debugging Go, and fix issues with configuring file ops and traffic stealing.

### Changed

- mirrord-layer: Remove check for ignored IP (localhost) from `connect`.
- mirrord-layer: Refactor `connect` function to be less bloated.
- `.dockerignore` now ignores more useless files (reduces mirrord-agent image build time, and size).
- mirrord-agent: Use `tracing::instrument` for the outgoing traffic feature.
- mirrord-agent: `IndexAllocator` now uses `ConnectionId` for outgoing traffic feature.

## 3.0.6-alpha

### Changed

- mirrord-layer: Remove `tracing::instrument` from `go_env::goenvs_unix_detour`.
- mirrord-layer: Log to info instead of error when failing to write to local tunneled streams.

### Added

- mirrord-layer, mirrord-cli: new command line argument/environment variable - `MIRRORD_SKIP_PROCESSES` to provide a
  list of comma separated processes to not to load into.
  Closes [[#298](https://github.com/metalbear-co/mirrord/issues/298)]
  , [[#308](https://github.com/metalbear-co/mirrord/issues/308)]
- release CI: add arm64e to the universal dylib
- intellij-ext: Add support for Goland

## 3.0.5-alpha

### Fixed

- mirrord-layer: Return errors from agent when `connect` fails back to the hook (previously we were handling these as
  errors in layer, so `connect` had slightly wrong behavior).
- mirrord-layer: instrumenting error when `write_detur` is called to stdout/stderr
- mirrord-layer: workaround for `presented server name type wasn't supported` error when Kubernetes server has IP for CN
  in certificate. [[#388](https://github.com/metalbear-co/mirrord/issues/388)]

### Changed

- mirrord-layer: Use `tracing::instrument` to improve logs.

### Added

- Outgoing UDP test with node. Closes [[#323](https://github.com/metalbear-co/mirrord/issues/323)]

## 3.0.4-alpha

### Fixed

- Fix crash in VS Code extension happening because the MIRRORD_OVERRIDE_ENV_VARS_INCLUDE and
  MIRRORD_OVERRIDE_ENV_VARS_EXCLUDE vars being populated with empty values (rather than not being populated at all)
  .Closes [[#413](https://github.com/metalbear-co/mirrord/issues/413)].
- Add exception to gradle when dylib/so file is not found.
  Closes [[#345](https://github.com/metalbear-co/mirrord/issues/345)]
- mirrord-layer: Return errors from agent when `connect` fails back to the hook (previously we were handling these as
  errors in layer, so `connect` had slightly wrong behavior).

## 3.0.3-alpha

### Changed

- Changed agent namespace to default to the pod namespace.
  Closes [[#404](https://github.com/metalbear-co/mirrord/issues/404)].

## 3.0.2-alpha

### Added

- Code sign Apple binaries.
- CD - Update latest tag after release is published.

### Changed

- In `go-e2e` test, call `os.Exit` instead fo sending `SIGINT` to the process.
- Install script now downloads latest tag instead of main branch to avoid downtime on installs.

### Fixed

- Fix Environment parsing error when value contained '='
  Closes [[#387](https://github.com/metalbear-co/mirrord/issues/387)].
- Fix bug in outgoing traffic with multiple requests in quick succession.
  Closes [[#331](https://github.com/metalbear-co/mirrord/issues/331)].

## 3.0.1-alpha

### Fixed

- Add missing dependency breaking the VS Code release.

## 3.0.0-alpha

### Added

- New feature: UDP outgoing, mainly for Go DNS but should work for most use cases also!
- E2E: add tests for python's fastapi with uvicorn
- Socket ops - `connect`: ignore localhost and ports 50000 - 60000 (reserved for debugger)
- Add "*.plist" to `IGNORE_REGEX`, refer [[#350](https://github.com/metalbear-co/mirrord/issues/350)].

### Changed

- Change all functionality (incoming traffic mirroring, remote DNS outgoing traffic, environment variables, file reads)
  to be enabled by default. ***Note that flags now disable functionality***

### Fixed

- mirrord-layer: User-friendly error for invalid kubernetes api certificate
- mirrord-cli: Add random prefix to the generated shared lib to prevent Bus Error/EXC_BAD_ACCESS
- Support for Go 1.19>= syscall hooking
- Fix Python debugger crash in VS Code Extension. Closes [[#350](https://github.com/metalbear-co/mirrord/issues/350)].

## 2.13.0

### Added

- Release arm64 agent image.

### Fixed

- Use selected namespace in IntelliJ plugin instead of always using default namespace.

## 2.12.1

### Fixed

- Fix bug where VS Code extension would crash on startup due to new configuration values not being the correct type.
- Unset DYLD_INSERT_LIBRARIES/LD_PRELOAD when creating the agent.
  Closes [[#330](https://github.com/metalbear-co/mirrord/issues/330)].
- Fix NullPointerException in IntelliJ Extension. Closes [[#335](https://github.com/metalbear-co/mirrord/issues/335)].
- FIx dylib/so paths for the IntelliJ Extension. Closes [[#337](https://github.com/metalbear-co/mirrord/pull/352)].

## 2.12.0

### Added

- Add more configuration values to the VS Code extension.
- Warning when using remote tcp without remote DNS (can cause ipv6/v4 issues).
  Closes [#327](https://github.com/metalbear-co/mirrord/issues/327)

### Fixed

- VS Code needed restart to apply kubectl config/context change.
  Closes [316](https://github.com/metalbear-co/mirrord/issues/316).
- Fixed DNS feature causing crash on macOS on invalid DNS name due to mismatch of return
  codes. [#321](https://github.com/metalbear-co/mirrord/issues/321).
- Fixed DNS feature not using impersonated container namespace, resulting with incorrect resolved DNS names.
- mirrord-agent: Use `IndexAllocator` to properly generate `ConnectionId`s for the tcp outgoing feature.
- tests: Fix outgoing and DNS tests that were passing invalid flags to mirrord.
- Go Hooks - use global ENABLED_FILE_OPS
- Support macOS with apple chip in the IntelliJ plugin.
  Closes [#337](https://github.com/metalbear-co/mirrord/issues/337).

## 2.11.0

### Added

- New feature: mirrord now supports TCP traffic stealing instead of mirroring. You can enable it by
  passing `--tcp-steal` flag to cli.

### Fixed

- mirrord-layer: Go environment variables crash - run Go env setup in a different stack (should
  fix [#292](https://github.com/metalbear-co/mirrord/issues/292))

### Changed

- mirrord-layer: Add `#![feature(let_chains)]` to `lib.rs` to support new compiler version.

## 2.10.1

### Fixed

- CI:Release - Fix typo that broke the build

## 2.10.0

### Added

- New feature, [tcp outgoing traffic](https://github.com/metalbear-co/mirrord/issues/27). It's now possible to make
  requests to a remote host from the staging environment context. You can enable this feature setting
  the `MIRRORD_TCP_OUTGOING` variable to true, or using the `-o` option in mirrord-cli.
- mirrord-cli add login command for logging in to metalbear-cloud
- CI:Release - Provide zip and sha256 sums

### Fixed

- Environment variables feature on Golang programs. Issue #292 closed in #299

## 2.9.1

### Fixed

- CI - set typescript version at 4.7.4 to fix broken release action

## 2.9.0

### Added

- Support for Golang fileops
- IntelliJ Extension for mirrord

### Changed

- mirrord-layer: Added common `Result` type to to reduce boilerplate, removed dependency of `anyhow` crate.
- mirrord-layer: Split `LayerError` into `LayerError` and `HookError` to distinguish between errors that can be handled
  by the layer and errors that can be handled by the hook. (no more requiring libc errno for each error!).
  Closes [#247](https://github.com/metalbear-co/mirrord/issues/247)

## 2.8.1

### Fixed

- CI - remove usage of ubuntu-18.04 machines (deprecated)

## 2.8.0

### Added

- E2E - add basic env tests for bash scripts

### Fixed

- mirrord-agent - Update pcap library, hopefully will fix dropped packets (syn sometimes missed in e2e).
- mirrord-agent/layer - Sometimes layer tries to connect to agent before it finsihed loading, even though pod is
  running. Added watching the log stream for a "ready" log message before attempting to connect.

### Changed

- E2E - describe all pods on failure and add file name to print of logs.
- E2E - print timestamp of stdout/stderr of `TestProcess`.
- E2E - Don't delete pod/service on failure, instead leave them for debugging.
- mirrord-agent - Don't use `tokio::spawn` for spawning `sniffer` (or any other namespace changing task) to avoid
  namespace-clashing/undefined behavior. Possibly fixing bugs.
- Change the version check on the VS Code extension to happen when mirrord is enabled rather than when the IDE starts
  up.

## 2.7.0

### Added

- mirrord-layer: You can now pass `MIRRORD_AGENT_COMMUNICATION_TIMEOUT` as environment variable to control agent
  timeout.
- Expand file system operations with `access` and `faccessat` hooks for absolute paths

### Fixed

- Ephemeral Containers didn't wait for the right condition, leading to timeouts in many cases.
- mirrord-layer: Wait for the correct condition in job creation, resolving startup/timeout issues.
- mirrord-layer: Add a sleep on closing local socket after receiving close to let local application respond before
  closing.
- mirrord-layer: Fix DNS issue where `ai_addr` would not live long enough (breaking the remote DNS feature).

### Changed

- Removed unused dependencies from `mirrord-layer/Cargo.toml`. (Closes #220)
- reduce e2e flakiness (add message sent on tcp listen subscription, wait for that message)
- reduce e2e flakiness - increase timeout time
- mirrord-layer - increase agent creation timeout (to reduce e2e flakiness on macOS)
- E2E - Don't do file stuff on http traffic to reduce flakiness (doesn't add any coverage value..)
- mirrord-layer - Change tcp mirror tunnel `select` to be biased so it flushes all data before closing it (better
  testing, reduces e2e flakiness)
- E2E - unify resolve_node_host for linux and macOS with support for wsl provided Docker & Kubernetes
- E2E - add `trace` for tests to have paramaterized arguments printed
- mirrord-agent - add debug print of args to identify runs
- E2E - remove double `--extract-path` parameter in tests
- E2E - macOS colima start with 3 cores and 8GB of RAM.
- E2E - Increase agent communication timeout to reduce flakiness.
- mirrord-layer - add `DetourGuard` to prevent unwanted calls to detours from our code.
- mirrord-layer - extract reused detours to seperate logic functions
- E2E - macOS run only sanity http mirror traffic with Python

## 2.6.0

### Added

- Add a flag for the agent, `--ephemeral-container`, to correctly refer to the filesystem i.e. refer to root path
  as `/proc/1/root` when the flag is on, otherwise `/`.
- Add support for Golang on amd64 (x86-64).

### Changed

- Assign a random port number instead of `61337`. (Reason: A forking process creates multiple agents sending traffic on
  the same port, causing addrinuse error.)
- `mirrord-layer/socket` now uses `socket2::SockAddr` to comply with Rust's new IP format.

### Fixed

- Fix filesystem tests to only run if the default path exists.
- Fix extension not running due to the node_modules directory not being packaged.

## 2.5.0

### Added

- New feature, [remote DNS resolving](https://github.com/metalbear-co/mirrord/issues/27#issuecomment-1154072686).
  It is now possible to use the remote's `addrinfo` by setting the `MIRRORD_REMOTE_DNS` variable to
  `true`, or using the `-d` option in mirrord-cli.
- New feature, [Ephemeral Containers](https://github.com/metalbear-co/mirrord/issues/172).
  Use Kubernetes beta feature `Ephemeral Containers` to mirror traffic with the `--ephemeral-container` flag.
- E2E tests on macos for Golang using the Gin framework.

### Changed

- Refactored `mirrord-layer/socket` into a module structure similar to `mirrord-layer/file`.
- Refactored the error part of the many `Result<Response, ResponseError>`.
- Refactored `file` related functions, created `FileHandler` and improved structure.
- Refactored error handling in mirrord-layer.
- E2E: Collect minikube logs and fix collecting container logs
- E2E: macOS use colima instead of minikube.
- Refactored `mirrord-layer/lib.rs` - no more passing many arguments! :)
- Refactored `mirrord-layer/lib.rs` - remove `unwrap()` and propagate error using `Result`

### Fixed

- Handle unwraps in fileops to gracefully exit and enable python fileops tests.
- Changed `addrinfo` to `VecDeque` - fixes a potential bug (loss of order)

## 2.4.1

### Added

- mirrord-cli `exec` subcommand accepts `--extract-path` argument to set the directory to extract the library to. Used
  for tests mainly.
- mirrord-layer provides `MIRRORD_IMPERSONATED_CONTAINER_NAME` environment variable to specify container name to
  impersonate. mirrord-cli accepts argument to set variable.
- vscode-ext provides quick-select for setting `MIRRORD_IMPERSONATED_CONTAINER_NAME`

### Changed

- Refactor e2e, enable only Node HTTP mirroring test.
- E2E: add macOS to E2E, support using minikube by env var.
- E2E: Skip loading to docker before loading to minikube (load directly to minikube..)
- layer: Environment variables now load before process starts, no more race conditions.

### Fixed

- Support connections that start with tcp flags in addition to Syn (on macOS CI we saw CWR + NS)
- `fcntl` error on macOS [#184](https://github.com/metalbear-co/mirrord/issues/184) by a workaround.

## 2.3.1

### Changed

- Refactor(agent) - change `FileManager` to be per peer, thus removing the need of it being in a different task, moving
  the handling to the peer logic, change structure of peer handling to a struct.
- Don't fail environment variable request if none exists.
- E2E: Don't assert jobs and pods length, to allow better debugging and less flakiness.
- Refactor(agent) - Main loop doesn't pass messages around but instead spawned peers interact directly with tcp sniffer.
  Renamed Peer -> Client and ClientID.
- Add context to agent/job creation errors (Fixes #112)
- Add context to stream creation error (Fixes #110)
- Change E2E to use real app, closes [#149](https://github.com/metalbear-co/mirrord/issues/149)

## 2.3.0

### Added

- Add support for overriding a process' environment variables by setting `MIRRORD_OVERRIDE_ENV_VARS` to `true`. To
  filter out undesired variables, use the `MIRRORD_OVERRIDE_FILTER_ENV_VARS` configuration with arguments such
  as `FOO;BAR`.

### Changed

- Remove `unwrap` from the `Future` that was waiting for Kube pod to spin up in `pod_api.rs`. (Fixes #110)
- Speed up agent container image building by using a more specific base image.
- CI: Remove building agent before building & running tests (duplicate)
- CI: Add Docker cache to Docker build-push action to reduce build duration.
- CD release: Fix universal binary for macOS
- Refactor: Change protocol + mirrord-layer to split messages into modules, so main module only handles general
  messages, passing down to the appropriate module for handling.
- Add a CLI flag to specify `MIRRORD_AGENT_TTL`
- CI: Collect mirrord-agent logs in case of failure in e2e.
- Add "app" = "mirrord" label to the agent pod for log collection at ease.
- CI: Add sleep after local app finishes loading for agent to load filter make tests less flaky.
- Handle relative paths for open, openat
- Fix once cell renamings, PR [#98165](https://github.com/rust-lang/rust/pull/98165)
- Enable the blocking feature of the `reqwest` library

## 2.2.1

### Changed

- Compile universal binaries for MacOS. (Fixes #131)
- E2E small improvements, removing sleeps. (Fixes #99)

## 2.2.0

### Added

- File operations are now available behind the `MIRRORD_FILE_OPS` env variable, this means that mirrord now hooks into
  the following file functions: `open`, `fopen`, `fdopen`, `openat`, `read`, `fread`, `fileno`, `lseek`, and `write` to
  provide a mirrored file system.
- Support for running x64 (Intel) binary on arm (Silicon) macOS using mirrord. This will download and use the x64
  mirrord-layer binary when needed.
- Add detours for fcntl/dup system calls, closes [#51](https://github.com/metalbear-co/mirrord/issues/51)

### Changed

- Add graceful exit for library extraction logic in case of error.
- Refactor the CI by splitting the building of mirrord-agent in a separate job and caching the agent image for E2E
  tests.
- Update bug report template to apply to the latest version of mirrord.
- Change release profile to strip debuginfo and enable LTO.
- VS Code extension - update dependencies.
- CLI & macOS: Extract to `/tmp/` instead of `$TMPDIR` as the executed process is getting killed for some reason.

### Fixed

- Fix bug that caused configuration changes in the VS Code extension not to work
- Fix typos

## 2.1.0

### Added

- Prompt user to update if their version is outdated in the VS Code extension or CLI.
- Add support for docker runtime, closes [#95](https://github.com/metalbear-co/mirrord/issues/95).
- Add a keep-alive to keep the agent-pod from exiting, closes [#63](https://github.com/metalbear-co/mirrord/issues/63)

## 2.0.4

Complete refactor and re-write of everything.

- The CLI/VSCode extension now use `mirrord-layer` which loads into debugged process using `LD_PRELOAD`
  /`DYLD_INSERT_LIBRARIES`.
  It hooks some of the syscalls in order to proxy incoming traffic into the process as if it was running in the remote
  pod.
- Mono repo
- Fixed unwraps inside
  of [agent-creation](https://github.com/metalbear-co/mirrord/blob/main/mirrord-layer/src/lib.rs#L75),
  closes [#191](https://github.com/metalbear-co/mirrord/issues/191)<|MERGE_RESOLUTION|>--- conflicted
+++ resolved
@@ -9,13 +9,10 @@
 
 ### Changed
 
-<<<<<<< HEAD
+- Rust: update rust toolchain (and agent rust `DOCKERFILE`) to `nightly-2023-01-31`.
+- exec/spawn detour refactor [#999](https://github.com/metalbear-co/mirrord/issues/999).
 - mirrord-layer: Partialy load mirrord on certian processes that spawn other processes to allow sip patch on the spawned process.
   This to prevent breaking mirrord-layer load if parent process is specified in `--skip-processes`.  (macOS only)
-=======
-- Rust: update rust toolchain (and agent rust `DOCKERFILE`) to `nightly-2023-01-31`.
-- exec/spawn detour refactor [#999](https://github.com/metalbear-co/mirrord/issues/999).
->>>>>>> 28dfe51f
 
 ## 3.21.0
 
