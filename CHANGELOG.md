--- conflicted
+++ resolved
@@ -7,11 +7,10 @@
 
 ## [Unreleased]
 
-<<<<<<< HEAD
 ### Changed
 
 - mirrord-config: refactored macro so future implementations will be easier
-=======
+
 ## 3.10.2
 
 ### Fixed
@@ -26,7 +25,6 @@
 - Remove `unimplemented` for some IO cases, we now return `Unknown` instead. Also added warning logs for these cases to track.
 - Only recommend `--accept-invalid-certificates` on connection errors if not already set.
 - Terminate user application on connection error instead of only stopping mirrord.
->>>>>>> 1c130dd6
 
 ## 3.10.0
 
