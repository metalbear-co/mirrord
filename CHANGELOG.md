--- conflicted
+++ resolved
@@ -8,13 +8,10 @@
 ## [Unreleased]
 
 ### Changed
-<<<<<<< HEAD
+
 - mirrord-layer: Improve error message when user tries to run a program with args without `--`.
-=======
-
 - Add tests for environment variables passed to KubeApi for authentication feature for cli credential fetch
 - Remove openssl/libssl dependency, cross compilation is easier now. (It wasn't needed/used)
->>>>>>> 89a49d25
 
 ## 3.4.0
 
