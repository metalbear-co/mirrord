# Change Log

All notable changes to the mirrord's cli, agent, protocol, extensions will be documented in this file.
Previous versions had CHANGELOG per component, we decided to combine all repositories to a mono-repo with one CHANGELOG.

Check [Keep a Changelog](http://keepachangelog.com/) for recommendations on how to structure this file.

## [Unreleased]

### Added
- New feature, [remote DNS resolving](https://github.com/metalbear-co/mirrord/issues/27#issuecomment-1154072686).
It is now possible to use the remote's `addrinfo` by setting the `MIRRORD_REMOTE_DNS` variable to
`true`, or using the `-d` option in mirrord-cli.
- New feature, [Ephemeral Containers](https://github.com/metalbear-co/mirrord/issues/172).
Use Kubernetes beta feature `Ephemeral Containers` to mirror traffic with the `--ephemeral-container` flag.

### Changed
- E2E: Collect minikube logs and fix collecting container logs
- Refactored `mirrord-layer/socket` into a module structure similar to `mirrord-layer/file`.
<<<<<<< HEAD
- Refactored the error part of the many `Result<Response, ResponseError>`.
=======
- E2E: macOS use colima instead of minikube.
>>>>>>> 3df07f8c

### Fixed
- Handle unwraps in fileops to gracefully exit and enable python fileops tests.

## 2.4.1

### Added
- mirrord-cli `exec` subcommand accepts `--extract-path` argument to set the directory to extract the library to. Used for tests mainly.
- mirrord-layer provides `MIRRORD_IMPERSONATED_CONTAINER_NAME` environment variable to specify container name to impersonate. mirrord-cli accepts argument to set variable.
- vscode-ext provides quick-select for setting `MIRRORD_IMPERSONATED_CONTAINER_NAME`

### Changed
- Refactor e2e, enable only Node HTTP mirroring test.
- E2E: add macOS to E2E, support using minikube by env var.
- E2E: Skip loading to docker before loading to minikube (load directly to minikube..)
- layer: Environment variables now load before process starts, no more race conditions.

### Fixed
- Support connections that start with tcp flags in addition to Syn (on macOS CI we saw CWR + NS)
- `fcntl` error on macOS [#184](https://github.com/metalbear-co/mirrord/issues/184) by a workaround.

## 2.3.1

### Changed
- Refactor(agent) - change `FileManager` to be per peer, thus removing the need of it being in a different task, moving the handling to the peer logic, change structure of peer handling to a struct.
- Don't fail environment variable request if none exists.
- E2E: Don't assert jobs and pods length, to allow better debugging and less flakiness.
- Refactor(agent) - Main loop doesn't pass messages around but instead spawned peers interact directly with tcp sniffer. Renamed Peer -> Client and ClientID.
- Add context to agent/job creation errors (Fixes #112)
- Add context to stream creation error (Fixes #110)
- Change E2E to use real app, closes [#149](https://github.com/metalbear-co/mirrord/issues/149)

## 2.3.0

### Added

- Add support for overriding a process' environment variables by setting `MIRRORD_OVERRIDE_ENV_VARS` to `true`. To filter out undesired variables, use the `MIRRORD_OVERRIDE_FILTER_ENV_VARS` configuration with arguments such as `FOO;BAR`.

### Changed

- Remove `unwrap` from the `Future` that was waiting for Kube pod to spin up in `pod_api.rs`. (Fixes #110)
- Speed up agent container image building by using a more specific base image.
- CI: Remove building agent before building & running tests (duplicate)
- CI: Add Docker cache to Docker build-push action to reduce build duration.
- CD release: Fix universal binary for macOS
- Refactor: Change protocol + mirrord-layer to split messages into modules, so main module only handles general messages, passing down to the appropriate module for handling.
- Add a CLI flag to specify `MIRRORD_AGENT_TTL`
- CI: Collect mirrord-agent logs in case of failure in e2e.
- Add "app" = "mirrord" label to the agent pod for log collection at ease.
- CI: Add sleep after local app finishes loading for agent to load filter make tests less flaky.
- Handle relative paths for open, openat
- Fix once cell renamings, PR [#98165](https://github.com/rust-lang/rust/pull/98165)
- Enable the blocking feature of the `reqwest` library

## 2.2.1

### Changed

- Compile universal binaries for MacOS. (Fixes #131)
- E2E small improvements, removing sleeps. (Fixes #99)

## 2.2.0

### Added

- File operations are now available behind the `MIRRORD_FILE_OPS` env variable, this means that mirrord now hooks into the following file functions: `open`, `fopen`, `fdopen`, `openat`, `read`, `fread`, `fileno`, `lseek`, and `write` to provide a mirrored file system.
- Support for running x64 (Intel) binary on arm (Silicon) macOS using mirrord. This will download and use the x64 mirrord-layer binary when needed.
- Add detours for fcntl/dup system calls, closes [#51](https://github.com/metalbear-co/mirrord/issues/51)

### Changed

- Add graceful exit for library extraction logic in case of error.
- Refactor the CI by splitting the building of mirrord-agent in a separate job and caching the agent image for E2E tests.
- Update bug report template to apply to the latest version of mirrord.
- Change release profile to strip debuginfo and enable LTO.
- VS Code extension - update dependencies.
- CLI & macOS: Extract to `/tmp/` instead of `$TMPDIR` as the executed process is getting killed for some reason.

### Fixed

- Fix bug that caused configuration changes in the VS Code extension not to work
- Fix typos

## 2.1.0

### Added

- Prompt user to update if their version is outdated in the VS Code extension or CLI.
- Add support for docker runtime, closes [#95](https://github.com/metalbear-co/mirrord/issues/95).
- Add a keep-alive to keep the agent-pod from exiting, closes [#63](https://github.com/metalbear-co/mirrord/issues/63)

## 2.0.4

Complete refactor and re-write of everything.

- The CLI/VSCode extension now use `mirrord-layer` which loads into debugged process using `LD_PRELOAD`/`DYLD_INSERT_LIBRARIES`.
  It hooks some of the syscalls in order to proxy incoming traffic into the process as if it was running in the remote pod.
- Mono repo
- Fixed unwraps inside of [agent-creation](https://github.com/metalbear-co/mirrord/blob/main/mirrord-layer/src/lib.rs#L75), closes [#191](https://github.com/metalbear-co/mirrord/issues/191)<|MERGE_RESOLUTION|>--- conflicted
+++ resolved
@@ -17,11 +17,8 @@
 ### Changed
 - E2E: Collect minikube logs and fix collecting container logs
 - Refactored `mirrord-layer/socket` into a module structure similar to `mirrord-layer/file`.
-<<<<<<< HEAD
 - Refactored the error part of the many `Result<Response, ResponseError>`.
-=======
 - E2E: macOS use colima instead of minikube.
->>>>>>> 3df07f8c
 
 ### Fixed
 - Handle unwraps in fileops to gracefully exit and enable python fileops tests.
