--- conflicted
+++ resolved
@@ -8,11 +8,8 @@
 ## [Unreleased]
 
 ### Fixed
-<<<<<<< HEAD
 - Fix crash in VS Code extension happening because the MIRRORD_OVERRIDE_ENV_VARS_INCLUDE and MIRRORD_OVERRIDE_ENV_VARS_EXCLUDE vars being populated with empty values (rather than not being populated at all).Closes [[#413](https://github.com/metalbear-co/mirrord/issues/413)].
-=======
 - Add exception to gradle when dylib/so file is not found. Closes [[#345](https://github.com/metalbear-co/mirrord/issues/345)]
->>>>>>> 1e935215
 
 ## 3.0.3-alpha
 
