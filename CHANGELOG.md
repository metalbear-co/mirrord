# Change Log

All notable changes to the mirrord's cli, agent, protocol, extensions will be documented in this file.
Previous versions had CHANGELOG per component, we decided to combine all repositories to a mono-repo with one CHANGELOG.

Check [Keep a Changelog](http://keepachangelog.com/) for recommendations on how to structure this file.

## [Unreleased]

<<<<<<< HEAD
### Fixed

- tests: flaky passthrough fix. Avoid 2 agents running at the same time, add minimal sleep (1s)
=======
### Added

- introduce `mirrord-console` - a utility to debug and investigate mirrord issues.
>>>>>>> 62a03af3

## 3.18.2

### Fixed

- crash when `getaddrinfo` is bypassed and libc tries to free our structure. Closes [#930](https://github.com/metalbear-co/mirrord/issues/930)
- Stealer hangs on short streams left open and fails on short closed streams to filtered HTTP ports -
 [#926](https://github.com/metalbear-co/mirrord/issues/926).

## 3.18.1

### Fixed

- Issue when connect returns `libc::EINTR` or `libc::EINPROGRESS` causing outgoing connections to fail.
- config: file config updated to fix simple pattern of IncomingConfig. [#933](https://github.com/metalbear-co/mirrord/pull/933)

## 3.18.0

### Added

- Agent now sends error encountered back to layer for better UX when bad times happen. (This only applies to error happening on connection-level).
- Partial ls flow for Go on macOS (implemented `fdopendir` and `readdir_r`). Closes [#902](https://github.com/metalbear-co/mirrord/issues/902)
- New feature: HTTP traffic filter!
  - Allows the user to steal HTTP traffic based on HTTP request headers, for example `Client: me` would steal requests that match this header,
    while letting unmatched requests (and non-HTTP packets) through to their original destinations.

### Fixed

- Update the setup-qemu-action action to remove a deprecation warning in the Release Workflow
- stat functions now support directories.
- Possible bugs with fds being closed before time (we now handle dup'ing of fds, and hold those as ref counts)

### Changed

- agent: Return better error message when failing to use `PACKET_IGNORE_OUTGOING` flag.

## Deprecated

- Remove old fs mode
  - cli: no `--rw` or `--no-fs`.
  - layer: no `MIRRORD_FILE_OPS`/`MIRRORD_FILE_RO_OPS`/`MIRRORD_FILE_FILTER_INCLUDE`/`MIRRORD_FILE_FILTER_EXCLUDE`

## 3.17.0

### Added

- Add brew command to README

### Fixed

- intellij plugin: mirrord icon should always load now.
- intellij plugin: on target selection cancel, don't show error - just disable mirrord for the run and show message.
- fixed setting a breakpoint in GoLand on simple app hanging on release build (disabled lto). - Fixes [#906](https://github.com/metalbear-co/mirrord/issues/906).

### Deprecated

- Removed `disabled` in favor of `local` in `fs` configuration.

### Changed

- update `kube` dependency + bump other
- update `dlv` packed with plugins.

## 3.16.2

### Fixed

- Add go to skipped processes in JetBrains plugin. Solving GoLand bug.

## 3.16.1

### Fixed

- Running on specific Kubernetes setups, such as Docker for Desktop should work again.

## 3.16.0

### Added

- Add golang stat hooks, closes [#856](https://github.com/metalbear-co/mirrord/issues/856)

### Fixed

- agent: mount /var from host and reconfigure docker socket to /var/run/docker.sock for better compatibility
- Error on specifying namespace in configuration without path (pod/container/deployment). Closes [#830](https://github.com/metalbear-co/mirrord/issues/830)
- IntelliJ plugin with new UI enabled now shows buttons. Closes [#881](https://github.com/metalbear-co/mirrord/issues/881)
- Fix deprecation warnings (partially), update checkout action to version 3.

### Changed

- Refactored detours to use new helper function `Result::as_hook` to simplify flow. (no change in behavior)

## 3.15.2

### Added

- Logging for IntelliJ plugin for debugging/bug reports.

### Fixed

- Crash when mirroring and state is different between local and remote (happens in Mesh).
  We now ignore messages that are not in the expected state. (as we can't do anything about it).
- agent: Fix typo in socket path for k3s environments
- intellij-plugin: fix missing telemetry/version check

## 3.15.1

### Added

- Add `__xstat` hook, fixes [#867]((https://github.com/metalbear-co/mirrord/issues/867))

### Fixed

- Fix build scripts for the refactored IntelliJ plugin

## 3.15.0

### Added

- agent: Add support for k3s envs
- IntelliJ plugin - refactor, uses cli like vs code.

### Fixed

- getaddrinfo: if node is NULL just bypass, as it's just for choosing ip/port, Fixes[#858](https://github.com/metalbear-co/mirrord/issues/858) and [#848](https://github.com/metalbear-co/mirrord/issues/848)

### Changed

- cli now loads env, removes go env stuff at load, might fix some bugs there.

## 3.14.3

### Fixed

- Create empty release to overcome temporary issue with VS Code marketplace publication

## 3.14.2

### Fixed

- vscode ext: use process env for running mirrord. Fixes [#854](https://github.com/metalbear-co/mirrord/issues/854)

## 3.14.1

### Fixed

- layer + go - connect didn't intercept sometimes (we lacked a match). Fixes [851](https://github.com/metalbear-co/mirrord/issues/851).

## 3.14.0

### Changed

- cli: Set environment variables from cli to spawned process instead of layer when using `mirrord exec`.
- cli: use miette for nicer errors
- cli: some ext exec preparations, nothing user facing yet.
- vs code ext: use cli, fixes some env bugs with go and better user experience.

## 3.13.5

### Changed

- Don't add temp prefix when using `extract` command.
- VS Code extension: mirrord enable/disable to be per workspace.
- VS Code extension: bundle the resources
- Add `/System` to default ignore list.
- Remove `test_mirrord_layer` from CI as it's covered in integration testing.

### Fixed

- fd leak on Linux when using libuv (Node). Caused undefined behavior. Fixes [#757](https://github.com/metalbear-co/mirrord/issues/757).

### Misc

- Better separation in mirrord cli.

## 3.13.4

### Changed

- Adjust filters - all directory filters also filter the directory itself (for when lstat/stating the directory).
  Added `/Applications`

## 3.13.3

### Added

- Add `mirrord ls` which allows listing target path. Hidden from user at the moment, as for now it's meant for extension use only.

### Changed

- Refactor e2e tests: split into modules based on functionality they test.
- internal refactor in mirrord-agent: Stealer feature changed from working per connection to now starting with
  the agent itself ("global"). Got rid of `steal_worker` in favor of a similar abstraction to what
  we have in `sniffer.rs` (`TcpConnectionStealer` that acts as the traffic stealing task, and
  `TcpStealerApi` which bridges the communication between the agent and the stealer task).
- Tests CI: don't wait for integration tests to start testing E2E tests.

### Fixed

- Add missing `fstat`/`lstat`/`fstatat`/`stat` hooks.

## 3.13.2

### Fixed

- Weird crash that started happening after Frida upgrade on macOS M1.

## 3.13.1

### Fixed

- Fix asdf:
  - Add `/tmp` not just `/tmp/` to exclusion.
  - Add `.tool-version` to exclusion.
  - `fclose` was calling close which doesn't flush.

## 3.13.0

### Changed

- IntelliJ Plugin: downgrade Java to version 11.
- IntelliJ Plugin: update platform version to 2022.3.
- Disable progress in mirrord-layer - can cause issues with forks and generally confusing now
  that agent is created by cli (and soon to be created by IDE plugin via cli).
- Update to Frida 16.0.7
- Add more paths to the default ignore list (`/snap` and `*/.asdf/*`) - to fix asdf issues.
- Add `/bin/` to default ignore list - asdf should be okay now!
- Update GitHub action to use latest `rust-cache`

### Added

- mirrord-operator: Add securityContext section for deployment in operator setup

### Fixed

- Fix `--fs-mode=local` didn't disable hooks as it was supposed to.
- Fix hooking wrong libc functions because of lack of module specification - add function to resolve
  module name to hook from (libc on Unix,libsystem on macOS). Partially fixes asdf issue.

## 3.12.1

### Added

- E2E test for pause feature with service that logs http requests and a service that makes requests.
- mirrord-layer: automatic operator discovery and connection if deployed on cluster. (Discovery can be disabled with `MIRRORD_OPERATOR_ENABLE=false`).

### Changed

- Added `/tmp/` to be excluded from file ops by default. Fixes [#800](https://github.com/metalbear-co/mirrord/issues/800).

### Misc

- Reformatted a bit the file stuff, to make it more readable. We now have `FILE_MODE` instead of `FILE_OPS_*` internally.
- Changed fileops test to also test write override (mirrord mode is read and override specific path)

## 3.12.0

### Added

- `--pause` feature (unstable). See [#712](https://github.com/metalbear-co/mirrord/issues/712).
- operator setup cli feature.
- mirrord-layer: operator connection that can be used instad of using kubernetes api to access agents.

### Changed

- CI: cancel previous runs of same PR.
- cli: set canonical path for config file to avoid possible issues when child processes change current working directory.
- config: Refactor config proc macro and behavior - we now error if a config value is wrong instead of defaulting.
- layer: panic on error instead of exiting without any message.
- CI: don't run CI on draft PRs.
- Update dependencies.
- Update to clap v4 (cli parser crate).
- Started deprecation of fsmode=disabled, use fsmode=local instead.

### Fixed

- Typo in `--agent-startup-timeout` flag.

## 3.11.2

### Fixed

- Agent dockerfile: fix build for cross arch

### Changed

- Added clippy on macOS and cleaned warnings.

## 3.11.1

### Fixed

- release.yaml: Linux AArch64 for real this time. (embedded so was x64)

### Changed

- Create agent in the cli and pass environment variables to exec'd process to improve agent re-use.
- IntelliJ: change default log level to warning (match cli/vscode).
- IntelliJ: don't show progress (can make some tests/scenarios fail).
- release.yaml: Build layer/cli with Centos 7 compatible glibc (AmazonLinux2 support).
- Change CPU/memory values requested by the Job agent to the lowest values possible.

## 3.11.0

### Added

- MacOS: Support for executing SIP binaries in user applications. We hook `execve`
  and create a SIP-free version of the binary on-the-go and execute that instead of
  the SIP binary.
  This means we now support running bash scripts with mirrord also on MacOS.
  Closes [#649](https://github.com/metalbear-co/mirrord/issues/649).

### Changed

- Only warn about invalid certificates once per agent.
- Reduce tokio features to needed ones only.

### Fixed

- CI: Fix regex for homebrew formula
- Potentially ignoring write calls (`fd < 2`).
- CI: Fix release for linux aarch64. Fixes [#760](https://github.com/metalbear-co/mirrord/issues/760).
- Possible cases where we don't close fds correctly.

## 3.10.4

### Fixed

- VS Code Extension: Fix crash when no env vars are defined in launch.json

## 3.10.3

### Changed

- CLI: change temp lib file to only be created for new versions
- mirrord-config: refactored macro so future implementations will be easier

### Fixed

- Release: fix homebrew release step

## 3.10.2

### Fixed

- CI: fix `release_gh` zip file step

## 3.10.1

### Changed

- CI: download shasums and add git username/email to make the homebrew release work
- Remove `unimplemented` for some IO cases, we now return `Unknown` instead. Also added warning logs for these cases to track.
- Only recommend `--accept-invalid-certificates` on connection errors if not already set.
- Terminate user application on connection error instead of only stopping mirrord.

## 3.10.0

### Added

- CI: Update homebrew formula on release, refer [#484](https://github.com/metalbear-co/mirrord/issues/484)

### Changed

- VS Code Extension: change extension to use the target specified in the mirrord config file, if specified, rather than show the pod dropdown

## 3.9.0

### Added

- `MIRRORD_AGENT_NETWORK_INTERFACE` environment variable/file config to let user control which network interface to use. Workaround for [#670](https://github.com/metalbear-co/mirrord/issues/670).
- mirrord-config: `deprecated` and `unstable` tags to MirrordConfg macro for messaging user when using said fields

### Changed

- VS Code Extension: change extension to use a mirrord-config file for configuration
- VS Code Extension: use the IDE's telemetry settings to determine if telemetry should be enabled

## 3.8.0

### Changed

- mirrord-layer: Remove `unwrap` from initialization functions.
- Log level of operation bypassing log from warn to trace (for real this time).
- Perform filesystem operations for paths in `/home` locally by default (for real this time).

### Added

- VS Code Extension: add JSON schema
- Bypass SIP on MacOS on the executed binary, (also via shebang).
  See [[#649](https://github.com/metalbear-co/mirrord/issues/649)].
  This does not yet include binaries that are executed by the first binary.

### Fixed

- fix markdown job by adding the checkout action

## 3.7.3

### Fixed

- mirrord-agent: No longer resolves to `eth0` by default, now we first try to resolve
  the appropriate network interface, if this fails then we use `eth0` as a last resort.
  Fixes [#670](https://github.com/metalbear-co/mirrord/issues/670).

### Changed

- intelliJ: use custom delve on macos

## 3.7.2

### Fixed

- Release: fix broken docker build step caused by folder restructure

## 3.7.1

### Fixed

- using gcloud auth for kubernetes. (mistakenly loaded layer into it)
- debugging Go on VSCode. We patch to use our own delivered delve.
- Changed layer not to crash when connection is closed by agent. Closed [#693](https://github.com/metalbear-co/mirrord/issues/693).

### Changed

- IntelliJ: fallback to using a textfield if listing namespaces fails

## 3.7.0

### Added

- mirrord-config: New `mirrord-schema.json` file that contains docs and types which should help the user write their mirrord
  config files. This file has to be manually generated (there is a test to help you remember).

### Fixed

- IntelliJ: Fix occurring of small namespace selection window and make mirrord dialogs resizable
- IntelliJ: Fix bug when pressing cancel in mirrord dialog and rerunning the application no mirrord window appears again
- VS Code: Fix crash occurring because it used deprecated env vars.

### Changed

- mirrord-config: Take `schema` feature out of feature flag (now it's always on).
- mirrord-config: Add docs for the user config types.

## 3.6.0

### Added

- mirrord-layer: Allow capturing tracing logs to file and print github issue creation link via MIRRORD_CAPTURE_ERROR_TRACE env variable

### Fixed

- Fix vscode artifacts where arm64 package was not released.
- IntelliJ plugin: if namespaces can't be accessed, use the default namespace

### Changed

- Add `/home` to default file exclude list.
- Changed log level of `Bypassing operation...` from warning to trace.
- IntelliJ settings default to match CLI/VSCode.

## 3.5.3

### Fixed

- Fixed broken release step for VS Code Darwin arm64 version

## 3.5.2

### Fixed

- Fixed breaking vscode release step

## 3.5.1

### Fixed

- Fixed an issue with the release CI

### Changed

- Update target file config to have `namespace` nested inside of `target` and not a separate `target_namespace`.
  See [#587](https://github.com/metalbear-co/mirrord/issues/587) and [#667](https://github.com/metalbear-co/mirrord/issues/667)

## 3.5.0

### Added

- aarch64 release binaries (no go support yet, no IntelliJ also).
- mirrord-layer: Add [`FileFilter`](mirrord-layer/src/file/filter.rs) that allows the user to include or exclude file paths (with regex support) for file operations.

### Changed

- mirrord-layer: Improve error message when user tries to run a program with args without `--`.
- Add tests for environment variables passed to KubeApi for authentication feature for cli credential fetch
- Remove openssl/libssl dependency, cross compilation is easier now. (It wasn't needed/used)
- mirrord-config: Changed the way [`fs`](mirrord-config/src/fs.rs) works: now it supports 2 modes `Simple` and `Advanced`,
  where `Simple` is similar to the old behavior (enables read-only, read-write, or disable file ops), and `Advanced`
  allows the user to specify include and exclude (regexes) filters for [`FileFilter`](mirrord-layer/src/file/filter.rs).
- Lint `README` and update it for `--target` flag.
- mirrord-layer: improve error message for invalid targets.

### Removed

- `--pod-name`, `--pod-namespace`, `--impersonated_container_name` have been removed in favor of `--target`, `--target-namespace`

### Fixed

- Env var to ignore ports used by a debugger for intelliJ/VSCode, refer [#644](https://github.com/metalbear-co/mirrord/issues/644)

## 3.4.0

### Added

- Add changelog for intelliJ extension, closes [#542](https://github.com/metalbear-co/mirrord/issues/542)
- Add filter for changelog to ci.yml
- Telemetry for intelliJ extension.

### Changed

- Update intelliJ extension: lint & bump java version to 17.
- Added `/Users` and `/Library` to path to ignore for file operations to improve UX on macOS.
- Use same default options as CLI in intelliJ extension.
- Improve UI layout of intelliJ extension.
- Separate tcp and udp outgoing option in intelliJ extension.
- Tighter control of witch environment variables would be passed to the KubeApi when fetching credentials via cli in kube-config. See [#637](https://github.com/metalbear-co/mirrord/issues/637)

### Fixed

- Lint Changelog and fix level of a "Changed" tag.
- File operations - following symlinks now works as expected. Previously, absolute symlinks lead to use our own path instead of target path.
  For example, AWS/K8S uses `/var/run/..` for service account credentials. In many machines, `/var/run` is symlink to `/run`
  so we were using `/run/..` instead of `/proc/{target_pid}/root/run`.
- Fix not reappearing window after pressing cancel-button in intelliJ extension.

## 3.3.0

### Added

- Telemetries, see [TELEMETRY.md](./TELEMETRY.md) for more information.

### Changed

- Added timeout for "waiting for pod to be ready..." in mirrord-layer to prevent unresponsive behavior. See [#579](https://github.com/metalbear-co/mirrord/issues/579)
- IntelliJ Extension: Default log level to `ERROR` from `DEBUG`

### Fixed

- Issue with [bottlerocket](https://github.com/bottlerocket-os/bottlerocket) where they use `/run/dockershim.sock`
  instead of the default containerd path. Add new path as fallback.

## 3.2.0

### Changed

- Extended support for both `-s` and `-x` wildcard matching, now supports `PREFIX_*`, `*_SUFFIX`, ect.
- Add to env default ignore `JAVA_HOME`,`HOMEPATH`,`CLASSPATH`,`JAVA_EXE` as it's usually runtime that you don't want
  from remote. Possibly fixes issue discussed on Discord (used complained that they had to use absolute path and not
  relative).
- Add `jvm.cfg` to default bypass for files.
- Clarify wrong target error message.
- mirrord-layer: Improve error message in `connection::handle_error`.

### Fixed

- Don't ignore passed `--pod-namespace` argument, closes
  [[#605](https://github.com/metalbear-co/mirrord/issues/605)]
- Replace deprecated environment variables in IntelliJ plugin
- Issues with IntelliJ extension when debugging Kotlin applications
- Scrollable list for pods and namespaces for IntelliJ extension,
  closes [[#610](https://github.com/metalbear-co/mirrord/issues/610)]

### Deprecated

- `--impersonated-container-name` and `MIRRORD_IMPERSONATED_CONTAINER_NAME` are
  deprecated in favor of `--target` or `MIRRORD_IMPERSONATED_TARGET`
- `--pod-namespace` and `MIRRORD_AGENT_IMPERSONATED_POD_NAMESPACE` are deprecated in
  favor of `--target-namespace` and `MIRRORD_TARGET_NAMESPACE`

## 3.1.3

### Changed

- release: VS Code extension release as stable and not pre-release.

### Fixed

- Dev container failing to execute `apt-get install -y clang`

## 3.1.2

### Changed

- Update some texts in documentation, READMEs, and extension package descriptions
- IntelliJ version check on enabling instead of on project start. Don't check again after less than 3 minutes.

## 3.1.1

### Fixed

- IntelliJ plugin crashing on run because both include and exclude were being set for env vars.

## 3.1.0

### Added

- `pwrite` hook (used by `dotnet`);

### Fixed

- Issue [#577](https://github.com/metalbear-co/mirrord/issues/577). Changed non-error logs from `error!` to `trace!`.

### Changed

- Agent pod definition now has `requests` specifications to avoid being defaulted to high values.
  See [#579](https://github.com/metalbear-co/mirrord/issues/579).
- Change VSCode extension configuration to have file ops, outgoing traffic, DNS, and environment variables turned on by
  default.
- update intelliJ extension: toggles + panel for include/exclude env vars

## 3.0.22-alpha

### Changed

- Exclude internal configuration fields from generated schema.

### Fixed

- Issue [#531](https://github.com/metalbear-co/mirrord/issues/531). We now detect NixOS/Devbox usage and add `sh` to
  skipped list.

## 3.0.21-alpha

### Added

- Reuse agent - first process that runs will create the agent and its children will be able to reuse the same one to
  avoid creating many agents.
- Don't print progress for child processes to avoid confusion.
- Skip istio/linkerd-proxy/init container when mirroring a pod without a specific container name.
- Add "linkerd.io/inject": "disabled" annotation to pod created by mirrord to avoid linkerd auto inject.
- mirrord-layer: support `-target deployment/deployment_name/container/container_name` flag to run on a specific
  container.
- `/nix/*` path is now ignored for file operations to support NixOS.
- Shortcut `deploy` for `deployment` in target argument.
- Added the ability to override environment variables in the config file.

### Changed

- Print exit message when terminating application due to an unhandled error in the layer.
- mirrord-layer: refactored `pod_api.rs` to be more maintainble.
- Use kube config namespace by default.
- mirrord-layer: Ignore `EAFNOSUPPORT` error reporting (valid scenario).

## 3.0.20-alpha

### Added

- `pread` hook (used by `dotnet`);
- mirrord-layer: ignore opening self-binary (temporal SDK calculates the hash of the binary, and it fails because it
  happens remotely)
- Layer integration tests with more apps (testing with Go only on MacOS because of
  known crash on Linux - [[#380](https://github.com/metalbear-co/mirrord/issues/380)]).
  Closes [[#472](https://github.com/metalbear-co/mirrord/issues/472)].
- Added progress reporting to the CLI.
- CI: use [bors](https://bors.tech/) for merging! woohoo.

### Changed

- Don't report InProgress io error as error (log as info)
- mirrord-layer: Added some `dotnet` files to `IGNORE_FILES` regex set;
- mirrord-layer: Added the `Detour` type for use in the `ops` modules instead of `HookResult`. This type supports
  returning a `Bypass` to avoid manually checking if a hook actually failed or if we should just bypass it;
- mirrord-protocol: Reduce duplicated types around `read` operation;
- Layer integration tests for more apps. Closes
  [[#472](https://github.com/metalbear-co/mirrord/issues/472)].
- Rename http mirroring tests from `integration` to `http_mirroring` since there are
  now also integration tests in other files.
- Delete useless `e2e_macos` CI job.
- Integration tests also display test process output (with mirrord logs) when they
  time out.
- CI: mirrord-layer UT and integration run in same job.
- .devcontainer: Added missing dependencies and also kind for running e2e tests.

### Fixed

- Fix IntelliJ Extension artifact - use glob pattern
- Use LabelSelector instead of app=* to select pods from deployments
- Added another
  protection [to not execute in child processes from k8s auth](https://github.com/metalbear-co/mirrord/issues/531) by
  setting an env flag to avoid loading then removing it after executing the api.

## 3.0.19-alpha

### Added

- Release image for armv7 (Cloud ARM)

### Fixed

- Release for non-amd64 arch failed because of lack of QEMU step in the github action. Re-added it

## 3.0.18-alpha

### Changed

- Replaced `pcap` dependency with our own `rawsocket` to make cross compiling faster and easier.

## 3.0.17-alpha

### Fixed

- Release CI: Remove another failing step

## 3.0.16-alpha

### Fixed

- Release CI: Temporarily comment out failing step

## 3.0.15-alpha

### Fixed

- Release CI: Fix checkout action position in intelliJ release.

## 3.0.14-alpha

### Added

- Layer integration test. Tests the layer's loading and hooking in an http mirroring simulation with a flask web app.
  Addresses but does not
  close [[#472](https://github.com/metalbear-co/mirrord/issues/472)] (more integration tests still needed).

### Fixed

- Release CI: Fix paths for release artifacts

## 3.0.13-alpha

### Added

- mirrord-cli: added a SIP protection check for macos binaries,
  closes [[#412](https://github.com/metalbear-co/mirrord/issues/412)]

### Fixed

- Fixed unused dependencies issue, closes [[#494](https://github.com/metalbear-co/mirrord/issues/494)]

### Changed

- Remove building of arm64 Docker image from the release CI

## 3.0.12-alpha

### Added

- Release CI: add extensions as artifacts, closes [[#355](https://github.com/metalbear-co/mirrord/issues/355)]

### Changed

- Remote operations that fail logged on `info` level instead of `error` because having a file not found, connection
  failed, etc can be part of a valid successful flow.
- mirrord-layer: When handling an outgoing connection to localhost, check first if it's a socket we intercept/mirror,
  then just let it connect normally.
- mirrord-layer: removed `tracing::instrument` from `*_detour` functions.

### Fixed

- `getaddrinfo` now uses [`trust-dns-resolver`](https://docs.rs/trust-dns-resolver/latest/trust_dns_resolver/) when
  resolving DNS (previously it would do a `getaddrinfo` call in mirrord-agent that could result in incompatibility
  between the mirrored pod and the user environments).
- Support clusters running Istio. Closes [[#485](https://github.com/metalbear-co/mirrord/issues/485)].

## 3.0.11-alpha

### Added

- Support impersonated deployments, closes [[#293](https://github.com/metalbear-co/mirrord/issues/293)]
- Shorter way to select which deployment/pod/container to impersonate through `--target`
  or `MIRRORD_IMPERSONATED_TARGET`, closes [[#392](https://github.com/metalbear-co/mirrord/issues/392)]
- mirrord-layer: Support config from file alongside environment variables.
- intellij-ext: Add version check, closes [[#289](https://github.com/metalbear-co/mirrord/issues/289)]
- intellij-ext: better support for Windows with WSL.

### Deprecated

- `--pod-name` or `MIRRORD_AGENT_IMPERSONATED_POD_NAME` is deprecated in favor of `--target`
  or `MIRRORD_IMPERSONATED_TARGET`

### Fixed

- tcp-steal working with linkerd meshing.
- mirrord-layer should exit when agent disconnects or unable to make initial connection

## 3.0.10-alpha

### Added

- Test that verifies that outgoing UDP traffic (only with a bind to non-0 port and a
  call to `connect`) is successfully intercepted and forwarded.

### Fixed

- macOS binaries should be okay now.

## 3.0.9-alpha

### Changed

- Ignore http tests because they are unstable, and they block the CI.
- Bundle arm64 binary into the universal binary for MacOS.

## 3.0.8-alpha

### Fixed

- release CI: Fix dylib path for `dd`.

## 3.0.7-alpha

### Fixed

- mirrord-layer: Fix `connect` returning error when called on UDP sockets and the
  outgoing traffic feature of mirrord is disabled.
- mirrord-agent: Add a `tokio::time:timeout` to `TcpStream::connect`, fixes golang issue where sometimes it would get
  stuck attempting to connect on IPv6.
- intelliJ-ext: Fix CLion crash issue, closes [[#317](https://github.com/metalbear-co/mirrord/issues/317)]
- vscode-ext: Support debugging Go, and fix issues with configuring file ops and traffic stealing.

### Changed

- mirrord-layer: Remove check for ignored IP (localhost) from `connect`.
- mirrord-layer: Refactor `connect` function to be less bloated.
- `.dockerignore` now ignores more useless files (reduces mirrord-agent image build time, and size).
- mirrord-agent: Use `tracing::instrument` for the outgoing traffic feature.
- mirrord-agent: `IndexAllocator` now uses `ConnectionId` for outgoing traffic feature.

## 3.0.6-alpha

### Changed

- mirrord-layer: Remove `tracing::instrument` from `go_env::goenvs_unix_detour`.
- mirrord-layer: Log to info instead of error when failing to write to local tunneled streams.

### Added

- mirrord-layer, mirrord-cli: new command line argument/environment variable - `MIRRORD_SKIP_PROCESSES` to provide a
  list of comma separated processes to not to load into.
  Closes [[#298](https://github.com/metalbear-co/mirrord/issues/298)]
  , [[#308](https://github.com/metalbear-co/mirrord/issues/308)]
- release CI: add arm64e to the universal dylib
- intellij-ext: Add support for Goland

## 3.0.5-alpha

### Fixed

- mirrord-layer: Return errors from agent when `connect` fails back to the hook (previously we were handling these as
  errors in layer, so `connect` had slightly wrong behavior).
- mirrord-layer: instrumenting error when `write_detur` is called to stdout/stderr
- mirrord-layer: workaround for `presented server name type wasn't supported` error when Kubernetes server has IP for CN
  in certificate. [[#388](https://github.com/metalbear-co/mirrord/issues/388)]

### Changed

- mirrord-layer: Use `tracing::instrument` to improve logs.

### Added

- Outgoing UDP test with node. Closes [[#323](https://github.com/metalbear-co/mirrord/issues/323)]

## 3.0.4-alpha

### Fixed

- Fix crash in VS Code extension happening because the MIRRORD_OVERRIDE_ENV_VARS_INCLUDE and
  MIRRORD_OVERRIDE_ENV_VARS_EXCLUDE vars being populated with empty values (rather than not being populated at all)
  .Closes [[#413](https://github.com/metalbear-co/mirrord/issues/413)].
- Add exception to gradle when dylib/so file is not found.
  Closes [[#345](https://github.com/metalbear-co/mirrord/issues/345)]
- mirrord-layer: Return errors from agent when `connect` fails back to the hook (previously we were handling these as
  errors in layer, so `connect` had slightly wrong behavior).

## 3.0.3-alpha

### Changed

- Changed agent namespace to default to the pod namespace.
  Closes [[#404](https://github.com/metalbear-co/mirrord/issues/404)].

## 3.0.2-alpha

### Added

- Code sign Apple binaries.
- CD - Update latest tag after release is published.

### Changed

- In `go-e2e` test, call `os.Exit` instead fo sending `SIGINT` to the process.
- Install script now downloads latest tag instead of main branch to avoid downtime on installs.

### Fixed

- Fix Environment parsing error when value contained '='
  Closes [[#387](https://github.com/metalbear-co/mirrord/issues/387)].
- Fix bug in outgoing traffic with multiple requests in quick succession.
  Closes [[#331](https://github.com/metalbear-co/mirrord/issues/331)].

## 3.0.1-alpha

### Fixed

- Add missing dependency breaking the VS Code release.

## 3.0.0-alpha

### Added

- New feature: UDP outgoing, mainly for Go DNS but should work for most use cases also!
- E2E: add tests for python's fastapi with uvicorn
- Socket ops - `connect`: ignore localhost and ports 50000 - 60000 (reserved for debugger)
- Add "*.plist" to `IGNORE_REGEX`, refer [[#350](https://github.com/metalbear-co/mirrord/issues/350)].

### Changed

- Change all functionality (incoming traffic mirroring, remote DNS outgoing traffic, environment variables, file reads)
  to be enabled by default. ***Note that flags now disable functionality***

### Fixed

- mirrord-layer: User-friendly error for invalid kubernetes api certificate
- mirrord-cli: Add random prefix to the generated shared lib to prevent Bus Error/EXC_BAD_ACCESS
- Support for Go 1.19>= syscall hooking
- Fix Python debugger crash in VS Code Extension. Closes [[#350](https://github.com/metalbear-co/mirrord/issues/350)].

## 2.13.0

### Added

- Release arm64 agent image.

### Fixed

- Use selected namespace in IntelliJ plugin instead of always using default namespace.

## 2.12.1

### Fixed

- Fix bug where VS Code extension would crash on startup due to new configuration values not being the correct type.
- Unset DYLD_INSERT_LIBRARIES/LD_PRELOAD when creating the agent.
  Closes [[#330](https://github.com/metalbear-co/mirrord/issues/330)].
- Fix NullPointerException in IntelliJ Extension. Closes [[#335](https://github.com/metalbear-co/mirrord/issues/335)].
- FIx dylib/so paths for the IntelliJ Extension. Closes [[#337](https://github.com/metalbear-co/mirrord/pull/352)].

## 2.12.0

### Added

- Add more configuration values to the VS Code extension.
- Warning when using remote tcp without remote DNS (can cause ipv6/v4 issues).
  Closes [#327](https://github.com/metalbear-co/mirrord/issues/327)

### Fixed

- VS Code needed restart to apply kubectl config/context change.
  Closes [316](https://github.com/metalbear-co/mirrord/issues/316).
- Fixed DNS feature causing crash on macOS on invalid DNS name due to mismatch of return
  codes. [#321](https://github.com/metalbear-co/mirrord/issues/321).
- Fixed DNS feature not using impersonated container namespace, resulting with incorrect resolved DNS names.
- mirrord-agent: Use `IndexAllocator` to properly generate `ConnectionId`s for the tcp outgoing feature.
- tests: Fix outgoing and DNS tests that were passing invalid flags to mirrord.
- Go Hooks - use global ENABLED_FILE_OPS
- Support macOS with apple chip in the IntelliJ plugin.
  Closes [#337](https://github.com/metalbear-co/mirrord/issues/337).

## 2.11.0

### Added

- New feature: mirrord now supports TCP traffic stealing instead of mirroring. You can enable it by
  passing `--tcp-steal` flag to cli.

### Fixed

- mirrord-layer: Go environment variables crash - run Go env setup in a different stack (should
  fix [#292](https://github.com/metalbear-co/mirrord/issues/292))

### Changed

- mirrord-layer: Add `#![feature(let_chains)]` to `lib.rs` to support new compiler version.

## 2.10.1

### Fixed

- CI:Release - Fix typo that broke the build

## 2.10.0

### Added

- New feature, [tcp outgoing traffic](https://github.com/metalbear-co/mirrord/issues/27). It's now possible to make
  requests to a remote host from the staging environment context. You can enable this feature setting
  the `MIRRORD_TCP_OUTGOING` variable to true, or using the `-o` option in mirrord-cli.
- mirrord-cli add login command for logging in to metalbear-cloud
- CI:Release - Provide zip and sha256 sums

### Fixed

- Environment variables feature on Golang programs. Issue #292 closed in #299

## 2.9.1

### Fixed

- CI - set typescript version at 4.7.4 to fix broken release action

## 2.9.0

### Added

- Support for Golang fileops
- IntelliJ Extension for mirrord

### Changed

- mirrord-layer: Added common `Result` type to to reduce boilerplate, removed dependency of `anyhow` crate.
- mirrord-layer: Split `LayerError` into `LayerError` and `HookError` to distinguish between errors that can be handled
  by the layer and errors that can be handled by the hook. (no more requiring libc errno for each error!).
  Closes [#247](https://github.com/metalbear-co/mirrord/issues/247)

## 2.8.1

### Fixed

- CI - remove usage of ubuntu-18.04 machines (deprecated)

## 2.8.0

### Added

- E2E - add basic env tests for bash scripts

### Fixed

- mirrord-agent - Update pcap library, hopefully will fix dropped packets (syn sometimes missed in e2e).
- mirrord-agent/layer - Sometimes layer tries to connect to agent before it finsihed loading, even though pod is
  running. Added watching the log stream for a "ready" log message before attempting to connect.

### Changed

- E2E - describe all pods on failure and add file name to print of logs.
- E2E - print timestamp of stdout/stderr of `TestProcess`.
- E2E - Don't delete pod/service on failure, instead leave them for debugging.
- mirrord-agent - Don't use `tokio::spawn` for spawning `sniffer` (or any other namespace changing task) to avoid
  namespace-clashing/undefined behavior. Possibly fixing bugs.
- Change the version check on the VS Code extension to happen when mirrord is enabled rather than when the IDE starts
  up.

## 2.7.0

### Added

- mirrord-layer: You can now pass `MIRRORD_AGENT_COMMUNICATION_TIMEOUT` as environment variable to control agent
  timeout.
- Expand file system operations with `access` and `faccessat` hooks for absolute paths

### Fixed

- Ephemeral Containers didn't wait for the right condition, leading to timeouts in many cases.
- mirrord-layer: Wait for the correct condition in job creation, resolving startup/timeout issues.
- mirrord-layer: Add a sleep on closing local socket after receiving close to let local application respond before
  closing.
- mirrord-layer: Fix DNS issue where `ai_addr` would not live long enough (breaking the remote DNS feature).

### Changed

- Removed unused dependencies from `mirrord-layer/Cargo.toml`. (Closes #220)
- reduce e2e flakiness (add message sent on tcp listen subscription, wait for that message)
- reduce e2e flakiness - increase timeout time
- mirrord-layer - increase agent creation timeout (to reduce e2e flakiness on macOS)
- E2E - Don't do file stuff on http traffic to reduce flakiness (doesn't add any coverage value..)
- mirrord-layer - Change tcp mirror tunnel `select` to be biased so it flushes all data before closing it (better
  testing, reduces e2e flakiness)
- E2E - unify resolve_node_host for linux and macOS with support for wsl provided Docker & Kubernetes
- E2E - add `trace` for tests to have paramaterized arguments printed
- mirrord-agent - add debug print of args to identify runs
- E2E - remove double `--extract-path` parameter in tests
- E2E - macOS colima start with 3 cores and 8GB of RAM.
- E2E - Increase agent communication timeout to reduce flakiness.
- mirrord-layer - add `DetourGuard` to prevent unwanted calls to detours from our code.
- mirrord-layer - extract reused detours to seperate logic functions
- E2E - macOS run only sanity http mirror traffic with Python

## 2.6.0

### Added

- Add a flag for the agent, `--ephemeral-container`, to correctly refer to the filesystem i.e. refer to root path
  as `/proc/1/root` when the flag is on, otherwise `/`.
- Add support for Golang on amd64 (x86-64).

### Changed

- Assign a random port number instead of `61337`. (Reason: A forking process creates multiple agents sending traffic on
  the same port, causing addrinuse error.)
- `mirrord-layer/socket` now uses `socket2::SockAddr` to comply with Rust's new IP format.

### Fixed

- Fix filesystem tests to only run if the default path exists.
- Fix extension not running due to the node_modules directory not being packaged.

## 2.5.0

### Added

- New feature, [remote DNS resolving](https://github.com/metalbear-co/mirrord/issues/27#issuecomment-1154072686).
  It is now possible to use the remote's `addrinfo` by setting the `MIRRORD_REMOTE_DNS` variable to
  `true`, or using the `-d` option in mirrord-cli.
- New feature, [Ephemeral Containers](https://github.com/metalbear-co/mirrord/issues/172).
  Use Kubernetes beta feature `Ephemeral Containers` to mirror traffic with the `--ephemeral-container` flag.
- E2E tests on macos for Golang using the Gin framework.

### Changed

- Refactored `mirrord-layer/socket` into a module structure similar to `mirrord-layer/file`.
- Refactored the error part of the many `Result<Response, ResponseError>`.
- Refactored `file` related functions, created `FileHandler` and improved structure.
- Refactored error handling in mirrord-layer.
- E2E: Collect minikube logs and fix collecting container logs
- E2E: macOS use colima instead of minikube.
- Refactored `mirrord-layer/lib.rs` - no more passing many arguments! :)
- Refactored `mirrord-layer/lib.rs` - remove `unwrap()` and propagate error using `Result`

### Fixed

- Handle unwraps in fileops to gracefully exit and enable python fileops tests.
- Changed `addrinfo` to `VecDeque` - fixes a potential bug (loss of order)

## 2.4.1

### Added

- mirrord-cli `exec` subcommand accepts `--extract-path` argument to set the directory to extract the library to. Used
  for tests mainly.
- mirrord-layer provides `MIRRORD_IMPERSONATED_CONTAINER_NAME` environment variable to specify container name to
  impersonate. mirrord-cli accepts argument to set variable.
- vscode-ext provides quick-select for setting `MIRRORD_IMPERSONATED_CONTAINER_NAME`

### Changed

- Refactor e2e, enable only Node HTTP mirroring test.
- E2E: add macOS to E2E, support using minikube by env var.
- E2E: Skip loading to docker before loading to minikube (load directly to minikube..)
- layer: Environment variables now load before process starts, no more race conditions.

### Fixed

- Support connections that start with tcp flags in addition to Syn (on macOS CI we saw CWR + NS)
- `fcntl` error on macOS [#184](https://github.com/metalbear-co/mirrord/issues/184) by a workaround.

## 2.3.1

### Changed

- Refactor(agent) - change `FileManager` to be per peer, thus removing the need of it being in a different task, moving
  the handling to the peer logic, change structure of peer handling to a struct.
- Don't fail environment variable request if none exists.
- E2E: Don't assert jobs and pods length, to allow better debugging and less flakiness.
- Refactor(agent) - Main loop doesn't pass messages around but instead spawned peers interact directly with tcp sniffer.
  Renamed Peer -> Client and ClientID.
- Add context to agent/job creation errors (Fixes #112)
- Add context to stream creation error (Fixes #110)
- Change E2E to use real app, closes [#149](https://github.com/metalbear-co/mirrord/issues/149)

## 2.3.0

### Added

- Add support for overriding a process' environment variables by setting `MIRRORD_OVERRIDE_ENV_VARS` to `true`. To
  filter out undesired variables, use the `MIRRORD_OVERRIDE_FILTER_ENV_VARS` configuration with arguments such
  as `FOO;BAR`.

### Changed

- Remove `unwrap` from the `Future` that was waiting for Kube pod to spin up in `pod_api.rs`. (Fixes #110)
- Speed up agent container image building by using a more specific base image.
- CI: Remove building agent before building & running tests (duplicate)
- CI: Add Docker cache to Docker build-push action to reduce build duration.
- CD release: Fix universal binary for macOS
- Refactor: Change protocol + mirrord-layer to split messages into modules, so main module only handles general
  messages, passing down to the appropriate module for handling.
- Add a CLI flag to specify `MIRRORD_AGENT_TTL`
- CI: Collect mirrord-agent logs in case of failure in e2e.
- Add "app" = "mirrord" label to the agent pod for log collection at ease.
- CI: Add sleep after local app finishes loading for agent to load filter make tests less flaky.
- Handle relative paths for open, openat
- Fix once cell renamings, PR [#98165](https://github.com/rust-lang/rust/pull/98165)
- Enable the blocking feature of the `reqwest` library

## 2.2.1

### Changed

- Compile universal binaries for MacOS. (Fixes #131)
- E2E small improvements, removing sleeps. (Fixes #99)

## 2.2.0

### Added

- File operations are now available behind the `MIRRORD_FILE_OPS` env variable, this means that mirrord now hooks into
  the following file functions: `open`, `fopen`, `fdopen`, `openat`, `read`, `fread`, `fileno`, `lseek`, and `write` to
  provide a mirrored file system.
- Support for running x64 (Intel) binary on arm (Silicon) macOS using mirrord. This will download and use the x64
  mirrord-layer binary when needed.
- Add detours for fcntl/dup system calls, closes [#51](https://github.com/metalbear-co/mirrord/issues/51)

### Changed

- Add graceful exit for library extraction logic in case of error.
- Refactor the CI by splitting the building of mirrord-agent in a separate job and caching the agent image for E2E
  tests.
- Update bug report template to apply to the latest version of mirrord.
- Change release profile to strip debuginfo and enable LTO.
- VS Code extension - update dependencies.
- CLI & macOS: Extract to `/tmp/` instead of `$TMPDIR` as the executed process is getting killed for some reason.

### Fixed

- Fix bug that caused configuration changes in the VS Code extension not to work
- Fix typos

## 2.1.0

### Added

- Prompt user to update if their version is outdated in the VS Code extension or CLI.
- Add support for docker runtime, closes [#95](https://github.com/metalbear-co/mirrord/issues/95).
- Add a keep-alive to keep the agent-pod from exiting, closes [#63](https://github.com/metalbear-co/mirrord/issues/63)

## 2.0.4

Complete refactor and re-write of everything.

- The CLI/VSCode extension now use `mirrord-layer` which loads into debugged process using `LD_PRELOAD`
  /`DYLD_INSERT_LIBRARIES`.
  It hooks some of the syscalls in order to proxy incoming traffic into the process as if it was running in the remote
  pod.
- Mono repo
- Fixed unwraps inside
  of [agent-creation](https://github.com/metalbear-co/mirrord/blob/main/mirrord-layer/src/lib.rs#L75),
  closes [#191](https://github.com/metalbear-co/mirrord/issues/191)<|MERGE_RESOLUTION|>--- conflicted
+++ resolved
@@ -7,15 +7,13 @@
 
 ## [Unreleased]
 
-<<<<<<< HEAD
 ### Fixed
 
 - tests: flaky passthrough fix. Avoid 2 agents running at the same time, add minimal sleep (1s)
-=======
+
 ### Added
 
 - introduce `mirrord-console` - a utility to debug and investigate mirrord issues.
->>>>>>> 62a03af3
 
 ## 3.18.2
 
