--- conflicted
+++ resolved
@@ -7,13 +7,11 @@
 
 ## [Unreleased]
 
-<<<<<<< HEAD
+### Changed
+- In `go-e2e` test, call `os.Exit` instead fo sending `SIGINT` to the process.
+
 ### Fixed
 - Fix Environment parsing error when value contained '='
-=======
-### Changed
-- In `go-e2e` test, call `os.Exit` instead fo sending `SIGINT` to the process.
->>>>>>> 4f5859aa
 
 ## 3.0.1-alpha
 
