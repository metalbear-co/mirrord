--- conflicted
+++ resolved
@@ -8,8 +8,6 @@
 
 <!-- towncrier release notes start -->
 
-<<<<<<< HEAD
-=======
 ## [3.174.0](https://github.com/metalbear-co/mirrord/tree/3.174.0) - 2025-11-20
 
 
@@ -74,7 +72,6 @@
 - make CI workflow trigger for PRs targeted to `windows-support` branch
   (windows main)
 
->>>>>>> dcd4f25c
 ## [3.172.0](https://github.com/metalbear-co/mirrord/tree/3.172.0) - 2025-11-06
 
 
