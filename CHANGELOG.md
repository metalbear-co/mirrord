--- conflicted
+++ resolved
@@ -9,13 +9,10 @@
 
 ### Added
 
-<<<<<<< HEAD
+- VS Code Extension: add JSON schema
 - Bypass SIP on MacOS on the executed binary, (also via shebang).
   See [[#649](https://github.com/metalbear-co/mirrord/issues/649)].
   This does not yet include binaries that are executed by the first binary.
-=======
-- VS Code Extension: add JSON schema
->>>>>>> 0a46adcf
 
 ### Fixed
 
