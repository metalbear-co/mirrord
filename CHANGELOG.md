--- conflicted
+++ resolved
@@ -14,13 +14,9 @@
 - Add "*.plist" to `IGNORE_REGEX`, refer [[#350](https://github.com/metalbear-co/mirrord/issues/350)].
 
 ### Fixed
-<<<<<<< HEAD
-
-- mirrord-layer: User-friendly error for invalid kubernetes api certificate
-=======
+
 - mirrord-layer: User-friendly error for invalid kubernetes api certificate
 - mirrord-cli: Add random prefix to the generated shared lib to prevent Bus Error/EXC_BAD_ACCESS
->>>>>>> a49418a3
 - Support for Go 1.19>= syscall hooking
 - Fix Python debugger crash in VS Code Extension. Closes [[#350](https://github.com/metalbear-co/mirrord/issues/350)].
 
