# Change Log

All notable changes to the mirrord's cli, agent, protocol, extensions will be documented in this file.
Previous versions had CHANGELOG per component, we decided to combine all repositories to a mono-repo with one CHANGELOG.

Check [Keep a Changelog](http://keepachangelog.com/) for recommendations on how to structure this file.

## [Unreleased]

<<<<<<< HEAD
### Added
- Added Dotnet suite of tests, closes [[#439](https://github.com/metalbear-co/mirrord/issues/439)]
=======
## 3.0.20-alpha

### Added
- `pread` hook (used by `dotnet`);
- mirrord-layer: ignore opening self-binary (temporal SDK calculates the hash of the binary, and it fails because it happens remotely)
- Layer integration tests with more apps (testing with Go only on MacOS because of
  known crash on Linux - [[#380](https://github.com/metalbear-co/mirrord/issues/380)]).
  Closes [[#472](https://github.com/metalbear-co/mirrord/issues/472)].
- Added progress reporting to the CLI.
- CI: use [bors](https://bors.tech/) for merging! woohoo.
>>>>>>> 88102d59

## Changed
- Don't report InProgress io error as error (log as info)
- mirrord-layer: Added some `dotnet` files to `IGNORE_FILES` regex set;
- mirrord-layer: Added the `Detour` type for use in the `ops` modules instead of `HookResult`. This type supports returning a `Bypass` to avoid manually checking if a hook actually failed or if we should just bypass it;
- mirrord-protocol: Reduce duplicated types around `read` operation;
- Layer integration tests for more apps. Closes
  [[#472](https://github.com/metalbear-co/mirrord/issues/472)].
- Rename http mirroring tests from `integration` to `http_mirroring` since there are
  now also integration tests in other files.
- Delete useless `e2e_macos` CI job.
- Integration tests also display test process output (with mirrord logs) when they 
  time out.
- CI: mirrord-layer UT and integration run in same job.
- .devcontainer: Added missing dependencies and also kind for running e2e tests.

### Fixed
- Fix IntelliJ Extension artifact - use glob pattern
- Use LabelSelector instead of app=* to select pods from deployments
- Added another protection [to not execute in child processes from k8s auth](https://github.com/metalbear-co/mirrord/issues/531) by setting an env flag to avoid loading then removing it after executing the api.

## 3.0.19-alpha

### Added
- Release image for armv7 (Cloud ARM)

### Fixed
- Release for non-amd64 arch failed because of lack of QEMU step in the github action. Re-added it

## 3.0.18-alpha

### Changed
- Replaced `pcap` dependency with our own `rawsocket` to make cross compiling faster and easier.

## 3.0.17-alpha

### Fixed
- Release CI: Remove another failing step

## 3.0.16-alpha

### Fixed
- Release CI: Temporarily comment out failing step

## 3.0.15-alpha

### Fixed
- Release CI: Fix checkout action position in intelliJ release.

## 3.0.14-alpha

### Added
- Layer integration test. Tests the layer's loading and hooking in an http mirroring simulation with a flask web app.
  Addresses but does not
  close [[#472](https://github.com/metalbear-co/mirrord/issues/472)] (more integration tests still needed).

### Fixed
- Release CI: Fix paths for release artifacts

## 3.0.13-alpha

### Added
- mirrord-cli: added a SIP protection check for macos binaries, closes [[#412](https://github.com/metalbear-co/mirrord/issues/412)]

### Fixed
- Fixed unused dependencies issue, closes [[#494](https://github.com/metalbear-co/mirrord/issues/494)]

### Changed
- Remove building of arm64 Docker image from the release CI

## 3.0.12-alpha

### Added
- Release CI: add extensions as artifacts, closes [[#355](https://github.com/metalbear-co/mirrord/issues/355)]

### Changed
- Remote operations that fail logged on `info` level instead of `error` because having a file not found, connection failed, etc can be part of a valid successful flow.
- mirrord-layer: When handling an outgoing connection to localhost, check first if it's a socket we intercept/mirror, then just let it connect normally.
- mirrord-layer: removed `tracing::instrument` from `*_detour` functions.

### Fixed
- `getaddrinfo` now uses [`trust-dns-resolver`](https://docs.rs/trust-dns-resolver/latest/trust_dns_resolver/) when resolving DNS (previously it would do a `getaddrinfo` call in mirrord-agent that could result in incompatibility between the mirrored pod and the user environments).
- Support clusters running Istio. Closes [[#485](https://github.com/metalbear-co/mirrord/issues/485)].

## 3.0.11-alpha

### Added
- Support impersonated deployments, closes [[#293](https://github.com/metalbear-co/mirrord/issues/293)]
- Shorter way to select which deployment/pod/container to impersonate through `--target` or `MIRRORD_IMPERSONATED_TARGET`, closes [[#392](https://github.com/metalbear-co/mirrord/issues/392)]
- mirrord-layer: Support config from file alongside environment variables.
- intellij-ext: Add version check, closes [[#289](https://github.com/metalbear-co/mirrord/issues/289)]
- intellij-ext: better support for Windows with WSL.

### Deprecated
- `--pod-name` or `MIRRORD_AGENT_IMPERSONATED_POD_NAME` is deprecated in favor of `--target` or `MIRRORD_IMPERSONATED_TARGET`

### Fixed
- tcp-steal working with linkerd meshing.
- mirrord-layer should exit when agent disconnects or unable to make initial connection

## 3.0.10-alpha

### Added
- Test that verifies that outgoing UDP traffic (only with a bind to non-0 port and a
  call to `connect`) is successfully intercepted and forwarded.

### Fixed
- macOS binaries should be okay now.

## 3.0.9-alpha

### Changed
- Ignore http tests because they are unstable, and they block the CI.
- Bundle arm64 binary into the universal binary for MacOS.

## 3.0.8-alpha

### Fixed
- release CI: Fix dylib path for `dd`.

## 3.0.7-alpha

### Fixed
- mirrord-layer: Fix `connect` returning error when called on UDP sockets and the
  outgoing traffic feature of mirrord is disabled.
- mirrord-agent: Add a `tokio::time:timeout` to `TcpStream::connect`, fixes golang issue where sometimes it would get stuck attempting to connect on IPv6.
- intelliJ-ext: Fix CLion crash issue, closes [[#317](https://github.com/metalbear-co/mirrord/issues/317)]
- vscode-ext: Support debugging Go, and fix issues with configuring file ops and traffic stealing.

### Changed
- mirrord-layer: Remove check for ignored IP (localhost) from `connect`.
- mirrord-layer: Refactor `connect` function to be less bloated.
- `.dockerignore` now ignores more useless files (reduces mirrord-agent image build time, and size).
- mirrord-agent: Use `tracing::instrument` for the outgoing traffic feature.
- mirrord-agent: `IndexAllocator` now uses `ConnectionId` for outgoing traffic feature.

## 3.0.6-alpha

### Changed
- mirrord-layer: Remove `tracing::instrument` from `go_env::goenvs_unix_detour`.

### Added
- mirrord-layer, mirrord-cli: new command line argument/environment variable - `MIRRORD_SKIP_PROCESSES` to provide a list of comma separated processes to not to load into.
  Closes [[#298](https://github.com/metalbear-co/mirrord/issues/298)], [[#308](https://github.com/metalbear-co/mirrord/issues/308)]
- release CI: add arm64e to the universal dylib
- intellij-ext: Add support for Goland

### Changed
- mirrord-layer: Log to info instead of error when failing to write to local tunneled streams.

## 3.0.5-alpha

### Fixed
- mirrord-layer: Return errors from agent when `connect` fails back to the hook (previously we were handling these as errors in layer, so `connect` had slightly wrong behavior).
- mirrord-layer: instrumenting error when `write_detur` is called to stdout/stderr
- mirrord-layer: workaround for `presented server name type wasn't supported` error when Kubernetes server has IP for CN in certificate. [[#388](https://github.com/metalbear-co/mirrord/issues/388)]

### Changed
- mirrord-layer: Use `tracing::instrument` to improve logs.

### Added
- Outgoing UDP test with node. Closes [[#323](https://github.com/metalbear-co/mirrord/issues/323)]

## 3.0.4-alpha

### Fixed
- Fix crash in VS Code extension happening because the MIRRORD_OVERRIDE_ENV_VARS_INCLUDE and MIRRORD_OVERRIDE_ENV_VARS_EXCLUDE vars being populated with empty values (rather than not being populated at all).Closes [[#413](https://github.com/metalbear-co/mirrord/issues/413)].
- Add exception to gradle when dylib/so file is not found. Closes [[#345](https://github.com/metalbear-co/mirrord/issues/345)]
- mirrord-layer: Return errors from agent when `connect` fails back to the hook (previously we were handling these as errors in layer, so `connect` had slightly wrong behavior).

## 3.0.3-alpha

### Changed
- Changed agent namespace to default to the pod namespace.
  Closes [[#404](https://github.com/metalbear-co/mirrord/issues/404)].

## 3.0.2-alpha

### Added
- Code sign Apple binaries.
- CD - Update latest tag after release is published.

### Changed
- In `go-e2e` test, call `os.Exit` instead fo sending `SIGINT` to the process.
- Install script now downloads latest tag instead of main branch to avoid downtime on installs.

### Fixed
- Fix Environment parsing error when value contained '='
  Closes [[#387](https://github.com/metalbear-co/mirrord/issues/387)].
- Fix bug in outgoing traffic with multiple requests in quick succession.
  Closes [[#331](https://github.com/metalbear-co/mirrord/issues/331)].

## 3.0.1-alpha

### Fixed
- Add missing dependency breaking the VS Code release.

## 3.0.0-alpha

### Added

- New feature: UDP outgoing, mainly for Go DNS but should work for most use cases also!
- E2E: add tests for python's fastapi with uvicorn
- Socket ops - `connect`: ignore localhost and ports 50000 - 60000 (reserved for debugger)
- Add "*.plist" to `IGNORE_REGEX`, refer [[#350](https://github.com/metalbear-co/mirrord/issues/350)].

### Changed

- Change all functionality (incoming traffic mirroring, remote DNS outgoing traffic, environment variables, file reads) to be enabled by default. ***Note that flags now disable functionality***


### Fixed

- mirrord-layer: User-friendly error for invalid kubernetes api certificate
- mirrord-cli: Add random prefix to the generated shared lib to prevent Bus Error/EXC_BAD_ACCESS
- Support for Go 1.19>= syscall hooking
- Fix Python debugger crash in VS Code Extension. Closes [[#350](https://github.com/metalbear-co/mirrord/issues/350)].

## 2.13.0
### Added
- Release arm64 agent image.

### Fixed
- Use selected namespace in IntelliJ plugin instead of always using default namespace.

## 2.12.1
### Fixed
- Fix bug where VS Code extension would crash on startup due to new configuration values not being the correct type.
- Unset DYLD_INSERT_LIBRARIES/LD_PRELOAD when creating the agent. Closes [[#330](https://github.com/metalbear-co/mirrord/issues/330)].
- Fix NullPointerException in IntelliJ Extension. Closes [[#335](https://github.com/metalbear-co/mirrord/issues/335)].
- FIx dylib/so paths for the IntelliJ Extension. Closes [[#337](https://github.com/metalbear-co/mirrord/pull/352)].
## 2.12.0
### Added
- Add more configuration values to the VS Code extension.
- Warning when using remote tcp without remote DNS (can cause ipv6/v4 issues). Closes [#327](https://github.com/metalbear-co/mirrord/issues/327)


### Fixed
- VS Code needed restart to apply kubectl config/context change. Closes [316](https://github.com/metalbear-co/mirrord/issues/316).
- Fixed DNS feature causing crash on macOS on invalid DNS name due to mismatch of return codes. [#321](https://github.com/metalbear-co/mirrord/issues/321).
- Fixed DNS feature not using impersonated container namespace, resulting with incorrect resolved DNS names.
- mirrord-agent: Use `IndexAllocator` to properly generate `ConnectionId`s for the tcp outgoing feature.
- tests: Fix outgoing and DNS tests that were passing invalid flags to mirrord.
- Go Hooks - use global ENABLED_FILE_OPS
- Support macOS with apple chip in the IntelliJ plugin. Closes [#337](https://github.com/metalbear-co/mirrord/issues/337).

## 2.11.0
### Added
- New feature: mirrord now supports TCP traffic stealing instead of mirroring. You can enable it by passing `--tcp-steal` flag to cli.

### Fixed
- mirrord-layer: Go environment variables crash - run Go env setup in a different stack (should fix [#292](https://github.com/metalbear-co/mirrord/issues/292))

### Changed
- mirrord-layer: Add `#![feature(let_chains)]` to `lib.rs` to support new compiler version.

## 2.10.1
### Fixed
- CI:Release - Fix typo that broke the build

## 2.10.0
### Added
- New feature, [tcp outgoing traffic](https://github.com/metalbear-co/mirrord/issues/27). It's now possible to make requests to a remote host from the staging environment context. You can enable this feature setting the `MIRRORD_TCP_OUTGOING` variable to true, or using the `-o` option in mirrord-cli.
- mirrord-cli add login command for logging in to metalbear-cloud
- CI:Release - Provide zip and sha256 sums

### Fixed
- Environment variables feature on Golang programs. Issue #292 closed in #299

## 2.9.1
### Fixed
- CI - set typescript version at 4.7.4 to fix broken release action

## 2.9.0
### Added
- Support for Golang fileops
- IntelliJ Extension for mirrord

### Changed
- mirrord-layer: Added common `Result` type to to reduce boilerplate, removed dependency of `anyhow` crate.
- mirrord-layer: Split `LayerError` into `LayerError` and `HookError` to distinguish between errors that can be handled by the layer and errors that can be handled by the hook. (no more requiring libc errno for each error!). Closes [#247](https://github.com/metalbear-co/mirrord/issues/247)

## 2.8.1

### Fixed
- CI - remove usage of ubuntu-18.04 machines (deprecated)

## 2.8.0

### Added
- E2E - add basic env tests for bash scripts

### Fixed
- mirrord-agent - Update pcap library, hopefully will fix dropped packets (syn sometimes missed in e2e).
- mirrord-agent/layer - Sometimes layer tries to connect to agent before it finsihed loading, even though pod is running. Added watching the log stream for a "ready" log message before attempting to connect.

### Changed
- E2E - describe all pods on failure and add file name to print of logs.
- E2E - print timestamp of stdout/stderr of `TestProcess`.
- E2E - Don't delete pod/service on failure, instead leave them for debugging.
- mirrord-agent - Don't use `tokio::spawn` for spawning `sniffer` (or any other namespace changing task) to avoid namespace-clashing/undefined behavior. Possibly fixing bugs.
- Change the version check on the VS Code extension to happen when mirrord is enabled rather than when the IDE starts up.


## 2.7.0

### Added
- mirrord-layer: You can now pass `MIRRORD_AGENT_COMMUNICATION_TIMEOUT` as environment variable to control agent timeout.
- Expand file system operations with `access` and `faccessat` hooks for absolute paths

### Fixed
- Ephemeral Containers didn't wait for the right condition, leading to timeouts in many cases.
- mirrord-layer: Wait for the correct condition in job creation, resolving startup/timeout issues.
- mirrord-layer: Add a sleep on closing local socket after receiving close to let local application respond before closing.
- mirrord-layer: Fix DNS issue where `ai_addr` would not live long enough (breaking the remote DNS feature).

### Changed
- Removed unused dependencies from `mirrord-layer/Cargo.toml`. (Closes #220)
- reduce e2e flakiness (add message sent on tcp listen subscription, wait for that message)
- reduce e2e flakiness - increase timeout time
- mirrord-layer - increase agent creation timeout (to reduce e2e flakiness on macOS)
- E2E - Don't do file stuff on http traffic to reduce flakiness (doesn't add any coverage value..)
- mirrord-layer - Change tcp mirror tunnel `select` to be biased so it flushes all data before closing it (better testing, reduces e2e flakiness)
- E2E - unify resolve_node_host for linux and macOS with support for wsl provided Docker & Kubernetes
- E2E - add `trace` for tests to have paramaterized arguments printed
- mirrord-agent - add debug print of args to identify runs
- E2E - remove double `--extract-path` parameter in tests
- E2E - macOS colima start with 3 cores and 8GB of RAM.
- E2E - Increase agent communication timeout to reduce flakiness.
- mirrord-layer - add `DetourGuard` to prevent unwanted calls to detours from our code.
- mirrord-layer - extract reused detours to seperate logic functions
- E2E - macOS run only sanity http mirror traffic with Python

## 2.6.0

### Added
- Add a flag for the agent, `--ephemeral-container`, to correctly refer to the filesystem i.e. refer to root path as `/proc/1/root` when the flag is on, otherwise `/`.
- Add support for Golang on amd64 (x86-64).

### Changed
- Assign a random port number instead of `61337`. (Reason: A forking process creates multiple agents sending traffic on the same port, causing addrinuse error.)
- `mirrord-layer/socket` now uses `socket2::SockAddr` to comply with Rust's new IP format.

### Fixed
- Fix filesystem tests to only run if the default path exists.
- Fix extension not running due to the node_modules directory not being packaged.

## 2.5.0

### Added
- New feature, [remote DNS resolving](https://github.com/metalbear-co/mirrord/issues/27#issuecomment-1154072686).
It is now possible to use the remote's `addrinfo` by setting the `MIRRORD_REMOTE_DNS` variable to
`true`, or using the `-d` option in mirrord-cli.
- New feature, [Ephemeral Containers](https://github.com/metalbear-co/mirrord/issues/172).
Use Kubernetes beta feature `Ephemeral Containers` to mirror traffic with the `--ephemeral-container` flag.
- E2E tests on macos for Golang using the Gin framework.

### Changed
- Refactored `mirrord-layer/socket` into a module structure similar to `mirrord-layer/file`.
- Refactored the error part of the many `Result<Response, ResponseError>`.
- Refactored `file` related functions, created `FileHandler` and improved structure.
- Refactored error handling in mirrord-layer.
- E2E: Collect minikube logs and fix collecting container logs
- E2E: macOS use colima instead of minikube.
- Refactored `mirrord-layer/lib.rs` - no more passing many arguments! :)
- Refactored `mirrord-layer/lib.rs` - remove `unwrap()` and propagate error using `Result`

### Fixed
- Handle unwraps in fileops to gracefully exit and enable python fileops tests.
- Changed `addrinfo` to `VecDeque` - fixes a potential bug (loss of order)

## 2.4.1

### Added
- mirrord-cli `exec` subcommand accepts `--extract-path` argument to set the directory to extract the library to. Used for tests mainly.
- mirrord-layer provides `MIRRORD_IMPERSONATED_CONTAINER_NAME` environment variable to specify container name to impersonate. mirrord-cli accepts argument to set variable.
- vscode-ext provides quick-select for setting `MIRRORD_IMPERSONATED_CONTAINER_NAME`

### Changed
- Refactor e2e, enable only Node HTTP mirroring test.
- E2E: add macOS to E2E, support using minikube by env var.
- E2E: Skip loading to docker before loading to minikube (load directly to minikube..)
- layer: Environment variables now load before process starts, no more race conditions.

### Fixed
- Support connections that start with tcp flags in addition to Syn (on macOS CI we saw CWR + NS)
- `fcntl` error on macOS [#184](https://github.com/metalbear-co/mirrord/issues/184) by a workaround.

## 2.3.1

### Changed
- Refactor(agent) - change `FileManager` to be per peer, thus removing the need of it being in a different task, moving the handling to the peer logic, change structure of peer handling to a struct.
- Don't fail environment variable request if none exists.
- E2E: Don't assert jobs and pods length, to allow better debugging and less flakiness.
- Refactor(agent) - Main loop doesn't pass messages around but instead spawned peers interact directly with tcp sniffer. Renamed Peer -> Client and ClientID.
- Add context to agent/job creation errors (Fixes #112)
- Add context to stream creation error (Fixes #110)
- Change E2E to use real app, closes [#149](https://github.com/metalbear-co/mirrord/issues/149)

## 2.3.0

### Added

- Add support for overriding a process' environment variables by setting `MIRRORD_OVERRIDE_ENV_VARS` to `true`. To filter out undesired variables, use the `MIRRORD_OVERRIDE_FILTER_ENV_VARS` configuration with arguments such as `FOO;BAR`.

### Changed

- Remove `unwrap` from the `Future` that was waiting for Kube pod to spin up in `pod_api.rs`. (Fixes #110)
- Speed up agent container image building by using a more specific base image.
- CI: Remove building agent before building & running tests (duplicate)
- CI: Add Docker cache to Docker build-push action to reduce build duration.
- CD release: Fix universal binary for macOS
- Refactor: Change protocol + mirrord-layer to split messages into modules, so main module only handles general messages, passing down to the appropriate module for handling.
- Add a CLI flag to specify `MIRRORD_AGENT_TTL`
- CI: Collect mirrord-agent logs in case of failure in e2e.
- Add "app" = "mirrord" label to the agent pod for log collection at ease.
- CI: Add sleep after local app finishes loading for agent to load filter make tests less flaky.
- Handle relative paths for open, openat
- Fix once cell renamings, PR [#98165](https://github.com/rust-lang/rust/pull/98165)
- Enable the blocking feature of the `reqwest` library

## 2.2.1

### Changed

- Compile universal binaries for MacOS. (Fixes #131)
- E2E small improvements, removing sleeps. (Fixes #99)

## 2.2.0

### Added

- File operations are now available behind the `MIRRORD_FILE_OPS` env variable, this means that mirrord now hooks into the following file functions: `open`, `fopen`, `fdopen`, `openat`, `read`, `fread`, `fileno`, `lseek`, and `write` to provide a mirrored file system.
- Support for running x64 (Intel) binary on arm (Silicon) macOS using mirrord. This will download and use the x64 mirrord-layer binary when needed.
- Add detours for fcntl/dup system calls, closes [#51](https://github.com/metalbear-co/mirrord/issues/51)

### Changed

- Add graceful exit for library extraction logic in case of error.
- Refactor the CI by splitting the building of mirrord-agent in a separate job and caching the agent image for E2E tests.
- Update bug report template to apply to the latest version of mirrord.
- Change release profile to strip debuginfo and enable LTO.
- VS Code extension - update dependencies.
- CLI & macOS: Extract to `/tmp/` instead of `$TMPDIR` as the executed process is getting killed for some reason.

### Fixed

- Fix bug that caused configuration changes in the VS Code extension not to work
- Fix typos

## 2.1.0

### Added

- Prompt user to update if their version is outdated in the VS Code extension or CLI.
- Add support for docker runtime, closes [#95](https://github.com/metalbear-co/mirrord/issues/95).
- Add a keep-alive to keep the agent-pod from exiting, closes [#63](https://github.com/metalbear-co/mirrord/issues/63)

## 2.0.4

Complete refactor and re-write of everything.

- The CLI/VSCode extension now use `mirrord-layer` which loads into debugged process using `LD_PRELOAD`/`DYLD_INSERT_LIBRARIES`.
  It hooks some of the syscalls in order to proxy incoming traffic into the process as if it was running in the remote pod.
- Mono repo
- Fixed unwraps inside of [agent-creation](https://github.com/metalbear-co/mirrord/blob/main/mirrord-layer/src/lib.rs#L75), closes [#191](https://github.com/metalbear-co/mirrord/issues/191)<|MERGE_RESOLUTION|>--- conflicted
+++ resolved
@@ -7,10 +7,9 @@
 
 ## [Unreleased]
 
-<<<<<<< HEAD
 ### Added
 - Added Dotnet suite of tests, closes [[#439](https://github.com/metalbear-co/mirrord/issues/439)]
-=======
+
 ## 3.0.20-alpha
 
 ### Added
@@ -21,7 +20,6 @@
   Closes [[#472](https://github.com/metalbear-co/mirrord/issues/472)].
 - Added progress reporting to the CLI.
 - CI: use [bors](https://bors.tech/) for merging! woohoo.
->>>>>>> 88102d59
 
 ## Changed
 - Don't report InProgress io error as error (log as info)
