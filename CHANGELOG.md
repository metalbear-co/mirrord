# Change Log

All notable changes to the mirrord's cli, agent, protocol, extensions will be documented in this file.
Previous versions had CHANGELOG per component, we decided to combine all repositories to a mono-repo with one CHANGELOG.

Check [Keep a Changelog](http://keepachangelog.com/) for recommendations on how to structure this file.

## [Unreleased]

<<<<<<< HEAD
### Added
- Test that verifies that outgoing UDP traffic (only with a bind to non-0 port and a 
  call to `connect`) is successfully intercepted and forwarded.
=======
### Changed
- Ignore http tests because they are unstable, and they block the CI.

## 3.0.8-alpha

### Fixed
- release CI: Fix dylib path for `dd`.
>>>>>>> 4ccf1b84

## 3.0.7-alpha

### Fixed
- mirrord-layer: Fix `connect` returning error when called on UDP sockets and the
  outgoing traffic feature of mirrord is disabled.
- mirrord-agent: Add a `tokio::time:timeout` to `TcpStream::connect`, fixes golang issue where sometimes it would get stuck attempting to connect on IPv6.
- intelliJ-ext: Fix CLion crash issue, closes [[#317](https://github.com/metalbear-co/mirrord/issues/317)]
- vscode-ext: Support debugging Go, and fix issues with configuring file ops and traffic stealing.

### Changed
- mirrord-layer: Remove check for ignored IP (localhost) from `connect`.
- mirrord-layer: Refactor `connect` function to be less bloated.
- `.dockerignore` now ignores more useless files (reduces mirrord-agent image build time, and size).
- mirrord-agent: Use `tracing::instrument` for the outgoing traffic feature.
- mirrord-agent: `IndexAllocator` now uses `ConnectionId` for outgoing traffic feature.

## 3.0.6-alpha

### Changed
- mirrord-layer: Remove `tracing::instrument` from `go_env::goenvs_unix_detour`.

### Added
- mirrord-layer, mirrord-cli: new command line argument/environment variable - `MIRRORD_SKIP_PROCESSES` to provide a list of comma separated processes to not to load into.
  Closes [[#298](https://github.com/metalbear-co/mirrord/issues/298)], [[#308](https://github.com/metalbear-co/mirrord/issues/308)]
- release CI: add arm64e to the universal dylib
- intellij-ext: Add support for Goland

### Changed
- mirrord-layer: Log to info instead of error when failing to write to local tunneled streams.

## 3.0.5-alpha

### Fixed
- mirrord-layer: Return errors from agent when `connect` fails back to the hook (previously we were handling these as errors in layer, so `connect` had slightly wrong behavior).
- mirrord-layer: instrumenting error when `write_detur` is called to stdout/stderr
- mirrord-layer: workaround for `presented server name type wasn't supported` error when Kubernetes server has IP for CN in certificate. [[#388](https://github.com/metalbear-co/mirrord/issues/388)]

### Changed
- mirrord-layer: Use `tracing::instrument` to improve logs.

### Added
- Outgoing UDP test with node. Closes [[#323](https://github.com/metalbear-co/mirrord/issues/323)]

## 3.0.4-alpha

### Fixed
- Fix crash in VS Code extension happening because the MIRRORD_OVERRIDE_ENV_VARS_INCLUDE and MIRRORD_OVERRIDE_ENV_VARS_EXCLUDE vars being populated with empty values (rather than not being populated at all).Closes [[#413](https://github.com/metalbear-co/mirrord/issues/413)].
- Add exception to gradle when dylib/so file is not found. Closes [[#345](https://github.com/metalbear-co/mirrord/issues/345)]
- mirrord-layer: Return errors from agent when `connect` fails back to the hook (previously we were handling these as errors in layer, so `connect` had slightly wrong behavior).

## 3.0.3-alpha

### Changed
- Changed agent namespace to default to the pod namespace.
  Closes [[#404](https://github.com/metalbear-co/mirrord/issues/404)].

## 3.0.2-alpha

### Added
- Code sign Apple binaries.
- CD - Update latest tag after release is published.

### Changed
- In `go-e2e` test, call `os.Exit` instead fo sending `SIGINT` to the process.
- Install script now downloads latest tag instead of main branch to avoid downtime on installs.

### Fixed
- Fix Environment parsing error when value contained '='
  Closes [[#387](https://github.com/metalbear-co/mirrord/issues/387)].
- Fix bug in outgoing traffic with multiple requests in quick succession.
  Closes [[#331](https://github.com/metalbear-co/mirrord/issues/331)].

## 3.0.1-alpha

### Fixed
- Add missing dependency breaking the VS Code release.

## 3.0.0-alpha

### Added

- New feature: UDP outgoing, mainly for Go DNS but should work for most use cases also!
- E2E: add tests for python's fastapi with uvicorn
- Socket ops - `connect`: ignore localhost and ports 50000 - 60000 (reserved for debugger)
- Add "*.plist" to `IGNORE_REGEX`, refer [[#350](https://github.com/metalbear-co/mirrord/issues/350)].

### Changed

- Change all functionality (incoming traffic mirroring, remote DNS outgoing traffic, environment variables, file reads) to be enabled by default. ***Note that flags now disable functionality***


### Fixed

- mirrord-layer: User-friendly error for invalid kubernetes api certificate
- mirrord-cli: Add random prefix to the generated shared lib to prevent Bus Error/EXC_BAD_ACCESS
- Support for Go 1.19>= syscall hooking
- Fix Python debugger crash in VS Code Extension. Closes [[#350](https://github.com/metalbear-co/mirrord/issues/350)].

## 2.13.0
### Added
- Release arm64 agent image.

### Fixed
- Use selected namespace in IntelliJ plugin instead of always using default namespace.

## 2.12.1
### Fixed
- Fix bug where VS Code extension would crash on startup due to new configuration values not being the correct type.
- Unset DYLD_INSERT_LIBRARIES/LD_PRELOAD when creating the agent. Closes [[#330](https://github.com/metalbear-co/mirrord/issues/330)].
- Fix NullPointerException in IntelliJ Extension. Closes [[#335](https://github.com/metalbear-co/mirrord/issues/335)].
- FIx dylib/so paths for the IntelliJ Extension. Closes [[#337](https://github.com/metalbear-co/mirrord/pull/352)].
## 2.12.0
### Added
- Add more configuration values to the VS Code extension.
- Warning when using remote tcp without remote DNS (can cause ipv6/v4 issues). Closes [#327](https://github.com/metalbear-co/mirrord/issues/327)


### Fixed
- VS Code needed restart to apply kubectl config/context change. Closes [316](https://github.com/metalbear-co/mirrord/issues/316).
- Fixed DNS feature causing crash on macOS on invalid DNS name due to mismatch of return codes. [#321](https://github.com/metalbear-co/mirrord/issues/321).
- Fixed DNS feature not using impersonated container namespace, resulting with incorrect resolved DNS names.
- mirrord-agent: Use `IndexAllocator` to properly generate `ConnectionId`s for the tcp outgoing feature.
- tests: Fix outgoing and DNS tests that were passing invalid flags to mirrord.
- Go Hooks - use global ENABLED_FILE_OPS
- Support macOS with apple chip in the IntelliJ plugin. Closes [#337](https://github.com/metalbear-co/mirrord/issues/337).

## 2.11.0
### Added
- New feature: mirrord now supports TCP traffic stealing instead of mirroring. You can enable it by passing `--tcp-steal` flag to cli.

### Fixed
- mirrord-layer: Go environment variables crash - run Go env setup in a different stack (should fix [#292](https://github.com/metalbear-co/mirrord/issues/292))

### Changed
- mirrord-layer: Add `#![feature(let_chains)]` to `lib.rs` to support new compiler version.

## 2.10.1
### Fixed
- CI:Release - Fix typo that broke the build

## 2.10.0
### Added
- New feature, [tcp outgoing traffic](https://github.com/metalbear-co/mirrord/issues/27). It's now possible to make requests to a remote host from the staging environment context. You can enable this feature setting the `MIRRORD_TCP_OUTGOING` variable to true, or using the `-o` option in mirrord-cli.
- mirrord-cli add login command for logging in to metalbear-cloud
- CI:Release - Provide zip and sha256 sums

### Fixed
- Environment variables feature on Golang programs. Issue #292 closed in #299

## 2.9.1
### Fixed
- CI - set typescript version at 4.7.4 to fix broken release action

## 2.9.0
### Added
- Support for Golang fileops
- IntelliJ Extension for mirrord

### Changed
- mirrord-layer: Added common `Result` type to to reduce boilerplate, removed dependency of `anyhow` crate.
- mirrord-layer: Split `LayerError` into `LayerError` and `HookError` to distinguish between errors that can be handled by the layer and errors that can be handled by the hook. (no more requiring libc errno for each error!). Closes [#247](https://github.com/metalbear-co/mirrord/issues/247)

## 2.8.1

### Fixed
- CI - remove usage of ubuntu-18.04 machines (deprecated)

## 2.8.0

### Added
- E2E - add basic env tests for bash scripts

### Fixed
- mirrord-agent - Update pcap library, hopefully will fix dropped packets (syn sometimes missed in e2e).
- mirrord-agent/layer - Sometimes layer tries to connect to agent before it finsihed loading, even though pod is running. Added watching the log stream for a "ready" log message before attempting to connect.

### Changed
- E2E - describe all pods on failure and add file name to print of logs.
- E2E - print timestamp of stdout/stderr of `TestProcess`.
- E2E - Don't delete pod/service on failure, instead leave them for debugging.
- mirrord-agent - Don't use `tokio::spawn` for spawning `sniffer` (or any other namespace changing task) to avoid namespace-clashing/undefined behavior. Possibly fixing bugs.
- Change the version check on the VS Code extension to happen when mirrord is enabled rather than when the IDE starts up.


## 2.7.0

### Added
- mirrord-layer: You can now pass `MIRRORD_AGENT_COMMUNICATION_TIMEOUT` as environment variable to control agent timeout.
- Expand file system operations with `access` and `faccessat` hooks for absolute paths

### Fixed
- Ephemeral Containers didn't wait for the right condition, leading to timeouts in many cases.
- mirrord-layer: Wait for the correct condition in job creation, resolving startup/timeout issues.
- mirrord-layer: Add a sleep on closing local socket after receiving close to let local application respond before closing.
- mirrord-layer: Fix DNS issue where `ai_addr` would not live long enough (breaking the remote DNS feature).

### Changed
- Removed unused dependencies from `mirrord-layer/Cargo.toml`. (Closes #220)
- reduce e2e flakiness (add message sent on tcp listen subscription, wait for that message)
- reduce e2e flakiness - increase timeout time
- mirrord-layer - increase agent creation timeout (to reduce e2e flakiness on macOS)
- E2E - Don't do file stuff on http traffic to reduce flakiness (doesn't add any coverage value..)
- mirrord-layer - Change tcp mirror tunnel `select` to be biased so it flushes all data before closing it (better testing, reduces e2e flakiness)
- E2E - unify resolve_node_host for linux and macOS with support for wsl provided Docker & Kubernetes
- E2E - add `trace` for tests to have paramaterized arguments printed
- mirrord-agent - add debug print of args to identify runs
- E2E - remove double `--extract-path` parameter in tests
- E2E - macOS colima start with 3 cores and 8GB of RAM.
- E2E - Increase agent communication timeout to reduce flakiness.
- mirrord-layer - add `DetourGuard` to prevent unwanted calls to detours from our code.
- mirrord-layer - extract reused detours to seperate logic functions
- E2E - macOS run only sanity http mirror traffic with Python

## 2.6.0

### Added
- Add a flag for the agent, `--ephemeral-container`, to correctly refer to the filesystem i.e. refer to root path as `/proc/1/root` when the flag is on, otherwise `/`.
- Add support for Golang on amd64 (x86-64).

### Changed
- Assign a random port number instead of `61337`. (Reason: A forking process creates multiple agents sending traffic on the same port, causing addrinuse error.)
- `mirrord-layer/socket` now uses `socket2::SockAddr` to comply with Rust's new IP format.

### Fixed
- Fix filesystem tests to only run if the default path exists.
- Fix extension not running due to the node_modules directory not being packaged.

## 2.5.0

### Added
- New feature, [remote DNS resolving](https://github.com/metalbear-co/mirrord/issues/27#issuecomment-1154072686).
It is now possible to use the remote's `addrinfo` by setting the `MIRRORD_REMOTE_DNS` variable to
`true`, or using the `-d` option in mirrord-cli.
- New feature, [Ephemeral Containers](https://github.com/metalbear-co/mirrord/issues/172).
Use Kubernetes beta feature `Ephemeral Containers` to mirror traffic with the `--ephemeral-container` flag.
- E2E tests on macos for Golang using the Gin framework.

### Changed
- Refactored `mirrord-layer/socket` into a module structure similar to `mirrord-layer/file`.
- Refactored the error part of the many `Result<Response, ResponseError>`.
- Refactored `file` related functions, created `FileHandler` and improved structure.
- Refactored error handling in mirrord-layer.
- E2E: Collect minikube logs and fix collecting container logs
- E2E: macOS use colima instead of minikube.
- Refactored `mirrord-layer/lib.rs` - no more passing many arguments! :)
- Refactored `mirrord-layer/lib.rs` - remove `unwrap()` and propagate error using `Result`

### Fixed
- Handle unwraps in fileops to gracefully exit and enable python fileops tests.
- Changed `addrinfo` to `VecDeque` - fixes a potential bug (loss of order)

## 2.4.1

### Added
- mirrord-cli `exec` subcommand accepts `--extract-path` argument to set the directory to extract the library to. Used for tests mainly.
- mirrord-layer provides `MIRRORD_IMPERSONATED_CONTAINER_NAME` environment variable to specify container name to impersonate. mirrord-cli accepts argument to set variable.
- vscode-ext provides quick-select for setting `MIRRORD_IMPERSONATED_CONTAINER_NAME`

### Changed
- Refactor e2e, enable only Node HTTP mirroring test.
- E2E: add macOS to E2E, support using minikube by env var.
- E2E: Skip loading to docker before loading to minikube (load directly to minikube..)
- layer: Environment variables now load before process starts, no more race conditions.

### Fixed
- Support connections that start with tcp flags in addition to Syn (on macOS CI we saw CWR + NS)
- `fcntl` error on macOS [#184](https://github.com/metalbear-co/mirrord/issues/184) by a workaround.

## 2.3.1

### Changed
- Refactor(agent) - change `FileManager` to be per peer, thus removing the need of it being in a different task, moving the handling to the peer logic, change structure of peer handling to a struct.
- Don't fail environment variable request if none exists.
- E2E: Don't assert jobs and pods length, to allow better debugging and less flakiness.
- Refactor(agent) - Main loop doesn't pass messages around but instead spawned peers interact directly with tcp sniffer. Renamed Peer -> Client and ClientID.
- Add context to agent/job creation errors (Fixes #112)
- Add context to stream creation error (Fixes #110)
- Change E2E to use real app, closes [#149](https://github.com/metalbear-co/mirrord/issues/149)

## 2.3.0

### Added

- Add support for overriding a process' environment variables by setting `MIRRORD_OVERRIDE_ENV_VARS` to `true`. To filter out undesired variables, use the `MIRRORD_OVERRIDE_FILTER_ENV_VARS` configuration with arguments such as `FOO;BAR`.

### Changed

- Remove `unwrap` from the `Future` that was waiting for Kube pod to spin up in `pod_api.rs`. (Fixes #110)
- Speed up agent container image building by using a more specific base image.
- CI: Remove building agent before building & running tests (duplicate)
- CI: Add Docker cache to Docker build-push action to reduce build duration.
- CD release: Fix universal binary for macOS
- Refactor: Change protocol + mirrord-layer to split messages into modules, so main module only handles general messages, passing down to the appropriate module for handling.
- Add a CLI flag to specify `MIRRORD_AGENT_TTL`
- CI: Collect mirrord-agent logs in case of failure in e2e.
- Add "app" = "mirrord" label to the agent pod for log collection at ease.
- CI: Add sleep after local app finishes loading for agent to load filter make tests less flaky.
- Handle relative paths for open, openat
- Fix once cell renamings, PR [#98165](https://github.com/rust-lang/rust/pull/98165)
- Enable the blocking feature of the `reqwest` library

## 2.2.1

### Changed

- Compile universal binaries for MacOS. (Fixes #131)
- E2E small improvements, removing sleeps. (Fixes #99)

## 2.2.0

### Added

- File operations are now available behind the `MIRRORD_FILE_OPS` env variable, this means that mirrord now hooks into the following file functions: `open`, `fopen`, `fdopen`, `openat`, `read`, `fread`, `fileno`, `lseek`, and `write` to provide a mirrored file system.
- Support for running x64 (Intel) binary on arm (Silicon) macOS using mirrord. This will download and use the x64 mirrord-layer binary when needed.
- Add detours for fcntl/dup system calls, closes [#51](https://github.com/metalbear-co/mirrord/issues/51)

### Changed

- Add graceful exit for library extraction logic in case of error.
- Refactor the CI by splitting the building of mirrord-agent in a separate job and caching the agent image for E2E tests.
- Update bug report template to apply to the latest version of mirrord.
- Change release profile to strip debuginfo and enable LTO.
- VS Code extension - update dependencies.
- CLI & macOS: Extract to `/tmp/` instead of `$TMPDIR` as the executed process is getting killed for some reason.

### Fixed

- Fix bug that caused configuration changes in the VS Code extension not to work
- Fix typos

## 2.1.0

### Added

- Prompt user to update if their version is outdated in the VS Code extension or CLI.
- Add support for docker runtime, closes [#95](https://github.com/metalbear-co/mirrord/issues/95).
- Add a keep-alive to keep the agent-pod from exiting, closes [#63](https://github.com/metalbear-co/mirrord/issues/63)

## 2.0.4

Complete refactor and re-write of everything.

- The CLI/VSCode extension now use `mirrord-layer` which loads into debugged process using `LD_PRELOAD`/`DYLD_INSERT_LIBRARIES`.
  It hooks some of the syscalls in order to proxy incoming traffic into the process as if it was running in the remote pod.
- Mono repo
- Fixed unwraps inside of [agent-creation](https://github.com/metalbear-co/mirrord/blob/main/mirrord-layer/src/lib.rs#L75), closes [#191](https://github.com/metalbear-co/mirrord/issues/191)<|MERGE_RESOLUTION|>--- conflicted
+++ resolved
@@ -7,11 +7,10 @@
 
 ## [Unreleased]
 
-<<<<<<< HEAD
 ### Added
 - Test that verifies that outgoing UDP traffic (only with a bind to non-0 port and a 
   call to `connect`) is successfully intercepted and forwarded.
-=======
+
 ### Changed
 - Ignore http tests because they are unstable, and they block the CI.
 
@@ -19,7 +18,6 @@
 
 ### Fixed
 - release CI: Fix dylib path for `dd`.
->>>>>>> 4ccf1b84
 
 ## 3.0.7-alpha
 
