--- conflicted
+++ resolved
@@ -7,12 +7,10 @@
 
 ## [Unreleased]
 
-<<<<<<< HEAD
 ### Added
 - `pwrite` hook (used by `dotnet`);
-=======
+
 ## 3.0.22-alpha
->>>>>>> 6451e0da
 
 ### Changed
 - Exclude internal configuration fields from generated schema.
