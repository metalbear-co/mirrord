# Change Log

All notable changes to the mirrord's cli, agent, protocol, extensions will be documented in this file.
Previous versions had CHANGELOG per component, we decided to combine all repositories to a mono-repo with one CHANGELOG.

Check [Keep a Changelog](http://keepachangelog.com/) for recommendations on how to structure this file.

## [Unreleased]

### Added
- Layer integration tests with more apps (testing with Go only on MacOS because of
  known crash on Linux - [[#380](https://github.com/metalbear-co/mirrord/issues/380)]).
  Closes [[#472](https://github.com/metalbear-co/mirrord/issues/472)].
<<<<<<< HEAD
- Added progress reporting to the CLI.
=======
- CI: use [bors](https://bors.tech/) for merging! woohoo.
>>>>>>> 8418fd46

## Changed
- Don't report InProgress io error as error (log as info)
- Rename http mirroring tests from `integration` to `http_mirroring` since there are 
  now also integration tests in other files.

### Fixed
- Fix IntelliJ Extension artifact - use glob pattern
- Use LabelSelector instead of app=* to select pods from deployments

## 3.0.19-alpha

### Added
- Release image for armv7 (Cloud ARM)

### Fixed
- Release for non-amd64 arch failed because of lack of QEMU step in the github action. Re-added it

## 3.0.18-alpha

### Changed
- Replaced `pcap` dependency with our own `rawsocket` to make cross compiling faster and easier.

## 3.0.17-alpha

### Fixed
- Release CI: Remove another failing step

## 3.0.16-alpha

### Fixed
- Release CI: Temporarily comment out failing step

## 3.0.15-alpha

### Fixed
- Release CI: Fix checkout action position in intelliJ release.

## 3.0.14-alpha

### Added
- Layer integration test. Tests the layer's loading and hooking in an http mirroring simulation with a flask web app. 
  Addresses but does not
  close [[#472](https://github.com/metalbear-co/mirrord/issues/472)] (more integration tests still needed).

### Fixed
- Release CI: Fix paths for release artifacts

## 3.0.13-alpha

### Added
- mirrord-cli: added a SIP protection check for macos binaries, closes [[#412](https://github.com/metalbear-co/mirrord/issues/412)]

### Fixed
- Fixed unused dependencies issue, closes [[#494](https://github.com/metalbear-co/mirrord/issues/494)]

### Changed
- Remove building of arm64 Docker image from the release CI

## 3.0.12-alpha

### Added
- Release CI: add extensions as artifacts, closes [[#355](https://github.com/metalbear-co/mirrord/issues/355)]

### Changed
- Remote operations that fail logged on `info` level instead of `error` because having a file not found, connection failed, etc can be part of a valid successful flow.
- mirrord-layer: When handling an outgoing connection to localhost, check first if it's a socket we intercept/mirror, then just let it connect normally.
- mirrord-layer: removed `tracing::instrument` from `*_detour` functions.

### Fixed
- `getaddrinfo` now uses [`trust-dns-resolver`](https://docs.rs/trust-dns-resolver/latest/trust_dns_resolver/) when resolving DNS (previously it would do a `getaddrinfo` call in mirrord-agent that could result in incompatibility between the mirrored pod and the user environments).
- Support clusters running Istio. Closes [[#485](https://github.com/metalbear-co/mirrord/issues/485)].

## 3.0.11-alpha

### Added
- Support impersonated deployments, closes [[#293](https://github.com/metalbear-co/mirrord/issues/293)]
- Shorter way to select which deployment/pod/container to impersonate through `--target` or `MIRRORD_IMPERSONATED_TARGET`, closes [[#392](https://github.com/metalbear-co/mirrord/issues/392)]
- mirrord-layer: Support config from file alongside environment variables.
- intellij-ext: Add version check, closes [[#289](https://github.com/metalbear-co/mirrord/issues/289)]
- intellij-ext: better support for Windows with WSL.

### Deprecated
- `--pod-name` or `MIRRORD_AGENT_IMPERSONATED_POD_NAME` is deprecated in favor of `--target` or `MIRRORD_IMPERSONATED_TARGET`

### Fixed
- tcp-steal working with linkerd meshing.
- mirrord-layer should exit when agent disconnects or unable to make initial connection

## 3.0.10-alpha

### Added
- Test that verifies that outgoing UDP traffic (only with a bind to non-0 port and a
  call to `connect`) is successfully intercepted and forwarded.

### Fixed
- macOS binaries should be okay now.

## 3.0.9-alpha

### Changed
- Ignore http tests because they are unstable, and they block the CI.
- Bundle arm64 binary into the universal binary for MacOS.

## 3.0.8-alpha

### Fixed
- release CI: Fix dylib path for `dd`.

## 3.0.7-alpha

### Fixed
- mirrord-layer: Fix `connect` returning error when called on UDP sockets and the
  outgoing traffic feature of mirrord is disabled.
- mirrord-agent: Add a `tokio::time:timeout` to `TcpStream::connect`, fixes golang issue where sometimes it would get stuck attempting to connect on IPv6.
- intelliJ-ext: Fix CLion crash issue, closes [[#317](https://github.com/metalbear-co/mirrord/issues/317)]
- vscode-ext: Support debugging Go, and fix issues with configuring file ops and traffic stealing.

### Changed
- mirrord-layer: Remove check for ignored IP (localhost) from `connect`.
- mirrord-layer: Refactor `connect` function to be less bloated.
- `.dockerignore` now ignores more useless files (reduces mirrord-agent image build time, and size).
- mirrord-agent: Use `tracing::instrument` for the outgoing traffic feature.
- mirrord-agent: `IndexAllocator` now uses `ConnectionId` for outgoing traffic feature.

## 3.0.6-alpha

### Changed
- mirrord-layer: Remove `tracing::instrument` from `go_env::goenvs_unix_detour`.

### Added
- mirrord-layer, mirrord-cli: new command line argument/environment variable - `MIRRORD_SKIP_PROCESSES` to provide a list of comma separated processes to not to load into.
  Closes [[#298](https://github.com/metalbear-co/mirrord/issues/298)], [[#308](https://github.com/metalbear-co/mirrord/issues/308)]
- release CI: add arm64e to the universal dylib
- intellij-ext: Add support for Goland

### Changed
- mirrord-layer: Log to info instead of error when failing to write to local tunneled streams.

## 3.0.5-alpha

### Fixed
- mirrord-layer: Return errors from agent when `connect` fails back to the hook (previously we were handling these as errors in layer, so `connect` had slightly wrong behavior).
- mirrord-layer: instrumenting error when `write_detur` is called to stdout/stderr
- mirrord-layer: workaround for `presented server name type wasn't supported` error when Kubernetes server has IP for CN in certificate. [[#388](https://github.com/metalbear-co/mirrord/issues/388)]

### Changed
- mirrord-layer: Use `tracing::instrument` to improve logs.

### Added
- Outgoing UDP test with node. Closes [[#323](https://github.com/metalbear-co/mirrord/issues/323)]

## 3.0.4-alpha

### Fixed
- Fix crash in VS Code extension happening because the MIRRORD_OVERRIDE_ENV_VARS_INCLUDE and MIRRORD_OVERRIDE_ENV_VARS_EXCLUDE vars being populated with empty values (rather than not being populated at all).Closes [[#413](https://github.com/metalbear-co/mirrord/issues/413)].
- Add exception to gradle when dylib/so file is not found. Closes [[#345](https://github.com/metalbear-co/mirrord/issues/345)]
- mirrord-layer: Return errors from agent when `connect` fails back to the hook (previously we were handling these as errors in layer, so `connect` had slightly wrong behavior).

## 3.0.3-alpha

### Changed
- Changed agent namespace to default to the pod namespace.
  Closes [[#404](https://github.com/metalbear-co/mirrord/issues/404)].

## 3.0.2-alpha

### Added
- Code sign Apple binaries.
- CD - Update latest tag after release is published.

### Changed
- In `go-e2e` test, call `os.Exit` instead fo sending `SIGINT` to the process.
- Install script now downloads latest tag instead of main branch to avoid downtime on installs.

### Fixed
- Fix Environment parsing error when value contained '='
  Closes [[#387](https://github.com/metalbear-co/mirrord/issues/387)].
- Fix bug in outgoing traffic with multiple requests in quick succession.
  Closes [[#331](https://github.com/metalbear-co/mirrord/issues/331)].

## 3.0.1-alpha

### Fixed
- Add missing dependency breaking the VS Code release.

## 3.0.0-alpha

### Added

- New feature: UDP outgoing, mainly for Go DNS but should work for most use cases also!
- E2E: add tests for python's fastapi with uvicorn
- Socket ops - `connect`: ignore localhost and ports 50000 - 60000 (reserved for debugger)
- Add "*.plist" to `IGNORE_REGEX`, refer [[#350](https://github.com/metalbear-co/mirrord/issues/350)].

### Changed

- Change all functionality (incoming traffic mirroring, remote DNS outgoing traffic, environment variables, file reads) to be enabled by default. ***Note that flags now disable functionality***


### Fixed

- mirrord-layer: User-friendly error for invalid kubernetes api certificate
- mirrord-cli: Add random prefix to the generated shared lib to prevent Bus Error/EXC_BAD_ACCESS
- Support for Go 1.19>= syscall hooking
- Fix Python debugger crash in VS Code Extension. Closes [[#350](https://github.com/metalbear-co/mirrord/issues/350)].

## 2.13.0
### Added
- Release arm64 agent image.

### Fixed
- Use selected namespace in IntelliJ plugin instead of always using default namespace.

## 2.12.1
### Fixed
- Fix bug where VS Code extension would crash on startup due to new configuration values not being the correct type.
- Unset DYLD_INSERT_LIBRARIES/LD_PRELOAD when creating the agent. Closes [[#330](https://github.com/metalbear-co/mirrord/issues/330)].
- Fix NullPointerException in IntelliJ Extension. Closes [[#335](https://github.com/metalbear-co/mirrord/issues/335)].
- FIx dylib/so paths for the IntelliJ Extension. Closes [[#337](https://github.com/metalbear-co/mirrord/pull/352)].
## 2.12.0
### Added
- Add more configuration values to the VS Code extension.
- Warning when using remote tcp without remote DNS (can cause ipv6/v4 issues). Closes [#327](https://github.com/metalbear-co/mirrord/issues/327)


### Fixed
- VS Code needed restart to apply kubectl config/context change. Closes [316](https://github.com/metalbear-co/mirrord/issues/316).
- Fixed DNS feature causing crash on macOS on invalid DNS name due to mismatch of return codes. [#321](https://github.com/metalbear-co/mirrord/issues/321).
- Fixed DNS feature not using impersonated container namespace, resulting with incorrect resolved DNS names.
- mirrord-agent: Use `IndexAllocator` to properly generate `ConnectionId`s for the tcp outgoing feature.
- tests: Fix outgoing and DNS tests that were passing invalid flags to mirrord.
- Go Hooks - use global ENABLED_FILE_OPS
- Support macOS with apple chip in the IntelliJ plugin. Closes [#337](https://github.com/metalbear-co/mirrord/issues/337).

## 2.11.0
### Added
- New feature: mirrord now supports TCP traffic stealing instead of mirroring. You can enable it by passing `--tcp-steal` flag to cli.

### Fixed
- mirrord-layer: Go environment variables crash - run Go env setup in a different stack (should fix [#292](https://github.com/metalbear-co/mirrord/issues/292))

### Changed
- mirrord-layer: Add `#![feature(let_chains)]` to `lib.rs` to support new compiler version.

## 2.10.1
### Fixed
- CI:Release - Fix typo that broke the build

## 2.10.0
### Added
- New feature, [tcp outgoing traffic](https://github.com/metalbear-co/mirrord/issues/27). It's now possible to make requests to a remote host from the staging environment context. You can enable this feature setting the `MIRRORD_TCP_OUTGOING` variable to true, or using the `-o` option in mirrord-cli.
- mirrord-cli add login command for logging in to metalbear-cloud
- CI:Release - Provide zip and sha256 sums

### Fixed
- Environment variables feature on Golang programs. Issue #292 closed in #299

## 2.9.1
### Fixed
- CI - set typescript version at 4.7.4 to fix broken release action

## 2.9.0
### Added
- Support for Golang fileops
- IntelliJ Extension for mirrord

### Changed
- mirrord-layer: Added common `Result` type to to reduce boilerplate, removed dependency of `anyhow` crate.
- mirrord-layer: Split `LayerError` into `LayerError` and `HookError` to distinguish between errors that can be handled by the layer and errors that can be handled by the hook. (no more requiring libc errno for each error!). Closes [#247](https://github.com/metalbear-co/mirrord/issues/247)

## 2.8.1

### Fixed
- CI - remove usage of ubuntu-18.04 machines (deprecated)

## 2.8.0

### Added
- E2E - add basic env tests for bash scripts

### Fixed
- mirrord-agent - Update pcap library, hopefully will fix dropped packets (syn sometimes missed in e2e).
- mirrord-agent/layer - Sometimes layer tries to connect to agent before it finsihed loading, even though pod is running. Added watching the log stream for a "ready" log message before attempting to connect.

### Changed
- E2E - describe all pods on failure and add file name to print of logs.
- E2E - print timestamp of stdout/stderr of `TestProcess`.
- E2E - Don't delete pod/service on failure, instead leave them for debugging.
- mirrord-agent - Don't use `tokio::spawn` for spawning `sniffer` (or any other namespace changing task) to avoid namespace-clashing/undefined behavior. Possibly fixing bugs.
- Change the version check on the VS Code extension to happen when mirrord is enabled rather than when the IDE starts up.


## 2.7.0

### Added
- mirrord-layer: You can now pass `MIRRORD_AGENT_COMMUNICATION_TIMEOUT` as environment variable to control agent timeout.
- Expand file system operations with `access` and `faccessat` hooks for absolute paths

### Fixed
- Ephemeral Containers didn't wait for the right condition, leading to timeouts in many cases.
- mirrord-layer: Wait for the correct condition in job creation, resolving startup/timeout issues.
- mirrord-layer: Add a sleep on closing local socket after receiving close to let local application respond before closing.
- mirrord-layer: Fix DNS issue where `ai_addr` would not live long enough (breaking the remote DNS feature).

### Changed
- Removed unused dependencies from `mirrord-layer/Cargo.toml`. (Closes #220)
- reduce e2e flakiness (add message sent on tcp listen subscription, wait for that message)
- reduce e2e flakiness - increase timeout time
- mirrord-layer - increase agent creation timeout (to reduce e2e flakiness on macOS)
- E2E - Don't do file stuff on http traffic to reduce flakiness (doesn't add any coverage value..)
- mirrord-layer - Change tcp mirror tunnel `select` to be biased so it flushes all data before closing it (better testing, reduces e2e flakiness)
- E2E - unify resolve_node_host for linux and macOS with support for wsl provided Docker & Kubernetes
- E2E - add `trace` for tests to have paramaterized arguments printed
- mirrord-agent - add debug print of args to identify runs
- E2E - remove double `--extract-path` parameter in tests
- E2E - macOS colima start with 3 cores and 8GB of RAM.
- E2E - Increase agent communication timeout to reduce flakiness.
- mirrord-layer - add `DetourGuard` to prevent unwanted calls to detours from our code.
- mirrord-layer - extract reused detours to seperate logic functions
- E2E - macOS run only sanity http mirror traffic with Python

## 2.6.0

### Added
- Add a flag for the agent, `--ephemeral-container`, to correctly refer to the filesystem i.e. refer to root path as `/proc/1/root` when the flag is on, otherwise `/`.
- Add support for Golang on amd64 (x86-64).

### Changed
- Assign a random port number instead of `61337`. (Reason: A forking process creates multiple agents sending traffic on the same port, causing addrinuse error.)
- `mirrord-layer/socket` now uses `socket2::SockAddr` to comply with Rust's new IP format.

### Fixed
- Fix filesystem tests to only run if the default path exists.
- Fix extension not running due to the node_modules directory not being packaged.

## 2.5.0

### Added
- New feature, [remote DNS resolving](https://github.com/metalbear-co/mirrord/issues/27#issuecomment-1154072686).
It is now possible to use the remote's `addrinfo` by setting the `MIRRORD_REMOTE_DNS` variable to
`true`, or using the `-d` option in mirrord-cli.
- New feature, [Ephemeral Containers](https://github.com/metalbear-co/mirrord/issues/172).
Use Kubernetes beta feature `Ephemeral Containers` to mirror traffic with the `--ephemeral-container` flag.
- E2E tests on macos for Golang using the Gin framework.

### Changed
- Refactored `mirrord-layer/socket` into a module structure similar to `mirrord-layer/file`.
- Refactored the error part of the many `Result<Response, ResponseError>`.
- Refactored `file` related functions, created `FileHandler` and improved structure.
- Refactored error handling in mirrord-layer.
- E2E: Collect minikube logs and fix collecting container logs
- E2E: macOS use colima instead of minikube.
- Refactored `mirrord-layer/lib.rs` - no more passing many arguments! :)
- Refactored `mirrord-layer/lib.rs` - remove `unwrap()` and propagate error using `Result`

### Fixed
- Handle unwraps in fileops to gracefully exit and enable python fileops tests.
- Changed `addrinfo` to `VecDeque` - fixes a potential bug (loss of order)

## 2.4.1

### Added
- mirrord-cli `exec` subcommand accepts `--extract-path` argument to set the directory to extract the library to. Used for tests mainly.
- mirrord-layer provides `MIRRORD_IMPERSONATED_CONTAINER_NAME` environment variable to specify container name to impersonate. mirrord-cli accepts argument to set variable.
- vscode-ext provides quick-select for setting `MIRRORD_IMPERSONATED_CONTAINER_NAME`

### Changed
- Refactor e2e, enable only Node HTTP mirroring test.
- E2E: add macOS to E2E, support using minikube by env var.
- E2E: Skip loading to docker before loading to minikube (load directly to minikube..)
- layer: Environment variables now load before process starts, no more race conditions.

### Fixed
- Support connections that start with tcp flags in addition to Syn (on macOS CI we saw CWR + NS)
- `fcntl` error on macOS [#184](https://github.com/metalbear-co/mirrord/issues/184) by a workaround.

## 2.3.1

### Changed
- Refactor(agent) - change `FileManager` to be per peer, thus removing the need of it being in a different task, moving the handling to the peer logic, change structure of peer handling to a struct.
- Don't fail environment variable request if none exists.
- E2E: Don't assert jobs and pods length, to allow better debugging and less flakiness.
- Refactor(agent) - Main loop doesn't pass messages around but instead spawned peers interact directly with tcp sniffer. Renamed Peer -> Client and ClientID.
- Add context to agent/job creation errors (Fixes #112)
- Add context to stream creation error (Fixes #110)
- Change E2E to use real app, closes [#149](https://github.com/metalbear-co/mirrord/issues/149)

## 2.3.0

### Added

- Add support for overriding a process' environment variables by setting `MIRRORD_OVERRIDE_ENV_VARS` to `true`. To filter out undesired variables, use the `MIRRORD_OVERRIDE_FILTER_ENV_VARS` configuration with arguments such as `FOO;BAR`.

### Changed

- Remove `unwrap` from the `Future` that was waiting for Kube pod to spin up in `pod_api.rs`. (Fixes #110)
- Speed up agent container image building by using a more specific base image.
- CI: Remove building agent before building & running tests (duplicate)
- CI: Add Docker cache to Docker build-push action to reduce build duration.
- CD release: Fix universal binary for macOS
- Refactor: Change protocol + mirrord-layer to split messages into modules, so main module only handles general messages, passing down to the appropriate module for handling.
- Add a CLI flag to specify `MIRRORD_AGENT_TTL`
- CI: Collect mirrord-agent logs in case of failure in e2e.
- Add "app" = "mirrord" label to the agent pod for log collection at ease.
- CI: Add sleep after local app finishes loading for agent to load filter make tests less flaky.
- Handle relative paths for open, openat
- Fix once cell renamings, PR [#98165](https://github.com/rust-lang/rust/pull/98165)
- Enable the blocking feature of the `reqwest` library

## 2.2.1

### Changed

- Compile universal binaries for MacOS. (Fixes #131)
- E2E small improvements, removing sleeps. (Fixes #99)

## 2.2.0

### Added

- File operations are now available behind the `MIRRORD_FILE_OPS` env variable, this means that mirrord now hooks into the following file functions: `open`, `fopen`, `fdopen`, `openat`, `read`, `fread`, `fileno`, `lseek`, and `write` to provide a mirrored file system.
- Support for running x64 (Intel) binary on arm (Silicon) macOS using mirrord. This will download and use the x64 mirrord-layer binary when needed.
- Add detours for fcntl/dup system calls, closes [#51](https://github.com/metalbear-co/mirrord/issues/51)

### Changed

- Add graceful exit for library extraction logic in case of error.
- Refactor the CI by splitting the building of mirrord-agent in a separate job and caching the agent image for E2E tests.
- Update bug report template to apply to the latest version of mirrord.
- Change release profile to strip debuginfo and enable LTO.
- VS Code extension - update dependencies.
- CLI & macOS: Extract to `/tmp/` instead of `$TMPDIR` as the executed process is getting killed for some reason.

### Fixed

- Fix bug that caused configuration changes in the VS Code extension not to work
- Fix typos

## 2.1.0

### Added

- Prompt user to update if their version is outdated in the VS Code extension or CLI.
- Add support for docker runtime, closes [#95](https://github.com/metalbear-co/mirrord/issues/95).
- Add a keep-alive to keep the agent-pod from exiting, closes [#63](https://github.com/metalbear-co/mirrord/issues/63)

## 2.0.4

Complete refactor and re-write of everything.

- The CLI/VSCode extension now use `mirrord-layer` which loads into debugged process using `LD_PRELOAD`/`DYLD_INSERT_LIBRARIES`.
  It hooks some of the syscalls in order to proxy incoming traffic into the process as if it was running in the remote pod.
- Mono repo
- Fixed unwraps inside of [agent-creation](https://github.com/metalbear-co/mirrord/blob/main/mirrord-layer/src/lib.rs#L75), closes [#191](https://github.com/metalbear-co/mirrord/issues/191)<|MERGE_RESOLUTION|>--- conflicted
+++ resolved
@@ -11,11 +11,9 @@
 - Layer integration tests with more apps (testing with Go only on MacOS because of
   known crash on Linux - [[#380](https://github.com/metalbear-co/mirrord/issues/380)]).
   Closes [[#472](https://github.com/metalbear-co/mirrord/issues/472)].
-<<<<<<< HEAD
 - Added progress reporting to the CLI.
-=======
 - CI: use [bors](https://bors.tech/) for merging! woohoo.
->>>>>>> 8418fd46
+
 
 ## Changed
 - Don't report InProgress io error as error (log as info)
