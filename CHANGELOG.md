# Change Log

All notable changes to the mirrord's cli, agent, protocol, extensions will be documented in this file.
Previous versions had CHANGELOG per component, we decided to combine all repositories to a mono-repo with one CHANGELOG.

Check [Keep a Changelog](http://keepachangelog.com/) for recommendations on how to structure this file.

## [Unreleased]

### Added

- Add changelog for intelliJ extension, closes [[#542](https://github.com/metalbear-co/mirrord/issues/542)]
- Add filter for changelog to ci.yml
- mirrord-layer: Add [`FileFilter`](mirrord-layer/src/file/filter.rs) that allows the user to include or exclude file paths (with regex support) for file operations.
- Telemetry for intelliJ extension.

### Changed

- Update intelliJ extension: lint & bump java version to 17.
<<<<<<< HEAD
- mirrord-config: Changed the way [`fs`](mirrord-config/src/fs.rs) works: now it supports 2 modes `Simple` and `Advanced`, where `Simple` is similar to the old behavior (enables read-only, read-write, or disable file ops), and `Advanced` allows the user to specify include and exclude (regexes) filters for [`FileFilter`](mirrord-layer/src/file/filter.rs).
=======
- Added `/Users` and `/Library` to path to ignore for file operations to improve UX on macOS. 
>>>>>>> 735381c4

### Fixed

- Lint Changelog and fix level of a "Changed" tag.
- File operations - following symlinks now works as expected. Previously, absolute symlinks lead to use our own path instead of target path. For example, AWS/K8S uses `/var/run/..` for service account credentials. In many machines, `/var/run` is symlink to `/run` so we were using `/run/..` instead of `/proc/{target_pid}/root/run`.
 
## 3.3.0

### Added

- Telemetries, see [TELEMETRY.md](./TELEMETRY.md) for more information.

### Changed

- Added timeout for "waiting for pod to be ready..." in mirrord-layer to prevent unresponsive behavior. See [#579](https://github.com/metalbear-co/mirrord/issues/579)
- IntelliJ Extension: Default log level to `ERROR` from `DEBUG`

### Fixed

- Issue with [bottlerocket](https://github.com/bottlerocket-os/bottlerocket) where they use `/run/dockershim.sock`
  instead of the default containerd path. Add new path as fallback.

## 3.2.0

### Changed

- Extended support for both `-s` and `-x` wildcard matching, now supports `PREFIX_*`, `*_SUFFIX`, ect.
- Add to env default ignore `JAVA_HOME`,`HOMEPATH`,`CLASSPATH`,`JAVA_EXE` as it's usually runtime that you don't want
  from remote. Possibly fixes issue discussed on Discord (used complained that they had to use absolute path and not
  relative).
- Add `jvm.cfg` to default bypass for files.
- Clarify wrong target error message.
- mirrord-layer: Improve error message in `connection::handle_error`.

### Fixed

- Don't ignore passed `--pod-namespace` argument, closes
  [[#605](https://github.com/metalbear-co/mirrord/issues/605)]
- Replace deprecated environment variables in IntelliJ plugin
- Issues with IntelliJ extension when debugging Kotlin applications
- Scrollable list for pods and namespaces for IntelliJ extension,
  closes [[#610](https://github.com/metalbear-co/mirrord/issues/610)]

### Deprecated

- `--impersonated-container-name` and `MIRRORD_IMPERSONATED_CONTAINER_NAME` are
  deprecated in favor of `--target` or `MIRRORD_IMPERSONATED_TARGET`
- `--pod-namespace` and `MIRRORD_AGENT_IMPERSONATED_POD_NAMESPACE` are deprecated in
  favor of `--target-namespace` and `MIRRORD_TARGET_NAMESPACE`

## 3.1.3

### Changed

- release: VS Code extension release as stable and not pre-release.

### Fixed

- Dev container failing to execute `apt-get install -y clang`

## 3.1.2

### Changed

- Update some texts in documentation, READMEs, and extension package descriptions
- IntelliJ version check on enabling instead of on project start. Don't check again after less than 3 minutes.

## 3.1.1

### Fixed

- IntelliJ plugin crashing on run because both include and exclude were being set for env vars.

## 3.1.0

### Added

- `pwrite` hook (used by `dotnet`);

### Fixed

- Issue [#577](https://github.com/metalbear-co/mirrord/issues/577). Changed non-error logs from `error!` to `trace!`.

### Changed

- Agent pod definition now has `requests` specifications to avoid being defaulted to high values.
  See [#579](https://github.com/metalbear-co/mirrord/issues/579).
- Change VSCode extension configuration to have file ops, outgoing traffic, DNS, and environment variables turned on by
  default.
- update intelliJ extension: toggles + panel for include/exclude env vars

## 3.0.22-alpha

### Changed

- Exclude internal configuration fields from generated schema.

### Fixed

- Issue [#531](https://github.com/metalbear-co/mirrord/issues/531). We now detect NixOS/Devbox usage and add `sh` to
  skipped list.

## 3.0.21-alpha

### Added

- Reuse agent - first process that runs will create the agent and its children will be able to reuse the same one to
  avoid creating many agents.
- Don't print progress for child processes to avoid confusion.
- Skip istio/linkerd-proxy/init container when mirroring a pod without a specific container name.
- Add "linkerd.io/inject": "disabled" annotation to pod created by mirrord to avoid linkerd auto inject.
- mirrord-layer: support `-target deployment/deployment_name/container/container_name` flag to run on a specific
  container.
- `/nix/*` path is now ignored for file operations to support NixOS.
- Shortcut `deploy` for `deployment` in target argument.
- Added the ability to override environment variables in the config file.

### Changed

- Print exit message when terminating application due to an unhandled error in the layer.
- mirrord-layer: refactored `pod_api.rs` to be more maintainble.
- Use kube config namespace by default.
- mirrord-layer: Ignore `EAFNOSUPPORT` error reporting (valid scenario).

## 3.0.20-alpha

### Added

- `pread` hook (used by `dotnet`);
- mirrord-layer: ignore opening self-binary (temporal SDK calculates the hash of the binary, and it fails because it
  happens remotely)
- Layer integration tests with more apps (testing with Go only on MacOS because of
  known crash on Linux - [[#380](https://github.com/metalbear-co/mirrord/issues/380)]).
  Closes [[#472](https://github.com/metalbear-co/mirrord/issues/472)].
- Added progress reporting to the CLI.
- CI: use [bors](https://bors.tech/) for merging! woohoo.

### Changed

- Don't report InProgress io error as error (log as info)
- mirrord-layer: Added some `dotnet` files to `IGNORE_FILES` regex set;
- mirrord-layer: Added the `Detour` type for use in the `ops` modules instead of `HookResult`. This type supports
  returning a `Bypass` to avoid manually checking if a hook actually failed or if we should just bypass it;
- mirrord-protocol: Reduce duplicated types around `read` operation;
- Layer integration tests for more apps. Closes
  [[#472](https://github.com/metalbear-co/mirrord/issues/472)].
- Rename http mirroring tests from `integration` to `http_mirroring` since there are
  now also integration tests in other files.
- Delete useless `e2e_macos` CI job.
- Integration tests also display test process output (with mirrord logs) when they
  time out.
- CI: mirrord-layer UT and integration run in same job.
- .devcontainer: Added missing dependencies and also kind for running e2e tests.

### Fixed

- Fix IntelliJ Extension artifact - use glob pattern
- Use LabelSelector instead of app=* to select pods from deployments
- Added another
  protection [to not execute in child processes from k8s auth](https://github.com/metalbear-co/mirrord/issues/531) by
  setting an env flag to avoid loading then removing it after executing the api.

## 3.0.19-alpha

### Added

- Release image for armv7 (Cloud ARM)

### Fixed

- Release for non-amd64 arch failed because of lack of QEMU step in the github action. Re-added it

## 3.0.18-alpha

### Changed

- Replaced `pcap` dependency with our own `rawsocket` to make cross compiling faster and easier.

## 3.0.17-alpha

### Fixed

- Release CI: Remove another failing step

## 3.0.16-alpha

### Fixed

- Release CI: Temporarily comment out failing step

## 3.0.15-alpha

### Fixed

- Release CI: Fix checkout action position in intelliJ release.

## 3.0.14-alpha

### Added

- Layer integration test. Tests the layer's loading and hooking in an http mirroring simulation with a flask web app.
  Addresses but does not
  close [[#472](https://github.com/metalbear-co/mirrord/issues/472)] (more integration tests still needed).

### Fixed

- Release CI: Fix paths for release artifacts

## 3.0.13-alpha

### Added

- mirrord-cli: added a SIP protection check for macos binaries,
  closes [[#412](https://github.com/metalbear-co/mirrord/issues/412)]

### Fixed

- Fixed unused dependencies issue, closes [[#494](https://github.com/metalbear-co/mirrord/issues/494)]

### Changed

- Remove building of arm64 Docker image from the release CI

## 3.0.12-alpha

### Added

- Release CI: add extensions as artifacts, closes [[#355](https://github.com/metalbear-co/mirrord/issues/355)]

### Changed

- Remote operations that fail logged on `info` level instead of `error` because having a file not found, connection
  failed, etc can be part of a valid successful flow.
- mirrord-layer: When handling an outgoing connection to localhost, check first if it's a socket we intercept/mirror,
  then just let it connect normally.
- mirrord-layer: removed `tracing::instrument` from `*_detour` functions.

### Fixed

- `getaddrinfo` now uses [`trust-dns-resolver`](https://docs.rs/trust-dns-resolver/latest/trust_dns_resolver/) when
  resolving DNS (previously it would do a `getaddrinfo` call in mirrord-agent that could result in incompatibility
  between the mirrored pod and the user environments).
- Support clusters running Istio. Closes [[#485](https://github.com/metalbear-co/mirrord/issues/485)].

## 3.0.11-alpha

### Added

- Support impersonated deployments, closes [[#293](https://github.com/metalbear-co/mirrord/issues/293)]
- Shorter way to select which deployment/pod/container to impersonate through `--target`
  or `MIRRORD_IMPERSONATED_TARGET`, closes [[#392](https://github.com/metalbear-co/mirrord/issues/392)]
- mirrord-layer: Support config from file alongside environment variables.
- intellij-ext: Add version check, closes [[#289](https://github.com/metalbear-co/mirrord/issues/289)]
- intellij-ext: better support for Windows with WSL.

### Deprecated

- `--pod-name` or `MIRRORD_AGENT_IMPERSONATED_POD_NAME` is deprecated in favor of `--target`
  or `MIRRORD_IMPERSONATED_TARGET`

### Fixed

- tcp-steal working with linkerd meshing.
- mirrord-layer should exit when agent disconnects or unable to make initial connection

## 3.0.10-alpha

### Added

- Test that verifies that outgoing UDP traffic (only with a bind to non-0 port and a
  call to `connect`) is successfully intercepted and forwarded.

### Fixed

- macOS binaries should be okay now.

## 3.0.9-alpha

### Changed

- Ignore http tests because they are unstable, and they block the CI.
- Bundle arm64 binary into the universal binary for MacOS.

## 3.0.8-alpha

### Fixed

- release CI: Fix dylib path for `dd`.

## 3.0.7-alpha

### Fixed

- mirrord-layer: Fix `connect` returning error when called on UDP sockets and the
  outgoing traffic feature of mirrord is disabled.
- mirrord-agent: Add a `tokio::time:timeout` to `TcpStream::connect`, fixes golang issue where sometimes it would get
  stuck attempting to connect on IPv6.
- intelliJ-ext: Fix CLion crash issue, closes [[#317](https://github.com/metalbear-co/mirrord/issues/317)]
- vscode-ext: Support debugging Go, and fix issues with configuring file ops and traffic stealing.

### Changed

- mirrord-layer: Remove check for ignored IP (localhost) from `connect`.
- mirrord-layer: Refactor `connect` function to be less bloated.
- `.dockerignore` now ignores more useless files (reduces mirrord-agent image build time, and size).
- mirrord-agent: Use `tracing::instrument` for the outgoing traffic feature.
- mirrord-agent: `IndexAllocator` now uses `ConnectionId` for outgoing traffic feature.

## 3.0.6-alpha

### Changed

- mirrord-layer: Remove `tracing::instrument` from `go_env::goenvs_unix_detour`.
- mirrord-layer: Log to info instead of error when failing to write to local tunneled streams.

### Added

- mirrord-layer, mirrord-cli: new command line argument/environment variable - `MIRRORD_SKIP_PROCESSES` to provide a
  list of comma separated processes to not to load into.
  Closes [[#298](https://github.com/metalbear-co/mirrord/issues/298)]
  , [[#308](https://github.com/metalbear-co/mirrord/issues/308)]
- release CI: add arm64e to the universal dylib
- intellij-ext: Add support for Goland

## 3.0.5-alpha

### Fixed

- mirrord-layer: Return errors from agent when `connect` fails back to the hook (previously we were handling these as
  errors in layer, so `connect` had slightly wrong behavior).
- mirrord-layer: instrumenting error when `write_detur` is called to stdout/stderr
- mirrord-layer: workaround for `presented server name type wasn't supported` error when Kubernetes server has IP for CN
  in certificate. [[#388](https://github.com/metalbear-co/mirrord/issues/388)]

### Changed

- mirrord-layer: Use `tracing::instrument` to improve logs.

### Added

- Outgoing UDP test with node. Closes [[#323](https://github.com/metalbear-co/mirrord/issues/323)]

## 3.0.4-alpha

### Fixed

- Fix crash in VS Code extension happening because the MIRRORD_OVERRIDE_ENV_VARS_INCLUDE and
  MIRRORD_OVERRIDE_ENV_VARS_EXCLUDE vars being populated with empty values (rather than not being populated at all)
  .Closes [[#413](https://github.com/metalbear-co/mirrord/issues/413)].
- Add exception to gradle when dylib/so file is not found.
  Closes [[#345](https://github.com/metalbear-co/mirrord/issues/345)]
- mirrord-layer: Return errors from agent when `connect` fails back to the hook (previously we were handling these as
  errors in layer, so `connect` had slightly wrong behavior).

## 3.0.3-alpha

### Changed

- Changed agent namespace to default to the pod namespace.
  Closes [[#404](https://github.com/metalbear-co/mirrord/issues/404)].

## 3.0.2-alpha

### Added

- Code sign Apple binaries.
- CD - Update latest tag after release is published.

### Changed

- In `go-e2e` test, call `os.Exit` instead fo sending `SIGINT` to the process.
- Install script now downloads latest tag instead of main branch to avoid downtime on installs.

### Fixed

- Fix Environment parsing error when value contained '='
  Closes [[#387](https://github.com/metalbear-co/mirrord/issues/387)].
- Fix bug in outgoing traffic with multiple requests in quick succession.
  Closes [[#331](https://github.com/metalbear-co/mirrord/issues/331)].

## 3.0.1-alpha

### Fixed

- Add missing dependency breaking the VS Code release.

## 3.0.0-alpha

### Added

- New feature: UDP outgoing, mainly for Go DNS but should work for most use cases also!
- E2E: add tests for python's fastapi with uvicorn
- Socket ops - `connect`: ignore localhost and ports 50000 - 60000 (reserved for debugger)
- Add "*.plist" to `IGNORE_REGEX`, refer [[#350](https://github.com/metalbear-co/mirrord/issues/350)].

### Changed

- Change all functionality (incoming traffic mirroring, remote DNS outgoing traffic, environment variables, file reads)
  to be enabled by default. ***Note that flags now disable functionality***

### Fixed

- mirrord-layer: User-friendly error for invalid kubernetes api certificate
- mirrord-cli: Add random prefix to the generated shared lib to prevent Bus Error/EXC_BAD_ACCESS
- Support for Go 1.19>= syscall hooking
- Fix Python debugger crash in VS Code Extension. Closes [[#350](https://github.com/metalbear-co/mirrord/issues/350)].

## 2.13.0

### Added

- Release arm64 agent image.

### Fixed

- Use selected namespace in IntelliJ plugin instead of always using default namespace.

## 2.12.1

### Fixed

- Fix bug where VS Code extension would crash on startup due to new configuration values not being the correct type.
- Unset DYLD_INSERT_LIBRARIES/LD_PRELOAD when creating the agent.
  Closes [[#330](https://github.com/metalbear-co/mirrord/issues/330)].
- Fix NullPointerException in IntelliJ Extension. Closes [[#335](https://github.com/metalbear-co/mirrord/issues/335)].
- FIx dylib/so paths for the IntelliJ Extension. Closes [[#337](https://github.com/metalbear-co/mirrord/pull/352)].

## 2.12.0

### Added

- Add more configuration values to the VS Code extension.
- Warning when using remote tcp without remote DNS (can cause ipv6/v4 issues).
  Closes [#327](https://github.com/metalbear-co/mirrord/issues/327)

### Fixed

- VS Code needed restart to apply kubectl config/context change.
  Closes [316](https://github.com/metalbear-co/mirrord/issues/316).
- Fixed DNS feature causing crash on macOS on invalid DNS name due to mismatch of return
  codes. [#321](https://github.com/metalbear-co/mirrord/issues/321).
- Fixed DNS feature not using impersonated container namespace, resulting with incorrect resolved DNS names.
- mirrord-agent: Use `IndexAllocator` to properly generate `ConnectionId`s for the tcp outgoing feature.
- tests: Fix outgoing and DNS tests that were passing invalid flags to mirrord.
- Go Hooks - use global ENABLED_FILE_OPS
- Support macOS with apple chip in the IntelliJ plugin.
  Closes [#337](https://github.com/metalbear-co/mirrord/issues/337).

## 2.11.0

### Added

- New feature: mirrord now supports TCP traffic stealing instead of mirroring. You can enable it by
  passing `--tcp-steal` flag to cli.

### Fixed

- mirrord-layer: Go environment variables crash - run Go env setup in a different stack (should
  fix [#292](https://github.com/metalbear-co/mirrord/issues/292))

### Changed

- mirrord-layer: Add `#![feature(let_chains)]` to `lib.rs` to support new compiler version.

## 2.10.1

### Fixed

- CI:Release - Fix typo that broke the build

## 2.10.0

### Added

- New feature, [tcp outgoing traffic](https://github.com/metalbear-co/mirrord/issues/27). It's now possible to make
  requests to a remote host from the staging environment context. You can enable this feature setting
  the `MIRRORD_TCP_OUTGOING` variable to true, or using the `-o` option in mirrord-cli.
- mirrord-cli add login command for logging in to metalbear-cloud
- CI:Release - Provide zip and sha256 sums

### Fixed

- Environment variables feature on Golang programs. Issue #292 closed in #299

## 2.9.1

### Fixed

- CI - set typescript version at 4.7.4 to fix broken release action

## 2.9.0

### Added

- Support for Golang fileops
- IntelliJ Extension for mirrord

### Changed

- mirrord-layer: Added common `Result` type to to reduce boilerplate, removed dependency of `anyhow` crate.
- mirrord-layer: Split `LayerError` into `LayerError` and `HookError` to distinguish between errors that can be handled
  by the layer and errors that can be handled by the hook. (no more requiring libc errno for each error!).
  Closes [#247](https://github.com/metalbear-co/mirrord/issues/247)

## 2.8.1

### Fixed

- CI - remove usage of ubuntu-18.04 machines (deprecated)

## 2.8.0

### Added

- E2E - add basic env tests for bash scripts

### Fixed

- mirrord-agent - Update pcap library, hopefully will fix dropped packets (syn sometimes missed in e2e).
- mirrord-agent/layer - Sometimes layer tries to connect to agent before it finsihed loading, even though pod is
  running. Added watching the log stream for a "ready" log message before attempting to connect.

### Changed

- E2E - describe all pods on failure and add file name to print of logs.
- E2E - print timestamp of stdout/stderr of `TestProcess`.
- E2E - Don't delete pod/service on failure, instead leave them for debugging.
- mirrord-agent - Don't use `tokio::spawn` for spawning `sniffer` (or any other namespace changing task) to avoid
  namespace-clashing/undefined behavior. Possibly fixing bugs.
- Change the version check on the VS Code extension to happen when mirrord is enabled rather than when the IDE starts
  up.

## 2.7.0

### Added

- mirrord-layer: You can now pass `MIRRORD_AGENT_COMMUNICATION_TIMEOUT` as environment variable to control agent
  timeout.
- Expand file system operations with `access` and `faccessat` hooks for absolute paths

### Fixed

- Ephemeral Containers didn't wait for the right condition, leading to timeouts in many cases.
- mirrord-layer: Wait for the correct condition in job creation, resolving startup/timeout issues.
- mirrord-layer: Add a sleep on closing local socket after receiving close to let local application respond before
  closing.
- mirrord-layer: Fix DNS issue where `ai_addr` would not live long enough (breaking the remote DNS feature).

### Changed

- Removed unused dependencies from `mirrord-layer/Cargo.toml`. (Closes #220)
- reduce e2e flakiness (add message sent on tcp listen subscription, wait for that message)
- reduce e2e flakiness - increase timeout time
- mirrord-layer - increase agent creation timeout (to reduce e2e flakiness on macOS)
- E2E - Don't do file stuff on http traffic to reduce flakiness (doesn't add any coverage value..)
- mirrord-layer - Change tcp mirror tunnel `select` to be biased so it flushes all data before closing it (better
  testing, reduces e2e flakiness)
- E2E - unify resolve_node_host for linux and macOS with support for wsl provided Docker & Kubernetes
- E2E - add `trace` for tests to have paramaterized arguments printed
- mirrord-agent - add debug print of args to identify runs
- E2E - remove double `--extract-path` parameter in tests
- E2E - macOS colima start with 3 cores and 8GB of RAM.
- E2E - Increase agent communication timeout to reduce flakiness.
- mirrord-layer - add `DetourGuard` to prevent unwanted calls to detours from our code.
- mirrord-layer - extract reused detours to seperate logic functions
- E2E - macOS run only sanity http mirror traffic with Python

## 2.6.0

### Added

- Add a flag for the agent, `--ephemeral-container`, to correctly refer to the filesystem i.e. refer to root path
  as `/proc/1/root` when the flag is on, otherwise `/`.
- Add support for Golang on amd64 (x86-64).

### Changed

- Assign a random port number instead of `61337`. (Reason: A forking process creates multiple agents sending traffic on
  the same port, causing addrinuse error.)
- `mirrord-layer/socket` now uses `socket2::SockAddr` to comply with Rust's new IP format.

### Fixed

- Fix filesystem tests to only run if the default path exists.
- Fix extension not running due to the node_modules directory not being packaged.

## 2.5.0

### Added

- New feature, [remote DNS resolving](https://github.com/metalbear-co/mirrord/issues/27#issuecomment-1154072686).
  It is now possible to use the remote's `addrinfo` by setting the `MIRRORD_REMOTE_DNS` variable to
  `true`, or using the `-d` option in mirrord-cli.
- New feature, [Ephemeral Containers](https://github.com/metalbear-co/mirrord/issues/172).
  Use Kubernetes beta feature `Ephemeral Containers` to mirror traffic with the `--ephemeral-container` flag.
- E2E tests on macos for Golang using the Gin framework.

### Changed

- Refactored `mirrord-layer/socket` into a module structure similar to `mirrord-layer/file`.
- Refactored the error part of the many `Result<Response, ResponseError>`.
- Refactored `file` related functions, created `FileHandler` and improved structure.
- Refactored error handling in mirrord-layer.
- E2E: Collect minikube logs and fix collecting container logs
- E2E: macOS use colima instead of minikube.
- Refactored `mirrord-layer/lib.rs` - no more passing many arguments! :)
- Refactored `mirrord-layer/lib.rs` - remove `unwrap()` and propagate error using `Result`

### Fixed

- Handle unwraps in fileops to gracefully exit and enable python fileops tests.
- Changed `addrinfo` to `VecDeque` - fixes a potential bug (loss of order)

## 2.4.1

### Added

- mirrord-cli `exec` subcommand accepts `--extract-path` argument to set the directory to extract the library to. Used
  for tests mainly.
- mirrord-layer provides `MIRRORD_IMPERSONATED_CONTAINER_NAME` environment variable to specify container name to
  impersonate. mirrord-cli accepts argument to set variable.
- vscode-ext provides quick-select for setting `MIRRORD_IMPERSONATED_CONTAINER_NAME`

### Changed

- Refactor e2e, enable only Node HTTP mirroring test.
- E2E: add macOS to E2E, support using minikube by env var.
- E2E: Skip loading to docker before loading to minikube (load directly to minikube..)
- layer: Environment variables now load before process starts, no more race conditions.

### Fixed

- Support connections that start with tcp flags in addition to Syn (on macOS CI we saw CWR + NS)
- `fcntl` error on macOS [#184](https://github.com/metalbear-co/mirrord/issues/184) by a workaround.

## 2.3.1

### Changed

- Refactor(agent) - change `FileManager` to be per peer, thus removing the need of it being in a different task, moving
  the handling to the peer logic, change structure of peer handling to a struct.
- Don't fail environment variable request if none exists.
- E2E: Don't assert jobs and pods length, to allow better debugging and less flakiness.
- Refactor(agent) - Main loop doesn't pass messages around but instead spawned peers interact directly with tcp sniffer.
  Renamed Peer -> Client and ClientID.
- Add context to agent/job creation errors (Fixes #112)
- Add context to stream creation error (Fixes #110)
- Change E2E to use real app, closes [#149](https://github.com/metalbear-co/mirrord/issues/149)

## 2.3.0

### Added

- Add support for overriding a process' environment variables by setting `MIRRORD_OVERRIDE_ENV_VARS` to `true`. To
  filter out undesired variables, use the `MIRRORD_OVERRIDE_FILTER_ENV_VARS` configuration with arguments such
  as `FOO;BAR`.

### Changed

- Remove `unwrap` from the `Future` that was waiting for Kube pod to spin up in `pod_api.rs`. (Fixes #110)
- Speed up agent container image building by using a more specific base image.
- CI: Remove building agent before building & running tests (duplicate)
- CI: Add Docker cache to Docker build-push action to reduce build duration.
- CD release: Fix universal binary for macOS
- Refactor: Change protocol + mirrord-layer to split messages into modules, so main module only handles general
  messages, passing down to the appropriate module for handling.
- Add a CLI flag to specify `MIRRORD_AGENT_TTL`
- CI: Collect mirrord-agent logs in case of failure in e2e.
- Add "app" = "mirrord" label to the agent pod for log collection at ease.
- CI: Add sleep after local app finishes loading for agent to load filter make tests less flaky.
- Handle relative paths for open, openat
- Fix once cell renamings, PR [#98165](https://github.com/rust-lang/rust/pull/98165)
- Enable the blocking feature of the `reqwest` library

## 2.2.1

### Changed

- Compile universal binaries for MacOS. (Fixes #131)
- E2E small improvements, removing sleeps. (Fixes #99)

## 2.2.0

### Added

- File operations are now available behind the `MIRRORD_FILE_OPS` env variable, this means that mirrord now hooks into
  the following file functions: `open`, `fopen`, `fdopen`, `openat`, `read`, `fread`, `fileno`, `lseek`, and `write` to
  provide a mirrored file system.
- Support for running x64 (Intel) binary on arm (Silicon) macOS using mirrord. This will download and use the x64
  mirrord-layer binary when needed.
- Add detours for fcntl/dup system calls, closes [#51](https://github.com/metalbear-co/mirrord/issues/51)

### Changed

- Add graceful exit for library extraction logic in case of error.
- Refactor the CI by splitting the building of mirrord-agent in a separate job and caching the agent image for E2E
  tests.
- Update bug report template to apply to the latest version of mirrord.
- Change release profile to strip debuginfo and enable LTO.
- VS Code extension - update dependencies.
- CLI & macOS: Extract to `/tmp/` instead of `$TMPDIR` as the executed process is getting killed for some reason.

### Fixed

- Fix bug that caused configuration changes in the VS Code extension not to work
- Fix typos

## 2.1.0

### Added

- Prompt user to update if their version is outdated in the VS Code extension or CLI.
- Add support for docker runtime, closes [#95](https://github.com/metalbear-co/mirrord/issues/95).
- Add a keep-alive to keep the agent-pod from exiting, closes [#63](https://github.com/metalbear-co/mirrord/issues/63)

## 2.0.4

Complete refactor and re-write of everything.

- The CLI/VSCode extension now use `mirrord-layer` which loads into debugged process using `LD_PRELOAD`
  /`DYLD_INSERT_LIBRARIES`.
  It hooks some of the syscalls in order to proxy incoming traffic into the process as if it was running in the remote
  pod.
- Mono repo
- Fixed unwraps inside
  of [agent-creation](https://github.com/metalbear-co/mirrord/blob/main/mirrord-layer/src/lib.rs#L75),
  closes [#191](https://github.com/metalbear-co/mirrord/issues/191)<|MERGE_RESOLUTION|>--- conflicted
+++ resolved
@@ -17,11 +17,8 @@
 ### Changed
 
 - Update intelliJ extension: lint & bump java version to 17.
-<<<<<<< HEAD
 - mirrord-config: Changed the way [`fs`](mirrord-config/src/fs.rs) works: now it supports 2 modes `Simple` and `Advanced`, where `Simple` is similar to the old behavior (enables read-only, read-write, or disable file ops), and `Advanced` allows the user to specify include and exclude (regexes) filters for [`FileFilter`](mirrord-layer/src/file/filter.rs).
-=======
 - Added `/Users` and `/Library` to path to ignore for file operations to improve UX on macOS. 
->>>>>>> 735381c4
 
 ### Fixed
 
