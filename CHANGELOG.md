# Change Log

All notable changes to the mirrord's cli, agent, protocol, extensions will be documented in this file.
Previous versions had CHANGELOG per component, we decided to combine all repositories to a mono-repo with one CHANGELOG.

Check [Keep a Changelog](http://keepachangelog.com/) for recommendations on how to structure this file.

## [Unreleased]

### Added
- mirrord-layer: ignore opening self-binary (temporal SDK calculates the hash of the binary, and it fails because it happens remotely)
- Layer integration tests with more apps (testing with Go only on MacOS because of
  known crash on Linux - [[#380](https://github.com/metalbear-co/mirrord/issues/380)]).
  Closes [[#472](https://github.com/metalbear-co/mirrord/issues/472)].
<<<<<<< HEAD
- Added the ability to override environment variables in the config file.
=======
- Added progress reporting to the CLI.
- CI: use [bors](https://bors.tech/) for merging! woohoo.

>>>>>>> 93d2fc03

## Changed
- Don't report InProgress io error as error (log as info)
- Rename http mirroring tests from `integration` to `http_mirroring` since there are 
  now also integration tests in other files.
- Delete useless `e2e_macos` CI job.

### Fixed
- Fix IntelliJ Extension artifact - use glob pattern
- Use LabelSelector instead of app=* to select pods from deployments

## 3.0.19-alpha

### Added
- Release image for armv7 (Cloud ARM)

### Fixed
- Release for non-amd64 arch failed because of lack of QEMU step in the github action. Re-added it

## 3.0.18-alpha

### Changed
- Replaced `pcap` dependency with our own `rawsocket` to make cross compiling faster and easier.

## 3.0.17-alpha

### Fixed
- Release CI: Remove another failing step

## 3.0.16-alpha

### Fixed
- Release CI: Temporarily comment out failing step

## 3.0.15-alpha

### Fixed
- Release CI: Fix checkout action position in intelliJ release.

## 3.0.14-alpha

### Added
- Layer integration test. Tests the layer's loading and hooking in an http mirroring simulation with a flask web app. 
  Addresses but does not
  close [[#472](https://github.com/metalbear-co/mirrord/issues/472)] (more integration tests still needed).

### Fixed
- Release CI: Fix paths for release artifacts

## 3.0.13-alpha

### Added
- mirrord-cli: added a SIP protection check for macos binaries, closes [[#412](https://github.com/metalbear-co/mirrord/issues/412)]

### Fixed
- Fixed unused dependencies issue, closes [[#494](https://github.com/metalbear-co/mirrord/issues/494)]

### Changed
- Remove building of arm64 Docker image from the release CI

## 3.0.12-alpha

### Added
- Release CI: add extensions as artifacts, closes [[#355](https://github.com/metalbear-co/mirrord/issues/355)]

### Changed
- Remote operations that fail logged on `info` level instead of `error` because having a file not found, connection failed, etc can be part of a valid successful flow.
- mirrord-layer: When handling an outgoing connection to localhost, check first if it's a socket we intercept/mirror, then just let it connect normally.
- mirrord-layer: removed `tracing::instrument` from `*_detour` functions.

### Fixed
- `getaddrinfo` now uses [`trust-dns-resolver`](https://docs.rs/trust-dns-resolver/latest/trust_dns_resolver/) when resolving DNS (previously it would do a `getaddrinfo` call in mirrord-agent that could result in incompatibility between the mirrored pod and the user environments).
- Support clusters running Istio. Closes [[#485](https://github.com/metalbear-co/mirrord/issues/485)].

## 3.0.11-alpha

### Added
- Support impersonated deployments, closes [[#293](https://github.com/metalbear-co/mirrord/issues/293)]
- Shorter way to select which deployment/pod/container to impersonate through `--target` or `MIRRORD_IMPERSONATED_TARGET`, closes [[#392](https://github.com/metalbear-co/mirrord/issues/392)]
- mirrord-layer: Support config from file alongside environment variables.
- intellij-ext: Add version check, closes [[#289](https://github.com/metalbear-co/mirrord/issues/289)]
- intellij-ext: better support for Windows with WSL.

### Deprecated
- `--pod-name` or `MIRRORD_AGENT_IMPERSONATED_POD_NAME` is deprecated in favor of `--target` or `MIRRORD_IMPERSONATED_TARGET`

### Fixed
- tcp-steal working with linkerd meshing.
- mirrord-layer should exit when agent disconnects or unable to make initial connection

## 3.0.10-alpha

### Added
- Test that verifies that outgoing UDP traffic (only with a bind to non-0 port and a
  call to `connect`) is successfully intercepted and forwarded.

### Fixed
- macOS binaries should be okay now.

## 3.0.9-alpha

### Changed
- Ignore http tests because they are unstable, and they block the CI.
- Bundle arm64 binary into the universal binary for MacOS.

## 3.0.8-alpha

### Fixed
- release CI: Fix dylib path for `dd`.

## 3.0.7-alpha

### Fixed
- mirrord-layer: Fix `connect` returning error when called on UDP sockets and the
  outgoing traffic feature of mirrord is disabled.
- mirrord-agent: Add a `tokio::time:timeout` to `TcpStream::connect`, fixes golang issue where sometimes it would get stuck attempting to connect on IPv6.
- intelliJ-ext: Fix CLion crash issue, closes [[#317](https://github.com/metalbear-co/mirrord/issues/317)]
- vscode-ext: Support debugging Go, and fix issues with configuring file ops and traffic stealing.

### Changed
- mirrord-layer: Remove check for ignored IP (localhost) from `connect`.
- mirrord-layer: Refactor `connect` function to be less bloated.
- `.dockerignore` now ignores more useless files (reduces mirrord-agent image build time, and size).
- mirrord-agent: Use `tracing::instrument` for the outgoing traffic feature.
- mirrord-agent: `IndexAllocator` now uses `ConnectionId` for outgoing traffic feature.

## 3.0.6-alpha

### Changed
- mirrord-layer: Remove `tracing::instrument` from `go_env::goenvs_unix_detour`.

### Added
- mirrord-layer, mirrord-cli: new command line argument/environment variable - `MIRRORD_SKIP_PROCESSES` to provide a list of comma separated processes to not to load into.
  Closes [[#298](https://github.com/metalbear-co/mirrord/issues/298)], [[#308](https://github.com/metalbear-co/mirrord/issues/308)]
- release CI: add arm64e to the universal dylib
- intellij-ext: Add support for Goland

### Changed
- mirrord-layer: Log to info instead of error when failing to write to local tunneled streams.

## 3.0.5-alpha

### Fixed
- mirrord-layer: Return errors from agent when `connect` fails back to the hook (previously we were handling these as errors in layer, so `connect` had slightly wrong behavior).
- mirrord-layer: instrumenting error when `write_detur` is called to stdout/stderr
- mirrord-layer: workaround for `presented server name type wasn't supported` error when Kubernetes server has IP for CN in certificate. [[#388](https://github.com/metalbear-co/mirrord/issues/388)]

### Changed
- mirrord-layer: Use `tracing::instrument` to improve logs.

### Added
- Outgoing UDP test with node. Closes [[#323](https://github.com/metalbear-co/mirrord/issues/323)]

## 3.0.4-alpha

### Fixed
- Fix crash in VS Code extension happening because the MIRRORD_OVERRIDE_ENV_VARS_INCLUDE and MIRRORD_OVERRIDE_ENV_VARS_EXCLUDE vars being populated with empty values (rather than not being populated at all).Closes [[#413](https://github.com/metalbear-co/mirrord/issues/413)].
- Add exception to gradle when dylib/so file is not found. Closes [[#345](https://github.com/metalbear-co/mirrord/issues/345)]
- mirrord-layer: Return errors from agent when `connect` fails back to the hook (previously we were handling these as errors in layer, so `connect` had slightly wrong behavior).

## 3.0.3-alpha

### Changed
- Changed agent namespace to default to the pod namespace.
  Closes [[#404](https://github.com/metalbear-co/mirrord/issues/404)].

## 3.0.2-alpha

### Added
- Code sign Apple binaries.
- CD - Update latest tag after release is published.

### Changed
- In `go-e2e` test, call `os.Exit` instead fo sending `SIGINT` to the process.
- Install script now downloads latest tag instead of main branch to avoid downtime on installs.

### Fixed
- Fix Environment parsing error when value contained '='
  Closes [[#387](https://github.com/metalbear-co/mirrord/issues/387)].
- Fix bug in outgoing traffic with multiple requests in quick succession.
  Closes [[#331](https://github.com/metalbear-co/mirrord/issues/331)].

## 3.0.1-alpha

### Fixed
- Add missing dependency breaking the VS Code release.

## 3.0.0-alpha

### Added

- New feature: UDP outgoing, mainly for Go DNS but should work for most use cases also!
- E2E: add tests for python's fastapi with uvicorn
- Socket ops - `connect`: ignore localhost and ports 50000 - 60000 (reserved for debugger)
- Add "*.plist" to `IGNORE_REGEX`, refer [[#350](https://github.com/metalbear-co/mirrord/issues/350)].

### Changed

- Change all functionality (incoming traffic mirroring, remote DNS outgoing traffic, environment variables, file reads) to be enabled by default. ***Note that flags now disable functionality***


### Fixed

- mirrord-layer: User-friendly error for invalid kubernetes api certificate
- mirrord-cli: Add random prefix to the generated shared lib to prevent Bus Error/EXC_BAD_ACCESS
- Support for Go 1.19>= syscall hooking
- Fix Python debugger crash in VS Code Extension. Closes [[#350](https://github.com/metalbear-co/mirrord/issues/350)].

## 2.13.0
### Added
- Release arm64 agent image.

### Fixed
- Use selected namespace in IntelliJ plugin instead of always using default namespace.

## 2.12.1
### Fixed
- Fix bug where VS Code extension would crash on startup due to new configuration values not being the correct type.
- Unset DYLD_INSERT_LIBRARIES/LD_PRELOAD when creating the agent. Closes [[#330](https://github.com/metalbear-co/mirrord/issues/330)].
- Fix NullPointerException in IntelliJ Extension. Closes [[#335](https://github.com/metalbear-co/mirrord/issues/335)].
- FIx dylib/so paths for the IntelliJ Extension. Closes [[#337](https://github.com/metalbear-co/mirrord/pull/352)].
## 2.12.0
### Added
- Add more configuration values to the VS Code extension.
- Warning when using remote tcp without remote DNS (can cause ipv6/v4 issues). Closes [#327](https://github.com/metalbear-co/mirrord/issues/327)


### Fixed
- VS Code needed restart to apply kubectl config/context change. Closes [316](https://github.com/metalbear-co/mirrord/issues/316).
- Fixed DNS feature causing crash on macOS on invalid DNS name due to mismatch of return codes. [#321](https://github.com/metalbear-co/mirrord/issues/321).
- Fixed DNS feature not using impersonated container namespace, resulting with incorrect resolved DNS names.
- mirrord-agent: Use `IndexAllocator` to properly generate `ConnectionId`s for the tcp outgoing feature.
- tests: Fix outgoing and DNS tests that were passing invalid flags to mirrord.
- Go Hooks - use global ENABLED_FILE_OPS
- Support macOS with apple chip in the IntelliJ plugin. Closes [#337](https://github.com/metalbear-co/mirrord/issues/337).

## 2.11.0
### Added
- New feature: mirrord now supports TCP traffic stealing instead of mirroring. You can enable it by passing `--tcp-steal` flag to cli.

### Fixed
- mirrord-layer: Go environment variables crash - run Go env setup in a different stack (should fix [#292](https://github.com/metalbear-co/mirrord/issues/292))

### Changed
- mirrord-layer: Add `#![feature(let_chains)]` to `lib.rs` to support new compiler version.

## 2.10.1
### Fixed
- CI:Release - Fix typo that broke the build

## 2.10.0
### Added
- New feature, [tcp outgoing traffic](https://github.com/metalbear-co/mirrord/issues/27). It's now possible to make requests to a remote host from the staging environment context. You can enable this feature setting the `MIRRORD_TCP_OUTGOING` variable to true, or using the `-o` option in mirrord-cli.
- mirrord-cli add login command for logging in to metalbear-cloud
- CI:Release - Provide zip and sha256 sums

### Fixed
- Environment variables feature on Golang programs. Issue #292 closed in #299

## 2.9.1
### Fixed
- CI - set typescript version at 4.7.4 to fix broken release action

## 2.9.0
### Added
- Support for Golang fileops
- IntelliJ Extension for mirrord

### Changed
- mirrord-layer: Added common `Result` type to to reduce boilerplate, removed dependency of `anyhow` crate.
- mirrord-layer: Split `LayerError` into `LayerError` and `HookError` to distinguish between errors that can be handled by the layer and errors that can be handled by the hook. (no more requiring libc errno for each error!). Closes [#247](https://github.com/metalbear-co/mirrord/issues/247)

## 2.8.1

### Fixed
- CI - remove usage of ubuntu-18.04 machines (deprecated)

## 2.8.0

### Added
- E2E - add basic env tests for bash scripts

### Fixed
- mirrord-agent - Update pcap library, hopefully will fix dropped packets (syn sometimes missed in e2e).
- mirrord-agent/layer - Sometimes layer tries to connect to agent before it finsihed loading, even though pod is running. Added watching the log stream for a "ready" log message before attempting to connect.

### Changed
- E2E - describe all pods on failure and add file name to print of logs.
- E2E - print timestamp of stdout/stderr of `TestProcess`.
- E2E - Don't delete pod/service on failure, instead leave them for debugging.
- mirrord-agent - Don't use `tokio::spawn` for spawning `sniffer` (or any other namespace changing task) to avoid namespace-clashing/undefined behavior. Possibly fixing bugs.
- Change the version check on the VS Code extension to happen when mirrord is enabled rather than when the IDE starts up.


## 2.7.0

### Added
- mirrord-layer: You can now pass `MIRRORD_AGENT_COMMUNICATION_TIMEOUT` as environment variable to control agent timeout.
- Expand file system operations with `access` and `faccessat` hooks for absolute paths

### Fixed
- Ephemeral Containers didn't wait for the right condition, leading to timeouts in many cases.
- mirrord-layer: Wait for the correct condition in job creation, resolving startup/timeout issues.
- mirrord-layer: Add a sleep on closing local socket after receiving close to let local application respond before closing.
- mirrord-layer: Fix DNS issue where `ai_addr` would not live long enough (breaking the remote DNS feature).

### Changed
- Removed unused dependencies from `mirrord-layer/Cargo.toml`. (Closes #220)
- reduce e2e flakiness (add message sent on tcp listen subscription, wait for that message)
- reduce e2e flakiness - increase timeout time
- mirrord-layer - increase agent creation timeout (to reduce e2e flakiness on macOS)
- E2E - Don't do file stuff on http traffic to reduce flakiness (doesn't add any coverage value..)
- mirrord-layer - Change tcp mirror tunnel `select` to be biased so it flushes all data before closing it (better testing, reduces e2e flakiness)
- E2E - unify resolve_node_host for linux and macOS with support for wsl provided Docker & Kubernetes
- E2E - add `trace` for tests to have paramaterized arguments printed
- mirrord-agent - add debug print of args to identify runs
- E2E - remove double `--extract-path` parameter in tests
- E2E - macOS colima start with 3 cores and 8GB of RAM.
- E2E - Increase agent communication timeout to reduce flakiness.
- mirrord-layer - add `DetourGuard` to prevent unwanted calls to detours from our code.
- mirrord-layer - extract reused detours to seperate logic functions
- E2E - macOS run only sanity http mirror traffic with Python

## 2.6.0

### Added
- Add a flag for the agent, `--ephemeral-container`, to correctly refer to the filesystem i.e. refer to root path as `/proc/1/root` when the flag is on, otherwise `/`.
- Add support for Golang on amd64 (x86-64).

### Changed
- Assign a random port number instead of `61337`. (Reason: A forking process creates multiple agents sending traffic on the same port, causing addrinuse error.)
- `mirrord-layer/socket` now uses `socket2::SockAddr` to comply with Rust's new IP format.

### Fixed
- Fix filesystem tests to only run if the default path exists.
- Fix extension not running due to the node_modules directory not being packaged.

## 2.5.0

### Added
- New feature, [remote DNS resolving](https://github.com/metalbear-co/mirrord/issues/27#issuecomment-1154072686).
It is now possible to use the remote's `addrinfo` by setting the `MIRRORD_REMOTE_DNS` variable to
`true`, or using the `-d` option in mirrord-cli.
- New feature, [Ephemeral Containers](https://github.com/metalbear-co/mirrord/issues/172).
Use Kubernetes beta feature `Ephemeral Containers` to mirror traffic with the `--ephemeral-container` flag.
- E2E tests on macos for Golang using the Gin framework.

### Changed
- Refactored `mirrord-layer/socket` into a module structure similar to `mirrord-layer/file`.
- Refactored the error part of the many `Result<Response, ResponseError>`.
- Refactored `file` related functions, created `FileHandler` and improved structure.
- Refactored error handling in mirrord-layer.
- E2E: Collect minikube logs and fix collecting container logs
- E2E: macOS use colima instead of minikube.
- Refactored `mirrord-layer/lib.rs` - no more passing many arguments! :)
- Refactored `mirrord-layer/lib.rs` - remove `unwrap()` and propagate error using `Result`

### Fixed
- Handle unwraps in fileops to gracefully exit and enable python fileops tests.
- Changed `addrinfo` to `VecDeque` - fixes a potential bug (loss of order)

## 2.4.1

### Added
- mirrord-cli `exec` subcommand accepts `--extract-path` argument to set the directory to extract the library to. Used for tests mainly.
- mirrord-layer provides `MIRRORD_IMPERSONATED_CONTAINER_NAME` environment variable to specify container name to impersonate. mirrord-cli accepts argument to set variable.
- vscode-ext provides quick-select for setting `MIRRORD_IMPERSONATED_CONTAINER_NAME`

### Changed
- Refactor e2e, enable only Node HTTP mirroring test.
- E2E: add macOS to E2E, support using minikube by env var.
- E2E: Skip loading to docker before loading to minikube (load directly to minikube..)
- layer: Environment variables now load before process starts, no more race conditions.

### Fixed
- Support connections that start with tcp flags in addition to Syn (on macOS CI we saw CWR + NS)
- `fcntl` error on macOS [#184](https://github.com/metalbear-co/mirrord/issues/184) by a workaround.

## 2.3.1

### Changed
- Refactor(agent) - change `FileManager` to be per peer, thus removing the need of it being in a different task, moving the handling to the peer logic, change structure of peer handling to a struct.
- Don't fail environment variable request if none exists.
- E2E: Don't assert jobs and pods length, to allow better debugging and less flakiness.
- Refactor(agent) - Main loop doesn't pass messages around but instead spawned peers interact directly with tcp sniffer. Renamed Peer -> Client and ClientID.
- Add context to agent/job creation errors (Fixes #112)
- Add context to stream creation error (Fixes #110)
- Change E2E to use real app, closes [#149](https://github.com/metalbear-co/mirrord/issues/149)

## 2.3.0

### Added

- Add support for overriding a process' environment variables by setting `MIRRORD_OVERRIDE_ENV_VARS` to `true`. To filter out undesired variables, use the `MIRRORD_OVERRIDE_FILTER_ENV_VARS` configuration with arguments such as `FOO;BAR`.

### Changed

- Remove `unwrap` from the `Future` that was waiting for Kube pod to spin up in `pod_api.rs`. (Fixes #110)
- Speed up agent container image building by using a more specific base image.
- CI: Remove building agent before building & running tests (duplicate)
- CI: Add Docker cache to Docker build-push action to reduce build duration.
- CD release: Fix universal binary for macOS
- Refactor: Change protocol + mirrord-layer to split messages into modules, so main module only handles general messages, passing down to the appropriate module for handling.
- Add a CLI flag to specify `MIRRORD_AGENT_TTL`
- CI: Collect mirrord-agent logs in case of failure in e2e.
- Add "app" = "mirrord" label to the agent pod for log collection at ease.
- CI: Add sleep after local app finishes loading for agent to load filter make tests less flaky.
- Handle relative paths for open, openat
- Fix once cell renamings, PR [#98165](https://github.com/rust-lang/rust/pull/98165)
- Enable the blocking feature of the `reqwest` library

## 2.2.1

### Changed

- Compile universal binaries for MacOS. (Fixes #131)
- E2E small improvements, removing sleeps. (Fixes #99)

## 2.2.0

### Added

- File operations are now available behind the `MIRRORD_FILE_OPS` env variable, this means that mirrord now hooks into the following file functions: `open`, `fopen`, `fdopen`, `openat`, `read`, `fread`, `fileno`, `lseek`, and `write` to provide a mirrored file system.
- Support for running x64 (Intel) binary on arm (Silicon) macOS using mirrord. This will download and use the x64 mirrord-layer binary when needed.
- Add detours for fcntl/dup system calls, closes [#51](https://github.com/metalbear-co/mirrord/issues/51)

### Changed

- Add graceful exit for library extraction logic in case of error.
- Refactor the CI by splitting the building of mirrord-agent in a separate job and caching the agent image for E2E tests.
- Update bug report template to apply to the latest version of mirrord.
- Change release profile to strip debuginfo and enable LTO.
- VS Code extension - update dependencies.
- CLI & macOS: Extract to `/tmp/` instead of `$TMPDIR` as the executed process is getting killed for some reason.

### Fixed

- Fix bug that caused configuration changes in the VS Code extension not to work
- Fix typos

## 2.1.0

### Added

- Prompt user to update if their version is outdated in the VS Code extension or CLI.
- Add support for docker runtime, closes [#95](https://github.com/metalbear-co/mirrord/issues/95).
- Add a keep-alive to keep the agent-pod from exiting, closes [#63](https://github.com/metalbear-co/mirrord/issues/63)

## 2.0.4

Complete refactor and re-write of everything.

- The CLI/VSCode extension now use `mirrord-layer` which loads into debugged process using `LD_PRELOAD`/`DYLD_INSERT_LIBRARIES`.
  It hooks some of the syscalls in order to proxy incoming traffic into the process as if it was running in the remote pod.
- Mono repo
- Fixed unwraps inside of [agent-creation](https://github.com/metalbear-co/mirrord/blob/main/mirrord-layer/src/lib.rs#L75), closes [#191](https://github.com/metalbear-co/mirrord/issues/191)<|MERGE_RESOLUTION|>--- conflicted
+++ resolved
@@ -12,13 +12,9 @@
 - Layer integration tests with more apps (testing with Go only on MacOS because of
   known crash on Linux - [[#380](https://github.com/metalbear-co/mirrord/issues/380)]).
   Closes [[#472](https://github.com/metalbear-co/mirrord/issues/472)].
-<<<<<<< HEAD
 - Added the ability to override environment variables in the config file.
-=======
 - Added progress reporting to the CLI.
 - CI: use [bors](https://bors.tech/) for merging! woohoo.
-
->>>>>>> 93d2fc03
 
 ## Changed
 - Don't report InProgress io error as error (log as info)
