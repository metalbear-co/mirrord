# Change Log

All notable changes to the mirrord's cli, agent, protocol, extensions will be documented in this file.
Previous versions had CHANGELOG per component, we decided to combine all repositories to a mono-repo with one CHANGELOG.

Check [Keep a Changelog](http://keepachangelog.com/) for recommendations on how to structure this file.

## [Unreleased]

### Added

- MacOS: Support for executing SIP binaries in user applications. We hook `execve`
  and create a SIP-free version of the binary on-the-go and execute that instead of
  the SIP binary.
  This means we now support running bash scripts with mirrord also on MacOS.
  Closes [#649](https://github.com/metalbear-co/mirrord/issues/649).

### Changed

- Only warn about invalid certificates once per agent.

### Fixed

- CI: Fix regex for homebrew formula
- Potentially ignoring write calls (`fd < 2`).
<<<<<<< HEAD
- CI: Fix release for linux aarch64. Fixes [#760](https://github.com/metalbear-co/mirrord/issues/760).
=======
- Possible cases where we don't close fds correctly.
>>>>>>> 8c7f3dd1

## 3.10.4

### Fixed

- VS Code Extension: Fix crash when no env vars are defined in launch.json

## 3.10.3

### Changed

- CLI: change temp lib file to only be created for new versions
- mirrord-config: refactored macro so future implementations will be easier

### Fixed

- Release: fix homebrew release step

## 3.10.2

### Fixed

- CI: fix `release_gh` zip file step

## 3.10.1

### Changed

- CI: download shasums and add git username/email to make the homebrew release work
- Remove `unimplemented` for some IO cases, we now return `Unknown` instead. Also added warning logs for these cases to track.
- Only recommend `--accept-invalid-certificates` on connection errors if not already set.
- Terminate user application on connection error instead of only stopping mirrord.

## 3.10.0

### Added

- CI: Update homebrew formula on release, refer [#484](https://github.com/metalbear-co/mirrord/issues/484)

### Changed

- VS Code Extension: change extension to use the target specified in the mirrord config file, if specified, rather than show the pod dropdown

## 3.9.0

### Added

- `MIRRORD_AGENT_NETWORK_INTERFACE` environment variable/file config to let user control which network interface to use. Workaround for [#670](https://github.com/metalbear-co/mirrord/issues/670).
- mirrord-config: `deprecated` and `unstable` tags to MirrordConfg macro for messaging user when using said fields

### Changed

- VS Code Extension: change extension to use a mirrord-config file for configuration
- VS Code Extension: use the IDE's telemetry settings to determine if telemetry should be enabled

## 3.8.0

### Changed

- mirrord-layer: Remove `unwrap` from initialization functions.
- Log level of operation bypassing log from warn to trace (for real this time).
- Perform filesystem operations for paths in `/home` locally by default (for real this time).

### Added

- VS Code Extension: add JSON schema
- Bypass SIP on MacOS on the executed binary, (also via shebang).
  See [[#649](https://github.com/metalbear-co/mirrord/issues/649)].
  This does not yet include binaries that are executed by the first binary.

### Fixed

- fix markdown job by adding the checkout action

## 3.7.3

### Fixed

- mirrord-agent: No longer resolves to `eth0` by default, now we first try to resolve
  the appropriate network interface, if this fails then we use `eth0` as a last resort.
  Fixes [#670](https://github.com/metalbear-co/mirrord/issues/670).

### Changed

- intelliJ: use custom delve on macos

## 3.7.2

### Fixed

- Release: fix broken docker build step caused by folder restructure

## 3.7.1

### Fixed

- using gcloud auth for kubernetes. (mistakenly loaded layer into it)
- debugging Go on VSCode. We patch to use our own delivered delve.
- Changed layer not to crash when connection is closed by agent. Closed [#693](https://github.com/metalbear-co/mirrord/issues/693).

### Changed

- IntelliJ: fallback to using a textfield if listing namespaces fails

## 3.7.0

### Added

- mirrord-config: New `mirrord-schema.json` file that contains docs and types which should help the user write their mirrord
  config files. This file has to be manually generated (there is a test to help you remember).

### Fixed

- IntelliJ: Fix occurring of small namespace selection window and make mirrord dialogs resizable
- IntelliJ: Fix bug when pressing cancel in mirrord dialog and rerunning the application no mirrord window appears again
- VS Code: Fix crash occurring because it used deprecated env vars.

### Changed

- mirrord-config: Take `schema` feature out of feature flag (now it's always on).
- mirrord-config: Add docs for the user config types.

## 3.6.0

### Added

- mirrord-layer: Allow capturing tracing logs to file and print github issue creation link via MIRRORD_CAPTURE_ERROR_TRACE env variable

### Fixed

- Fix vscode artifacts where arm64 package was not released.
- IntelliJ plugin: if namespaces can't be accessed, use the default namespace

### Changed

- Add `/home` to default file exclude list.
- Changed log level of `Bypassing operation...` from warning to trace.
- IntelliJ settings default to match CLI/VSCode.

## 3.5.3

### Fixed

- Fixed broken release step for VS Code Darwin arm64 version

## 3.5.2

### Fixed

- Fixed breaking vscode release step

## 3.5.1

### Fixed

- Fixed an issue with the release CI

### Changed

- Update target file config to have `namespace` nested inside of `target` and not a separate `target_namespace`.
  See [#587](https://github.com/metalbear-co/mirrord/issues/587) and [#667](https://github.com/metalbear-co/mirrord/issues/667)

## 3.5.0

### Added

- aarch64 release binaries (no go support yet, no IntelliJ also).
- mirrord-layer: Add [`FileFilter`](mirrord-layer/src/file/filter.rs) that allows the user to include or exclude file paths (with regex support) for file operations.

### Changed

- mirrord-layer: Improve error message when user tries to run a program with args without `--`.
- Add tests for environment variables passed to KubeApi for authentication feature for cli credential fetch
- Remove openssl/libssl dependency, cross compilation is easier now. (It wasn't needed/used)
- mirrord-config: Changed the way [`fs`](mirrord-config/src/fs.rs) works: now it supports 2 modes `Simple` and `Advanced`,
  where `Simple` is similar to the old behavior (enables read-only, read-write, or disable file ops), and `Advanced`
  allows the user to specify include and exclude (regexes) filters for [`FileFilter`](mirrord-layer/src/file/filter.rs).
- Lint `README` and update it for `--target` flag.
- mirrord-layer: improve error message for invalid targets.

### Removed

- `--pod-name`, `--pod-namespace`, `--impersonated_container_name` have been removed in favor of `--target`, `--target-namespace`

### Fixed

- Env var to ignore ports used by a debugger for intelliJ/VSCode, refer [#644](https://github.com/metalbear-co/mirrord/issues/644)

## 3.4.0

### Added

- Add changelog for intelliJ extension, closes [#542](https://github.com/metalbear-co/mirrord/issues/542)
- Add filter for changelog to ci.yml
- Telemetry for intelliJ extension.

### Changed

- Update intelliJ extension: lint & bump java version to 17.
- Added `/Users` and `/Library` to path to ignore for file operations to improve UX on macOS.
- Use same default options as CLI in intelliJ extension.
- Improve UI layout of intelliJ extension.
- Separate tcp and udp outgoing option in intelliJ extension.
- Tighter control of witch environment variables would be passed to the KubeApi when fetching credentials via cli in kube-config. See [#637](https://github.com/metalbear-co/mirrord/issues/637)

### Fixed

- Lint Changelog and fix level of a "Changed" tag.
- File operations - following symlinks now works as expected. Previously, absolute symlinks lead to use our own path instead of target path.
  For example, AWS/K8S uses `/var/run/..` for service account credentials. In many machines, `/var/run` is symlink to `/run`
  so we were using `/run/..` instead of `/proc/{target_pid}/root/run`.
- Fix not reappearing window after pressing cancel-button in intelliJ extension.

## 3.3.0

### Added

- Telemetries, see [TELEMETRY.md](./TELEMETRY.md) for more information.

### Changed

- Added timeout for "waiting for pod to be ready..." in mirrord-layer to prevent unresponsive behavior. See [#579](https://github.com/metalbear-co/mirrord/issues/579)
- IntelliJ Extension: Default log level to `ERROR` from `DEBUG`

### Fixed

- Issue with [bottlerocket](https://github.com/bottlerocket-os/bottlerocket) where they use `/run/dockershim.sock`
  instead of the default containerd path. Add new path as fallback.

## 3.2.0

### Changed

- Extended support for both `-s` and `-x` wildcard matching, now supports `PREFIX_*`, `*_SUFFIX`, ect.
- Add to env default ignore `JAVA_HOME`,`HOMEPATH`,`CLASSPATH`,`JAVA_EXE` as it's usually runtime that you don't want
  from remote. Possibly fixes issue discussed on Discord (used complained that they had to use absolute path and not
  relative).
- Add `jvm.cfg` to default bypass for files.
- Clarify wrong target error message.
- mirrord-layer: Improve error message in `connection::handle_error`.

### Fixed

- Don't ignore passed `--pod-namespace` argument, closes
  [[#605](https://github.com/metalbear-co/mirrord/issues/605)]
- Replace deprecated environment variables in IntelliJ plugin
- Issues with IntelliJ extension when debugging Kotlin applications
- Scrollable list for pods and namespaces for IntelliJ extension,
  closes [[#610](https://github.com/metalbear-co/mirrord/issues/610)]

### Deprecated

- `--impersonated-container-name` and `MIRRORD_IMPERSONATED_CONTAINER_NAME` are
  deprecated in favor of `--target` or `MIRRORD_IMPERSONATED_TARGET`
- `--pod-namespace` and `MIRRORD_AGENT_IMPERSONATED_POD_NAMESPACE` are deprecated in
  favor of `--target-namespace` and `MIRRORD_TARGET_NAMESPACE`

## 3.1.3

### Changed

- release: VS Code extension release as stable and not pre-release.

### Fixed

- Dev container failing to execute `apt-get install -y clang`

## 3.1.2

### Changed

- Update some texts in documentation, READMEs, and extension package descriptions
- IntelliJ version check on enabling instead of on project start. Don't check again after less than 3 minutes.

## 3.1.1

### Fixed

- IntelliJ plugin crashing on run because both include and exclude were being set for env vars.

## 3.1.0

### Added

- `pwrite` hook (used by `dotnet`);

### Fixed

- Issue [#577](https://github.com/metalbear-co/mirrord/issues/577). Changed non-error logs from `error!` to `trace!`.

### Changed

- Agent pod definition now has `requests` specifications to avoid being defaulted to high values.
  See [#579](https://github.com/metalbear-co/mirrord/issues/579).
- Change VSCode extension configuration to have file ops, outgoing traffic, DNS, and environment variables turned on by
  default.
- update intelliJ extension: toggles + panel for include/exclude env vars

## 3.0.22-alpha

### Changed

- Exclude internal configuration fields from generated schema.

### Fixed

- Issue [#531](https://github.com/metalbear-co/mirrord/issues/531). We now detect NixOS/Devbox usage and add `sh` to
  skipped list.

## 3.0.21-alpha

### Added

- Reuse agent - first process that runs will create the agent and its children will be able to reuse the same one to
  avoid creating many agents.
- Don't print progress for child processes to avoid confusion.
- Skip istio/linkerd-proxy/init container when mirroring a pod without a specific container name.
- Add "linkerd.io/inject": "disabled" annotation to pod created by mirrord to avoid linkerd auto inject.
- mirrord-layer: support `-target deployment/deployment_name/container/container_name` flag to run on a specific
  container.
- `/nix/*` path is now ignored for file operations to support NixOS.
- Shortcut `deploy` for `deployment` in target argument.
- Added the ability to override environment variables in the config file.

### Changed

- Print exit message when terminating application due to an unhandled error in the layer.
- mirrord-layer: refactored `pod_api.rs` to be more maintainble.
- Use kube config namespace by default.
- mirrord-layer: Ignore `EAFNOSUPPORT` error reporting (valid scenario).

## 3.0.20-alpha

### Added

- `pread` hook (used by `dotnet`);
- mirrord-layer: ignore opening self-binary (temporal SDK calculates the hash of the binary, and it fails because it
  happens remotely)
- Layer integration tests with more apps (testing with Go only on MacOS because of
  known crash on Linux - [[#380](https://github.com/metalbear-co/mirrord/issues/380)]).
  Closes [[#472](https://github.com/metalbear-co/mirrord/issues/472)].
- Added progress reporting to the CLI.
- CI: use [bors](https://bors.tech/) for merging! woohoo.

### Changed

- Don't report InProgress io error as error (log as info)
- mirrord-layer: Added some `dotnet` files to `IGNORE_FILES` regex set;
- mirrord-layer: Added the `Detour` type for use in the `ops` modules instead of `HookResult`. This type supports
  returning a `Bypass` to avoid manually checking if a hook actually failed or if we should just bypass it;
- mirrord-protocol: Reduce duplicated types around `read` operation;
- Layer integration tests for more apps. Closes
  [[#472](https://github.com/metalbear-co/mirrord/issues/472)].
- Rename http mirroring tests from `integration` to `http_mirroring` since there are
  now also integration tests in other files.
- Delete useless `e2e_macos` CI job.
- Integration tests also display test process output (with mirrord logs) when they
  time out.
- CI: mirrord-layer UT and integration run in same job.
- .devcontainer: Added missing dependencies and also kind for running e2e tests.

### Fixed

- Fix IntelliJ Extension artifact - use glob pattern
- Use LabelSelector instead of app=* to select pods from deployments
- Added another
  protection [to not execute in child processes from k8s auth](https://github.com/metalbear-co/mirrord/issues/531) by
  setting an env flag to avoid loading then removing it after executing the api.

## 3.0.19-alpha

### Added

- Release image for armv7 (Cloud ARM)

### Fixed

- Release for non-amd64 arch failed because of lack of QEMU step in the github action. Re-added it

## 3.0.18-alpha

### Changed

- Replaced `pcap` dependency with our own `rawsocket` to make cross compiling faster and easier.

## 3.0.17-alpha

### Fixed

- Release CI: Remove another failing step

## 3.0.16-alpha

### Fixed

- Release CI: Temporarily comment out failing step

## 3.0.15-alpha

### Fixed

- Release CI: Fix checkout action position in intelliJ release.

## 3.0.14-alpha

### Added

- Layer integration test. Tests the layer's loading and hooking in an http mirroring simulation with a flask web app.
  Addresses but does not
  close [[#472](https://github.com/metalbear-co/mirrord/issues/472)] (more integration tests still needed).

### Fixed

- Release CI: Fix paths for release artifacts

## 3.0.13-alpha

### Added

- mirrord-cli: added a SIP protection check for macos binaries,
  closes [[#412](https://github.com/metalbear-co/mirrord/issues/412)]

### Fixed

- Fixed unused dependencies issue, closes [[#494](https://github.com/metalbear-co/mirrord/issues/494)]

### Changed

- Remove building of arm64 Docker image from the release CI

## 3.0.12-alpha

### Added

- Release CI: add extensions as artifacts, closes [[#355](https://github.com/metalbear-co/mirrord/issues/355)]

### Changed

- Remote operations that fail logged on `info` level instead of `error` because having a file not found, connection
  failed, etc can be part of a valid successful flow.
- mirrord-layer: When handling an outgoing connection to localhost, check first if it's a socket we intercept/mirror,
  then just let it connect normally.
- mirrord-layer: removed `tracing::instrument` from `*_detour` functions.

### Fixed

- `getaddrinfo` now uses [`trust-dns-resolver`](https://docs.rs/trust-dns-resolver/latest/trust_dns_resolver/) when
  resolving DNS (previously it would do a `getaddrinfo` call in mirrord-agent that could result in incompatibility
  between the mirrored pod and the user environments).
- Support clusters running Istio. Closes [[#485](https://github.com/metalbear-co/mirrord/issues/485)].

## 3.0.11-alpha

### Added

- Support impersonated deployments, closes [[#293](https://github.com/metalbear-co/mirrord/issues/293)]
- Shorter way to select which deployment/pod/container to impersonate through `--target`
  or `MIRRORD_IMPERSONATED_TARGET`, closes [[#392](https://github.com/metalbear-co/mirrord/issues/392)]
- mirrord-layer: Support config from file alongside environment variables.
- intellij-ext: Add version check, closes [[#289](https://github.com/metalbear-co/mirrord/issues/289)]
- intellij-ext: better support for Windows with WSL.

### Deprecated

- `--pod-name` or `MIRRORD_AGENT_IMPERSONATED_POD_NAME` is deprecated in favor of `--target`
  or `MIRRORD_IMPERSONATED_TARGET`

### Fixed

- tcp-steal working with linkerd meshing.
- mirrord-layer should exit when agent disconnects or unable to make initial connection

## 3.0.10-alpha

### Added

- Test that verifies that outgoing UDP traffic (only with a bind to non-0 port and a
  call to `connect`) is successfully intercepted and forwarded.

### Fixed

- macOS binaries should be okay now.

## 3.0.9-alpha

### Changed

- Ignore http tests because they are unstable, and they block the CI.
- Bundle arm64 binary into the universal binary for MacOS.

## 3.0.8-alpha

### Fixed

- release CI: Fix dylib path for `dd`.

## 3.0.7-alpha

### Fixed

- mirrord-layer: Fix `connect` returning error when called on UDP sockets and the
  outgoing traffic feature of mirrord is disabled.
- mirrord-agent: Add a `tokio::time:timeout` to `TcpStream::connect`, fixes golang issue where sometimes it would get
  stuck attempting to connect on IPv6.
- intelliJ-ext: Fix CLion crash issue, closes [[#317](https://github.com/metalbear-co/mirrord/issues/317)]
- vscode-ext: Support debugging Go, and fix issues with configuring file ops and traffic stealing.

### Changed

- mirrord-layer: Remove check for ignored IP (localhost) from `connect`.
- mirrord-layer: Refactor `connect` function to be less bloated.
- `.dockerignore` now ignores more useless files (reduces mirrord-agent image build time, and size).
- mirrord-agent: Use `tracing::instrument` for the outgoing traffic feature.
- mirrord-agent: `IndexAllocator` now uses `ConnectionId` for outgoing traffic feature.

## 3.0.6-alpha

### Changed

- mirrord-layer: Remove `tracing::instrument` from `go_env::goenvs_unix_detour`.
- mirrord-layer: Log to info instead of error when failing to write to local tunneled streams.

### Added

- mirrord-layer, mirrord-cli: new command line argument/environment variable - `MIRRORD_SKIP_PROCESSES` to provide a
  list of comma separated processes to not to load into.
  Closes [[#298](https://github.com/metalbear-co/mirrord/issues/298)]
  , [[#308](https://github.com/metalbear-co/mirrord/issues/308)]
- release CI: add arm64e to the universal dylib
- intellij-ext: Add support for Goland

## 3.0.5-alpha

### Fixed

- mirrord-layer: Return errors from agent when `connect` fails back to the hook (previously we were handling these as
  errors in layer, so `connect` had slightly wrong behavior).
- mirrord-layer: instrumenting error when `write_detur` is called to stdout/stderr
- mirrord-layer: workaround for `presented server name type wasn't supported` error when Kubernetes server has IP for CN
  in certificate. [[#388](https://github.com/metalbear-co/mirrord/issues/388)]

### Changed

- mirrord-layer: Use `tracing::instrument` to improve logs.

### Added

- Outgoing UDP test with node. Closes [[#323](https://github.com/metalbear-co/mirrord/issues/323)]

## 3.0.4-alpha

### Fixed

- Fix crash in VS Code extension happening because the MIRRORD_OVERRIDE_ENV_VARS_INCLUDE and
  MIRRORD_OVERRIDE_ENV_VARS_EXCLUDE vars being populated with empty values (rather than not being populated at all)
  .Closes [[#413](https://github.com/metalbear-co/mirrord/issues/413)].
- Add exception to gradle when dylib/so file is not found.
  Closes [[#345](https://github.com/metalbear-co/mirrord/issues/345)]
- mirrord-layer: Return errors from agent when `connect` fails back to the hook (previously we were handling these as
  errors in layer, so `connect` had slightly wrong behavior).

## 3.0.3-alpha

### Changed

- Changed agent namespace to default to the pod namespace.
  Closes [[#404](https://github.com/metalbear-co/mirrord/issues/404)].

## 3.0.2-alpha

### Added

- Code sign Apple binaries.
- CD - Update latest tag after release is published.

### Changed

- In `go-e2e` test, call `os.Exit` instead fo sending `SIGINT` to the process.
- Install script now downloads latest tag instead of main branch to avoid downtime on installs.

### Fixed

- Fix Environment parsing error when value contained '='
  Closes [[#387](https://github.com/metalbear-co/mirrord/issues/387)].
- Fix bug in outgoing traffic with multiple requests in quick succession.
  Closes [[#331](https://github.com/metalbear-co/mirrord/issues/331)].

## 3.0.1-alpha

### Fixed

- Add missing dependency breaking the VS Code release.

## 3.0.0-alpha

### Added

- New feature: UDP outgoing, mainly for Go DNS but should work for most use cases also!
- E2E: add tests for python's fastapi with uvicorn
- Socket ops - `connect`: ignore localhost and ports 50000 - 60000 (reserved for debugger)
- Add "*.plist" to `IGNORE_REGEX`, refer [[#350](https://github.com/metalbear-co/mirrord/issues/350)].

### Changed

- Change all functionality (incoming traffic mirroring, remote DNS outgoing traffic, environment variables, file reads)
  to be enabled by default. ***Note that flags now disable functionality***

### Fixed

- mirrord-layer: User-friendly error for invalid kubernetes api certificate
- mirrord-cli: Add random prefix to the generated shared lib to prevent Bus Error/EXC_BAD_ACCESS
- Support for Go 1.19>= syscall hooking
- Fix Python debugger crash in VS Code Extension. Closes [[#350](https://github.com/metalbear-co/mirrord/issues/350)].

## 2.13.0

### Added

- Release arm64 agent image.

### Fixed

- Use selected namespace in IntelliJ plugin instead of always using default namespace.

## 2.12.1

### Fixed

- Fix bug where VS Code extension would crash on startup due to new configuration values not being the correct type.
- Unset DYLD_INSERT_LIBRARIES/LD_PRELOAD when creating the agent.
  Closes [[#330](https://github.com/metalbear-co/mirrord/issues/330)].
- Fix NullPointerException in IntelliJ Extension. Closes [[#335](https://github.com/metalbear-co/mirrord/issues/335)].
- FIx dylib/so paths for the IntelliJ Extension. Closes [[#337](https://github.com/metalbear-co/mirrord/pull/352)].

## 2.12.0

### Added

- Add more configuration values to the VS Code extension.
- Warning when using remote tcp without remote DNS (can cause ipv6/v4 issues).
  Closes [#327](https://github.com/metalbear-co/mirrord/issues/327)

### Fixed

- VS Code needed restart to apply kubectl config/context change.
  Closes [316](https://github.com/metalbear-co/mirrord/issues/316).
- Fixed DNS feature causing crash on macOS on invalid DNS name due to mismatch of return
  codes. [#321](https://github.com/metalbear-co/mirrord/issues/321).
- Fixed DNS feature not using impersonated container namespace, resulting with incorrect resolved DNS names.
- mirrord-agent: Use `IndexAllocator` to properly generate `ConnectionId`s for the tcp outgoing feature.
- tests: Fix outgoing and DNS tests that were passing invalid flags to mirrord.
- Go Hooks - use global ENABLED_FILE_OPS
- Support macOS with apple chip in the IntelliJ plugin.
  Closes [#337](https://github.com/metalbear-co/mirrord/issues/337).

## 2.11.0

### Added

- New feature: mirrord now supports TCP traffic stealing instead of mirroring. You can enable it by
  passing `--tcp-steal` flag to cli.

### Fixed

- mirrord-layer: Go environment variables crash - run Go env setup in a different stack (should
  fix [#292](https://github.com/metalbear-co/mirrord/issues/292))

### Changed

- mirrord-layer: Add `#![feature(let_chains)]` to `lib.rs` to support new compiler version.

## 2.10.1

### Fixed

- CI:Release - Fix typo that broke the build

## 2.10.0

### Added

- New feature, [tcp outgoing traffic](https://github.com/metalbear-co/mirrord/issues/27). It's now possible to make
  requests to a remote host from the staging environment context. You can enable this feature setting
  the `MIRRORD_TCP_OUTGOING` variable to true, or using the `-o` option in mirrord-cli.
- mirrord-cli add login command for logging in to metalbear-cloud
- CI:Release - Provide zip and sha256 sums

### Fixed

- Environment variables feature on Golang programs. Issue #292 closed in #299

## 2.9.1

### Fixed

- CI - set typescript version at 4.7.4 to fix broken release action

## 2.9.0

### Added

- Support for Golang fileops
- IntelliJ Extension for mirrord

### Changed

- mirrord-layer: Added common `Result` type to to reduce boilerplate, removed dependency of `anyhow` crate.
- mirrord-layer: Split `LayerError` into `LayerError` and `HookError` to distinguish between errors that can be handled
  by the layer and errors that can be handled by the hook. (no more requiring libc errno for each error!).
  Closes [#247](https://github.com/metalbear-co/mirrord/issues/247)

## 2.8.1

### Fixed

- CI - remove usage of ubuntu-18.04 machines (deprecated)

## 2.8.0

### Added

- E2E - add basic env tests for bash scripts

### Fixed

- mirrord-agent - Update pcap library, hopefully will fix dropped packets (syn sometimes missed in e2e).
- mirrord-agent/layer - Sometimes layer tries to connect to agent before it finsihed loading, even though pod is
  running. Added watching the log stream for a "ready" log message before attempting to connect.

### Changed

- E2E - describe all pods on failure and add file name to print of logs.
- E2E - print timestamp of stdout/stderr of `TestProcess`.
- E2E - Don't delete pod/service on failure, instead leave them for debugging.
- mirrord-agent - Don't use `tokio::spawn` for spawning `sniffer` (or any other namespace changing task) to avoid
  namespace-clashing/undefined behavior. Possibly fixing bugs.
- Change the version check on the VS Code extension to happen when mirrord is enabled rather than when the IDE starts
  up.

## 2.7.0

### Added

- mirrord-layer: You can now pass `MIRRORD_AGENT_COMMUNICATION_TIMEOUT` as environment variable to control agent
  timeout.
- Expand file system operations with `access` and `faccessat` hooks for absolute paths

### Fixed

- Ephemeral Containers didn't wait for the right condition, leading to timeouts in many cases.
- mirrord-layer: Wait for the correct condition in job creation, resolving startup/timeout issues.
- mirrord-layer: Add a sleep on closing local socket after receiving close to let local application respond before
  closing.
- mirrord-layer: Fix DNS issue where `ai_addr` would not live long enough (breaking the remote DNS feature).

### Changed

- Removed unused dependencies from `mirrord-layer/Cargo.toml`. (Closes #220)
- reduce e2e flakiness (add message sent on tcp listen subscription, wait for that message)
- reduce e2e flakiness - increase timeout time
- mirrord-layer - increase agent creation timeout (to reduce e2e flakiness on macOS)
- E2E - Don't do file stuff on http traffic to reduce flakiness (doesn't add any coverage value..)
- mirrord-layer - Change tcp mirror tunnel `select` to be biased so it flushes all data before closing it (better
  testing, reduces e2e flakiness)
- E2E - unify resolve_node_host for linux and macOS with support for wsl provided Docker & Kubernetes
- E2E - add `trace` for tests to have paramaterized arguments printed
- mirrord-agent - add debug print of args to identify runs
- E2E - remove double `--extract-path` parameter in tests
- E2E - macOS colima start with 3 cores and 8GB of RAM.
- E2E - Increase agent communication timeout to reduce flakiness.
- mirrord-layer - add `DetourGuard` to prevent unwanted calls to detours from our code.
- mirrord-layer - extract reused detours to seperate logic functions
- E2E - macOS run only sanity http mirror traffic with Python

## 2.6.0

### Added

- Add a flag for the agent, `--ephemeral-container`, to correctly refer to the filesystem i.e. refer to root path
  as `/proc/1/root` when the flag is on, otherwise `/`.
- Add support for Golang on amd64 (x86-64).

### Changed

- Assign a random port number instead of `61337`. (Reason: A forking process creates multiple agents sending traffic on
  the same port, causing addrinuse error.)
- `mirrord-layer/socket` now uses `socket2::SockAddr` to comply with Rust's new IP format.

### Fixed

- Fix filesystem tests to only run if the default path exists.
- Fix extension not running due to the node_modules directory not being packaged.

## 2.5.0

### Added

- New feature, [remote DNS resolving](https://github.com/metalbear-co/mirrord/issues/27#issuecomment-1154072686).
  It is now possible to use the remote's `addrinfo` by setting the `MIRRORD_REMOTE_DNS` variable to
  `true`, or using the `-d` option in mirrord-cli.
- New feature, [Ephemeral Containers](https://github.com/metalbear-co/mirrord/issues/172).
  Use Kubernetes beta feature `Ephemeral Containers` to mirror traffic with the `--ephemeral-container` flag.
- E2E tests on macos for Golang using the Gin framework.

### Changed

- Refactored `mirrord-layer/socket` into a module structure similar to `mirrord-layer/file`.
- Refactored the error part of the many `Result<Response, ResponseError>`.
- Refactored `file` related functions, created `FileHandler` and improved structure.
- Refactored error handling in mirrord-layer.
- E2E: Collect minikube logs and fix collecting container logs
- E2E: macOS use colima instead of minikube.
- Refactored `mirrord-layer/lib.rs` - no more passing many arguments! :)
- Refactored `mirrord-layer/lib.rs` - remove `unwrap()` and propagate error using `Result`

### Fixed

- Handle unwraps in fileops to gracefully exit and enable python fileops tests.
- Changed `addrinfo` to `VecDeque` - fixes a potential bug (loss of order)

## 2.4.1

### Added

- mirrord-cli `exec` subcommand accepts `--extract-path` argument to set the directory to extract the library to. Used
  for tests mainly.
- mirrord-layer provides `MIRRORD_IMPERSONATED_CONTAINER_NAME` environment variable to specify container name to
  impersonate. mirrord-cli accepts argument to set variable.
- vscode-ext provides quick-select for setting `MIRRORD_IMPERSONATED_CONTAINER_NAME`

### Changed

- Refactor e2e, enable only Node HTTP mirroring test.
- E2E: add macOS to E2E, support using minikube by env var.
- E2E: Skip loading to docker before loading to minikube (load directly to minikube..)
- layer: Environment variables now load before process starts, no more race conditions.

### Fixed

- Support connections that start with tcp flags in addition to Syn (on macOS CI we saw CWR + NS)
- `fcntl` error on macOS [#184](https://github.com/metalbear-co/mirrord/issues/184) by a workaround.

## 2.3.1

### Changed

- Refactor(agent) - change `FileManager` to be per peer, thus removing the need of it being in a different task, moving
  the handling to the peer logic, change structure of peer handling to a struct.
- Don't fail environment variable request if none exists.
- E2E: Don't assert jobs and pods length, to allow better debugging and less flakiness.
- Refactor(agent) - Main loop doesn't pass messages around but instead spawned peers interact directly with tcp sniffer.
  Renamed Peer -> Client and ClientID.
- Add context to agent/job creation errors (Fixes #112)
- Add context to stream creation error (Fixes #110)
- Change E2E to use real app, closes [#149](https://github.com/metalbear-co/mirrord/issues/149)

## 2.3.0

### Added

- Add support for overriding a process' environment variables by setting `MIRRORD_OVERRIDE_ENV_VARS` to `true`. To
  filter out undesired variables, use the `MIRRORD_OVERRIDE_FILTER_ENV_VARS` configuration with arguments such
  as `FOO;BAR`.

### Changed

- Remove `unwrap` from the `Future` that was waiting for Kube pod to spin up in `pod_api.rs`. (Fixes #110)
- Speed up agent container image building by using a more specific base image.
- CI: Remove building agent before building & running tests (duplicate)
- CI: Add Docker cache to Docker build-push action to reduce build duration.
- CD release: Fix universal binary for macOS
- Refactor: Change protocol + mirrord-layer to split messages into modules, so main module only handles general
  messages, passing down to the appropriate module for handling.
- Add a CLI flag to specify `MIRRORD_AGENT_TTL`
- CI: Collect mirrord-agent logs in case of failure in e2e.
- Add "app" = "mirrord" label to the agent pod for log collection at ease.
- CI: Add sleep after local app finishes loading for agent to load filter make tests less flaky.
- Handle relative paths for open, openat
- Fix once cell renamings, PR [#98165](https://github.com/rust-lang/rust/pull/98165)
- Enable the blocking feature of the `reqwest` library

## 2.2.1

### Changed

- Compile universal binaries for MacOS. (Fixes #131)
- E2E small improvements, removing sleeps. (Fixes #99)

## 2.2.0

### Added

- File operations are now available behind the `MIRRORD_FILE_OPS` env variable, this means that mirrord now hooks into
  the following file functions: `open`, `fopen`, `fdopen`, `openat`, `read`, `fread`, `fileno`, `lseek`, and `write` to
  provide a mirrored file system.
- Support for running x64 (Intel) binary on arm (Silicon) macOS using mirrord. This will download and use the x64
  mirrord-layer binary when needed.
- Add detours for fcntl/dup system calls, closes [#51](https://github.com/metalbear-co/mirrord/issues/51)

### Changed

- Add graceful exit for library extraction logic in case of error.
- Refactor the CI by splitting the building of mirrord-agent in a separate job and caching the agent image for E2E
  tests.
- Update bug report template to apply to the latest version of mirrord.
- Change release profile to strip debuginfo and enable LTO.
- VS Code extension - update dependencies.
- CLI & macOS: Extract to `/tmp/` instead of `$TMPDIR` as the executed process is getting killed for some reason.

### Fixed

- Fix bug that caused configuration changes in the VS Code extension not to work
- Fix typos

## 2.1.0

### Added

- Prompt user to update if their version is outdated in the VS Code extension or CLI.
- Add support for docker runtime, closes [#95](https://github.com/metalbear-co/mirrord/issues/95).
- Add a keep-alive to keep the agent-pod from exiting, closes [#63](https://github.com/metalbear-co/mirrord/issues/63)

## 2.0.4

Complete refactor and re-write of everything.

- The CLI/VSCode extension now use `mirrord-layer` which loads into debugged process using `LD_PRELOAD`
  /`DYLD_INSERT_LIBRARIES`.
  It hooks some of the syscalls in order to proxy incoming traffic into the process as if it was running in the remote
  pod.
- Mono repo
- Fixed unwraps inside
  of [agent-creation](https://github.com/metalbear-co/mirrord/blob/main/mirrord-layer/src/lib.rs#L75),
  closes [#191](https://github.com/metalbear-co/mirrord/issues/191)<|MERGE_RESOLUTION|>--- conflicted
+++ resolved
@@ -23,11 +23,8 @@
 
 - CI: Fix regex for homebrew formula
 - Potentially ignoring write calls (`fd < 2`).
-<<<<<<< HEAD
 - CI: Fix release for linux aarch64. Fixes [#760](https://github.com/metalbear-co/mirrord/issues/760).
-=======
 - Possible cases where we don't close fds correctly.
->>>>>>> 8c7f3dd1
 
 ## 3.10.4
 
