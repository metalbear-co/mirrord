# Change Log

All notable changes to the mirrord's cli, agent, protocol, extensions will be documented in this file.
Previous versions had CHANGELOG per component, we decided to combine all repositories to a mono-repo with one CHANGELOG.

Check [Keep a Changelog](http://keepachangelog.com/) for recommendations on how to structure this file.

## [Unreleased]

<<<<<<< HEAD
### Added
-  `exit` and `_exit` hooks that call a common function (unimplemented: to be used for cleanups etc.) before exiting
=======
### Changed
- Extended support for both `-s` and `-x` wildcard matching, now supports `PREFIX_*`, `*_SUFFIX`, ect.
- Add to env default ignore `JAVA_HOME`,`HOMEPATH`,`CLASSPATH`,`JAVA_EXE` as it's usually runtime that you don't want from remote. Possibly fixes issue discussed on Discord (used complained that they had to use absolute path and not relative).
- Add `jvm.cfg` to default bypass for files.
- Clarify wrong target error message.

### Fixed
- Don't ignore passed `--pod-namespace` argument, closes
  [[#605](https://github.com/metalbear-co/mirrord/issues/605)]
- Issues with IntelliJ extension when debugging Kotlin applications
- Scrollable list for pods and namespaces for IntelliJ extension, closes [[#610](https://github.com/metalbear-co/mirrord/issues/610)]

### Deprecated
- `--impersonated-container-name` and `MIRRORD_IMPERSONATED_CONTAINER_NAME` are
  deprecated in favor of `--target` or `MIRRORD_IMPERSONATED_TARGET`
- `--pod-namespace` and `MIRRORD_AGENT_IMPERSONATED_POD_NAMESPACE` are deprecated in
  favor of `--target-namespace` and `MIRRORD_TARGET_NAMESPACE`

## 3.1.3

### Changed
- release: VS Code extension release as stable and not pre-release.

### Fixed
- Dev container failing to execute `apt-get install -y clang`

## 3.1.2

### Changed
- Update some texts in documentation, READMEs, and extension package descriptions
- IntelliJ version check on enabling instead of on project start. Don't check again after less than 3 minutes.

## 3.1.1

### Fixed
- IntelliJ plugin crashing on run because both include and exclude were being set for env vars.
>>>>>>> 76582bd8

## 3.1.0

### Added
- `pwrite` hook (used by `dotnet`);

### Fixed
- Issue [#577](https://github.com/metalbear-co/mirrord/issues/577). Changed non-error logs from `error!` to `trace!`.

### Changed
- Agent pod definition now has `requests` specifications to avoid being defaulted to high values. See [#579](https://github.com/metalbear-co/mirrord/issues/579).
- Change VSCode extension configuration to have file ops, outgoing traffic, DNS, and environment variables turned on by default.
- update intelliJ extension: toggles + panel for include/exclude env vars

## 3.0.22-alpha

### Changed
- Exclude internal configuration fields from generated schema.

### Fixed
- Issue [#531](https://github.com/metalbear-co/mirrord/issues/531). We now detect NixOS/Devbox usage and add `sh` to skipped list.

## 3.0.21-alpha

### Added
- Reuse agent - first process that runs will create the agent and its children will be able to reuse the same one to avoid creating many agents.
- Don't print progress for child processes to avoid confusion.
- Skip istio/linkerd-proxy/init container when mirroring a pod without a specific container name.
- Add "linkerd.io/inject": "disabled" annotation to pod created by mirrord to avoid linkerd auto inject.
- mirrord-layer: support `-target deployment/deployment_name/container/container_name` flag to run on a specific container.
- `/nix/*` path is now ignored for file operations to support NixOS.
- Shortcut `deploy` for `deployment` in target argument.
- Added the ability to override environment variables in the config file.


### Changed
- Print exit message when terminating application due to an unhandled error in the layer.
- mirrord-layer: refactored `pod_api.rs` to be more maintainble.
- Use kube config namespace by default.
- mirrord-layer: Ignore `EAFNOSUPPORT` error reporting (valid scenario).

## 3.0.20-alpha

### Added
- `pread` hook (used by `dotnet`);
- mirrord-layer: ignore opening self-binary (temporal SDK calculates the hash of the binary, and it fails because it happens remotely)
- Layer integration tests with more apps (testing with Go only on MacOS because of
  known crash on Linux - [[#380](https://github.com/metalbear-co/mirrord/issues/380)]).
  Closes [[#472](https://github.com/metalbear-co/mirrord/issues/472)].
- Added progress reporting to the CLI.
- CI: use [bors](https://bors.tech/) for merging! woohoo.

## Changed
- Don't report InProgress io error as error (log as info)
- mirrord-layer: Added some `dotnet` files to `IGNORE_FILES` regex set;
- mirrord-layer: Added the `Detour` type for use in the `ops` modules instead of `HookResult`. This type supports returning a `Bypass` to avoid manually checking if a hook actually failed or if we should just bypass it;
- mirrord-protocol: Reduce duplicated types around `read` operation;
- Layer integration tests for more apps. Closes
  [[#472](https://github.com/metalbear-co/mirrord/issues/472)].
- Rename http mirroring tests from `integration` to `http_mirroring` since there are
  now also integration tests in other files.
- Delete useless `e2e_macos` CI job.
- Integration tests also display test process output (with mirrord logs) when they
  time out.
- CI: mirrord-layer UT and integration run in same job.
- .devcontainer: Added missing dependencies and also kind for running e2e tests.

### Fixed
- Fix IntelliJ Extension artifact - use glob pattern
- Use LabelSelector instead of app=* to select pods from deployments
- Added another protection [to not execute in child processes from k8s auth](https://github.com/metalbear-co/mirrord/issues/531) by setting an env flag to avoid loading then removing it after executing the api.

## 3.0.19-alpha

### Added
- Release image for armv7 (Cloud ARM)

### Fixed
- Release for non-amd64 arch failed because of lack of QEMU step in the github action. Re-added it

## 3.0.18-alpha

### Changed
- Replaced `pcap` dependency with our own `rawsocket` to make cross compiling faster and easier.

## 3.0.17-alpha

### Fixed
- Release CI: Remove another failing step

## 3.0.16-alpha

### Fixed
- Release CI: Temporarily comment out failing step

## 3.0.15-alpha

### Fixed
- Release CI: Fix checkout action position in intelliJ release.

## 3.0.14-alpha

### Added
- Layer integration test. Tests the layer's loading and hooking in an http mirroring simulation with a flask web app.
  Addresses but does not
  close [[#472](https://github.com/metalbear-co/mirrord/issues/472)] (more integration tests still needed).

### Fixed
- Release CI: Fix paths for release artifacts

## 3.0.13-alpha

### Added
- mirrord-cli: added a SIP protection check for macos binaries, closes [[#412](https://github.com/metalbear-co/mirrord/issues/412)]

### Fixed
- Fixed unused dependencies issue, closes [[#494](https://github.com/metalbear-co/mirrord/issues/494)]

### Changed
- Remove building of arm64 Docker image from the release CI

## 3.0.12-alpha

### Added
- Release CI: add extensions as artifacts, closes [[#355](https://github.com/metalbear-co/mirrord/issues/355)]

### Changed
- Remote operations that fail logged on `info` level instead of `error` because having a file not found, connection failed, etc can be part of a valid successful flow.
- mirrord-layer: When handling an outgoing connection to localhost, check first if it's a socket we intercept/mirror, then just let it connect normally.
- mirrord-layer: removed `tracing::instrument` from `*_detour` functions.

### Fixed
- `getaddrinfo` now uses [`trust-dns-resolver`](https://docs.rs/trust-dns-resolver/latest/trust_dns_resolver/) when resolving DNS (previously it would do a `getaddrinfo` call in mirrord-agent that could result in incompatibility between the mirrored pod and the user environments).
- Support clusters running Istio. Closes [[#485](https://github.com/metalbear-co/mirrord/issues/485)].

## 3.0.11-alpha

### Added
- Support impersonated deployments, closes [[#293](https://github.com/metalbear-co/mirrord/issues/293)]
- Shorter way to select which deployment/pod/container to impersonate through `--target` or `MIRRORD_IMPERSONATED_TARGET`, closes [[#392](https://github.com/metalbear-co/mirrord/issues/392)]
- mirrord-layer: Support config from file alongside environment variables.
- intellij-ext: Add version check, closes [[#289](https://github.com/metalbear-co/mirrord/issues/289)]
- intellij-ext: better support for Windows with WSL.

### Deprecated
- `--pod-name` or `MIRRORD_AGENT_IMPERSONATED_POD_NAME` is deprecated in favor of `--target` or `MIRRORD_IMPERSONATED_TARGET`

### Fixed
- tcp-steal working with linkerd meshing.
- mirrord-layer should exit when agent disconnects or unable to make initial connection

## 3.0.10-alpha

### Added
- Test that verifies that outgoing UDP traffic (only with a bind to non-0 port and a
  call to `connect`) is successfully intercepted and forwarded.

### Fixed
- macOS binaries should be okay now.

## 3.0.9-alpha

### Changed
- Ignore http tests because they are unstable, and they block the CI.
- Bundle arm64 binary into the universal binary for MacOS.

## 3.0.8-alpha

### Fixed
- release CI: Fix dylib path for `dd`.

## 3.0.7-alpha

### Fixed
- mirrord-layer: Fix `connect` returning error when called on UDP sockets and the
  outgoing traffic feature of mirrord is disabled.
- mirrord-agent: Add a `tokio::time:timeout` to `TcpStream::connect`, fixes golang issue where sometimes it would get stuck attempting to connect on IPv6.
- intelliJ-ext: Fix CLion crash issue, closes [[#317](https://github.com/metalbear-co/mirrord/issues/317)]
- vscode-ext: Support debugging Go, and fix issues with configuring file ops and traffic stealing.

### Changed
- mirrord-layer: Remove check for ignored IP (localhost) from `connect`.
- mirrord-layer: Refactor `connect` function to be less bloated.
- `.dockerignore` now ignores more useless files (reduces mirrord-agent image build time, and size).
- mirrord-agent: Use `tracing::instrument` for the outgoing traffic feature.
- mirrord-agent: `IndexAllocator` now uses `ConnectionId` for outgoing traffic feature.

## 3.0.6-alpha

### Changed
- mirrord-layer: Remove `tracing::instrument` from `go_env::goenvs_unix_detour`.

### Added
- mirrord-layer, mirrord-cli: new command line argument/environment variable - `MIRRORD_SKIP_PROCESSES` to provide a list of comma separated processes to not to load into.
  Closes [[#298](https://github.com/metalbear-co/mirrord/issues/298)], [[#308](https://github.com/metalbear-co/mirrord/issues/308)]
- release CI: add arm64e to the universal dylib
- intellij-ext: Add support for Goland

### Changed
- mirrord-layer: Log to info instead of error when failing to write to local tunneled streams.

## 3.0.5-alpha

### Fixed
- mirrord-layer: Return errors from agent when `connect` fails back to the hook (previously we were handling these as errors in layer, so `connect` had slightly wrong behavior).
- mirrord-layer: instrumenting error when `write_detur` is called to stdout/stderr
- mirrord-layer: workaround for `presented server name type wasn't supported` error when Kubernetes server has IP for CN in certificate. [[#388](https://github.com/metalbear-co/mirrord/issues/388)]

### Changed
- mirrord-layer: Use `tracing::instrument` to improve logs.

### Added
- Outgoing UDP test with node. Closes [[#323](https://github.com/metalbear-co/mirrord/issues/323)]

## 3.0.4-alpha

### Fixed
- Fix crash in VS Code extension happening because the MIRRORD_OVERRIDE_ENV_VARS_INCLUDE and MIRRORD_OVERRIDE_ENV_VARS_EXCLUDE vars being populated with empty values (rather than not being populated at all).Closes [[#413](https://github.com/metalbear-co/mirrord/issues/413)].
- Add exception to gradle when dylib/so file is not found. Closes [[#345](https://github.com/metalbear-co/mirrord/issues/345)]
- mirrord-layer: Return errors from agent when `connect` fails back to the hook (previously we were handling these as errors in layer, so `connect` had slightly wrong behavior).

## 3.0.3-alpha

### Changed
- Changed agent namespace to default to the pod namespace.
  Closes [[#404](https://github.com/metalbear-co/mirrord/issues/404)].

## 3.0.2-alpha

### Added
- Code sign Apple binaries.
- CD - Update latest tag after release is published.

### Changed
- In `go-e2e` test, call `os.Exit` instead fo sending `SIGINT` to the process.
- Install script now downloads latest tag instead of main branch to avoid downtime on installs.

### Fixed
- Fix Environment parsing error when value contained '='
  Closes [[#387](https://github.com/metalbear-co/mirrord/issues/387)].
- Fix bug in outgoing traffic with multiple requests in quick succession.
  Closes [[#331](https://github.com/metalbear-co/mirrord/issues/331)].

## 3.0.1-alpha

### Fixed
- Add missing dependency breaking the VS Code release.

## 3.0.0-alpha

### Added

- New feature: UDP outgoing, mainly for Go DNS but should work for most use cases also!
- E2E: add tests for python's fastapi with uvicorn
- Socket ops - `connect`: ignore localhost and ports 50000 - 60000 (reserved for debugger)
- Add "*.plist" to `IGNORE_REGEX`, refer [[#350](https://github.com/metalbear-co/mirrord/issues/350)].

### Changed

- Change all functionality (incoming traffic mirroring, remote DNS outgoing traffic, environment variables, file reads) to be enabled by default. ***Note that flags now disable functionality***


### Fixed

- mirrord-layer: User-friendly error for invalid kubernetes api certificate
- mirrord-cli: Add random prefix to the generated shared lib to prevent Bus Error/EXC_BAD_ACCESS
- Support for Go 1.19>= syscall hooking
- Fix Python debugger crash in VS Code Extension. Closes [[#350](https://github.com/metalbear-co/mirrord/issues/350)].

## 2.13.0
### Added
- Release arm64 agent image.

### Fixed
- Use selected namespace in IntelliJ plugin instead of always using default namespace.

## 2.12.1
### Fixed
- Fix bug where VS Code extension would crash on startup due to new configuration values not being the correct type.
- Unset DYLD_INSERT_LIBRARIES/LD_PRELOAD when creating the agent. Closes [[#330](https://github.com/metalbear-co/mirrord/issues/330)].
- Fix NullPointerException in IntelliJ Extension. Closes [[#335](https://github.com/metalbear-co/mirrord/issues/335)].
- FIx dylib/so paths for the IntelliJ Extension. Closes [[#337](https://github.com/metalbear-co/mirrord/pull/352)].
## 2.12.0
### Added
- Add more configuration values to the VS Code extension.
- Warning when using remote tcp without remote DNS (can cause ipv6/v4 issues). Closes [#327](https://github.com/metalbear-co/mirrord/issues/327)


### Fixed
- VS Code needed restart to apply kubectl config/context change. Closes [316](https://github.com/metalbear-co/mirrord/issues/316).
- Fixed DNS feature causing crash on macOS on invalid DNS name due to mismatch of return codes. [#321](https://github.com/metalbear-co/mirrord/issues/321).
- Fixed DNS feature not using impersonated container namespace, resulting with incorrect resolved DNS names.
- mirrord-agent: Use `IndexAllocator` to properly generate `ConnectionId`s for the tcp outgoing feature.
- tests: Fix outgoing and DNS tests that were passing invalid flags to mirrord.
- Go Hooks - use global ENABLED_FILE_OPS
- Support macOS with apple chip in the IntelliJ plugin. Closes [#337](https://github.com/metalbear-co/mirrord/issues/337).

## 2.11.0
### Added
- New feature: mirrord now supports TCP traffic stealing instead of mirroring. You can enable it by passing `--tcp-steal` flag to cli.

### Fixed
- mirrord-layer: Go environment variables crash - run Go env setup in a different stack (should fix [#292](https://github.com/metalbear-co/mirrord/issues/292))

### Changed
- mirrord-layer: Add `#![feature(let_chains)]` to `lib.rs` to support new compiler version.

## 2.10.1
### Fixed
- CI:Release - Fix typo that broke the build

## 2.10.0
### Added
- New feature, [tcp outgoing traffic](https://github.com/metalbear-co/mirrord/issues/27). It's now possible to make requests to a remote host from the staging environment context. You can enable this feature setting the `MIRRORD_TCP_OUTGOING` variable to true, or using the `-o` option in mirrord-cli.
- mirrord-cli add login command for logging in to metalbear-cloud
- CI:Release - Provide zip and sha256 sums

### Fixed
- Environment variables feature on Golang programs. Issue #292 closed in #299

## 2.9.1
### Fixed
- CI - set typescript version at 4.7.4 to fix broken release action

## 2.9.0
### Added
- Support for Golang fileops
- IntelliJ Extension for mirrord

### Changed
- mirrord-layer: Added common `Result` type to to reduce boilerplate, removed dependency of `anyhow` crate.
- mirrord-layer: Split `LayerError` into `LayerError` and `HookError` to distinguish between errors that can be handled by the layer and errors that can be handled by the hook. (no more requiring libc errno for each error!). Closes [#247](https://github.com/metalbear-co/mirrord/issues/247)

## 2.8.1

### Fixed
- CI - remove usage of ubuntu-18.04 machines (deprecated)

## 2.8.0

### Added
- E2E - add basic env tests for bash scripts

### Fixed
- mirrord-agent - Update pcap library, hopefully will fix dropped packets (syn sometimes missed in e2e).
- mirrord-agent/layer - Sometimes layer tries to connect to agent before it finsihed loading, even though pod is running. Added watching the log stream for a "ready" log message before attempting to connect.

### Changed
- E2E - describe all pods on failure and add file name to print of logs.
- E2E - print timestamp of stdout/stderr of `TestProcess`.
- E2E - Don't delete pod/service on failure, instead leave them for debugging.
- mirrord-agent - Don't use `tokio::spawn` for spawning `sniffer` (or any other namespace changing task) to avoid namespace-clashing/undefined behavior. Possibly fixing bugs.
- Change the version check on the VS Code extension to happen when mirrord is enabled rather than when the IDE starts up.


## 2.7.0

### Added
- mirrord-layer: You can now pass `MIRRORD_AGENT_COMMUNICATION_TIMEOUT` as environment variable to control agent timeout.
- Expand file system operations with `access` and `faccessat` hooks for absolute paths

### Fixed
- Ephemeral Containers didn't wait for the right condition, leading to timeouts in many cases.
- mirrord-layer: Wait for the correct condition in job creation, resolving startup/timeout issues.
- mirrord-layer: Add a sleep on closing local socket after receiving close to let local application respond before closing.
- mirrord-layer: Fix DNS issue where `ai_addr` would not live long enough (breaking the remote DNS feature).

### Changed
- Removed unused dependencies from `mirrord-layer/Cargo.toml`. (Closes #220)
- reduce e2e flakiness (add message sent on tcp listen subscription, wait for that message)
- reduce e2e flakiness - increase timeout time
- mirrord-layer - increase agent creation timeout (to reduce e2e flakiness on macOS)
- E2E - Don't do file stuff on http traffic to reduce flakiness (doesn't add any coverage value..)
- mirrord-layer - Change tcp mirror tunnel `select` to be biased so it flushes all data before closing it (better testing, reduces e2e flakiness)
- E2E - unify resolve_node_host for linux and macOS with support for wsl provided Docker & Kubernetes
- E2E - add `trace` for tests to have paramaterized arguments printed
- mirrord-agent - add debug print of args to identify runs
- E2E - remove double `--extract-path` parameter in tests
- E2E - macOS colima start with 3 cores and 8GB of RAM.
- E2E - Increase agent communication timeout to reduce flakiness.
- mirrord-layer - add `DetourGuard` to prevent unwanted calls to detours from our code.
- mirrord-layer - extract reused detours to seperate logic functions
- E2E - macOS run only sanity http mirror traffic with Python

## 2.6.0

### Added
- Add a flag for the agent, `--ephemeral-container`, to correctly refer to the filesystem i.e. refer to root path as `/proc/1/root` when the flag is on, otherwise `/`.
- Add support for Golang on amd64 (x86-64).

### Changed
- Assign a random port number instead of `61337`. (Reason: A forking process creates multiple agents sending traffic on the same port, causing addrinuse error.)
- `mirrord-layer/socket` now uses `socket2::SockAddr` to comply with Rust's new IP format.

### Fixed
- Fix filesystem tests to only run if the default path exists.
- Fix extension not running due to the node_modules directory not being packaged.

## 2.5.0

### Added
- New feature, [remote DNS resolving](https://github.com/metalbear-co/mirrord/issues/27#issuecomment-1154072686).
It is now possible to use the remote's `addrinfo` by setting the `MIRRORD_REMOTE_DNS` variable to
`true`, or using the `-d` option in mirrord-cli.
- New feature, [Ephemeral Containers](https://github.com/metalbear-co/mirrord/issues/172).
Use Kubernetes beta feature `Ephemeral Containers` to mirror traffic with the `--ephemeral-container` flag.
- E2E tests on macos for Golang using the Gin framework.

### Changed
- Refactored `mirrord-layer/socket` into a module structure similar to `mirrord-layer/file`.
- Refactored the error part of the many `Result<Response, ResponseError>`.
- Refactored `file` related functions, created `FileHandler` and improved structure.
- Refactored error handling in mirrord-layer.
- E2E: Collect minikube logs and fix collecting container logs
- E2E: macOS use colima instead of minikube.
- Refactored `mirrord-layer/lib.rs` - no more passing many arguments! :)
- Refactored `mirrord-layer/lib.rs` - remove `unwrap()` and propagate error using `Result`

### Fixed
- Handle unwraps in fileops to gracefully exit and enable python fileops tests.
- Changed `addrinfo` to `VecDeque` - fixes a potential bug (loss of order)

## 2.4.1

### Added
- mirrord-cli `exec` subcommand accepts `--extract-path` argument to set the directory to extract the library to. Used for tests mainly.
- mirrord-layer provides `MIRRORD_IMPERSONATED_CONTAINER_NAME` environment variable to specify container name to impersonate. mirrord-cli accepts argument to set variable.
- vscode-ext provides quick-select for setting `MIRRORD_IMPERSONATED_CONTAINER_NAME`

### Changed
- Refactor e2e, enable only Node HTTP mirroring test.
- E2E: add macOS to E2E, support using minikube by env var.
- E2E: Skip loading to docker before loading to minikube (load directly to minikube..)
- layer: Environment variables now load before process starts, no more race conditions.

### Fixed
- Support connections that start with tcp flags in addition to Syn (on macOS CI we saw CWR + NS)
- `fcntl` error on macOS [#184](https://github.com/metalbear-co/mirrord/issues/184) by a workaround.

## 2.3.1

### Changed
- Refactor(agent) - change `FileManager` to be per peer, thus removing the need of it being in a different task, moving the handling to the peer logic, change structure of peer handling to a struct.
- Don't fail environment variable request if none exists.
- E2E: Don't assert jobs and pods length, to allow better debugging and less flakiness.
- Refactor(agent) - Main loop doesn't pass messages around but instead spawned peers interact directly with tcp sniffer. Renamed Peer -> Client and ClientID.
- Add context to agent/job creation errors (Fixes #112)
- Add context to stream creation error (Fixes #110)
- Change E2E to use real app, closes [#149](https://github.com/metalbear-co/mirrord/issues/149)

## 2.3.0

### Added

- Add support for overriding a process' environment variables by setting `MIRRORD_OVERRIDE_ENV_VARS` to `true`. To filter out undesired variables, use the `MIRRORD_OVERRIDE_FILTER_ENV_VARS` configuration with arguments such as `FOO;BAR`.

### Changed

- Remove `unwrap` from the `Future` that was waiting for Kube pod to spin up in `pod_api.rs`. (Fixes #110)
- Speed up agent container image building by using a more specific base image.
- CI: Remove building agent before building & running tests (duplicate)
- CI: Add Docker cache to Docker build-push action to reduce build duration.
- CD release: Fix universal binary for macOS
- Refactor: Change protocol + mirrord-layer to split messages into modules, so main module only handles general messages, passing down to the appropriate module for handling.
- Add a CLI flag to specify `MIRRORD_AGENT_TTL`
- CI: Collect mirrord-agent logs in case of failure in e2e.
- Add "app" = "mirrord" label to the agent pod for log collection at ease.
- CI: Add sleep after local app finishes loading for agent to load filter make tests less flaky.
- Handle relative paths for open, openat
- Fix once cell renamings, PR [#98165](https://github.com/rust-lang/rust/pull/98165)
- Enable the blocking feature of the `reqwest` library

## 2.2.1

### Changed

- Compile universal binaries for MacOS. (Fixes #131)
- E2E small improvements, removing sleeps. (Fixes #99)

## 2.2.0

### Added

- File operations are now available behind the `MIRRORD_FILE_OPS` env variable, this means that mirrord now hooks into the following file functions: `open`, `fopen`, `fdopen`, `openat`, `read`, `fread`, `fileno`, `lseek`, and `write` to provide a mirrored file system.
- Support for running x64 (Intel) binary on arm (Silicon) macOS using mirrord. This will download and use the x64 mirrord-layer binary when needed.
- Add detours for fcntl/dup system calls, closes [#51](https://github.com/metalbear-co/mirrord/issues/51)

### Changed

- Add graceful exit for library extraction logic in case of error.
- Refactor the CI by splitting the building of mirrord-agent in a separate job and caching the agent image for E2E tests.
- Update bug report template to apply to the latest version of mirrord.
- Change release profile to strip debuginfo and enable LTO.
- VS Code extension - update dependencies.
- CLI & macOS: Extract to `/tmp/` instead of `$TMPDIR` as the executed process is getting killed for some reason.

### Fixed

- Fix bug that caused configuration changes in the VS Code extension not to work
- Fix typos

## 2.1.0

### Added

- Prompt user to update if their version is outdated in the VS Code extension or CLI.
- Add support for docker runtime, closes [#95](https://github.com/metalbear-co/mirrord/issues/95).
- Add a keep-alive to keep the agent-pod from exiting, closes [#63](https://github.com/metalbear-co/mirrord/issues/63)

## 2.0.4

Complete refactor and re-write of everything.

- The CLI/VSCode extension now use `mirrord-layer` which loads into debugged process using `LD_PRELOAD`/`DYLD_INSERT_LIBRARIES`.
  It hooks some of the syscalls in order to proxy incoming traffic into the process as if it was running in the remote pod.
- Mono repo
- Fixed unwraps inside of [agent-creation](https://github.com/metalbear-co/mirrord/blob/main/mirrord-layer/src/lib.rs#L75), closes [#191](https://github.com/metalbear-co/mirrord/issues/191)<|MERGE_RESOLUTION|>--- conflicted
+++ resolved
@@ -7,10 +7,9 @@
 
 ## [Unreleased]
 
-<<<<<<< HEAD
 ### Added
 -  `exit` and `_exit` hooks that call a common function (unimplemented: to be used for cleanups etc.) before exiting
-=======
+
 ### Changed
 - Extended support for both `-s` and `-x` wildcard matching, now supports `PREFIX_*`, `*_SUFFIX`, ect.
 - Add to env default ignore `JAVA_HOME`,`HOMEPATH`,`CLASSPATH`,`JAVA_EXE` as it's usually runtime that you don't want from remote. Possibly fixes issue discussed on Discord (used complained that they had to use absolute path and not relative).
@@ -47,7 +46,6 @@
 
 ### Fixed
 - IntelliJ plugin crashing on run because both include and exclude were being set for env vars.
->>>>>>> 76582bd8
 
 ## 3.1.0
 
