# Change Log

All notable changes to the mirrord's cli, agent, protocol, extensions will be documented in this file.
Previous versions had CHANGELOG per component, we decided to combine all repositories to a mono-repo with one CHANGELOG.

Check [Keep a Changelog](http://keepachangelog.com/) for recommendations on how to structure this file.

## [Unreleased]

<<<<<<< HEAD
### Added
- New feature, [remote DNS resolving](https://github.com/metalbear-co/mirrord/issues/27#issuecomment-1154072686).
It is now possible to use the remote's `addrinfo` by setting the `MIRRORD_REMOTE_DNS` variable to
`true`, or using the `-d` option in mirrord-cli.

### Changed
- Refactored `mirrord-layer/socket` into a module structure similar to `mirrord-layer/file`.
=======
### Changed
- E2E: Collect minikube logs and fix collecting container logs
>>>>>>> 316cfc80

### Fixed
- Handle unwraps in fileops to gracefully exit and enable python fileops tests.

## 2.4.1

### Added
- mirrord-cli `exec` subcommand accepts `--extract-path` argument to set the directory to extract the library to. Used for tests mainly.
- mirrord-layer provides `MIRRORD_IMPERSONATED_CONTAINER_NAME` environment variable to specify container name to impersonate. mirrord-cli accepts argument to set variable.
- vscode-ext provides quick-select for setting `MIRRORD_IMPERSONATED_CONTAINER_NAME`

### Changed
- Refactor e2e, enable only Node HTTP mirroring test.
- E2E: add macOS to E2E, support using minikube by env var.
- E2E: Skip loading to docker before loading to minikube (load directly to minikube..)
- layer: Environment variables now load before process starts, no more race conditions.

### Fixed
- Support connections that start with tcp flags in addition to Syn (on macOS CI we saw CWR + NS)
- `fcntl` error on macOS [#184](https://github.com/metalbear-co/mirrord/issues/184) by a workaround.

## 2.3.1

### Changed
- Refactor(agent) - change `FileManager` to be per peer, thus removing the need of it being in a different task, moving the handling to the peer logic, change structure of peer handling to a struct.
- Don't fail environment variable request if none exists.
- E2E: Don't assert jobs and pods length, to allow better debugging and less flakiness.
- Refactor(agent) - Main loop doesn't pass messages around but instead spawned peers interact directly with tcp sniffer. Renamed Peer -> Client and ClientID.
- Add context to agent/job creation errors (Fixes #112)
- Add context to stream creation error (Fixes #110)
- Change E2E to use real app, closes [#149](https://github.com/metalbear-co/mirrord/issues/149)

## 2.3.0

### Added

- Add support for overriding a process' environment variables by setting `MIRRORD_OVERRIDE_ENV_VARS` to `true`. To filter out undesired variables, use the `MIRRORD_OVERRIDE_FILTER_ENV_VARS` configuration with arguments such as `FOO;BAR`.

### Changed

- Remove `unwrap` from the `Future` that was waiting for Kube pod to spin up in `pod_api.rs`. (Fixes #110)
- Speed up agent container image building by using a more specific base image.
- CI: Remove building agent before building & running tests (duplicate)
- CI: Add Docker cache to Docker build-push action to reduce build duration.
- CD release: Fix universal binary for macOS
- Refactor: Change protocol + mirrord-layer to split messages into modules, so main module only handles general messages, passing down to the appropriate module for handling.
- Add a CLI flag to specify `MIRRORD_AGENT_TTL`
- CI: Collect mirrord-agent logs in case of failure in e2e.
- Add "app" = "mirrord" label to the agent pod for log collection at ease.
- CI: Add sleep after local app finishes loading for agent to load filter make tests less flaky.
- Handle relative paths for open, openat
- Fix once cell renamings, PR [#98165](https://github.com/rust-lang/rust/pull/98165)
- Enable the blocking feature of the `reqwest` library

## 2.2.1

### Changed

- Compile universal binaries for MacOS. (Fixes #131)
- E2E small improvements, removing sleeps. (Fixes #99)

## 2.2.0

### Added

- File operations are now available behind the `MIRRORD_FILE_OPS` env variable, this means that mirrord now hooks into the following file functions: `open`, `fopen`, `fdopen`, `openat`, `read`, `fread`, `fileno`, `lseek`, and `write` to provide a mirrored file system.
- Support for running x64 (Intel) binary on arm (Silicon) macOS using mirrord. This will download and use the x64 mirrord-layer binary when needed.
- Add detours for fcntl/dup system calls, closes [#51](https://github.com/metalbear-co/mirrord/issues/51)

### Changed

- Add graceful exit for library extraction logic in case of error.
- Refactor the CI by splitting the building of mirrord-agent in a separate job and caching the agent image for E2E tests.
- Update bug report template to apply to the latest version of mirrord.
- Change release profile to strip debuginfo and enable LTO.
- VS Code extension - update dependencies.
- CLI & macOS: Extract to `/tmp/` instead of `$TMPDIR` as the executed process is getting killed for some reason.

### Fixed

- Fix bug that caused configuration changes in the VS Code extension not to work
- Fix typos

## 2.1.0

### Added

- Prompt user to update if their version is outdated in the VS Code extension or CLI.
- Add support for docker runtime, closes [#95](https://github.com/metalbear-co/mirrord/issues/95).
- Add a keep-alive to keep the agent-pod from exiting, closes [#63](https://github.com/metalbear-co/mirrord/issues/63)

## 2.0.4

Complete refactor and re-write of everything.

- The CLI/VSCode extension now use `mirrord-layer` which loads into debugged process using `LD_PRELOAD`/`DYLD_INSERT_LIBRARIES`.
  It hooks some of the syscalls in order to proxy incoming traffic into the process as if it was running in the remote pod.
- Mono repo
- Fixed unwraps inside of [agent-creation](https://github.com/metalbear-co/mirrord/blob/main/mirrord-layer/src/lib.rs#L75), closes [#191](https://github.com/metalbear-co/mirrord/issues/191)<|MERGE_RESOLUTION|>--- conflicted
+++ resolved
@@ -7,18 +7,14 @@
 
 ## [Unreleased]
 
-<<<<<<< HEAD
 ### Added
 - New feature, [remote DNS resolving](https://github.com/metalbear-co/mirrord/issues/27#issuecomment-1154072686).
 It is now possible to use the remote's `addrinfo` by setting the `MIRRORD_REMOTE_DNS` variable to
 `true`, or using the `-d` option in mirrord-cli.
 
 ### Changed
+- E2E: Collect minikube logs and fix collecting container logs
 - Refactored `mirrord-layer/socket` into a module structure similar to `mirrord-layer/file`.
-=======
-### Changed
-- E2E: Collect minikube logs and fix collecting container logs
->>>>>>> 316cfc80
 
 ### Fixed
 - Handle unwraps in fileops to gracefully exit and enable python fileops tests.
