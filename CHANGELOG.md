--- conflicted
+++ resolved
@@ -10,11 +10,8 @@
 ### Changed
 - Added graceful exit for library extraction logic in case of error
 - Refactor the CI by splitting the building of mirrord-agent in a separate job and caching the agent image for E2E tests.
-<<<<<<< HEAD
 - File operations are now available behind the `MIRRORD_FILE_OPS` env variable, this means that mirrod now hooks into the following file functions: `open`, `fopen`, `fdopen`, `openat`, `read`, `fread`, `fileno`, `lseek`, and `write` to provide a mirrored file system.
-=======
 - Update bug report template to apply to the latest version of mirrord.
->>>>>>> 0847a3b0
 
 ### Fixed
 
