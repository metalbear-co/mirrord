--- conflicted
+++ resolved
@@ -9,15 +9,12 @@
 
 ### Added
 
-<<<<<<< HEAD
 - Add `__xstat` hook, fixes [#867]((https://github.com/metalbear-co/mirrord/issues/867))
 
 ### Fixed
 
 - getaddrinfo: if node is NULL just bypass, as it's just for choosing ip/port, Fixes[#858](https://github.com/metalbear-co/mirrord/issues/858) and [#848](https://github.com/metalbear-co/mirrord/issues/848)
-=======
 - agent: Add support for k3s envs
->>>>>>> 5001384a
 
 ## 3.14.3
 
