# Change Log

All notable changes to the mirrord's cli, agent, protocol, extensions will be documented in this file.
Previous versions had CHANGELOG per component, we decided to combine all repositories to a mono-repo with one CHANGELOG.

Check [Keep a Changelog](http://keepachangelog.com/) for recommendations on how to structure this file.

## [Unreleased]

<<<<<<< HEAD
### Added
- Added Dotnet suite of tests, closes [[#439](https://github.com/metalbear-co/mirrord/issues/439)]
=======
## Changed
- Don't report InProgress io error as error (log as info)

## 3.0.19-alpha

### Added
- Release image for armv7 (Cloud ARM)

### Fixed
- Release for non-amd64 arch failed because of lack of QEMU step in the github action. Re-added it

## 3.0.18-alpha

### Changed
- Replaced `pcap` dependency with our own `rawsocket` to make cross compiling faster and easier.

## 3.0.17-alpha

### Fixed
- Release CI: Remove another failing step

## 3.0.16-alpha

### Fixed
- Release CI: Temporarily comment out failing step

## 3.0.15-alpha

### Fixed
- Release CI: Fix checkout action position in intelliJ release.
>>>>>>> 7d15d3bd

## 3.0.14-alpha

### Added
- Layer integration test. Tests the layer's loading and hooking in an http mirroring simulation with a flask web app. 
  Addresses but does not
  close [[#472](https://github.com/metalbear-co/mirrord/issues/472)] (more integration tests still needed).

### Fixed
- Release CI: Fix paths for release artifacts

## 3.0.13-alpha

### Added
- mirrord-cli: added a SIP protection check for macos binaries, closes [[#412](https://github.com/metalbear-co/mirrord/issues/412)]

### Fixed
- Fixed unused dependencies issue, closes [[#494](https://github.com/metalbear-co/mirrord/issues/494)]

### Changed
- Remove building of arm64 Docker image from the release CI

## 3.0.12-alpha

### Added
- Release CI: add extensions as artifacts, closes [[#355](https://github.com/metalbear-co/mirrord/issues/355)]

### Changed
- Remote operations that fail logged on `info` level instead of `error` because having a file not found, connection failed, etc can be part of a valid successful flow.
- mirrord-layer: When handling an outgoing connection to localhost, check first if it's a socket we intercept/mirror, then just let it connect normally.
- mirrord-layer: removed `tracing::instrument` from `*_detour` functions.

### Fixed
- `getaddrinfo` now uses [`trust-dns-resolver`](https://docs.rs/trust-dns-resolver/latest/trust_dns_resolver/) when resolving DNS (previously it would do a `getaddrinfo` call in mirrord-agent that could result in incompatibility between the mirrored pod and the user environments).
- Support clusters running Istio. Closes [[#485](https://github.com/metalbear-co/mirrord/issues/485)].

## 3.0.11-alpha

### Added
- Support impersonated deployments, closes [[#293](https://github.com/metalbear-co/mirrord/issues/293)]
- Shorter way to select which deployment/pod/container to impersonate through `--target` or `MIRRORD_IMPERSONATED_TARGET`, closes [[#392](https://github.com/metalbear-co/mirrord/issues/392)]
- mirrord-layer: Support config from file alongside environment variables.
- intellij-ext: Add version check, closes [[#289](https://github.com/metalbear-co/mirrord/issues/289)]
- intellij-ext: better support for Windows with WSL.

### Deprecated
- `--pod-name` or `MIRRORD_AGENT_IMPERSONATED_POD_NAME` is deprecated in favor of `--target` or `MIRRORD_IMPERSONATED_TARGET`

### Fixed
- tcp-steal working with linkerd meshing.
- mirrord-layer should exit when agent disconnects or unable to make initial connection

## 3.0.10-alpha

### Added
- Test that verifies that outgoing UDP traffic (only with a bind to non-0 port and a
  call to `connect`) is successfully intercepted and forwarded.

### Fixed
- macOS binaries should be okay now.

## 3.0.9-alpha

### Changed
- Ignore http tests because they are unstable, and they block the CI.
- Bundle arm64 binary into the universal binary for MacOS.

## 3.0.8-alpha

### Fixed
- release CI: Fix dylib path for `dd`.

## 3.0.7-alpha

### Fixed
- mirrord-layer: Fix `connect` returning error when called on UDP sockets and the
  outgoing traffic feature of mirrord is disabled.
- mirrord-agent: Add a `tokio::time:timeout` to `TcpStream::connect`, fixes golang issue where sometimes it would get stuck attempting to connect on IPv6.
- intelliJ-ext: Fix CLion crash issue, closes [[#317](https://github.com/metalbear-co/mirrord/issues/317)]
- vscode-ext: Support debugging Go, and fix issues with configuring file ops and traffic stealing.

### Changed
- mirrord-layer: Remove check for ignored IP (localhost) from `connect`.
- mirrord-layer: Refactor `connect` function to be less bloated.
- `.dockerignore` now ignores more useless files (reduces mirrord-agent image build time, and size).
- mirrord-agent: Use `tracing::instrument` for the outgoing traffic feature.
- mirrord-agent: `IndexAllocator` now uses `ConnectionId` for outgoing traffic feature.

## 3.0.6-alpha

### Changed
- mirrord-layer: Remove `tracing::instrument` from `go_env::goenvs_unix_detour`.

### Added
- mirrord-layer, mirrord-cli: new command line argument/environment variable - `MIRRORD_SKIP_PROCESSES` to provide a list of comma separated processes to not to load into.
  Closes [[#298](https://github.com/metalbear-co/mirrord/issues/298)], [[#308](https://github.com/metalbear-co/mirrord/issues/308)]
- release CI: add arm64e to the universal dylib
- intellij-ext: Add support for Goland

### Changed
- mirrord-layer: Log to info instead of error when failing to write to local tunneled streams.

## 3.0.5-alpha

### Fixed
- mirrord-layer: Return errors from agent when `connect` fails back to the hook (previously we were handling these as errors in layer, so `connect` had slightly wrong behavior).
- mirrord-layer: instrumenting error when `write_detur` is called to stdout/stderr
- mirrord-layer: workaround for `presented server name type wasn't supported` error when Kubernetes server has IP for CN in certificate. [[#388](https://github.com/metalbear-co/mirrord/issues/388)]

### Changed
- mirrord-layer: Use `tracing::instrument` to improve logs.

### Added
- Outgoing UDP test with node. Closes [[#323](https://github.com/metalbear-co/mirrord/issues/323)]

## 3.0.4-alpha

### Fixed
- Fix crash in VS Code extension happening because the MIRRORD_OVERRIDE_ENV_VARS_INCLUDE and MIRRORD_OVERRIDE_ENV_VARS_EXCLUDE vars being populated with empty values (rather than not being populated at all).Closes [[#413](https://github.com/metalbear-co/mirrord/issues/413)].
- Add exception to gradle when dylib/so file is not found. Closes [[#345](https://github.com/metalbear-co/mirrord/issues/345)]
- mirrord-layer: Return errors from agent when `connect` fails back to the hook (previously we were handling these as errors in layer, so `connect` had slightly wrong behavior).

## 3.0.3-alpha

### Changed
- Changed agent namespace to default to the pod namespace.
  Closes [[#404](https://github.com/metalbear-co/mirrord/issues/404)].

## 3.0.2-alpha

### Added
- Code sign Apple binaries.
- CD - Update latest tag after release is published.

### Changed
- In `go-e2e` test, call `os.Exit` instead fo sending `SIGINT` to the process.
- Install script now downloads latest tag instead of main branch to avoid downtime on installs.

### Fixed
- Fix Environment parsing error when value contained '='
  Closes [[#387](https://github.com/metalbear-co/mirrord/issues/387)].
- Fix bug in outgoing traffic with multiple requests in quick succession.
  Closes [[#331](https://github.com/metalbear-co/mirrord/issues/331)].

## 3.0.1-alpha

### Fixed
- Add missing dependency breaking the VS Code release.

## 3.0.0-alpha

### Added

- New feature: UDP outgoing, mainly for Go DNS but should work for most use cases also!
- E2E: add tests for python's fastapi with uvicorn
- Socket ops - `connect`: ignore localhost and ports 50000 - 60000 (reserved for debugger)
- Add "*.plist" to `IGNORE_REGEX`, refer [[#350](https://github.com/metalbear-co/mirrord/issues/350)].

### Changed

- Change all functionality (incoming traffic mirroring, remote DNS outgoing traffic, environment variables, file reads) to be enabled by default. ***Note that flags now disable functionality***


### Fixed

- mirrord-layer: User-friendly error for invalid kubernetes api certificate
- mirrord-cli: Add random prefix to the generated shared lib to prevent Bus Error/EXC_BAD_ACCESS
- Support for Go 1.19>= syscall hooking
- Fix Python debugger crash in VS Code Extension. Closes [[#350](https://github.com/metalbear-co/mirrord/issues/350)].

## 2.13.0
### Added
- Release arm64 agent image.

### Fixed
- Use selected namespace in IntelliJ plugin instead of always using default namespace.

## 2.12.1
### Fixed
- Fix bug where VS Code extension would crash on startup due to new configuration values not being the correct type.
- Unset DYLD_INSERT_LIBRARIES/LD_PRELOAD when creating the agent. Closes [[#330](https://github.com/metalbear-co/mirrord/issues/330)].
- Fix NullPointerException in IntelliJ Extension. Closes [[#335](https://github.com/metalbear-co/mirrord/issues/335)].
- FIx dylib/so paths for the IntelliJ Extension. Closes [[#337](https://github.com/metalbear-co/mirrord/pull/352)].
## 2.12.0
### Added
- Add more configuration values to the VS Code extension.
- Warning when using remote tcp without remote DNS (can cause ipv6/v4 issues). Closes [#327](https://github.com/metalbear-co/mirrord/issues/327)


### Fixed
- VS Code needed restart to apply kubectl config/context change. Closes [316](https://github.com/metalbear-co/mirrord/issues/316).
- Fixed DNS feature causing crash on macOS on invalid DNS name due to mismatch of return codes. [#321](https://github.com/metalbear-co/mirrord/issues/321).
- Fixed DNS feature not using impersonated container namespace, resulting with incorrect resolved DNS names.
- mirrord-agent: Use `IndexAllocator` to properly generate `ConnectionId`s for the tcp outgoing feature.
- tests: Fix outgoing and DNS tests that were passing invalid flags to mirrord.
- Go Hooks - use global ENABLED_FILE_OPS
- Support macOS with apple chip in the IntelliJ plugin. Closes [#337](https://github.com/metalbear-co/mirrord/issues/337).

## 2.11.0
### Added
- New feature: mirrord now supports TCP traffic stealing instead of mirroring. You can enable it by passing `--tcp-steal` flag to cli.

### Fixed
- mirrord-layer: Go environment variables crash - run Go env setup in a different stack (should fix [#292](https://github.com/metalbear-co/mirrord/issues/292))

### Changed
- mirrord-layer: Add `#![feature(let_chains)]` to `lib.rs` to support new compiler version.

## 2.10.1
### Fixed
- CI:Release - Fix typo that broke the build

## 2.10.0
### Added
- New feature, [tcp outgoing traffic](https://github.com/metalbear-co/mirrord/issues/27). It's now possible to make requests to a remote host from the staging environment context. You can enable this feature setting the `MIRRORD_TCP_OUTGOING` variable to true, or using the `-o` option in mirrord-cli.
- mirrord-cli add login command for logging in to metalbear-cloud
- CI:Release - Provide zip and sha256 sums

### Fixed
- Environment variables feature on Golang programs. Issue #292 closed in #299

## 2.9.1
### Fixed
- CI - set typescript version at 4.7.4 to fix broken release action

## 2.9.0
### Added
- Support for Golang fileops
- IntelliJ Extension for mirrord

### Changed
- mirrord-layer: Added common `Result` type to to reduce boilerplate, removed dependency of `anyhow` crate.
- mirrord-layer: Split `LayerError` into `LayerError` and `HookError` to distinguish between errors that can be handled by the layer and errors that can be handled by the hook. (no more requiring libc errno for each error!). Closes [#247](https://github.com/metalbear-co/mirrord/issues/247)

## 2.8.1

### Fixed
- CI - remove usage of ubuntu-18.04 machines (deprecated)

## 2.8.0

### Added
- E2E - add basic env tests for bash scripts

### Fixed
- mirrord-agent - Update pcap library, hopefully will fix dropped packets (syn sometimes missed in e2e).
- mirrord-agent/layer - Sometimes layer tries to connect to agent before it finsihed loading, even though pod is running. Added watching the log stream for a "ready" log message before attempting to connect.

### Changed
- E2E - describe all pods on failure and add file name to print of logs.
- E2E - print timestamp of stdout/stderr of `TestProcess`.
- E2E - Don't delete pod/service on failure, instead leave them for debugging.
- mirrord-agent - Don't use `tokio::spawn` for spawning `sniffer` (or any other namespace changing task) to avoid namespace-clashing/undefined behavior. Possibly fixing bugs.
- Change the version check on the VS Code extension to happen when mirrord is enabled rather than when the IDE starts up.


## 2.7.0

### Added
- mirrord-layer: You can now pass `MIRRORD_AGENT_COMMUNICATION_TIMEOUT` as environment variable to control agent timeout.
- Expand file system operations with `access` and `faccessat` hooks for absolute paths

### Fixed
- Ephemeral Containers didn't wait for the right condition, leading to timeouts in many cases.
- mirrord-layer: Wait for the correct condition in job creation, resolving startup/timeout issues.
- mirrord-layer: Add a sleep on closing local socket after receiving close to let local application respond before closing.
- mirrord-layer: Fix DNS issue where `ai_addr` would not live long enough (breaking the remote DNS feature).

### Changed
- Removed unused dependencies from `mirrord-layer/Cargo.toml`. (Closes #220)
- reduce e2e flakiness (add message sent on tcp listen subscription, wait for that message)
- reduce e2e flakiness - increase timeout time
- mirrord-layer - increase agent creation timeout (to reduce e2e flakiness on macOS)
- E2E - Don't do file stuff on http traffic to reduce flakiness (doesn't add any coverage value..)
- mirrord-layer - Change tcp mirror tunnel `select` to be biased so it flushes all data before closing it (better testing, reduces e2e flakiness)
- E2E - unify resolve_node_host for linux and macOS with support for wsl provided Docker & Kubernetes
- E2E - add `trace` for tests to have paramaterized arguments printed
- mirrord-agent - add debug print of args to identify runs
- E2E - remove double `--extract-path` parameter in tests
- E2E - macOS colima start with 3 cores and 8GB of RAM.
- E2E - Increase agent communication timeout to reduce flakiness.
- mirrord-layer - add `DetourGuard` to prevent unwanted calls to detours from our code.
- mirrord-layer - extract reused detours to seperate logic functions
- E2E - macOS run only sanity http mirror traffic with Python

## 2.6.0

### Added
- Add a flag for the agent, `--ephemeral-container`, to correctly refer to the filesystem i.e. refer to root path as `/proc/1/root` when the flag is on, otherwise `/`.
- Add support for Golang on amd64 (x86-64).

### Changed
- Assign a random port number instead of `61337`. (Reason: A forking process creates multiple agents sending traffic on the same port, causing addrinuse error.)
- `mirrord-layer/socket` now uses `socket2::SockAddr` to comply with Rust's new IP format.

### Fixed
- Fix filesystem tests to only run if the default path exists.
- Fix extension not running due to the node_modules directory not being packaged.

## 2.5.0

### Added
- New feature, [remote DNS resolving](https://github.com/metalbear-co/mirrord/issues/27#issuecomment-1154072686).
It is now possible to use the remote's `addrinfo` by setting the `MIRRORD_REMOTE_DNS` variable to
`true`, or using the `-d` option in mirrord-cli.
- New feature, [Ephemeral Containers](https://github.com/metalbear-co/mirrord/issues/172).
Use Kubernetes beta feature `Ephemeral Containers` to mirror traffic with the `--ephemeral-container` flag.
- E2E tests on macos for Golang using the Gin framework.

### Changed
- Refactored `mirrord-layer/socket` into a module structure similar to `mirrord-layer/file`.
- Refactored the error part of the many `Result<Response, ResponseError>`.
- Refactored `file` related functions, created `FileHandler` and improved structure.
- Refactored error handling in mirrord-layer.
- E2E: Collect minikube logs and fix collecting container logs
- E2E: macOS use colima instead of minikube.
- Refactored `mirrord-layer/lib.rs` - no more passing many arguments! :)
- Refactored `mirrord-layer/lib.rs` - remove `unwrap()` and propagate error using `Result`

### Fixed
- Handle unwraps in fileops to gracefully exit and enable python fileops tests.
- Changed `addrinfo` to `VecDeque` - fixes a potential bug (loss of order)

## 2.4.1

### Added
- mirrord-cli `exec` subcommand accepts `--extract-path` argument to set the directory to extract the library to. Used for tests mainly.
- mirrord-layer provides `MIRRORD_IMPERSONATED_CONTAINER_NAME` environment variable to specify container name to impersonate. mirrord-cli accepts argument to set variable.
- vscode-ext provides quick-select for setting `MIRRORD_IMPERSONATED_CONTAINER_NAME`

### Changed
- Refactor e2e, enable only Node HTTP mirroring test.
- E2E: add macOS to E2E, support using minikube by env var.
- E2E: Skip loading to docker before loading to minikube (load directly to minikube..)
- layer: Environment variables now load before process starts, no more race conditions.

### Fixed
- Support connections that start with tcp flags in addition to Syn (on macOS CI we saw CWR + NS)
- `fcntl` error on macOS [#184](https://github.com/metalbear-co/mirrord/issues/184) by a workaround.

## 2.3.1

### Changed
- Refactor(agent) - change `FileManager` to be per peer, thus removing the need of it being in a different task, moving the handling to the peer logic, change structure of peer handling to a struct.
- Don't fail environment variable request if none exists.
- E2E: Don't assert jobs and pods length, to allow better debugging and less flakiness.
- Refactor(agent) - Main loop doesn't pass messages around but instead spawned peers interact directly with tcp sniffer. Renamed Peer -> Client and ClientID.
- Add context to agent/job creation errors (Fixes #112)
- Add context to stream creation error (Fixes #110)
- Change E2E to use real app, closes [#149](https://github.com/metalbear-co/mirrord/issues/149)

## 2.3.0

### Added

- Add support for overriding a process' environment variables by setting `MIRRORD_OVERRIDE_ENV_VARS` to `true`. To filter out undesired variables, use the `MIRRORD_OVERRIDE_FILTER_ENV_VARS` configuration with arguments such as `FOO;BAR`.

### Changed

- Remove `unwrap` from the `Future` that was waiting for Kube pod to spin up in `pod_api.rs`. (Fixes #110)
- Speed up agent container image building by using a more specific base image.
- CI: Remove building agent before building & running tests (duplicate)
- CI: Add Docker cache to Docker build-push action to reduce build duration.
- CD release: Fix universal binary for macOS
- Refactor: Change protocol + mirrord-layer to split messages into modules, so main module only handles general messages, passing down to the appropriate module for handling.
- Add a CLI flag to specify `MIRRORD_AGENT_TTL`
- CI: Collect mirrord-agent logs in case of failure in e2e.
- Add "app" = "mirrord" label to the agent pod for log collection at ease.
- CI: Add sleep after local app finishes loading for agent to load filter make tests less flaky.
- Handle relative paths for open, openat
- Fix once cell renamings, PR [#98165](https://github.com/rust-lang/rust/pull/98165)
- Enable the blocking feature of the `reqwest` library

## 2.2.1

### Changed

- Compile universal binaries for MacOS. (Fixes #131)
- E2E small improvements, removing sleeps. (Fixes #99)

## 2.2.0

### Added

- File operations are now available behind the `MIRRORD_FILE_OPS` env variable, this means that mirrord now hooks into the following file functions: `open`, `fopen`, `fdopen`, `openat`, `read`, `fread`, `fileno`, `lseek`, and `write` to provide a mirrored file system.
- Support for running x64 (Intel) binary on arm (Silicon) macOS using mirrord. This will download and use the x64 mirrord-layer binary when needed.
- Add detours for fcntl/dup system calls, closes [#51](https://github.com/metalbear-co/mirrord/issues/51)

### Changed

- Add graceful exit for library extraction logic in case of error.
- Refactor the CI by splitting the building of mirrord-agent in a separate job and caching the agent image for E2E tests.
- Update bug report template to apply to the latest version of mirrord.
- Change release profile to strip debuginfo and enable LTO.
- VS Code extension - update dependencies.
- CLI & macOS: Extract to `/tmp/` instead of `$TMPDIR` as the executed process is getting killed for some reason.

### Fixed

- Fix bug that caused configuration changes in the VS Code extension not to work
- Fix typos

## 2.1.0

### Added

- Prompt user to update if their version is outdated in the VS Code extension or CLI.
- Add support for docker runtime, closes [#95](https://github.com/metalbear-co/mirrord/issues/95).
- Add a keep-alive to keep the agent-pod from exiting, closes [#63](https://github.com/metalbear-co/mirrord/issues/63)

## 2.0.4

Complete refactor and re-write of everything.

- The CLI/VSCode extension now use `mirrord-layer` which loads into debugged process using `LD_PRELOAD`/`DYLD_INSERT_LIBRARIES`.
  It hooks some of the syscalls in order to proxy incoming traffic into the process as if it was running in the remote pod.
- Mono repo
- Fixed unwraps inside of [agent-creation](https://github.com/metalbear-co/mirrord/blob/main/mirrord-layer/src/lib.rs#L75), closes [#191](https://github.com/metalbear-co/mirrord/issues/191)<|MERGE_RESOLUTION|>--- conflicted
+++ resolved
@@ -7,10 +7,9 @@
 
 ## [Unreleased]
 
-<<<<<<< HEAD
 ### Added
 - Added Dotnet suite of tests, closes [[#439](https://github.com/metalbear-co/mirrord/issues/439)]
-=======
+
 ## Changed
 - Don't report InProgress io error as error (log as info)
 
@@ -41,7 +40,6 @@
 
 ### Fixed
 - Release CI: Fix checkout action position in intelliJ release.
->>>>>>> 7d15d3bd
 
 ## 3.0.14-alpha
 
