# Change Log

All notable changes to the mirrord's cli, agent, protocol, extensions will be documented in this file.
Previous versions had CHANGELOG per component, we decided to combine all repositories to a mono-repo with one CHANGELOG.

Check [Keep a Changelog](http://keepachangelog.com/) for recommendations on how to structure this file.

## [Unreleased]

<<<<<<< HEAD
=======
## 2.1.0
>>>>>>> df4b15ef
### Added

- Prompt user to update if their version is outdated in the VS Code extension or CLI.
<<<<<<< HEAD
- Set `MIRRORD_CHECK_VERSION` to false to make E2E tests not read update messages.
- File operations behind `MIRRORD_FILE_OPS` env variable.

## 2.0.0
=======
- Add support for docker runtime, closes [#95](https://github.com/metalbear-co/mirrord/issues/95).
- Add a keep-alive to keep the agent-pod from exiting, closes [#63](https://github.com/metalbear-co/mirrord/issues/63)
>>>>>>> df4b15ef

## 2.0.4
Complete refactor and re-write of everything.

- The CLI/VSCode extension now use `mirrord-layer` which loads into debugged process using `LD_PRELOAD`/`DYLD_INSERT_LIBRARIES`.
  It hooks some of the syscalls in order to proxy incoming traffic into the process as if it was running in the remote pod.
- Mono repo<|MERGE_RESOLUTION|>--- conflicted
+++ resolved
@@ -7,24 +7,21 @@
 
 ## [Unreleased]
 
-<<<<<<< HEAD
-=======
 ## 2.1.0
->>>>>>> df4b15ef
+
 ### Added
 
 - Prompt user to update if their version is outdated in the VS Code extension or CLI.
-<<<<<<< HEAD
 - Set `MIRRORD_CHECK_VERSION` to false to make E2E tests not read update messages.
 - File operations behind `MIRRORD_FILE_OPS` env variable.
 
 ## 2.0.0
-=======
+
 - Add support for docker runtime, closes [#95](https://github.com/metalbear-co/mirrord/issues/95).
 - Add a keep-alive to keep the agent-pod from exiting, closes [#63](https://github.com/metalbear-co/mirrord/issues/63)
->>>>>>> df4b15ef
 
 ## 2.0.4
+
 Complete refactor and re-write of everything.
 
 - The CLI/VSCode extension now use `mirrord-layer` which loads into debugged process using `LD_PRELOAD`/`DYLD_INSERT_LIBRARIES`.
