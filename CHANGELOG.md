--- conflicted
+++ resolved
@@ -7,13 +7,11 @@
 
 ## [Unreleased]
 
-<<<<<<< HEAD
 ### Added
 
 - introduce `mirrord-console` - a utility to debug and investigate mirrord issues.
-=======
+
 ## 3.18.2
->>>>>>> 0e9326d6
 
 ### Fixed
 
