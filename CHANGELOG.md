# Change Log

All notable changes to the mirrord's cli, agent, protocol, extensions will be documented in this file.
Previous versions had CHANGELOG per component, we decided to combine all repositories to a mono-repo with one CHANGELOG.

Check [Keep a Changelog](http://keepachangelog.com/) for recommendations on how to structure this file.

## [Unreleased]

## 3.0.5-alpha

### Fixed
- mirrord-layer: Return errors from agent when `connect` fails back to the hook (previously we were handling these as errors in layer, so `connect` had slightly wrong behavior).
- mirrord-layer: instrumenting error when `write_detur` is called to stdout/stderr
- mirrord-layer: workaround for `presented server name type wasn't supported` error when Kubernetes server has IP for CN in certificate. [[#388](https://github.com/metalbear-co/mirrord/issues/388)]
<<<<<<< HEAD
- intelliJ-ext: Fix CLion crash issue, closes [[#317](https://github.com/metalbear-co/mirrord/issues/317)]
=======
- mirrord-layer, mirrord-cli: new command line argument/environment variable - `MIRRORD_SKIP_PROCESSES` to provide a list of comma separated processes to not to load into.
  Closes [[#298](https://github.com/metalbear-co/mirrord/issues/298)], [[#308](https://github.com/metalbear-co/mirrord/issues/308)]
- intellij-ext: Add support for Goland
- release CI: add arm64e to the universal dylib
>>>>>>> 8da5c562

### Changed
- mirrord-layer: Use `tracing::instrument` to improve logs.
### Added
- Outgoing UDP test with node. Closes [[#323](https://github.com/metalbear-co/mirrord/issues/323)]

## 3.0.4-alpha

### Fixed
- Fix crash in VS Code extension happening because the MIRRORD_OVERRIDE_ENV_VARS_INCLUDE and MIRRORD_OVERRIDE_ENV_VARS_EXCLUDE vars being populated with empty values (rather than not being populated at all).Closes [[#413](https://github.com/metalbear-co/mirrord/issues/413)].
- Add exception to gradle when dylib/so file is not found. Closes [[#345](https://github.com/metalbear-co/mirrord/issues/345)]
- mirrord-layer: Return errors from agent when `connect` fails back to the hook (previously we were handling these as errors in layer, so `connect` had slightly wrong behavior).

## 3.0.3-alpha

### Changed
- Changed agent namespace to default to the pod namespace.
  Closes [[#404](https://github.com/metalbear-co/mirrord/issues/404)].

## 3.0.2-alpha

### Added
- Code sign Apple binaries.
- CD - Update latest tag after release is published.

### Changed
- In `go-e2e` test, call `os.Exit` instead fo sending `SIGINT` to the process.
- Install script now downloads latest tag instead of main branch to avoid downtime on installs.

### Fixed
- Fix Environment parsing error when value contained '='
  Closes [[#387](https://github.com/metalbear-co/mirrord/issues/387)].
- Fix bug in outgoing traffic with multiple requests in quick succession.
  Closes [[#331](https://github.com/metalbear-co/mirrord/issues/331)].

## 3.0.1-alpha

### Fixed
- Add missing dependency breaking the VS Code release.

## 3.0.0-alpha

### Added

- New feature: UDP outgoing, mainly for Go DNS but should work for most use cases also!
- E2E: add tests for python's fastapi with uvicorn
- Socket ops - `connect`: ignore localhost and ports 50000 - 60000 (reserved for debugger)
- Add "*.plist" to `IGNORE_REGEX`, refer [[#350](https://github.com/metalbear-co/mirrord/issues/350)].

### Changed

- Change all functionality (incoming traffic mirroring, remote DNS outgoing traffic, environment variables, file reads) to be enabled by default. ***Note that flags now disable functionality***


### Fixed

- mirrord-layer: User-friendly error for invalid kubernetes api certificate
- mirrord-cli: Add random prefix to the generated shared lib to prevent Bus Error/EXC_BAD_ACCESS
- Support for Go 1.19>= syscall hooking
- Fix Python debugger crash in VS Code Extension. Closes [[#350](https://github.com/metalbear-co/mirrord/issues/350)].

## 2.13.0
### Added
- Release arm64 agent image.

### Fixed
- Use selected namespace in IntelliJ plugin instead of always using default namespace.

## 2.12.1
### Fixed
- Fix bug where VS Code extension would crash on startup due to new configuration values not being the correct type.
- Unset DYLD_INSERT_LIBRARIES/LD_PRELOAD when creating the agent. Closes [[#330](https://github.com/metalbear-co/mirrord/issues/330)].
- Fix NullPointerException in IntelliJ Extension. Closes [[#335](https://github.com/metalbear-co/mirrord/issues/335)].
- FIx dylib/so paths for the IntelliJ Extension. Closes [[#337](https://github.com/metalbear-co/mirrord/pull/352)].
## 2.12.0
### Added
- Add more configuration values to the VS Code extension.
- Warning when using remote tcp without remote DNS (can cause ipv6/v4 issues). Closes [#327](https://github.com/metalbear-co/mirrord/issues/327)


### Fixed
- VS Code needed restart to apply kubectl config/context change. Closes [316](https://github.com/metalbear-co/mirrord/issues/316).
- Fixed DNS feature causing crash on macOS on invalid DNS name due to mismatch of return codes. [#321](https://github.com/metalbear-co/mirrord/issues/321).
- Fixed DNS feature not using impersonated container namespace, resulting with incorrect resolved DNS names.
- mirrord-agent: Use `IndexAllocator` to properly generate `ConnectionId`s for the tcp outgoing feature.
- tests: Fix outgoing and DNS tests that were passing invalid flags to mirrord.
- Go Hooks - use global ENABLED_FILE_OPS
- Support macOS with apple chip in the IntelliJ plugin. Closes [#337](https://github.com/metalbear-co/mirrord/issues/337).

## 2.11.0
### Added
- New feature: mirrord now supports TCP traffic stealing instead of mirroring. You can enable it by passing `--tcp-steal` flag to cli.

### Fixed
- mirrord-layer: Go environment variables crash - run Go env setup in a different stack (should fix [#292](https://github.com/metalbear-co/mirrord/issues/292))

### Changed
- mirrord-layer: Add `#![feature(let_chains)]` to `lib.rs` to support new compiler version.

## 2.10.1
### Fixed
- CI:Release - Fix typo that broke the build

## 2.10.0
### Added
- New feature, [tcp outgoing traffic](https://github.com/metalbear-co/mirrord/issues/27). It's now possible to make requests to a remote host from the staging environment context. You can enable this feature setting the `MIRRORD_TCP_OUTGOING` variable to true, or using the `-o` option in mirrord-cli.
- mirrord-cli add login command for logging in to metalbear-cloud
- CI:Release - Provide zip and sha256 sums

### Fixed
- Environment variables feature on Golang programs. Issue #292 closed in #299

## 2.9.1
### Fixed
- CI - set typescript version at 4.7.4 to fix broken release action

## 2.9.0
### Added
- Support for Golang fileops
- IntelliJ Extension for mirrord

### Changed
- mirrord-layer: Added common `Result` type to to reduce boilerplate, removed dependency of `anyhow` crate.
- mirrord-layer: Split `LayerError` into `LayerError` and `HookError` to distinguish between errors that can be handled by the layer and errors that can be handled by the hook. (no more requiring libc errno for each error!). Closes [#247](https://github.com/metalbear-co/mirrord/issues/247)

## 2.8.1

### Fixed
- CI - remove usage of ubuntu-18.04 machines (deprecated)

## 2.8.0

### Added
- E2E - add basic env tests for bash scripts

### Fixed
- mirrord-agent - Update pcap library, hopefully will fix dropped packets (syn sometimes missed in e2e).
- mirrord-agent/layer - Sometimes layer tries to connect to agent before it finsihed loading, even though pod is running. Added watching the log stream for a "ready" log message before attempting to connect.

### Changed
- E2E - describe all pods on failure and add file name to print of logs.
- E2E - print timestamp of stdout/stderr of `TestProcess`.
- E2E - Don't delete pod/service on failure, instead leave them for debugging.
- mirrord-agent - Don't use `tokio::spawn` for spawning `sniffer` (or any other namespace changing task) to avoid namespace-clashing/undefined behavior. Possibly fixing bugs.
- Change the version check on the VS Code extension to happen when mirrord is enabled rather than when the IDE starts up.


## 2.7.0

### Added
- mirrord-layer: You can now pass `MIRRORD_AGENT_COMMUNICATION_TIMEOUT` as environment variable to control agent timeout.
- Expand file system operations with `access` and `faccessat` hooks for absolute paths

### Fixed
- Ephemeral Containers didn't wait for the right condition, leading to timeouts in many cases.
- mirrord-layer: Wait for the correct condition in job creation, resolving startup/timeout issues.
- mirrord-layer: Add a sleep on closing local socket after receiving close to let local application respond before closing.
- mirrord-layer: Fix DNS issue where `ai_addr` would not live long enough (breaking the remote DNS feature).

### Changed
- Removed unused dependencies from `mirrord-layer/Cargo.toml`. (Closes #220)
- reduce e2e flakiness (add message sent on tcp listen subscription, wait for that message)
- reduce e2e flakiness - increase timeout time
- mirrord-layer - increase agent creation timeout (to reduce e2e flakiness on macOS)
- E2E - Don't do file stuff on http traffic to reduce flakiness (doesn't add any coverage value..)
- mirrord-layer - Change tcp mirror tunnel `select` to be biased so it flushes all data before closing it (better testing, reduces e2e flakiness)
- E2E - unify resolve_node_host for linux and macOS with support for wsl provided Docker & Kubernetes
- E2E - add `trace` for tests to have paramaterized arguments printed
- mirrord-agent - add debug print of args to identify runs
- E2E - remove double `--extract-path` parameter in tests
- E2E - macOS colima start with 3 cores and 8GB of RAM.
- E2E - Increase agent communication timeout to reduce flakiness.
- mirrord-layer - add `DetourGuard` to prevent unwanted calls to detours from our code.
- mirrord-layer - extract reused detours to seperate logic functions
- E2E - macOS run only sanity http mirror traffic with Python

## 2.6.0

### Added
- Add a flag for the agent, `--ephemeral-container`, to correctly refer to the filesystem i.e. refer to root path as `/proc/1/root` when the flag is on, otherwise `/`.
- Add support for Golang on amd64 (x86-64).

### Changed
- Assign a random port number instead of `61337`. (Reason: A forking process creates multiple agents sending traffic on the same port, causing addrinuse error.)
- `mirrord-layer/socket` now uses `socket2::SockAddr` to comply with Rust's new IP format.

### Fixed
- Fix filesystem tests to only run if the default path exists.
- Fix extension not running due to the node_modules directory not being packaged.

## 2.5.0

### Added
- New feature, [remote DNS resolving](https://github.com/metalbear-co/mirrord/issues/27#issuecomment-1154072686).
It is now possible to use the remote's `addrinfo` by setting the `MIRRORD_REMOTE_DNS` variable to
`true`, or using the `-d` option in mirrord-cli.
- New feature, [Ephemeral Containers](https://github.com/metalbear-co/mirrord/issues/172).
Use Kubernetes beta feature `Ephemeral Containers` to mirror traffic with the `--ephemeral-container` flag.
- E2E tests on macos for Golang using the Gin framework.

### Changed
- Refactored `mirrord-layer/socket` into a module structure similar to `mirrord-layer/file`.
- Refactored the error part of the many `Result<Response, ResponseError>`.
- Refactored `file` related functions, created `FileHandler` and improved structure.
- Refactored error handling in mirrord-layer.
- E2E: Collect minikube logs and fix collecting container logs
- E2E: macOS use colima instead of minikube.
- Refactored `mirrord-layer/lib.rs` - no more passing many arguments! :)
- Refactored `mirrord-layer/lib.rs` - remove `unwrap()` and propagate error using `Result`

### Fixed
- Handle unwraps in fileops to gracefully exit and enable python fileops tests.
- Changed `addrinfo` to `VecDeque` - fixes a potential bug (loss of order)

## 2.4.1

### Added
- mirrord-cli `exec` subcommand accepts `--extract-path` argument to set the directory to extract the library to. Used for tests mainly.
- mirrord-layer provides `MIRRORD_IMPERSONATED_CONTAINER_NAME` environment variable to specify container name to impersonate. mirrord-cli accepts argument to set variable.
- vscode-ext provides quick-select for setting `MIRRORD_IMPERSONATED_CONTAINER_NAME`

### Changed
- Refactor e2e, enable only Node HTTP mirroring test.
- E2E: add macOS to E2E, support using minikube by env var.
- E2E: Skip loading to docker before loading to minikube (load directly to minikube..)
- layer: Environment variables now load before process starts, no more race conditions.

### Fixed
- Support connections that start with tcp flags in addition to Syn (on macOS CI we saw CWR + NS)
- `fcntl` error on macOS [#184](https://github.com/metalbear-co/mirrord/issues/184) by a workaround.

## 2.3.1

### Changed
- Refactor(agent) - change `FileManager` to be per peer, thus removing the need of it being in a different task, moving the handling to the peer logic, change structure of peer handling to a struct.
- Don't fail environment variable request if none exists.
- E2E: Don't assert jobs and pods length, to allow better debugging and less flakiness.
- Refactor(agent) - Main loop doesn't pass messages around but instead spawned peers interact directly with tcp sniffer. Renamed Peer -> Client and ClientID.
- Add context to agent/job creation errors (Fixes #112)
- Add context to stream creation error (Fixes #110)
- Change E2E to use real app, closes [#149](https://github.com/metalbear-co/mirrord/issues/149)

## 2.3.0

### Added

- Add support for overriding a process' environment variables by setting `MIRRORD_OVERRIDE_ENV_VARS` to `true`. To filter out undesired variables, use the `MIRRORD_OVERRIDE_FILTER_ENV_VARS` configuration with arguments such as `FOO;BAR`.

### Changed

- Remove `unwrap` from the `Future` that was waiting for Kube pod to spin up in `pod_api.rs`. (Fixes #110)
- Speed up agent container image building by using a more specific base image.
- CI: Remove building agent before building & running tests (duplicate)
- CI: Add Docker cache to Docker build-push action to reduce build duration.
- CD release: Fix universal binary for macOS
- Refactor: Change protocol + mirrord-layer to split messages into modules, so main module only handles general messages, passing down to the appropriate module for handling.
- Add a CLI flag to specify `MIRRORD_AGENT_TTL`
- CI: Collect mirrord-agent logs in case of failure in e2e.
- Add "app" = "mirrord" label to the agent pod for log collection at ease.
- CI: Add sleep after local app finishes loading for agent to load filter make tests less flaky.
- Handle relative paths for open, openat
- Fix once cell renamings, PR [#98165](https://github.com/rust-lang/rust/pull/98165)
- Enable the blocking feature of the `reqwest` library

## 2.2.1

### Changed

- Compile universal binaries for MacOS. (Fixes #131)
- E2E small improvements, removing sleeps. (Fixes #99)

## 2.2.0

### Added

- File operations are now available behind the `MIRRORD_FILE_OPS` env variable, this means that mirrord now hooks into the following file functions: `open`, `fopen`, `fdopen`, `openat`, `read`, `fread`, `fileno`, `lseek`, and `write` to provide a mirrored file system.
- Support for running x64 (Intel) binary on arm (Silicon) macOS using mirrord. This will download and use the x64 mirrord-layer binary when needed.
- Add detours for fcntl/dup system calls, closes [#51](https://github.com/metalbear-co/mirrord/issues/51)

### Changed

- Add graceful exit for library extraction logic in case of error.
- Refactor the CI by splitting the building of mirrord-agent in a separate job and caching the agent image for E2E tests.
- Update bug report template to apply to the latest version of mirrord.
- Change release profile to strip debuginfo and enable LTO.
- VS Code extension - update dependencies.
- CLI & macOS: Extract to `/tmp/` instead of `$TMPDIR` as the executed process is getting killed for some reason.

### Fixed

- Fix bug that caused configuration changes in the VS Code extension not to work
- Fix typos

## 2.1.0

### Added

- Prompt user to update if their version is outdated in the VS Code extension or CLI.
- Add support for docker runtime, closes [#95](https://github.com/metalbear-co/mirrord/issues/95).
- Add a keep-alive to keep the agent-pod from exiting, closes [#63](https://github.com/metalbear-co/mirrord/issues/63)

## 2.0.4

Complete refactor and re-write of everything.

- The CLI/VSCode extension now use `mirrord-layer` which loads into debugged process using `LD_PRELOAD`/`DYLD_INSERT_LIBRARIES`.
  It hooks some of the syscalls in order to proxy incoming traffic into the process as if it was running in the remote pod.
- Mono repo
- Fixed unwraps inside of [agent-creation](https://github.com/metalbear-co/mirrord/blob/main/mirrord-layer/src/lib.rs#L75), closes [#191](https://github.com/metalbear-co/mirrord/issues/191)<|MERGE_RESOLUTION|>--- conflicted
+++ resolved
@@ -6,6 +6,9 @@
 Check [Keep a Changelog](http://keepachangelog.com/) for recommendations on how to structure this file.
 
 ## [Unreleased]
+
+### Fixed
+- intelliJ-ext: Fix CLion crash issue, closes [[#317](https://github.com/metalbear-co/mirrord/issues/317)]
 
 ## 3.0.5-alpha
 
@@ -13,14 +16,10 @@
 - mirrord-layer: Return errors from agent when `connect` fails back to the hook (previously we were handling these as errors in layer, so `connect` had slightly wrong behavior).
 - mirrord-layer: instrumenting error when `write_detur` is called to stdout/stderr
 - mirrord-layer: workaround for `presented server name type wasn't supported` error when Kubernetes server has IP for CN in certificate. [[#388](https://github.com/metalbear-co/mirrord/issues/388)]
-<<<<<<< HEAD
-- intelliJ-ext: Fix CLion crash issue, closes [[#317](https://github.com/metalbear-co/mirrord/issues/317)]
-=======
 - mirrord-layer, mirrord-cli: new command line argument/environment variable - `MIRRORD_SKIP_PROCESSES` to provide a list of comma separated processes to not to load into.
   Closes [[#298](https://github.com/metalbear-co/mirrord/issues/298)], [[#308](https://github.com/metalbear-co/mirrord/issues/308)]
 - intellij-ext: Add support for Goland
 - release CI: add arm64e to the universal dylib
->>>>>>> 8da5c562
 
 ### Changed
 - mirrord-layer: Use `tracing::instrument` to improve logs.
