# Change Log

All notable changes to the mirrord's cli, agent, protocol, extensions will be documented in this file.
Previous versions had CHANGELOG per component, we decided to combine all repositories to a mono-repo with one CHANGELOG.

Check [Keep a Changelog](http://keepachangelog.com/) for recommendations on how to structure this file.

## [Unreleased]

<<<<<<< HEAD
### Fixed
- Support clusters running Istio. Closes [[#485](https://github.com/metalbear-co/mirrord/issues/485)].
=======
### Added
- Release CI: add extensions as artifacts, closes [[#355](https://github.com/metalbear-co/mirrord/issues/355)]
>>>>>>> ee7d8640

### Changed
- Remote operations that fail logged on `info` level instead of `error` because having a file not found, connection failed, etc can be part of a valid successful flow.
- mirrord-layer: When handling an outgoing connection to localhost, check first if it's a socket we intercept/mirror, then just let it connect normally.
- mirrord-layer: removed `tracing::instrument` from `*_detour` functions.

### Fixed
- `getaddrinfo` now uses [`trust-dns-resolver`](https://docs.rs/trust-dns-resolver/latest/trust_dns_resolver/) when resolving DNS (previously it would do a `getaddrinfo` call in mirrord-agent that could result in incompatibility between the mirrored pod and the user environments).

## 3.0.11-alpha

### Added
- Support impersonated deployments, closes [[#293](https://github.com/metalbear-co/mirrord/issues/293)]
- Shorter way to select which deployment/pod/container to impersonate through `--target` or `MIRRORD_IMPERSONATED_TARGET`, closes [[#392](https://github.com/metalbear-co/mirrord/issues/392)]
- mirrord-layer: Support config from file alongside environment variables.
- intellij-ext: Add version check, closes [[#289](https://github.com/metalbear-co/mirrord/issues/289)]
- intellij-ext: better support for Windows with WSL.

### Deprecated
- `--pod-name` or `MIRRORD_AGENT_IMPERSONATED_POD_NAME` is deprecated in favor of `--target` or `MIRRORD_IMPERSONATED_TARGET`

### Fixed
- tcp-steal working with linkerd meshing.
- mirrord-layer should exit when agent disconnects or unable to make initial connection

## 3.0.10-alpha

### Added
- Test that verifies that outgoing UDP traffic (only with a bind to non-0 port and a
  call to `connect`) is successfully intercepted and forwarded.

### Fixed
- macOS binaries should be okay now.

## 3.0.9-alpha

### Changed
- Ignore http tests because they are unstable, and they block the CI.
- Bundle arm64 binary into the universal binary for MacOS.

## 3.0.8-alpha

### Fixed
- release CI: Fix dylib path for `dd`.

## 3.0.7-alpha

### Fixed
- mirrord-layer: Fix `connect` returning error when called on UDP sockets and the
  outgoing traffic feature of mirrord is disabled.
- mirrord-agent: Add a `tokio::time:timeout` to `TcpStream::connect`, fixes golang issue where sometimes it would get stuck attempting to connect on IPv6.
- intelliJ-ext: Fix CLion crash issue, closes [[#317](https://github.com/metalbear-co/mirrord/issues/317)]
- vscode-ext: Support debugging Go, and fix issues with configuring file ops and traffic stealing.

### Changed
- mirrord-layer: Remove check for ignored IP (localhost) from `connect`.
- mirrord-layer: Refactor `connect` function to be less bloated.
- `.dockerignore` now ignores more useless files (reduces mirrord-agent image build time, and size).
- mirrord-agent: Use `tracing::instrument` for the outgoing traffic feature.
- mirrord-agent: `IndexAllocator` now uses `ConnectionId` for outgoing traffic feature.

## 3.0.6-alpha

### Changed
- mirrord-layer: Remove `tracing::instrument` from `go_env::goenvs_unix_detour`.

### Added
- mirrord-layer, mirrord-cli: new command line argument/environment variable - `MIRRORD_SKIP_PROCESSES` to provide a list of comma separated processes to not to load into.
  Closes [[#298](https://github.com/metalbear-co/mirrord/issues/298)], [[#308](https://github.com/metalbear-co/mirrord/issues/308)]
- release CI: add arm64e to the universal dylib
- intellij-ext: Add support for Goland

### Changed
- mirrord-layer: Log to info instead of error when failing to write to local tunneled streams.

## 3.0.5-alpha

### Fixed
- mirrord-layer: Return errors from agent when `connect` fails back to the hook (previously we were handling these as errors in layer, so `connect` had slightly wrong behavior).
- mirrord-layer: instrumenting error when `write_detur` is called to stdout/stderr
- mirrord-layer: workaround for `presented server name type wasn't supported` error when Kubernetes server has IP for CN in certificate. [[#388](https://github.com/metalbear-co/mirrord/issues/388)]

### Changed
- mirrord-layer: Use `tracing::instrument` to improve logs.

### Added
- Outgoing UDP test with node. Closes [[#323](https://github.com/metalbear-co/mirrord/issues/323)]

## 3.0.4-alpha

### Fixed
- Fix crash in VS Code extension happening because the MIRRORD_OVERRIDE_ENV_VARS_INCLUDE and MIRRORD_OVERRIDE_ENV_VARS_EXCLUDE vars being populated with empty values (rather than not being populated at all).Closes [[#413](https://github.com/metalbear-co/mirrord/issues/413)].
- Add exception to gradle when dylib/so file is not found. Closes [[#345](https://github.com/metalbear-co/mirrord/issues/345)]
- mirrord-layer: Return errors from agent when `connect` fails back to the hook (previously we were handling these as errors in layer, so `connect` had slightly wrong behavior).

## 3.0.3-alpha

### Changed
- Changed agent namespace to default to the pod namespace.
  Closes [[#404](https://github.com/metalbear-co/mirrord/issues/404)].

## 3.0.2-alpha

### Added
- Code sign Apple binaries.
- CD - Update latest tag after release is published.

### Changed
- In `go-e2e` test, call `os.Exit` instead fo sending `SIGINT` to the process.
- Install script now downloads latest tag instead of main branch to avoid downtime on installs.

### Fixed
- Fix Environment parsing error when value contained '='
  Closes [[#387](https://github.com/metalbear-co/mirrord/issues/387)].
- Fix bug in outgoing traffic with multiple requests in quick succession.
  Closes [[#331](https://github.com/metalbear-co/mirrord/issues/331)].

## 3.0.1-alpha

### Fixed
- Add missing dependency breaking the VS Code release.

## 3.0.0-alpha

### Added

- New feature: UDP outgoing, mainly for Go DNS but should work for most use cases also!
- E2E: add tests for python's fastapi with uvicorn
- Socket ops - `connect`: ignore localhost and ports 50000 - 60000 (reserved for debugger)
- Add "*.plist" to `IGNORE_REGEX`, refer [[#350](https://github.com/metalbear-co/mirrord/issues/350)].

### Changed

- Change all functionality (incoming traffic mirroring, remote DNS outgoing traffic, environment variables, file reads) to be enabled by default. ***Note that flags now disable functionality***


### Fixed

- mirrord-layer: User-friendly error for invalid kubernetes api certificate
- mirrord-cli: Add random prefix to the generated shared lib to prevent Bus Error/EXC_BAD_ACCESS
- Support for Go 1.19>= syscall hooking
- Fix Python debugger crash in VS Code Extension. Closes [[#350](https://github.com/metalbear-co/mirrord/issues/350)].

## 2.13.0
### Added
- Release arm64 agent image.

### Fixed
- Use selected namespace in IntelliJ plugin instead of always using default namespace.

## 2.12.1
### Fixed
- Fix bug where VS Code extension would crash on startup due to new configuration values not being the correct type.
- Unset DYLD_INSERT_LIBRARIES/LD_PRELOAD when creating the agent. Closes [[#330](https://github.com/metalbear-co/mirrord/issues/330)].
- Fix NullPointerException in IntelliJ Extension. Closes [[#335](https://github.com/metalbear-co/mirrord/issues/335)].
- FIx dylib/so paths for the IntelliJ Extension. Closes [[#337](https://github.com/metalbear-co/mirrord/pull/352)].
## 2.12.0
### Added
- Add more configuration values to the VS Code extension.
- Warning when using remote tcp without remote DNS (can cause ipv6/v4 issues). Closes [#327](https://github.com/metalbear-co/mirrord/issues/327)


### Fixed
- VS Code needed restart to apply kubectl config/context change. Closes [316](https://github.com/metalbear-co/mirrord/issues/316).
- Fixed DNS feature causing crash on macOS on invalid DNS name due to mismatch of return codes. [#321](https://github.com/metalbear-co/mirrord/issues/321).
- Fixed DNS feature not using impersonated container namespace, resulting with incorrect resolved DNS names.
- mirrord-agent: Use `IndexAllocator` to properly generate `ConnectionId`s for the tcp outgoing feature.
- tests: Fix outgoing and DNS tests that were passing invalid flags to mirrord.
- Go Hooks - use global ENABLED_FILE_OPS
- Support macOS with apple chip in the IntelliJ plugin. Closes [#337](https://github.com/metalbear-co/mirrord/issues/337).

## 2.11.0
### Added
- New feature: mirrord now supports TCP traffic stealing instead of mirroring. You can enable it by passing `--tcp-steal` flag to cli.

### Fixed
- mirrord-layer: Go environment variables crash - run Go env setup in a different stack (should fix [#292](https://github.com/metalbear-co/mirrord/issues/292))

### Changed
- mirrord-layer: Add `#![feature(let_chains)]` to `lib.rs` to support new compiler version.

## 2.10.1
### Fixed
- CI:Release - Fix typo that broke the build

## 2.10.0
### Added
- New feature, [tcp outgoing traffic](https://github.com/metalbear-co/mirrord/issues/27). It's now possible to make requests to a remote host from the staging environment context. You can enable this feature setting the `MIRRORD_TCP_OUTGOING` variable to true, or using the `-o` option in mirrord-cli.
- mirrord-cli add login command for logging in to metalbear-cloud
- CI:Release - Provide zip and sha256 sums

### Fixed
- Environment variables feature on Golang programs. Issue #292 closed in #299

## 2.9.1
### Fixed
- CI - set typescript version at 4.7.4 to fix broken release action

## 2.9.0
### Added
- Support for Golang fileops
- IntelliJ Extension for mirrord

### Changed
- mirrord-layer: Added common `Result` type to to reduce boilerplate, removed dependency of `anyhow` crate.
- mirrord-layer: Split `LayerError` into `LayerError` and `HookError` to distinguish between errors that can be handled by the layer and errors that can be handled by the hook. (no more requiring libc errno for each error!). Closes [#247](https://github.com/metalbear-co/mirrord/issues/247)

## 2.8.1

### Fixed
- CI - remove usage of ubuntu-18.04 machines (deprecated)

## 2.8.0

### Added
- E2E - add basic env tests for bash scripts

### Fixed
- mirrord-agent - Update pcap library, hopefully will fix dropped packets (syn sometimes missed in e2e).
- mirrord-agent/layer - Sometimes layer tries to connect to agent before it finsihed loading, even though pod is running. Added watching the log stream for a "ready" log message before attempting to connect.

### Changed
- E2E - describe all pods on failure and add file name to print of logs.
- E2E - print timestamp of stdout/stderr of `TestProcess`.
- E2E - Don't delete pod/service on failure, instead leave them for debugging.
- mirrord-agent - Don't use `tokio::spawn` for spawning `sniffer` (or any other namespace changing task) to avoid namespace-clashing/undefined behavior. Possibly fixing bugs.
- Change the version check on the VS Code extension to happen when mirrord is enabled rather than when the IDE starts up.


## 2.7.0

### Added
- mirrord-layer: You can now pass `MIRRORD_AGENT_COMMUNICATION_TIMEOUT` as environment variable to control agent timeout.
- Expand file system operations with `access` and `faccessat` hooks for absolute paths

### Fixed
- Ephemeral Containers didn't wait for the right condition, leading to timeouts in many cases.
- mirrord-layer: Wait for the correct condition in job creation, resolving startup/timeout issues.
- mirrord-layer: Add a sleep on closing local socket after receiving close to let local application respond before closing.
- mirrord-layer: Fix DNS issue where `ai_addr` would not live long enough (breaking the remote DNS feature).

### Changed
- Removed unused dependencies from `mirrord-layer/Cargo.toml`. (Closes #220)
- reduce e2e flakiness (add message sent on tcp listen subscription, wait for that message)
- reduce e2e flakiness - increase timeout time
- mirrord-layer - increase agent creation timeout (to reduce e2e flakiness on macOS)
- E2E - Don't do file stuff on http traffic to reduce flakiness (doesn't add any coverage value..)
- mirrord-layer - Change tcp mirror tunnel `select` to be biased so it flushes all data before closing it (better testing, reduces e2e flakiness)
- E2E - unify resolve_node_host for linux and macOS with support for wsl provided Docker & Kubernetes
- E2E - add `trace` for tests to have paramaterized arguments printed
- mirrord-agent - add debug print of args to identify runs
- E2E - remove double `--extract-path` parameter in tests
- E2E - macOS colima start with 3 cores and 8GB of RAM.
- E2E - Increase agent communication timeout to reduce flakiness.
- mirrord-layer - add `DetourGuard` to prevent unwanted calls to detours from our code.
- mirrord-layer - extract reused detours to seperate logic functions
- E2E - macOS run only sanity http mirror traffic with Python

## 2.6.0

### Added
- Add a flag for the agent, `--ephemeral-container`, to correctly refer to the filesystem i.e. refer to root path as `/proc/1/root` when the flag is on, otherwise `/`.
- Add support for Golang on amd64 (x86-64).

### Changed
- Assign a random port number instead of `61337`. (Reason: A forking process creates multiple agents sending traffic on the same port, causing addrinuse error.)
- `mirrord-layer/socket` now uses `socket2::SockAddr` to comply with Rust's new IP format.

### Fixed
- Fix filesystem tests to only run if the default path exists.
- Fix extension not running due to the node_modules directory not being packaged.

## 2.5.0

### Added
- New feature, [remote DNS resolving](https://github.com/metalbear-co/mirrord/issues/27#issuecomment-1154072686).
It is now possible to use the remote's `addrinfo` by setting the `MIRRORD_REMOTE_DNS` variable to
`true`, or using the `-d` option in mirrord-cli.
- New feature, [Ephemeral Containers](https://github.com/metalbear-co/mirrord/issues/172).
Use Kubernetes beta feature `Ephemeral Containers` to mirror traffic with the `--ephemeral-container` flag.
- E2E tests on macos for Golang using the Gin framework.

### Changed
- Refactored `mirrord-layer/socket` into a module structure similar to `mirrord-layer/file`.
- Refactored the error part of the many `Result<Response, ResponseError>`.
- Refactored `file` related functions, created `FileHandler` and improved structure.
- Refactored error handling in mirrord-layer.
- E2E: Collect minikube logs and fix collecting container logs
- E2E: macOS use colima instead of minikube.
- Refactored `mirrord-layer/lib.rs` - no more passing many arguments! :)
- Refactored `mirrord-layer/lib.rs` - remove `unwrap()` and propagate error using `Result`

### Fixed
- Handle unwraps in fileops to gracefully exit and enable python fileops tests.
- Changed `addrinfo` to `VecDeque` - fixes a potential bug (loss of order)

## 2.4.1

### Added
- mirrord-cli `exec` subcommand accepts `--extract-path` argument to set the directory to extract the library to. Used for tests mainly.
- mirrord-layer provides `MIRRORD_IMPERSONATED_CONTAINER_NAME` environment variable to specify container name to impersonate. mirrord-cli accepts argument to set variable.
- vscode-ext provides quick-select for setting `MIRRORD_IMPERSONATED_CONTAINER_NAME`

### Changed
- Refactor e2e, enable only Node HTTP mirroring test.
- E2E: add macOS to E2E, support using minikube by env var.
- E2E: Skip loading to docker before loading to minikube (load directly to minikube..)
- layer: Environment variables now load before process starts, no more race conditions.

### Fixed
- Support connections that start with tcp flags in addition to Syn (on macOS CI we saw CWR + NS)
- `fcntl` error on macOS [#184](https://github.com/metalbear-co/mirrord/issues/184) by a workaround.

## 2.3.1

### Changed
- Refactor(agent) - change `FileManager` to be per peer, thus removing the need of it being in a different task, moving the handling to the peer logic, change structure of peer handling to a struct.
- Don't fail environment variable request if none exists.
- E2E: Don't assert jobs and pods length, to allow better debugging and less flakiness.
- Refactor(agent) - Main loop doesn't pass messages around but instead spawned peers interact directly with tcp sniffer. Renamed Peer -> Client and ClientID.
- Add context to agent/job creation errors (Fixes #112)
- Add context to stream creation error (Fixes #110)
- Change E2E to use real app, closes [#149](https://github.com/metalbear-co/mirrord/issues/149)

## 2.3.0

### Added

- Add support for overriding a process' environment variables by setting `MIRRORD_OVERRIDE_ENV_VARS` to `true`. To filter out undesired variables, use the `MIRRORD_OVERRIDE_FILTER_ENV_VARS` configuration with arguments such as `FOO;BAR`.

### Changed

- Remove `unwrap` from the `Future` that was waiting for Kube pod to spin up in `pod_api.rs`. (Fixes #110)
- Speed up agent container image building by using a more specific base image.
- CI: Remove building agent before building & running tests (duplicate)
- CI: Add Docker cache to Docker build-push action to reduce build duration.
- CD release: Fix universal binary for macOS
- Refactor: Change protocol + mirrord-layer to split messages into modules, so main module only handles general messages, passing down to the appropriate module for handling.
- Add a CLI flag to specify `MIRRORD_AGENT_TTL`
- CI: Collect mirrord-agent logs in case of failure in e2e.
- Add "app" = "mirrord" label to the agent pod for log collection at ease.
- CI: Add sleep after local app finishes loading for agent to load filter make tests less flaky.
- Handle relative paths for open, openat
- Fix once cell renamings, PR [#98165](https://github.com/rust-lang/rust/pull/98165)
- Enable the blocking feature of the `reqwest` library

## 2.2.1

### Changed

- Compile universal binaries for MacOS. (Fixes #131)
- E2E small improvements, removing sleeps. (Fixes #99)

## 2.2.0

### Added

- File operations are now available behind the `MIRRORD_FILE_OPS` env variable, this means that mirrord now hooks into the following file functions: `open`, `fopen`, `fdopen`, `openat`, `read`, `fread`, `fileno`, `lseek`, and `write` to provide a mirrored file system.
- Support for running x64 (Intel) binary on arm (Silicon) macOS using mirrord. This will download and use the x64 mirrord-layer binary when needed.
- Add detours for fcntl/dup system calls, closes [#51](https://github.com/metalbear-co/mirrord/issues/51)

### Changed

- Add graceful exit for library extraction logic in case of error.
- Refactor the CI by splitting the building of mirrord-agent in a separate job and caching the agent image for E2E tests.
- Update bug report template to apply to the latest version of mirrord.
- Change release profile to strip debuginfo and enable LTO.
- VS Code extension - update dependencies.
- CLI & macOS: Extract to `/tmp/` instead of `$TMPDIR` as the executed process is getting killed for some reason.

### Fixed

- Fix bug that caused configuration changes in the VS Code extension not to work
- Fix typos

## 2.1.0

### Added

- Prompt user to update if their version is outdated in the VS Code extension or CLI.
- Add support for docker runtime, closes [#95](https://github.com/metalbear-co/mirrord/issues/95).
- Add a keep-alive to keep the agent-pod from exiting, closes [#63](https://github.com/metalbear-co/mirrord/issues/63)

## 2.0.4

Complete refactor and re-write of everything.

- The CLI/VSCode extension now use `mirrord-layer` which loads into debugged process using `LD_PRELOAD`/`DYLD_INSERT_LIBRARIES`.
  It hooks some of the syscalls in order to proxy incoming traffic into the process as if it was running in the remote pod.
- Mono repo
- Fixed unwraps inside of [agent-creation](https://github.com/metalbear-co/mirrord/blob/main/mirrord-layer/src/lib.rs#L75), closes [#191](https://github.com/metalbear-co/mirrord/issues/191)<|MERGE_RESOLUTION|>--- conflicted
+++ resolved
@@ -7,13 +7,8 @@
 
 ## [Unreleased]
 
-<<<<<<< HEAD
-### Fixed
-- Support clusters running Istio. Closes [[#485](https://github.com/metalbear-co/mirrord/issues/485)].
-=======
 ### Added
 - Release CI: add extensions as artifacts, closes [[#355](https://github.com/metalbear-co/mirrord/issues/355)]
->>>>>>> ee7d8640
 
 ### Changed
 - Remote operations that fail logged on `info` level instead of `error` because having a file not found, connection failed, etc can be part of a valid successful flow.
@@ -22,6 +17,7 @@
 
 ### Fixed
 - `getaddrinfo` now uses [`trust-dns-resolver`](https://docs.rs/trust-dns-resolver/latest/trust_dns_resolver/) when resolving DNS (previously it would do a `getaddrinfo` call in mirrord-agent that could result in incompatibility between the mirrored pod and the user environments).
+- Support clusters running Istio. Closes [[#485](https://github.com/metalbear-co/mirrord/issues/485)].
 
 ## 3.0.11-alpha
 
