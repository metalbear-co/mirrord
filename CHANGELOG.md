# Change Log

All notable changes to the mirrord's cli, agent, protocol, extensions will be documented in this file.
Previous versions had CHANGELOG per component, we decided to combine all repositories to a mono-repo with one CHANGELOG.

Check [Keep a Changelog](http://keepachangelog.com/) for recommendations on how to structure this file.

## [Unreleased]

### Added
- New feature, [remote DNS resolving](https://github.com/metalbear-co/mirrord/issues/27#issuecomment-1154072686).
It is now possible to use the remote's `addrinfo` by setting the `MIRRORD_REMOTE_DNS` variable to
`true`, or using the `-d` option in mirrord-cli.
- New feature, [Ephemeral Containers](https://github.com/metalbear-co/mirrord/issues/172).
Use Kubernetes beta feature `Ephemeral Containers` to mirror traffic with the `--ephemeral-container` flag.

### Changed
- Refactored `mirrord-layer/socket` into a module structure similar to `mirrord-layer/file`.
<<<<<<< HEAD
- Refactored `file` related functions, created `FileHandler` and improved structure.
- E2E: Collect minikube logs and fix collecting container logs
=======
- E2E: macOS use colima instead of minikube.
>>>>>>> 3df07f8c

### Fixed
- Handle unwraps in fileops to gracefully exit and enable python fileops tests.

## 2.4.1

### Added
- mirrord-cli `exec` subcommand accepts `--extract-path` argument to set the directory to extract the library to. Used for tests mainly.
- mirrord-layer provides `MIRRORD_IMPERSONATED_CONTAINER_NAME` environment variable to specify container name to impersonate. mirrord-cli accepts argument to set variable.
- vscode-ext provides quick-select for setting `MIRRORD_IMPERSONATED_CONTAINER_NAME`

### Changed
- Refactor e2e, enable only Node HTTP mirroring test.
- E2E: add macOS to E2E, support using minikube by env var.
- E2E: Skip loading to docker before loading to minikube (load directly to minikube..)
- layer: Environment variables now load before process starts, no more race conditions.

### Fixed
- Support connections that start with tcp flags in addition to Syn (on macOS CI we saw CWR + NS)
- `fcntl` error on macOS [#184](https://github.com/metalbear-co/mirrord/issues/184) by a workaround.

## 2.3.1

### Changed
- Refactor(agent) - change `FileManager` to be per peer, thus removing the need of it being in a different task, moving the handling to the peer logic, change structure of peer handling to a struct.
- Don't fail environment variable request if none exists.
- E2E: Don't assert jobs and pods length, to allow better debugging and less flakiness.
- Refactor(agent) - Main loop doesn't pass messages around but instead spawned peers interact directly with tcp sniffer. Renamed Peer -> Client and ClientID.
- Add context to agent/job creation errors (Fixes #112)
- Add context to stream creation error (Fixes #110)
- Change E2E to use real app, closes [#149](https://github.com/metalbear-co/mirrord/issues/149)

## 2.3.0

### Added

- Add support for overriding a process' environment variables by setting `MIRRORD_OVERRIDE_ENV_VARS` to `true`. To filter out undesired variables, use the `MIRRORD_OVERRIDE_FILTER_ENV_VARS` configuration with arguments such as `FOO;BAR`.

### Changed

- Remove `unwrap` from the `Future` that was waiting for Kube pod to spin up in `pod_api.rs`. (Fixes #110)
- Speed up agent container image building by using a more specific base image.
- CI: Remove building agent before building & running tests (duplicate)
- CI: Add Docker cache to Docker build-push action to reduce build duration.
- CD release: Fix universal binary for macOS
- Refactor: Change protocol + mirrord-layer to split messages into modules, so main module only handles general messages, passing down to the appropriate module for handling.
- Add a CLI flag to specify `MIRRORD_AGENT_TTL`
- CI: Collect mirrord-agent logs in case of failure in e2e.
- Add "app" = "mirrord" label to the agent pod for log collection at ease.
- CI: Add sleep after local app finishes loading for agent to load filter make tests less flaky.
- Handle relative paths for open, openat
- Fix once cell renamings, PR [#98165](https://github.com/rust-lang/rust/pull/98165)
- Enable the blocking feature of the `reqwest` library

## 2.2.1

### Changed

- Compile universal binaries for MacOS. (Fixes #131)
- E2E small improvements, removing sleeps. (Fixes #99)

## 2.2.0

### Added

- File operations are now available behind the `MIRRORD_FILE_OPS` env variable, this means that mirrord now hooks into the following file functions: `open`, `fopen`, `fdopen`, `openat`, `read`, `fread`, `fileno`, `lseek`, and `write` to provide a mirrored file system.
- Support for running x64 (Intel) binary on arm (Silicon) macOS using mirrord. This will download and use the x64 mirrord-layer binary when needed.
- Add detours for fcntl/dup system calls, closes [#51](https://github.com/metalbear-co/mirrord/issues/51)

### Changed

- Add graceful exit for library extraction logic in case of error.
- Refactor the CI by splitting the building of mirrord-agent in a separate job and caching the agent image for E2E tests.
- Update bug report template to apply to the latest version of mirrord.
- Change release profile to strip debuginfo and enable LTO.
- VS Code extension - update dependencies.
- CLI & macOS: Extract to `/tmp/` instead of `$TMPDIR` as the executed process is getting killed for some reason.

### Fixed

- Fix bug that caused configuration changes in the VS Code extension not to work
- Fix typos

## 2.1.0

### Added

- Prompt user to update if their version is outdated in the VS Code extension or CLI.
- Add support for docker runtime, closes [#95](https://github.com/metalbear-co/mirrord/issues/95).
- Add a keep-alive to keep the agent-pod from exiting, closes [#63](https://github.com/metalbear-co/mirrord/issues/63)

## 2.0.4

Complete refactor and re-write of everything.

- The CLI/VSCode extension now use `mirrord-layer` which loads into debugged process using `LD_PRELOAD`/`DYLD_INSERT_LIBRARIES`.
  It hooks some of the syscalls in order to proxy incoming traffic into the process as if it was running in the remote pod.
- Mono repo
- Fixed unwraps inside of [agent-creation](https://github.com/metalbear-co/mirrord/blob/main/mirrord-layer/src/lib.rs#L75), closes [#191](https://github.com/metalbear-co/mirrord/issues/191)<|MERGE_RESOLUTION|>--- conflicted
+++ resolved
@@ -16,12 +16,9 @@
 
 ### Changed
 - Refactored `mirrord-layer/socket` into a module structure similar to `mirrord-layer/file`.
-<<<<<<< HEAD
 - Refactored `file` related functions, created `FileHandler` and improved structure.
 - E2E: Collect minikube logs and fix collecting container logs
-=======
 - E2E: macOS use colima instead of minikube.
->>>>>>> 3df07f8c
 
 ### Fixed
 - Handle unwraps in fileops to gracefully exit and enable python fileops tests.
