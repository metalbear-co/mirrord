# Change Log

All notable changes to the mirrord's cli, agent, protocol, extensions will be documented in this file.
Previous versions had CHANGELOG per component, we decided to combine all repositories to a mono-repo with one CHANGELOG.

Check [Keep a Changelog](http://keepachangelog.com/) for recommendations on how to structure this file.

## [Unreleased]

### Added
<<<<<<< HEAD
- New feature, [tcp outgoing traffic](https://github.com/metalbear-co/mirrord/issues/27). It's now possible to make requests to a remote host from the staging environment context. You can enable this feature setting the `MIRRORD_TCP_OUTGOING` variable to true, or using the `-o` option in mirrord-cli.
=======
- Support for Golang fileops
>>>>>>> 3548e13a


## 2.8.1

### Fixed
- CI - remove usage of ubuntu-18.04 machines (deprecated)

## 2.8.0

### Added
- E2E - add basic env tests for bash scripts

### Fixed
- mirrord-agent - Update pcap library, hopefully will fix dropped packets (syn sometimes missed in e2e).
- mirrord-agent/layer - Sometimes layer tries to connect to agent before it finsihed loading, even though pod is running. Added watching the log stream for a "ready" log message before attempting to connect.

### Changed
- E2E - describe all pods on failure and add file name to print of logs.
- E2E - print timestamp of stdout/stderr of `TestProcess`.
- E2E - Don't delete pod/service on failure, instead leave them for debugging.
- mirrord-agent - Don't use `tokio::spawn` for spawning `sniffer` (or any other namespace changing task) to avoid namespace-clashing/undefined behavior. Possibly fixing bugs.
- Change the version check on the VS Code extension to happen when mirrord is enabled rather than when the IDE starts up.


## 2.7.0

### Added
- mirrord-layer: You can now pass `MIRRORD_AGENT_COMMUNICATION_TIMEOUT` as environment variable to control agent timeout.
- Expand file system operations with `access` and `faccessat` hooks for absolute paths

### Fixed
- Ephemeral Containers didn't wait for the right condition, leading to timeouts in many cases.
- mirrord-layer: Wait for the correct condition in job creation, resolving startup/timeout issues.
- mirrord-layer: Add a sleep on closing local socket after receiving close to let local application respond before closing.
- mirrord-layer: Fix DNS issue where `ai_addr` would not live long enough (breaking the remote DNS feature).

### Changed
- Removed unused dependencies from `mirrord-layer/Cargo.toml`. (Closes #220)
- reduce e2e flakiness (add message sent on tcp listen subscription, wait for that message)
- reduce e2e flakiness - increase timeout time
- mirrord-layer - increase agent creation timeout (to reduce e2e flakiness on macOS)
- E2E - Don't do file stuff on http traffic to reduce flakiness (doesn't add any coverage value..)
- mirrord-layer - Change tcp mirror tunnel `select` to be biased so it flushes all data before closing it (better testing, reduces e2e flakiness)
- E2E - unify resolve_node_host for linux and macOS with support for wsl provided Docker & Kubernetes
- E2E - add `trace` for tests to have paramaterized arguments printed
- mirrord-agent - add debug print of args to identify runs
- E2E - remove double `--extract-path` parameter in tests
- E2E - macOS colima start with 3 cores and 8GB of RAM.
- E2E - Increase agent communication timeout to reduce flakiness.
- mirrord-layer - add `DetourGuard` to prevent unwanted calls to detours from our code.
- mirrord-layer - extract reused detours to seperate logic functions
- E2E - macOS run only sanity http mirror traffic with Python


## 2.6.0

### Added
- Add a flag for the agent, `--ephemeral-container`, to correctly refer to the filesystem i.e. refer to root path as `/proc/1/root` when the flag is on, otherwise `/`.
- Add support for Golang on amd64 (x86-64).

### Changed
- Assign a random port number instead of `61337`. (Reason: A forking process creates multiple agents sending traffic on the same port, causing addrinuse error.)
- `mirrord-layer/socket` now uses `socket2::SockAddr` to comply with Rust's new IP format.

### Fixed
- Fix filesystem tests to only run if the default path exists.
- Fix extension not running due to the node_modules directory not being packaged.

## 2.5.0

### Added
- New feature, [remote DNS resolving](https://github.com/metalbear-co/mirrord/issues/27#issuecomment-1154072686).
It is now possible to use the remote's `addrinfo` by setting the `MIRRORD_REMOTE_DNS` variable to
`true`, or using the `-d` option in mirrord-cli.
- New feature, [Ephemeral Containers](https://github.com/metalbear-co/mirrord/issues/172).
Use Kubernetes beta feature `Ephemeral Containers` to mirror traffic with the `--ephemeral-container` flag.
- E2E tests on macos for Golang using the Gin framework.

### Changed
- Refactored `mirrord-layer/socket` into a module structure similar to `mirrord-layer/file`.
- Refactored the error part of the many `Result<Response, ResponseError>`.
- Refactored `file` related functions, created `FileHandler` and improved structure.
- Refactored error handling in mirrord-layer.
- E2E: Collect minikube logs and fix collecting container logs
- E2E: macOS use colima instead of minikube.
- Refactored `mirrord-layer/lib.rs` - no more passing many arguments! :)
- Refactored `mirrord-layer/lib.rs` - remove `unwrap()` and propagate error using `Result`

### Fixed
- Handle unwraps in fileops to gracefully exit and enable python fileops tests.
- Changed `addrinfo` to `VecDeque` - fixes a potential bug (loss of order)

## 2.4.1

### Added
- mirrord-cli `exec` subcommand accepts `--extract-path` argument to set the directory to extract the library to. Used for tests mainly.
- mirrord-layer provides `MIRRORD_IMPERSONATED_CONTAINER_NAME` environment variable to specify container name to impersonate. mirrord-cli accepts argument to set variable.
- vscode-ext provides quick-select for setting `MIRRORD_IMPERSONATED_CONTAINER_NAME`

### Changed
- Refactor e2e, enable only Node HTTP mirroring test.
- E2E: add macOS to E2E, support using minikube by env var.
- E2E: Skip loading to docker before loading to minikube (load directly to minikube..)
- layer: Environment variables now load before process starts, no more race conditions.

### Fixed
- Support connections that start with tcp flags in addition to Syn (on macOS CI we saw CWR + NS)
- `fcntl` error on macOS [#184](https://github.com/metalbear-co/mirrord/issues/184) by a workaround.

## 2.3.1

### Changed
- Refactor(agent) - change `FileManager` to be per peer, thus removing the need of it being in a different task, moving the handling to the peer logic, change structure of peer handling to a struct.
- Don't fail environment variable request if none exists.
- E2E: Don't assert jobs and pods length, to allow better debugging and less flakiness.
- Refactor(agent) - Main loop doesn't pass messages around but instead spawned peers interact directly with tcp sniffer. Renamed Peer -> Client and ClientID.
- Add context to agent/job creation errors (Fixes #112)
- Add context to stream creation error (Fixes #110)
- Change E2E to use real app, closes [#149](https://github.com/metalbear-co/mirrord/issues/149)

## 2.3.0

### Added

- Add support for overriding a process' environment variables by setting `MIRRORD_OVERRIDE_ENV_VARS` to `true`. To filter out undesired variables, use the `MIRRORD_OVERRIDE_FILTER_ENV_VARS` configuration with arguments such as `FOO;BAR`.

### Changed

- Remove `unwrap` from the `Future` that was waiting for Kube pod to spin up in `pod_api.rs`. (Fixes #110)
- Speed up agent container image building by using a more specific base image.
- CI: Remove building agent before building & running tests (duplicate)
- CI: Add Docker cache to Docker build-push action to reduce build duration.
- CD release: Fix universal binary for macOS
- Refactor: Change protocol + mirrord-layer to split messages into modules, so main module only handles general messages, passing down to the appropriate module for handling.
- Add a CLI flag to specify `MIRRORD_AGENT_TTL`
- CI: Collect mirrord-agent logs in case of failure in e2e.
- Add "app" = "mirrord" label to the agent pod for log collection at ease.
- CI: Add sleep after local app finishes loading for agent to load filter make tests less flaky.
- Handle relative paths for open, openat
- Fix once cell renamings, PR [#98165](https://github.com/rust-lang/rust/pull/98165)
- Enable the blocking feature of the `reqwest` library

## 2.2.1

### Changed

- Compile universal binaries for MacOS. (Fixes #131)
- E2E small improvements, removing sleeps. (Fixes #99)

## 2.2.0

### Added

- File operations are now available behind the `MIRRORD_FILE_OPS` env variable, this means that mirrord now hooks into the following file functions: `open`, `fopen`, `fdopen`, `openat`, `read`, `fread`, `fileno`, `lseek`, and `write` to provide a mirrored file system.
- Support for running x64 (Intel) binary on arm (Silicon) macOS using mirrord. This will download and use the x64 mirrord-layer binary when needed.
- Add detours for fcntl/dup system calls, closes [#51](https://github.com/metalbear-co/mirrord/issues/51)

### Changed

- Add graceful exit for library extraction logic in case of error.
- Refactor the CI by splitting the building of mirrord-agent in a separate job and caching the agent image for E2E tests.
- Update bug report template to apply to the latest version of mirrord.
- Change release profile to strip debuginfo and enable LTO.
- VS Code extension - update dependencies.
- CLI & macOS: Extract to `/tmp/` instead of `$TMPDIR` as the executed process is getting killed for some reason.

### Fixed

- Fix bug that caused configuration changes in the VS Code extension not to work
- Fix typos

## 2.1.0

### Added

- Prompt user to update if their version is outdated in the VS Code extension or CLI.
- Add support for docker runtime, closes [#95](https://github.com/metalbear-co/mirrord/issues/95).
- Add a keep-alive to keep the agent-pod from exiting, closes [#63](https://github.com/metalbear-co/mirrord/issues/63)

## 2.0.4

Complete refactor and re-write of everything.

- The CLI/VSCode extension now use `mirrord-layer` which loads into debugged process using `LD_PRELOAD`/`DYLD_INSERT_LIBRARIES`.
  It hooks some of the syscalls in order to proxy incoming traffic into the process as if it was running in the remote pod.
- Mono repo
- Fixed unwraps inside of [agent-creation](https://github.com/metalbear-co/mirrord/blob/main/mirrord-layer/src/lib.rs#L75), closes [#191](https://github.com/metalbear-co/mirrord/issues/191)<|MERGE_RESOLUTION|>--- conflicted
+++ resolved
@@ -8,12 +8,8 @@
 ## [Unreleased]
 
 ### Added
-<<<<<<< HEAD
 - New feature, [tcp outgoing traffic](https://github.com/metalbear-co/mirrord/issues/27). It's now possible to make requests to a remote host from the staging environment context. You can enable this feature setting the `MIRRORD_TCP_OUTGOING` variable to true, or using the `-o` option in mirrord-cli.
-=======
 - Support for Golang fileops
->>>>>>> 3548e13a
-
 
 ## 2.8.1
 
