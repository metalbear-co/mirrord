--- conflicted
+++ resolved
@@ -9,17 +9,12 @@
 
 ### Added
 - Support for Golang fileops
-<<<<<<< HEAD
 - Support for fcntl, dup, dup2, dup3 for fileops
 - Support for stat i.e. hook for __xstat
 
 ### Changed
 - Move functionality for fcntl, dup, dup2, dup3 into a common module
-=======
 - IntelliJ Extension for mirrord
->>>>>>> 1c6d978b
-
-### Changed
 - mirrord-layer: Added common `Result` type to to reduce boilerplate, removed dependency of `anyhow` crate.
 - mirrord-layer: Split `LayerError` into `LayerError` and `HookError` to distinguish between errors that can be handled by the layer and errors that can be handled by the hook. (no more requiring libc errno for each error!). Closes [#247](https://github.com/metalbear-co/mirrord/issues/247)
 
