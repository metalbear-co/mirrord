--- conflicted
+++ resolved
@@ -8,9 +8,7 @@
 ## [Unreleased]
 
 ### Added
-<<<<<<< HEAD
 - Reuse agent - first process that runs will create the agent and its children will be able to reuse the same one to avoid creating many agents.
-=======
 - Skip istio/linkerd-proxy/init container when mirroring a pod without a specific container name.
 - Add "linkerd.io/inject": "disabled" annotation to pod created by mirrord to avoid linkerd auto inject.
 - mirrord-layer: support `-target deployment/deployment_name/container/container_name` flag to run on a specific container.
@@ -20,7 +18,6 @@
 - Print exit message when terminating application due to an unhandled error in the layer.
 - mirrord-layer: refactored `pod_api.rs` to be more maintainble.
 - Use kube config namespace by default.
->>>>>>> 52220ae4
 
 ## 3.0.20-alpha
 
