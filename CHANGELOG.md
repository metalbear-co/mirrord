--- conflicted
+++ resolved
@@ -7,17 +7,15 @@
 
 ## [Unreleased]
 
-<<<<<<< HEAD
 ### Added
 
 - Add `mirrord ls` which allows listing target path. Hidden from user at the moment, as for now it's meant for extension use only.
-=======
+
 ## 3.13.2
 
 ### Fixed
 
 - Weird crash that started happening after Frida upgrade on macOS M1.
->>>>>>> dfd4ecf6
 
 ## 3.13.1
 
