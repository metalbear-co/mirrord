--- conflicted
+++ resolved
@@ -7,8 +7,6 @@
 
 ## [Unreleased]
 
-<<<<<<< HEAD
-=======
 ### Added
 - New feature: mirrord now supports TCP traffic stealing instead of mirroring. You can enable it by passing `--tcp-steal` flag to cli.
 
@@ -18,7 +16,6 @@
 ### Changed
 - mirrord-layer: Add `#![feature(let_chains)]` to `lib.rs` to support new compiler version.
 
->>>>>>> ed792ffa
 ## 2.10.1
 ### Fixed
 - CI:Release - Fix typo that broke the build
