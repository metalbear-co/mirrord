# Change Log

All notable changes to the mirrord's cli, agent, protocol, extensions will be documented in this file.
Previous versions had CHANGELOG per component, we decided to combine all repositories to a mono-repo with one CHANGELOG.

Check [Keep a Changelog](http://keepachangelog.com/) for recommendations on how to structure this file.

## [Unreleased]
### Changed
<<<<<<< HEAD
- Added graceful exit for library extraction logic in case of error
=======
- Refactor the CI by splitting the building of mirrord-agent in a separate job and caching the agent image for E2E tests.
>>>>>>> dcc29bf6

## 2.1.0
### Added
- Prompt user to update if their version is outdated in the VS Code extension or CLI.
- Add support for docker runtime, closes [#95](https://github.com/metalbear-co/mirrord/issues/95).
- Add a keep-alive to keep the agent-pod from exiting, closes [#63](https://github.com/metalbear-co/mirrord/issues/63)

## 2.0.4
Complete refactor and re-write of everything.
- The CLI/VSCode extension now use `mirrord-layer` which loads into debugged process using `LD_PRELOAD`/`DYLD_INSERT_LIBRARIES`.
  It hooks some of the syscalls in order to proxy incoming traffic into the process as if it was running in the remote pod.
- Mono repo<|MERGE_RESOLUTION|>--- conflicted
+++ resolved
@@ -7,11 +7,8 @@
 
 ## [Unreleased]
 ### Changed
-<<<<<<< HEAD
 - Added graceful exit for library extraction logic in case of error
-=======
 - Refactor the CI by splitting the building of mirrord-agent in a separate job and caching the agent image for E2E tests.
->>>>>>> dcc29bf6
 
 ## 2.1.0
 ### Added
