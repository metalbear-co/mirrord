# Change Log

All notable changes to the mirrord's cli, agent, protocol, extensions will be documented in this file.
Previous versions had CHANGELOG per component, we decided to combine all repositories to a mono-repo with one CHANGELOG.

Check [Keep a Changelog](http://keepachangelog.com/) for recommendations on how to structure this file.

## [Unreleased]
### Added
- Prompt user to update if their version is outdated in the VS Code extension or CLI.
- Set `MIRRORD_CHECK_VERSION` to false to make E2E tests not read update messages. 
<<<<<<< HEAD
- Add support for docker runtime, closes [#95](https://github.com/metalbear-co/mirrord/issues/95).
=======
- Add a keep-alive to keep the agent-pod from exiting, closes [#63](https://github.com/metalbear-co/mirrord/issues/63)
>>>>>>> 26c0dc74

## 2.0.0

Complete refactor and re-write of everything.
- The CLI/VSCode extension now use `mirrord-layer` which loads into debugged process using `LD_PRELOAD`/`DYLD_INSERT_LIBRARIES`.
  It hooks some of the syscalls in order to proxy incoming traffic into the process as if it was running in the remote pod.
- Mono repo<|MERGE_RESOLUTION|>--- conflicted
+++ resolved
@@ -8,12 +8,8 @@
 ## [Unreleased]
 ### Added
 - Prompt user to update if their version is outdated in the VS Code extension or CLI.
-- Set `MIRRORD_CHECK_VERSION` to false to make E2E tests not read update messages. 
-<<<<<<< HEAD
 - Add support for docker runtime, closes [#95](https://github.com/metalbear-co/mirrord/issues/95).
-=======
 - Add a keep-alive to keep the agent-pod from exiting, closes [#63](https://github.com/metalbear-co/mirrord/issues/63)
->>>>>>> 26c0dc74
 
 ## 2.0.0
 
