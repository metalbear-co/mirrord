# Change Log

All notable changes to the mirrord's cli, agent, protocol, extensions will be documented in this file.
Previous versions had CHANGELOG per component, we decided to combine all repositories to a mono-repo with one CHANGELOG.

Check [Keep a Changelog](http://keepachangelog.com/) for recommendations on how to structure this file.

## [Unreleased]

<<<<<<< HEAD
### Added

- Bypass SIP on MacOS on the executed binary, (also via shebang).
  See [[#649](https://github.com/metalbear-co/mirrord/issues/649)].
  This does not yet include binaries that are executed by the first binary.
=======
### Fixed

- fix markdown job by adding the checkout action
>>>>>>> 6eb2b199

## 3.7.3

### Fixed

- mirrord-agent: No longer resolves to `eth0` by default, now we first try to resolve
  the appropriate network interface, if this fails then we use `eth0` as a last resort.
  Fixes [#670](https://github.com/metalbear-co/mirrord/issues/670).

### Changed

- intelliJ: use custom delve on macos

## 3.7.2

### Fixed

- Release: fix broken docker build step caused by folder restructure

## 3.7.1

### Fixed

- using gcloud auth for kubernetes. (mistakenly loaded layer into it)
- debugging Go on VSCode. We patch to use our own delivered delve.
- Changed layer not to crash when connection is closed by agent. Closed [#693](https://github.com/metalbear-co/mirrord/issues/693).

### Changed

- IntelliJ: fallback to using a textfield if listing namespaces fails

## 3.7.0

### Added

- mirrord-config: New `mirrord-schema.json` file that contains docs and types which should help the user write their mirrord
  config files. This file has to be manually generated (there is a test to help you remember).

### Fixed

- IntelliJ: Fix occurring of small namespace selection window and make mirrord dialogs resizable
- IntelliJ: Fix bug when pressing cancel in mirrord dialog and rerunning the application no mirrord window appears again
- VS Code: Fix crash occurring because it used deprecated env vars.

### Changed

- mirrord-config: Take `schema` feature out of feature flag (now it's always on).
- mirrord-config: Add docs for the user config types.

## 3.6.0

### Added

- mirrord-layer: Allow capturing tracing logs to file and print github issue creation link via MIRRORD_CAPTURE_ERROR_TRACE env variable

### Fixed

- Fix vscode artifacts where arm64 package was not released.
- IntelliJ plugin: if namespaces can't be accessed, use the default namespace

### Changed

- Add `/home` to default file exclude list.
- Changed log level of `Bypassing operation...` from warning to trace.
- IntelliJ settings default to match CLI/VSCode.

## 3.5.3

### Fixed

- Fixed broken release step for VS Code Darwin arm64 version

## 3.5.2

### Fixed

- Fixed breaking vscode release step

## 3.5.1

### Fixed

- Fixed an issue with the release CI

### Changed

- Update target file config to have `namespace` nested inside of `target` and not a separate `target_namespace`.
  See [#587](https://github.com/metalbear-co/mirrord/issues/587) and [#667](https://github.com/metalbear-co/mirrord/issues/667)

## 3.5.0

### Added

- aarch64 release binaries (no go support yet, no IntelliJ also).
- mirrord-layer: Add [`FileFilter`](mirrord-layer/src/file/filter.rs) that allows the user to include or exclude file paths (with regex support) for file operations.

### Changed

- mirrord-layer: Improve error message when user tries to run a program with args without `--`.
- Add tests for environment variables passed to KubeApi for authentication feature for cli credential fetch
- Remove openssl/libssl dependency, cross compilation is easier now. (It wasn't needed/used)
- mirrord-config: Changed the way [`fs`](mirrord-config/src/fs.rs) works: now it supports 2 modes `Simple` and `Advanced`,
  where `Simple` is similar to the old behavior (enables read-only, read-write, or disable file ops), and `Advanced`
  allows the user to specify include and exclude (regexes) filters for [`FileFilter`](mirrord-layer/src/file/filter.rs).
- Lint `README` and update it for `--target` flag.
- mirrord-layer: improve error message for invalid targets.

### Removed

- `--pod-name`, `--pod-namespace`, `--impersonated_container_name` have been removed in favor of `--target`, `--target-namespace`

### Fixed

- Env var to ignore ports used by a debugger for intelliJ/VSCode, refer [#644](https://github.com/metalbear-co/mirrord/issues/644)

## 3.4.0

### Added

- Add changelog for intelliJ extension, closes [#542](https://github.com/metalbear-co/mirrord/issues/542)
- Add filter for changelog to ci.yml
- Telemetry for intelliJ extension.

### Changed

- Update intelliJ extension: lint & bump java version to 17.
- Added `/Users` and `/Library` to path to ignore for file operations to improve UX on macOS.
- Use same default options as CLI in intelliJ extension.
- Improve UI layout of intelliJ extension.
- Separate tcp and udp outgoing option in intelliJ extension.
- Tighter control of witch environment variables would be passed to the KubeApi when fetching credentials via cli in kube-config. See [#637](https://github.com/metalbear-co/mirrord/issues/637)

### Fixed

- Lint Changelog and fix level of a "Changed" tag.
- File operations - following symlinks now works as expected. Previously, absolute symlinks lead to use our own path instead of target path.
  For example, AWS/K8S uses `/var/run/..` for service account credentials. In many machines, `/var/run` is symlink to `/run`
  so we were using `/run/..` instead of `/proc/{target_pid}/root/run`.
- Fix not reappearing window after pressing cancel-button in intelliJ extension.

## 3.3.0

### Added

- Telemetries, see [TELEMETRY.md](./TELEMETRY.md) for more information.

### Changed

- Added timeout for "waiting for pod to be ready..." in mirrord-layer to prevent unresponsive behavior. See [#579](https://github.com/metalbear-co/mirrord/issues/579)
- IntelliJ Extension: Default log level to `ERROR` from `DEBUG`

### Fixed

- Issue with [bottlerocket](https://github.com/bottlerocket-os/bottlerocket) where they use `/run/dockershim.sock`
  instead of the default containerd path. Add new path as fallback.

## 3.2.0

### Changed

- Extended support for both `-s` and `-x` wildcard matching, now supports `PREFIX_*`, `*_SUFFIX`, ect.
- Add to env default ignore `JAVA_HOME`,`HOMEPATH`,`CLASSPATH`,`JAVA_EXE` as it's usually runtime that you don't want
  from remote. Possibly fixes issue discussed on Discord (used complained that they had to use absolute path and not
  relative).
- Add `jvm.cfg` to default bypass for files.
- Clarify wrong target error message.
- mirrord-layer: Improve error message in `connection::handle_error`.

### Fixed

- Don't ignore passed `--pod-namespace` argument, closes
  [[#605](https://github.com/metalbear-co/mirrord/issues/605)]
- Replace deprecated environment variables in IntelliJ plugin
- Issues with IntelliJ extension when debugging Kotlin applications
- Scrollable list for pods and namespaces for IntelliJ extension,
  closes [[#610](https://github.com/metalbear-co/mirrord/issues/610)]

### Deprecated

- `--impersonated-container-name` and `MIRRORD_IMPERSONATED_CONTAINER_NAME` are
  deprecated in favor of `--target` or `MIRRORD_IMPERSONATED_TARGET`
- `--pod-namespace` and `MIRRORD_AGENT_IMPERSONATED_POD_NAMESPACE` are deprecated in
  favor of `--target-namespace` and `MIRRORD_TARGET_NAMESPACE`

## 3.1.3

### Changed

- release: VS Code extension release as stable and not pre-release.

### Fixed

- Dev container failing to execute `apt-get install -y clang`

## 3.1.2

### Changed

- Update some texts in documentation, READMEs, and extension package descriptions
- IntelliJ version check on enabling instead of on project start. Don't check again after less than 3 minutes.

## 3.1.1

### Fixed

- IntelliJ plugin crashing on run because both include and exclude were being set for env vars.

## 3.1.0

### Added

- `pwrite` hook (used by `dotnet`);

### Fixed

- Issue [#577](https://github.com/metalbear-co/mirrord/issues/577). Changed non-error logs from `error!` to `trace!`.

### Changed

- Agent pod definition now has `requests` specifications to avoid being defaulted to high values.
  See [#579](https://github.com/metalbear-co/mirrord/issues/579).
- Change VSCode extension configuration to have file ops, outgoing traffic, DNS, and environment variables turned on by
  default.
- update intelliJ extension: toggles + panel for include/exclude env vars

## 3.0.22-alpha

### Changed

- Exclude internal configuration fields from generated schema.

### Fixed

- Issue [#531](https://github.com/metalbear-co/mirrord/issues/531). We now detect NixOS/Devbox usage and add `sh` to
  skipped list.

## 3.0.21-alpha

### Added

- Reuse agent - first process that runs will create the agent and its children will be able to reuse the same one to
  avoid creating many agents.
- Don't print progress for child processes to avoid confusion.
- Skip istio/linkerd-proxy/init container when mirroring a pod without a specific container name.
- Add "linkerd.io/inject": "disabled" annotation to pod created by mirrord to avoid linkerd auto inject.
- mirrord-layer: support `-target deployment/deployment_name/container/container_name` flag to run on a specific
  container.
- `/nix/*` path is now ignored for file operations to support NixOS.
- Shortcut `deploy` for `deployment` in target argument.
- Added the ability to override environment variables in the config file.

### Changed

- Print exit message when terminating application due to an unhandled error in the layer.
- mirrord-layer: refactored `pod_api.rs` to be more maintainble.
- Use kube config namespace by default.
- mirrord-layer: Ignore `EAFNOSUPPORT` error reporting (valid scenario).

## 3.0.20-alpha

### Added

- `pread` hook (used by `dotnet`);
- mirrord-layer: ignore opening self-binary (temporal SDK calculates the hash of the binary, and it fails because it
  happens remotely)
- Layer integration tests with more apps (testing with Go only on MacOS because of
  known crash on Linux - [[#380](https://github.com/metalbear-co/mirrord/issues/380)]).
  Closes [[#472](https://github.com/metalbear-co/mirrord/issues/472)].
- Added progress reporting to the CLI.
- CI: use [bors](https://bors.tech/) for merging! woohoo.

### Changed

- Don't report InProgress io error as error (log as info)
- mirrord-layer: Added some `dotnet` files to `IGNORE_FILES` regex set;
- mirrord-layer: Added the `Detour` type for use in the `ops` modules instead of `HookResult`. This type supports
  returning a `Bypass` to avoid manually checking if a hook actually failed or if we should just bypass it;
- mirrord-protocol: Reduce duplicated types around `read` operation;
- Layer integration tests for more apps. Closes
  [[#472](https://github.com/metalbear-co/mirrord/issues/472)].
- Rename http mirroring tests from `integration` to `http_mirroring` since there are
  now also integration tests in other files.
- Delete useless `e2e_macos` CI job.
- Integration tests also display test process output (with mirrord logs) when they
  time out.
- CI: mirrord-layer UT and integration run in same job.
- .devcontainer: Added missing dependencies and also kind for running e2e tests.

### Fixed

- Fix IntelliJ Extension artifact - use glob pattern
- Use LabelSelector instead of app=* to select pods from deployments
- Added another
  protection [to not execute in child processes from k8s auth](https://github.com/metalbear-co/mirrord/issues/531) by
  setting an env flag to avoid loading then removing it after executing the api.

## 3.0.19-alpha

### Added

- Release image for armv7 (Cloud ARM)

### Fixed

- Release for non-amd64 arch failed because of lack of QEMU step in the github action. Re-added it

## 3.0.18-alpha

### Changed

- Replaced `pcap` dependency with our own `rawsocket` to make cross compiling faster and easier.

## 3.0.17-alpha

### Fixed

- Release CI: Remove another failing step

## 3.0.16-alpha

### Fixed

- Release CI: Temporarily comment out failing step

## 3.0.15-alpha

### Fixed

- Release CI: Fix checkout action position in intelliJ release.

## 3.0.14-alpha

### Added

- Layer integration test. Tests the layer's loading and hooking in an http mirroring simulation with a flask web app.
  Addresses but does not
  close [[#472](https://github.com/metalbear-co/mirrord/issues/472)] (more integration tests still needed).

### Fixed

- Release CI: Fix paths for release artifacts

## 3.0.13-alpha

### Added

- mirrord-cli: added a SIP protection check for macos binaries,
  closes [[#412](https://github.com/metalbear-co/mirrord/issues/412)]

### Fixed

- Fixed unused dependencies issue, closes [[#494](https://github.com/metalbear-co/mirrord/issues/494)]

### Changed

- Remove building of arm64 Docker image from the release CI

## 3.0.12-alpha

### Added

- Release CI: add extensions as artifacts, closes [[#355](https://github.com/metalbear-co/mirrord/issues/355)]

### Changed

- Remote operations that fail logged on `info` level instead of `error` because having a file not found, connection
  failed, etc can be part of a valid successful flow.
- mirrord-layer: When handling an outgoing connection to localhost, check first if it's a socket we intercept/mirror,
  then just let it connect normally.
- mirrord-layer: removed `tracing::instrument` from `*_detour` functions.

### Fixed

- `getaddrinfo` now uses [`trust-dns-resolver`](https://docs.rs/trust-dns-resolver/latest/trust_dns_resolver/) when
  resolving DNS (previously it would do a `getaddrinfo` call in mirrord-agent that could result in incompatibility
  between the mirrored pod and the user environments).
- Support clusters running Istio. Closes [[#485](https://github.com/metalbear-co/mirrord/issues/485)].

## 3.0.11-alpha

### Added

- Support impersonated deployments, closes [[#293](https://github.com/metalbear-co/mirrord/issues/293)]
- Shorter way to select which deployment/pod/container to impersonate through `--target`
  or `MIRRORD_IMPERSONATED_TARGET`, closes [[#392](https://github.com/metalbear-co/mirrord/issues/392)]
- mirrord-layer: Support config from file alongside environment variables.
- intellij-ext: Add version check, closes [[#289](https://github.com/metalbear-co/mirrord/issues/289)]
- intellij-ext: better support for Windows with WSL.

### Deprecated

- `--pod-name` or `MIRRORD_AGENT_IMPERSONATED_POD_NAME` is deprecated in favor of `--target`
  or `MIRRORD_IMPERSONATED_TARGET`

### Fixed

- tcp-steal working with linkerd meshing.
- mirrord-layer should exit when agent disconnects or unable to make initial connection

## 3.0.10-alpha

### Added

- Test that verifies that outgoing UDP traffic (only with a bind to non-0 port and a
  call to `connect`) is successfully intercepted and forwarded.

### Fixed

- macOS binaries should be okay now.

## 3.0.9-alpha

### Changed

- Ignore http tests because they are unstable, and they block the CI.
- Bundle arm64 binary into the universal binary for MacOS.

## 3.0.8-alpha

### Fixed

- release CI: Fix dylib path for `dd`.

## 3.0.7-alpha

### Fixed

- mirrord-layer: Fix `connect` returning error when called on UDP sockets and the
  outgoing traffic feature of mirrord is disabled.
- mirrord-agent: Add a `tokio::time:timeout` to `TcpStream::connect`, fixes golang issue where sometimes it would get
  stuck attempting to connect on IPv6.
- intelliJ-ext: Fix CLion crash issue, closes [[#317](https://github.com/metalbear-co/mirrord/issues/317)]
- vscode-ext: Support debugging Go, and fix issues with configuring file ops and traffic stealing.

### Changed

- mirrord-layer: Remove check for ignored IP (localhost) from `connect`.
- mirrord-layer: Refactor `connect` function to be less bloated.
- `.dockerignore` now ignores more useless files (reduces mirrord-agent image build time, and size).
- mirrord-agent: Use `tracing::instrument` for the outgoing traffic feature.
- mirrord-agent: `IndexAllocator` now uses `ConnectionId` for outgoing traffic feature.

## 3.0.6-alpha

### Changed

- mirrord-layer: Remove `tracing::instrument` from `go_env::goenvs_unix_detour`.
- mirrord-layer: Log to info instead of error when failing to write to local tunneled streams.

### Added

- mirrord-layer, mirrord-cli: new command line argument/environment variable - `MIRRORD_SKIP_PROCESSES` to provide a
  list of comma separated processes to not to load into.
  Closes [[#298](https://github.com/metalbear-co/mirrord/issues/298)]
  , [[#308](https://github.com/metalbear-co/mirrord/issues/308)]
- release CI: add arm64e to the universal dylib
- intellij-ext: Add support for Goland

## 3.0.5-alpha

### Fixed

- mirrord-layer: Return errors from agent when `connect` fails back to the hook (previously we were handling these as
  errors in layer, so `connect` had slightly wrong behavior).
- mirrord-layer: instrumenting error when `write_detur` is called to stdout/stderr
- mirrord-layer: workaround for `presented server name type wasn't supported` error when Kubernetes server has IP for CN
  in certificate. [[#388](https://github.com/metalbear-co/mirrord/issues/388)]

### Changed

- mirrord-layer: Use `tracing::instrument` to improve logs.

### Added

- Outgoing UDP test with node. Closes [[#323](https://github.com/metalbear-co/mirrord/issues/323)]

## 3.0.4-alpha

### Fixed

- Fix crash in VS Code extension happening because the MIRRORD_OVERRIDE_ENV_VARS_INCLUDE and
  MIRRORD_OVERRIDE_ENV_VARS_EXCLUDE vars being populated with empty values (rather than not being populated at all)
  .Closes [[#413](https://github.com/metalbear-co/mirrord/issues/413)].
- Add exception to gradle when dylib/so file is not found.
  Closes [[#345](https://github.com/metalbear-co/mirrord/issues/345)]
- mirrord-layer: Return errors from agent when `connect` fails back to the hook (previously we were handling these as
  errors in layer, so `connect` had slightly wrong behavior).

## 3.0.3-alpha

### Changed

- Changed agent namespace to default to the pod namespace.
  Closes [[#404](https://github.com/metalbear-co/mirrord/issues/404)].

## 3.0.2-alpha

### Added

- Code sign Apple binaries.
- CD - Update latest tag after release is published.

### Changed

- In `go-e2e` test, call `os.Exit` instead fo sending `SIGINT` to the process.
- Install script now downloads latest tag instead of main branch to avoid downtime on installs.

### Fixed

- Fix Environment parsing error when value contained '='
  Closes [[#387](https://github.com/metalbear-co/mirrord/issues/387)].
- Fix bug in outgoing traffic with multiple requests in quick succession.
  Closes [[#331](https://github.com/metalbear-co/mirrord/issues/331)].

## 3.0.1-alpha

### Fixed

- Add missing dependency breaking the VS Code release.

## 3.0.0-alpha

### Added

- New feature: UDP outgoing, mainly for Go DNS but should work for most use cases also!
- E2E: add tests for python's fastapi with uvicorn
- Socket ops - `connect`: ignore localhost and ports 50000 - 60000 (reserved for debugger)
- Add "*.plist" to `IGNORE_REGEX`, refer [[#350](https://github.com/metalbear-co/mirrord/issues/350)].

### Changed

- Change all functionality (incoming traffic mirroring, remote DNS outgoing traffic, environment variables, file reads)
  to be enabled by default. ***Note that flags now disable functionality***

### Fixed

- mirrord-layer: User-friendly error for invalid kubernetes api certificate
- mirrord-cli: Add random prefix to the generated shared lib to prevent Bus Error/EXC_BAD_ACCESS
- Support for Go 1.19>= syscall hooking
- Fix Python debugger crash in VS Code Extension. Closes [[#350](https://github.com/metalbear-co/mirrord/issues/350)].

## 2.13.0

### Added

- Release arm64 agent image.

### Fixed

- Use selected namespace in IntelliJ plugin instead of always using default namespace.

## 2.12.1

### Fixed

- Fix bug where VS Code extension would crash on startup due to new configuration values not being the correct type.
- Unset DYLD_INSERT_LIBRARIES/LD_PRELOAD when creating the agent.
  Closes [[#330](https://github.com/metalbear-co/mirrord/issues/330)].
- Fix NullPointerException in IntelliJ Extension. Closes [[#335](https://github.com/metalbear-co/mirrord/issues/335)].
- FIx dylib/so paths for the IntelliJ Extension. Closes [[#337](https://github.com/metalbear-co/mirrord/pull/352)].

## 2.12.0

### Added

- Add more configuration values to the VS Code extension.
- Warning when using remote tcp without remote DNS (can cause ipv6/v4 issues).
  Closes [#327](https://github.com/metalbear-co/mirrord/issues/327)

### Fixed

- VS Code needed restart to apply kubectl config/context change.
  Closes [316](https://github.com/metalbear-co/mirrord/issues/316).
- Fixed DNS feature causing crash on macOS on invalid DNS name due to mismatch of return
  codes. [#321](https://github.com/metalbear-co/mirrord/issues/321).
- Fixed DNS feature not using impersonated container namespace, resulting with incorrect resolved DNS names.
- mirrord-agent: Use `IndexAllocator` to properly generate `ConnectionId`s for the tcp outgoing feature.
- tests: Fix outgoing and DNS tests that were passing invalid flags to mirrord.
- Go Hooks - use global ENABLED_FILE_OPS
- Support macOS with apple chip in the IntelliJ plugin.
  Closes [#337](https://github.com/metalbear-co/mirrord/issues/337).

## 2.11.0

### Added

- New feature: mirrord now supports TCP traffic stealing instead of mirroring. You can enable it by
  passing `--tcp-steal` flag to cli.

### Fixed

- mirrord-layer: Go environment variables crash - run Go env setup in a different stack (should
  fix [#292](https://github.com/metalbear-co/mirrord/issues/292))

### Changed

- mirrord-layer: Add `#![feature(let_chains)]` to `lib.rs` to support new compiler version.

## 2.10.1

### Fixed

- CI:Release - Fix typo that broke the build

## 2.10.0

### Added

- New feature, [tcp outgoing traffic](https://github.com/metalbear-co/mirrord/issues/27). It's now possible to make
  requests to a remote host from the staging environment context. You can enable this feature setting
  the `MIRRORD_TCP_OUTGOING` variable to true, or using the `-o` option in mirrord-cli.
- mirrord-cli add login command for logging in to metalbear-cloud
- CI:Release - Provide zip and sha256 sums

### Fixed

- Environment variables feature on Golang programs. Issue #292 closed in #299

## 2.9.1

### Fixed

- CI - set typescript version at 4.7.4 to fix broken release action

## 2.9.0

### Added

- Support for Golang fileops
- IntelliJ Extension for mirrord

### Changed

- mirrord-layer: Added common `Result` type to to reduce boilerplate, removed dependency of `anyhow` crate.
- mirrord-layer: Split `LayerError` into `LayerError` and `HookError` to distinguish between errors that can be handled
  by the layer and errors that can be handled by the hook. (no more requiring libc errno for each error!).
  Closes [#247](https://github.com/metalbear-co/mirrord/issues/247)

## 2.8.1

### Fixed

- CI - remove usage of ubuntu-18.04 machines (deprecated)

## 2.8.0

### Added

- E2E - add basic env tests for bash scripts

### Fixed

- mirrord-agent - Update pcap library, hopefully will fix dropped packets (syn sometimes missed in e2e).
- mirrord-agent/layer - Sometimes layer tries to connect to agent before it finsihed loading, even though pod is
  running. Added watching the log stream for a "ready" log message before attempting to connect.

### Changed

- E2E - describe all pods on failure and add file name to print of logs.
- E2E - print timestamp of stdout/stderr of `TestProcess`.
- E2E - Don't delete pod/service on failure, instead leave them for debugging.
- mirrord-agent - Don't use `tokio::spawn` for spawning `sniffer` (or any other namespace changing task) to avoid
  namespace-clashing/undefined behavior. Possibly fixing bugs.
- Change the version check on the VS Code extension to happen when mirrord is enabled rather than when the IDE starts
  up.

## 2.7.0

### Added

- mirrord-layer: You can now pass `MIRRORD_AGENT_COMMUNICATION_TIMEOUT` as environment variable to control agent
  timeout.
- Expand file system operations with `access` and `faccessat` hooks for absolute paths

### Fixed

- Ephemeral Containers didn't wait for the right condition, leading to timeouts in many cases.
- mirrord-layer: Wait for the correct condition in job creation, resolving startup/timeout issues.
- mirrord-layer: Add a sleep on closing local socket after receiving close to let local application respond before
  closing.
- mirrord-layer: Fix DNS issue where `ai_addr` would not live long enough (breaking the remote DNS feature).

### Changed

- Removed unused dependencies from `mirrord-layer/Cargo.toml`. (Closes #220)
- reduce e2e flakiness (add message sent on tcp listen subscription, wait for that message)
- reduce e2e flakiness - increase timeout time
- mirrord-layer - increase agent creation timeout (to reduce e2e flakiness on macOS)
- E2E - Don't do file stuff on http traffic to reduce flakiness (doesn't add any coverage value..)
- mirrord-layer - Change tcp mirror tunnel `select` to be biased so it flushes all data before closing it (better
  testing, reduces e2e flakiness)
- E2E - unify resolve_node_host for linux and macOS with support for wsl provided Docker & Kubernetes
- E2E - add `trace` for tests to have paramaterized arguments printed
- mirrord-agent - add debug print of args to identify runs
- E2E - remove double `--extract-path` parameter in tests
- E2E - macOS colima start with 3 cores and 8GB of RAM.
- E2E - Increase agent communication timeout to reduce flakiness.
- mirrord-layer - add `DetourGuard` to prevent unwanted calls to detours from our code.
- mirrord-layer - extract reused detours to seperate logic functions
- E2E - macOS run only sanity http mirror traffic with Python

## 2.6.0

### Added

- Add a flag for the agent, `--ephemeral-container`, to correctly refer to the filesystem i.e. refer to root path
  as `/proc/1/root` when the flag is on, otherwise `/`.
- Add support for Golang on amd64 (x86-64).

### Changed

- Assign a random port number instead of `61337`. (Reason: A forking process creates multiple agents sending traffic on
  the same port, causing addrinuse error.)
- `mirrord-layer/socket` now uses `socket2::SockAddr` to comply with Rust's new IP format.

### Fixed

- Fix filesystem tests to only run if the default path exists.
- Fix extension not running due to the node_modules directory not being packaged.

## 2.5.0

### Added

- New feature, [remote DNS resolving](https://github.com/metalbear-co/mirrord/issues/27#issuecomment-1154072686).
  It is now possible to use the remote's `addrinfo` by setting the `MIRRORD_REMOTE_DNS` variable to
  `true`, or using the `-d` option in mirrord-cli.
- New feature, [Ephemeral Containers](https://github.com/metalbear-co/mirrord/issues/172).
  Use Kubernetes beta feature `Ephemeral Containers` to mirror traffic with the `--ephemeral-container` flag.
- E2E tests on macos for Golang using the Gin framework.

### Changed

- Refactored `mirrord-layer/socket` into a module structure similar to `mirrord-layer/file`.
- Refactored the error part of the many `Result<Response, ResponseError>`.
- Refactored `file` related functions, created `FileHandler` and improved structure.
- Refactored error handling in mirrord-layer.
- E2E: Collect minikube logs and fix collecting container logs
- E2E: macOS use colima instead of minikube.
- Refactored `mirrord-layer/lib.rs` - no more passing many arguments! :)
- Refactored `mirrord-layer/lib.rs` - remove `unwrap()` and propagate error using `Result`

### Fixed

- Handle unwraps in fileops to gracefully exit and enable python fileops tests.
- Changed `addrinfo` to `VecDeque` - fixes a potential bug (loss of order)

## 2.4.1

### Added

- mirrord-cli `exec` subcommand accepts `--extract-path` argument to set the directory to extract the library to. Used
  for tests mainly.
- mirrord-layer provides `MIRRORD_IMPERSONATED_CONTAINER_NAME` environment variable to specify container name to
  impersonate. mirrord-cli accepts argument to set variable.
- vscode-ext provides quick-select for setting `MIRRORD_IMPERSONATED_CONTAINER_NAME`

### Changed

- Refactor e2e, enable only Node HTTP mirroring test.
- E2E: add macOS to E2E, support using minikube by env var.
- E2E: Skip loading to docker before loading to minikube (load directly to minikube..)
- layer: Environment variables now load before process starts, no more race conditions.

### Fixed

- Support connections that start with tcp flags in addition to Syn (on macOS CI we saw CWR + NS)
- `fcntl` error on macOS [#184](https://github.com/metalbear-co/mirrord/issues/184) by a workaround.

## 2.3.1

### Changed

- Refactor(agent) - change `FileManager` to be per peer, thus removing the need of it being in a different task, moving
  the handling to the peer logic, change structure of peer handling to a struct.
- Don't fail environment variable request if none exists.
- E2E: Don't assert jobs and pods length, to allow better debugging and less flakiness.
- Refactor(agent) - Main loop doesn't pass messages around but instead spawned peers interact directly with tcp sniffer.
  Renamed Peer -> Client and ClientID.
- Add context to agent/job creation errors (Fixes #112)
- Add context to stream creation error (Fixes #110)
- Change E2E to use real app, closes [#149](https://github.com/metalbear-co/mirrord/issues/149)

## 2.3.0

### Added

- Add support for overriding a process' environment variables by setting `MIRRORD_OVERRIDE_ENV_VARS` to `true`. To
  filter out undesired variables, use the `MIRRORD_OVERRIDE_FILTER_ENV_VARS` configuration with arguments such
  as `FOO;BAR`.

### Changed

- Remove `unwrap` from the `Future` that was waiting for Kube pod to spin up in `pod_api.rs`. (Fixes #110)
- Speed up agent container image building by using a more specific base image.
- CI: Remove building agent before building & running tests (duplicate)
- CI: Add Docker cache to Docker build-push action to reduce build duration.
- CD release: Fix universal binary for macOS
- Refactor: Change protocol + mirrord-layer to split messages into modules, so main module only handles general
  messages, passing down to the appropriate module for handling.
- Add a CLI flag to specify `MIRRORD_AGENT_TTL`
- CI: Collect mirrord-agent logs in case of failure in e2e.
- Add "app" = "mirrord" label to the agent pod for log collection at ease.
- CI: Add sleep after local app finishes loading for agent to load filter make tests less flaky.
- Handle relative paths for open, openat
- Fix once cell renamings, PR [#98165](https://github.com/rust-lang/rust/pull/98165)
- Enable the blocking feature of the `reqwest` library

## 2.2.1

### Changed

- Compile universal binaries for MacOS. (Fixes #131)
- E2E small improvements, removing sleeps. (Fixes #99)

## 2.2.0

### Added

- File operations are now available behind the `MIRRORD_FILE_OPS` env variable, this means that mirrord now hooks into
  the following file functions: `open`, `fopen`, `fdopen`, `openat`, `read`, `fread`, `fileno`, `lseek`, and `write` to
  provide a mirrored file system.
- Support for running x64 (Intel) binary on arm (Silicon) macOS using mirrord. This will download and use the x64
  mirrord-layer binary when needed.
- Add detours for fcntl/dup system calls, closes [#51](https://github.com/metalbear-co/mirrord/issues/51)

### Changed

- Add graceful exit for library extraction logic in case of error.
- Refactor the CI by splitting the building of mirrord-agent in a separate job and caching the agent image for E2E
  tests.
- Update bug report template to apply to the latest version of mirrord.
- Change release profile to strip debuginfo and enable LTO.
- VS Code extension - update dependencies.
- CLI & macOS: Extract to `/tmp/` instead of `$TMPDIR` as the executed process is getting killed for some reason.

### Fixed

- Fix bug that caused configuration changes in the VS Code extension not to work
- Fix typos

## 2.1.0

### Added

- Prompt user to update if their version is outdated in the VS Code extension or CLI.
- Add support for docker runtime, closes [#95](https://github.com/metalbear-co/mirrord/issues/95).
- Add a keep-alive to keep the agent-pod from exiting, closes [#63](https://github.com/metalbear-co/mirrord/issues/63)

## 2.0.4

Complete refactor and re-write of everything.

- The CLI/VSCode extension now use `mirrord-layer` which loads into debugged process using `LD_PRELOAD`
  /`DYLD_INSERT_LIBRARIES`.
  It hooks some of the syscalls in order to proxy incoming traffic into the process as if it was running in the remote
  pod.
- Mono repo
- Fixed unwraps inside
  of [agent-creation](https://github.com/metalbear-co/mirrord/blob/main/mirrord-layer/src/lib.rs#L75),
  closes [#191](https://github.com/metalbear-co/mirrord/issues/191)<|MERGE_RESOLUTION|>--- conflicted
+++ resolved
@@ -7,17 +7,15 @@
 
 ## [Unreleased]
 
-<<<<<<< HEAD
 ### Added
 
 - Bypass SIP on MacOS on the executed binary, (also via shebang).
   See [[#649](https://github.com/metalbear-co/mirrord/issues/649)].
   This does not yet include binaries that are executed by the first binary.
-=======
+
 ### Fixed
 
 - fix markdown job by adding the checkout action
->>>>>>> 6eb2b199
 
 ## 3.7.3
 
