# Change Log

All notable changes to the mirrord's cli, agent, protocol, extensions will be documented in this file.
Previous versions had CHANGELOG per component, we decided to combine all repositories to a mono-repo with one CHANGELOG.

Check [Keep a Changelog](http://keepachangelog.com/) for recommendations on how to structure this file.

## [Unreleased]

### Added

- `gethostname` detour that returns contents of `/etc/hostname` from target pod. See relevant [#1041](https://github.com/metalbear-co/mirrord/issues/1041).

### Fixed

- `getsockname` now returns the **remote** local address of the socket, instead of the
  **local fake** address of the socket.
  This should fix issues with Akka or other software that checks the local address and
  expects it to match the **local ip of the pod**.
  This breaks agent protocol (agent/layer need to match).
- GoLand debug fails because of reading `/private/var/folders` remotely (trying to access self file?). fixed with filter change (see below)

### Changed

- VSCode extension: update dialog message
- JetBrains: can now change focus from search field to targets using tab/shift+tab (for backwrad)
<<<<<<< HEAD
- Refactor - mirrord cli now spawns `internal proxy` which does the Kubernetes operations for
  the layer, so layer need not interact with k8s (solves issues with remote/local env mix)
=======
- filter: add `/private/var/folders" to default local read override
- filter: fixed regex for `/tmp` default local read override
>>>>>>> 4c566345

## 3.24.0

### Added

- Add a field to mirrord-config to specify custom path for kubeconfig , resolves [#1027](https://github.com/metalbear-co/mirrord/issues/1027).

### Changed

- Removed limit on future builds `untilBuild` in JetBrains plugin.
- IntelliJ-ext: change the dialog to provide a sorted list and make it searchable, resolves [#1031](https://github.com/metalbear-co/mirrord/issues/1031).
- mirrord-layer: Changed default to read AWS credentials + config from remote pod.
- Removed unused env var (`MIRRORD_EXTERNAL_ENV`)
- mirrord-agent: Use `conntrack` to flush stealer connections (temporary fix for
  [#1029](https://github.com/metalbear-co/mirrord/issues/1029)).

### Fixed

- Added env guard to be used in cli + extension to prevent (self) misconfigurations (our kube settings being used from remote).

## 3.23.0

### Fixed

- mirrord-config: Fix disabled feature for env in config file, `env = false` should work. See [#1015](https://github.com/metalbear-co/mirrord/issues/1015).
- VS Code extension: release universal extension as a fallback for Windows and other platforms to be used with WSL/Remote development. Fixes [#1017](https://github.com/metalbear-co/mirrord/issues/1017)
- Fix `MIRRORD_AGENT_RUST_LOG` can't be more than info due to dependency on info log.
- Fix pause feature not working in extension due to writing to stdout (changed to use trace)

### Changed

- `DNSLookup` failures changed to be info log from error since it is a common case.
- mirrord-agent: now prints "agent ready" instead of logging it so it can't be fudged with `RUST_LOG` control.
- mirrord-agent: `agent::layer_recv` changed instrumentation to be trace instead of info.
- mirrord-layer/agent: change ttl of job to be 1 second for cases where 0 means in cluster don't clean up.
- Convert go fileops e2e tests into integration tests. Part of
  [#994](https://github.com/metalbear-co/mirrord/issues/994#issuecomment-1410721960).

## 3.22.0

### Changed

- Rust: update rust toolchain (and agent rust `DOCKERFILE`) to `nightly-2023-01-31`.
- exec/spawn detour refactor [#999](https://github.com/metalbear-co/mirrord/issues/999).
- mirrord-layer: Partialy load mirrord on certian processes that spawn other processes to allow sip patch on the spawned process.
  This to prevent breaking mirrord-layer load if parent process is specified in `--skip-processes`.  (macOS only)

### Fixed

- mirrord-layer: DNS resolving doesn't work when having a non-OS resolver (using UDP sockets)
  since `/etc/resolv.conf` and `/etc/hosts` were in the local read override,
  leading to use the local nameserver for resolving. Fixes [#989](https://github.com/metalbear-co/mirrord/issues/989)
- mirrord-agent: Infinite reading a file when using `fgets`/`read_line` due to bug seeking to start of file.
- Rare deadlock on file close that caused the e2e file-ops test to sometimes fail
  ([#994](https://github.com/metalbear-co/mirrord/issues/994)).

## 3.21.0

### Added

- Support for Go's `os.ReadDir` on Linux (by hooking the `getdents64` syscall). Part of
  [#120](https://github.com/metalbear-co/mirrord/issues/120).
- Test mirrord with Go 1.20rc3.

### Changed

- mirrord-agent: Wrap agent with a parent proccess to doublecheck the clearing of iptables. See [#955](https://github.com/metalbear-co/mirrord/issues/955)
- mirrord-layer: Change `HOOK_SENDER` from `Option` to `OnceLock`.

### Fixed

- mirrord-agent: Handle HTTP upgrade requests when the stealer feature is enabled
  (with HTTP traffic) PR [#973](https://github.com/metalbear-co/mirrord/pull/973).
- E2E tests compile on MacOS.
- mirrord could not load into some newer binaries of node -
  [#987](https://github.com/metalbear-co/mirrord/issues/987). Now hooking also `posix_spawn`, since node now uses
  `libuv`'s `uv_spawn` (which in turn calls `posix_spawn`) instead of libc's `execvp` (which calls `execve`).
- Read files from the temp dir (defined by the system's `TMPDIR`) locally, closes
  [#986](https://github.com/metalbear-co/mirrord/issues/986).

## 3.20.0

### Added

- Support impersonation in operator

### Fixed

- Go crash in some scenarios [#834](https://github.com/metalbear-co/mirrord/issues/834).
- Remove already deprecated `--no-fs` and `--rw` options, that do not do anything anymore, but were still listed in the
  help message.
- Bug: SIP would fail the second time to run scripts for which the user does not have write permissions.

### Changed

- Change layer/cli logs to be to stderr instead of stdout to avoid mixing with the output of the application. Closes [#786](https://github.com/metalbear-co/mirrord/issues/786)

## 3.19.2

### Changed

- Code refactor: moved all file request and response types into own file.

## 3.19.1

### Fixed

- Changelog error failing the JetBrains release.

## 3.19.0

### Changed

- mirrord-operator: replace operator api to use KubernetesAPI extension. [#915](https://github.com/metalbear-co/mirrord/pull/915)

### Fixed

- tests: flaky passthrough fix. Avoid 2 agents running at the same time, add minimal sleep (1s)
- macOS x64/SIP(arm): fix double hooking `fstatat$INODE64`. Possible crash and undefined behavior.

### Added

- introduce `mirrord-console` - a utility to debug and investigate mirrord issues.

### Deprecated

- Remove old fs mode
  - cli: no `--rw` or `--no-fs`.
  - layer: no `MIRRORD_FILE_OPS`/`MIRRORD_FILE_RO_OPS`/`MIRRORD_FILE_FILTER_INCLUDE`/`MIRRORD_FILE_FILTER_EXCLUDE`

## 3.18.2

### Fixed

- crash when `getaddrinfo` is bypassed and libc tries to free our structure. Closes [#930](https://github.com/metalbear-co/mirrord/issues/930)
- Stealer hangs on short streams left open and fails on short closed streams to filtered HTTP ports -
 [#926](https://github.com/metalbear-co/mirrord/issues/926).

## 3.18.1

### Fixed

- Issue when connect returns `libc::EINTR` or `libc::EINPROGRESS` causing outgoing connections to fail.
- config: file config updated to fix simple pattern of IncomingConfig. [#933](https://github.com/metalbear-co/mirrord/pull/933)

## 3.18.0

### Added

- Agent now sends error encountered back to layer for better UX when bad times happen. (This only applies to error happening on connection-level).
- Partial ls flow for Go on macOS (implemented `fdopendir` and `readdir_r`). Closes [#902](https://github.com/metalbear-co/mirrord/issues/902)
- New feature: HTTP traffic filter!
  - Allows the user to steal HTTP traffic based on HTTP request headers, for example `Client: me` would steal requests that match this header,
    while letting unmatched requests (and non-HTTP packets) through to their original destinations.

### Fixed

- Update the setup-qemu-action action to remove a deprecation warning in the Release Workflow
- stat functions now support directories.
- Possible bugs with fds being closed before time (we now handle dup'ing of fds, and hold those as ref counts)

### Changed

- agent: Return better error message when failing to use `PACKET_IGNORE_OUTGOING` flag.

## 3.17.0

### Added

- Add brew command to README

### Fixed

- intellij plugin: mirrord icon should always load now.
- intellij plugin: on target selection cancel, don't show error - just disable mirrord for the run and show message.
- fixed setting a breakpoint in GoLand on simple app hanging on release build (disabled lto). - Fixes [#906](https://github.com/metalbear-co/mirrord/issues/906).

### Deprecated

- Removed `disabled` in favor of `local` in `fs` configuration.

### Changed

- update `kube` dependency + bump other
- update `dlv` packed with plugins.

## 3.16.2

### Fixed

- Add go to skipped processes in JetBrains plugin. Solving GoLand bug.

## 3.16.1

### Fixed

- Running on specific Kubernetes setups, such as Docker for Desktop should work again.

## 3.16.0

### Added

- Add golang stat hooks, closes [#856](https://github.com/metalbear-co/mirrord/issues/856)

### Fixed

- agent: mount /var from host and reconfigure docker socket to /var/run/docker.sock for better compatibility
- Error on specifying namespace in configuration without path (pod/container/deployment). Closes [#830](https://github.com/metalbear-co/mirrord/issues/830)
- IntelliJ plugin with new UI enabled now shows buttons. Closes [#881](https://github.com/metalbear-co/mirrord/issues/881)
- Fix deprecation warnings (partially), update checkout action to version 3.

### Changed

- Refactored detours to use new helper function `Result::as_hook` to simplify flow. (no change in behavior)

## 3.15.2

### Added

- Logging for IntelliJ plugin for debugging/bug reports.

### Fixed

- Crash when mirroring and state is different between local and remote (happens in Mesh).
  We now ignore messages that are not in the expected state. (as we can't do anything about it).
- agent: Fix typo in socket path for k3s environments
- intellij-plugin: fix missing telemetry/version check

## 3.15.1

### Added

- Add `__xstat` hook, fixes [#867]((https://github.com/metalbear-co/mirrord/issues/867))

### Fixed

- Fix build scripts for the refactored IntelliJ plugin

## 3.15.0

### Added

- agent: Add support for k3s envs
- IntelliJ plugin - refactor, uses cli like vs code.

### Fixed

- getaddrinfo: if node is NULL just bypass, as it's just for choosing ip/port, Fixes[#858](https://github.com/metalbear-co/mirrord/issues/858) and [#848](https://github.com/metalbear-co/mirrord/issues/848)

### Changed

- cli now loads env, removes go env stuff at load, might fix some bugs there.

## 3.14.3

### Fixed

- Create empty release to overcome temporary issue with VS Code marketplace publication

## 3.14.2

### Fixed

- vscode ext: use process env for running mirrord. Fixes [#854](https://github.com/metalbear-co/mirrord/issues/854)

## 3.14.1

### Fixed

- layer + go - connect didn't intercept sometimes (we lacked a match). Fixes [851](https://github.com/metalbear-co/mirrord/issues/851).

## 3.14.0

### Changed

- cli: Set environment variables from cli to spawned process instead of layer when using `mirrord exec`.
- cli: use miette for nicer errors
- cli: some ext exec preparations, nothing user facing yet.
- vs code ext: use cli, fixes some env bugs with go and better user experience.

## 3.13.5

### Changed

- Don't add temp prefix when using `extract` command.
- VS Code extension: mirrord enable/disable to be per workspace.
- VS Code extension: bundle the resources
- Add `/System` to default ignore list.
- Remove `test_mirrord_layer` from CI as it's covered in integration testing.

### Fixed

- fd leak on Linux when using libuv (Node). Caused undefined behavior. Fixes [#757](https://github.com/metalbear-co/mirrord/issues/757).

### Misc

- Better separation in mirrord cli.

## 3.13.4

### Changed

- Adjust filters - all directory filters also filter the directory itself (for when lstat/stating the directory).
  Added `/Applications`

## 3.13.3

### Added

- Add `mirrord ls` which allows listing target path. Hidden from user at the moment, as for now it's meant for extension use only.

### Changed

- Refactor e2e tests: split into modules based on functionality they test.
- internal refactor in mirrord-agent: Stealer feature changed from working per connection to now starting with
  the agent itself ("global"). Got rid of `steal_worker` in favor of a similar abstraction to what
  we have in `sniffer.rs` (`TcpConnectionStealer` that acts as the traffic stealing task, and
  `TcpStealerApi` which bridges the communication between the agent and the stealer task).
- Tests CI: don't wait for integration tests to start testing E2E tests.

### Fixed

- Add missing `fstat`/`lstat`/`fstatat`/`stat` hooks.

## 3.13.2

### Fixed

- Weird crash that started happening after Frida upgrade on macOS M1.

## 3.13.1

### Fixed

- Fix asdf:
  - Add `/tmp` not just `/tmp/` to exclusion.
  - Add `.tool-version` to exclusion.
  - `fclose` was calling close which doesn't flush.

## 3.13.0

### Changed

- IntelliJ Plugin: downgrade Java to version 11.
- IntelliJ Plugin: update platform version to 2022.3.
- Disable progress in mirrord-layer - can cause issues with forks and generally confusing now
  that agent is created by cli (and soon to be created by IDE plugin via cli).
- Update to Frida 16.0.7
- Add more paths to the default ignore list (`/snap` and `*/.asdf/*`) - to fix asdf issues.
- Add `/bin/` to default ignore list - asdf should be okay now!
- Update GitHub action to use latest `rust-cache`

### Added

- mirrord-operator: Add securityContext section for deployment in operator setup

### Fixed

- Fix `--fs-mode=local` didn't disable hooks as it was supposed to.
- Fix hooking wrong libc functions because of lack of module specification - add function to resolve
  module name to hook from (libc on Unix,libsystem on macOS). Partially fixes asdf issue.

## 3.12.1

### Added

- E2E test for pause feature with service that logs http requests and a service that makes requests.
- mirrord-layer: automatic operator discovery and connection if deployed on cluster. (Discovery can be disabled with `MIRRORD_OPERATOR_ENABLE=false`).

### Changed

- Added `/tmp/` to be excluded from file ops by default. Fixes [#800](https://github.com/metalbear-co/mirrord/issues/800).

### Misc

- Reformatted a bit the file stuff, to make it more readable. We now have `FILE_MODE` instead of `FILE_OPS_*` internally.
- Changed fileops test to also test write override (mirrord mode is read and override specific path)

## 3.12.0

### Added

- `--pause` feature (unstable). See [#712](https://github.com/metalbear-co/mirrord/issues/712).
- operator setup cli feature.
- mirrord-layer: operator connection that can be used instad of using kubernetes api to access agents.

### Changed

- CI: cancel previous runs of same PR.
- cli: set canonical path for config file to avoid possible issues when child processes change current working directory.
- config: Refactor config proc macro and behavior - we now error if a config value is wrong instead of defaulting.
- layer: panic on error instead of exiting without any message.
- CI: don't run CI on draft PRs.
- Update dependencies.
- Update to clap v4 (cli parser crate).
- Started deprecation of fsmode=disabled, use fsmode=local instead.

### Fixed

- Typo in `--agent-startup-timeout` flag.

## 3.11.2

### Fixed

- Agent dockerfile: fix build for cross arch

### Changed

- Added clippy on macOS and cleaned warnings.

## 3.11.1

### Fixed

- release.yaml: Linux AArch64 for real this time. (embedded so was x64)

### Changed

- Create agent in the cli and pass environment variables to exec'd process to improve agent re-use.
- IntelliJ: change default log level to warning (match cli/vscode).
- IntelliJ: don't show progress (can make some tests/scenarios fail).
- release.yaml: Build layer/cli with Centos 7 compatible glibc (AmazonLinux2 support).
- Change CPU/memory values requested by the Job agent to the lowest values possible.

## 3.11.0

### Added

- MacOS: Support for executing SIP binaries in user applications. We hook `execve`
  and create a SIP-free version of the binary on-the-go and execute that instead of
  the SIP binary.
  This means we now support running bash scripts with mirrord also on MacOS.
  Closes [#649](https://github.com/metalbear-co/mirrord/issues/649).

### Changed

- Only warn about invalid certificates once per agent.
- Reduce tokio features to needed ones only.

### Fixed

- CI: Fix regex for homebrew formula
- Potentially ignoring write calls (`fd < 2`).
- CI: Fix release for linux aarch64. Fixes [#760](https://github.com/metalbear-co/mirrord/issues/760).
- Possible cases where we don't close fds correctly.

## 3.10.4

### Fixed

- VS Code Extension: Fix crash when no env vars are defined in launch.json

## 3.10.3

### Changed

- CLI: change temp lib file to only be created for new versions
- mirrord-config: refactored macro so future implementations will be easier

### Fixed

- Release: fix homebrew release step

## 3.10.2

### Fixed

- CI: fix `release_gh` zip file step

## 3.10.1

### Changed

- CI: download shasums and add git username/email to make the homebrew release work
- Remove `unimplemented` for some IO cases, we now return `Unknown` instead. Also added warning logs for these cases to track.
- Only recommend `--accept-invalid-certificates` on connection errors if not already set.
- Terminate user application on connection error instead of only stopping mirrord.

## 3.10.0

### Added

- CI: Update homebrew formula on release, refer [#484](https://github.com/metalbear-co/mirrord/issues/484)

### Changed

- VS Code Extension: change extension to use the target specified in the mirrord config file, if specified, rather than show the pod dropdown

## 3.9.0

### Added

- `MIRRORD_AGENT_NETWORK_INTERFACE` environment variable/file config to let user control which network interface to use. Workaround for [#670](https://github.com/metalbear-co/mirrord/issues/670).
- mirrord-config: `deprecated` and `unstable` tags to MirrordConfg macro for messaging user when using said fields

### Changed

- VS Code Extension: change extension to use a mirrord-config file for configuration
- VS Code Extension: use the IDE's telemetry settings to determine if telemetry should be enabled

## 3.8.0

### Changed

- mirrord-layer: Remove `unwrap` from initialization functions.
- Log level of operation bypassing log from warn to trace (for real this time).
- Perform filesystem operations for paths in `/home` locally by default (for real this time).

### Added

- VS Code Extension: add JSON schema
- Bypass SIP on MacOS on the executed binary, (also via shebang).
  See [[#649](https://github.com/metalbear-co/mirrord/issues/649)].
  This does not yet include binaries that are executed by the first binary.

### Fixed

- fix markdown job by adding the checkout action

## 3.7.3

### Fixed

- mirrord-agent: No longer resolves to `eth0` by default, now we first try to resolve
  the appropriate network interface, if this fails then we use `eth0` as a last resort.
  Fixes [#670](https://github.com/metalbear-co/mirrord/issues/670).

### Changed

- intelliJ: use custom delve on macos

## 3.7.2

### Fixed

- Release: fix broken docker build step caused by folder restructure

## 3.7.1

### Fixed

- using gcloud auth for kubernetes. (mistakenly loaded layer into it)
- debugging Go on VSCode. We patch to use our own delivered delve.
- Changed layer not to crash when connection is closed by agent. Closed [#693](https://github.com/metalbear-co/mirrord/issues/693).

### Changed

- IntelliJ: fallback to using a textfield if listing namespaces fails

## 3.7.0

### Added

- mirrord-config: New `mirrord-schema.json` file that contains docs and types which should help the user write their mirrord
  config files. This file has to be manually generated (there is a test to help you remember).

### Fixed

- IntelliJ: Fix occurring of small namespace selection window and make mirrord dialogs resizable
- IntelliJ: Fix bug when pressing cancel in mirrord dialog and rerunning the application no mirrord window appears again
- VS Code: Fix crash occurring because it used deprecated env vars.

### Changed

- mirrord-config: Take `schema` feature out of feature flag (now it's always on).
- mirrord-config: Add docs for the user config types.

## 3.6.0

### Added

- mirrord-layer: Allow capturing tracing logs to file and print github issue creation link via MIRRORD_CAPTURE_ERROR_TRACE env variable

### Fixed

- Fix vscode artifacts where arm64 package was not released.
- IntelliJ plugin: if namespaces can't be accessed, use the default namespace

### Changed

- Add `/home` to default file exclude list.
- Changed log level of `Bypassing operation...` from warning to trace.
- IntelliJ settings default to match CLI/VSCode.

## 3.5.3

### Fixed

- Fixed broken release step for VS Code Darwin arm64 version

## 3.5.2

### Fixed

- Fixed breaking vscode release step

## 3.5.1

### Fixed

- Fixed an issue with the release CI

### Changed

- Update target file config to have `namespace` nested inside of `target` and not a separate `target_namespace`.
  See [#587](https://github.com/metalbear-co/mirrord/issues/587) and [#667](https://github.com/metalbear-co/mirrord/issues/667)

## 3.5.0

### Added

- aarch64 release binaries (no go support yet, no IntelliJ also).
- mirrord-layer: Add [`FileFilter`](mirrord-layer/src/file/filter.rs) that allows the user to include or exclude file paths (with regex support) for file operations.

### Changed

- mirrord-layer: Improve error message when user tries to run a program with args without `--`.
- Add tests for environment variables passed to KubeApi for authentication feature for cli credential fetch
- Remove openssl/libssl dependency, cross compilation is easier now. (It wasn't needed/used)
- mirrord-config: Changed the way [`fs`](mirrord-config/src/fs.rs) works: now it supports 2 modes `Simple` and `Advanced`,
  where `Simple` is similar to the old behavior (enables read-only, read-write, or disable file ops), and `Advanced`
  allows the user to specify include and exclude (regexes) filters for [`FileFilter`](mirrord-layer/src/file/filter.rs).
- Lint `README` and update it for `--target` flag.
- mirrord-layer: improve error message for invalid targets.

### Removed

- `--pod-name`, `--pod-namespace`, `--impersonated_container_name` have been removed in favor of `--target`, `--target-namespace`

### Fixed

- Env var to ignore ports used by a debugger for intelliJ/VSCode, refer [#644](https://github.com/metalbear-co/mirrord/issues/644)

## 3.4.0

### Added

- Add changelog for intelliJ extension, closes [#542](https://github.com/metalbear-co/mirrord/issues/542)
- Add filter for changelog to ci.yml
- Telemetry for intelliJ extension.

### Changed

- Update intelliJ extension: lint & bump java version to 17.
- Added `/Users` and `/Library` to path to ignore for file operations to improve UX on macOS.
- Use same default options as CLI in intelliJ extension.
- Improve UI layout of intelliJ extension.
- Separate tcp and udp outgoing option in intelliJ extension.
- Tighter control of witch environment variables would be passed to the KubeApi when fetching credentials via cli in kube-config. See [#637](https://github.com/metalbear-co/mirrord/issues/637)

### Fixed

- Lint Changelog and fix level of a "Changed" tag.
- File operations - following symlinks now works as expected. Previously, absolute symlinks lead to use our own path instead of target path.
  For example, AWS/K8S uses `/var/run/..` for service account credentials. In many machines, `/var/run` is symlink to `/run`
  so we were using `/run/..` instead of `/proc/{target_pid}/root/run`.
- Fix not reappearing window after pressing cancel-button in intelliJ extension.

## 3.3.0

### Added

- Telemetries, see [TELEMETRY.md](./TELEMETRY.md) for more information.

### Changed

- Added timeout for "waiting for pod to be ready..." in mirrord-layer to prevent unresponsive behavior. See [#579](https://github.com/metalbear-co/mirrord/issues/579)
- IntelliJ Extension: Default log level to `ERROR` from `DEBUG`

### Fixed

- Issue with [bottlerocket](https://github.com/bottlerocket-os/bottlerocket) where they use `/run/dockershim.sock`
  instead of the default containerd path. Add new path as fallback.

## 3.2.0

### Changed

- Extended support for both `-s` and `-x` wildcard matching, now supports `PREFIX_*`, `*_SUFFIX`, ect.
- Add to env default ignore `JAVA_HOME`,`HOMEPATH`,`CLASSPATH`,`JAVA_EXE` as it's usually runtime that you don't want
  from remote. Possibly fixes issue discussed on Discord (used complained that they had to use absolute path and not
  relative).
- Add `jvm.cfg` to default bypass for files.
- Clarify wrong target error message.
- mirrord-layer: Improve error message in `connection::handle_error`.

### Fixed

- Don't ignore passed `--pod-namespace` argument, closes
  [[#605](https://github.com/metalbear-co/mirrord/issues/605)]
- Replace deprecated environment variables in IntelliJ plugin
- Issues with IntelliJ extension when debugging Kotlin applications
- Scrollable list for pods and namespaces for IntelliJ extension,
  closes [[#610](https://github.com/metalbear-co/mirrord/issues/610)]

### Deprecated

- `--impersonated-container-name` and `MIRRORD_IMPERSONATED_CONTAINER_NAME` are
  deprecated in favor of `--target` or `MIRRORD_IMPERSONATED_TARGET`
- `--pod-namespace` and `MIRRORD_AGENT_IMPERSONATED_POD_NAMESPACE` are deprecated in
  favor of `--target-namespace` and `MIRRORD_TARGET_NAMESPACE`

## 3.1.3

### Changed

- release: VS Code extension release as stable and not pre-release.

### Fixed

- Dev container failing to execute `apt-get install -y clang`

## 3.1.2

### Changed

- Update some texts in documentation, READMEs, and extension package descriptions
- IntelliJ version check on enabling instead of on project start. Don't check again after less than 3 minutes.

## 3.1.1

### Fixed

- IntelliJ plugin crashing on run because both include and exclude were being set for env vars.

## 3.1.0

### Added

- `pwrite` hook (used by `dotnet`);

### Fixed

- Issue [#577](https://github.com/metalbear-co/mirrord/issues/577). Changed non-error logs from `error!` to `trace!`.

### Changed

- Agent pod definition now has `requests` specifications to avoid being defaulted to high values.
  See [#579](https://github.com/metalbear-co/mirrord/issues/579).
- Change VSCode extension configuration to have file ops, outgoing traffic, DNS, and environment variables turned on by
  default.
- update intelliJ extension: toggles + panel for include/exclude env vars

## 3.0.22-alpha

### Changed

- Exclude internal configuration fields from generated schema.

### Fixed

- Issue [#531](https://github.com/metalbear-co/mirrord/issues/531). We now detect NixOS/Devbox usage and add `sh` to
  skipped list.

## 3.0.21-alpha

### Added

- Reuse agent - first process that runs will create the agent and its children will be able to reuse the same one to
  avoid creating many agents.
- Don't print progress for child processes to avoid confusion.
- Skip istio/linkerd-proxy/init container when mirroring a pod without a specific container name.
- Add "linkerd.io/inject": "disabled" annotation to pod created by mirrord to avoid linkerd auto inject.
- mirrord-layer: support `-target deployment/deployment_name/container/container_name` flag to run on a specific
  container.
- `/nix/*` path is now ignored for file operations to support NixOS.
- Shortcut `deploy` for `deployment` in target argument.
- Added the ability to override environment variables in the config file.

### Changed

- Print exit message when terminating application due to an unhandled error in the layer.
- mirrord-layer: refactored `pod_api.rs` to be more maintainble.
- Use kube config namespace by default.
- mirrord-layer: Ignore `EAFNOSUPPORT` error reporting (valid scenario).

## 3.0.20-alpha

### Added

- `pread` hook (used by `dotnet`);
- mirrord-layer: ignore opening self-binary (temporal SDK calculates the hash of the binary, and it fails because it
  happens remotely)
- Layer integration tests with more apps (testing with Go only on MacOS because of
  known crash on Linux - [[#380](https://github.com/metalbear-co/mirrord/issues/380)]).
  Closes [[#472](https://github.com/metalbear-co/mirrord/issues/472)].
- Added progress reporting to the CLI.
- CI: use [bors](https://bors.tech/) for merging! woohoo.

### Changed

- Don't report InProgress io error as error (log as info)
- mirrord-layer: Added some `dotnet` files to `IGNORE_FILES` regex set;
- mirrord-layer: Added the `Detour` type for use in the `ops` modules instead of `HookResult`. This type supports
  returning a `Bypass` to avoid manually checking if a hook actually failed or if we should just bypass it;
- mirrord-protocol: Reduce duplicated types around `read` operation;
- Layer integration tests for more apps. Closes
  [[#472](https://github.com/metalbear-co/mirrord/issues/472)].
- Rename http mirroring tests from `integration` to `http_mirroring` since there are
  now also integration tests in other files.
- Delete useless `e2e_macos` CI job.
- Integration tests also display test process output (with mirrord logs) when they
  time out.
- CI: mirrord-layer UT and integration run in same job.
- .devcontainer: Added missing dependencies and also kind for running e2e tests.

### Fixed

- Fix IntelliJ Extension artifact - use glob pattern
- Use LabelSelector instead of app=* to select pods from deployments
- Added another
  protection [to not execute in child processes from k8s auth](https://github.com/metalbear-co/mirrord/issues/531) by
  setting an env flag to avoid loading then removing it after executing the api.

## 3.0.19-alpha

### Added

- Release image for armv7 (Cloud ARM)

### Fixed

- Release for non-amd64 arch failed because of lack of QEMU step in the github action. Re-added it

## 3.0.18-alpha

### Changed

- Replaced `pcap` dependency with our own `rawsocket` to make cross compiling faster and easier.

## 3.0.17-alpha

### Fixed

- Release CI: Remove another failing step

## 3.0.16-alpha

### Fixed

- Release CI: Temporarily comment out failing step

## 3.0.15-alpha

### Fixed

- Release CI: Fix checkout action position in intelliJ release.

## 3.0.14-alpha

### Added

- Layer integration test. Tests the layer's loading and hooking in an http mirroring simulation with a flask web app.
  Addresses but does not
  close [[#472](https://github.com/metalbear-co/mirrord/issues/472)] (more integration tests still needed).

### Fixed

- Release CI: Fix paths for release artifacts

## 3.0.13-alpha

### Added

- mirrord-cli: added a SIP protection check for macos binaries,
  closes [[#412](https://github.com/metalbear-co/mirrord/issues/412)]

### Fixed

- Fixed unused dependencies issue, closes [[#494](https://github.com/metalbear-co/mirrord/issues/494)]

### Changed

- Remove building of arm64 Docker image from the release CI

## 3.0.12-alpha

### Added

- Release CI: add extensions as artifacts, closes [[#355](https://github.com/metalbear-co/mirrord/issues/355)]

### Changed

- Remote operations that fail logged on `info` level instead of `error` because having a file not found, connection
  failed, etc can be part of a valid successful flow.
- mirrord-layer: When handling an outgoing connection to localhost, check first if it's a socket we intercept/mirror,
  then just let it connect normally.
- mirrord-layer: removed `tracing::instrument` from `*_detour` functions.

### Fixed

- `getaddrinfo` now uses [`trust-dns-resolver`](https://docs.rs/trust-dns-resolver/latest/trust_dns_resolver/) when
  resolving DNS (previously it would do a `getaddrinfo` call in mirrord-agent that could result in incompatibility
  between the mirrored pod and the user environments).
- Support clusters running Istio. Closes [[#485](https://github.com/metalbear-co/mirrord/issues/485)].

## 3.0.11-alpha

### Added

- Support impersonated deployments, closes [[#293](https://github.com/metalbear-co/mirrord/issues/293)]
- Shorter way to select which deployment/pod/container to impersonate through `--target`
  or `MIRRORD_IMPERSONATED_TARGET`, closes [[#392](https://github.com/metalbear-co/mirrord/issues/392)]
- mirrord-layer: Support config from file alongside environment variables.
- intellij-ext: Add version check, closes [[#289](https://github.com/metalbear-co/mirrord/issues/289)]
- intellij-ext: better support for Windows with WSL.

### Deprecated

- `--pod-name` or `MIRRORD_AGENT_IMPERSONATED_POD_NAME` is deprecated in favor of `--target`
  or `MIRRORD_IMPERSONATED_TARGET`

### Fixed

- tcp-steal working with linkerd meshing.
- mirrord-layer should exit when agent disconnects or unable to make initial connection

## 3.0.10-alpha

### Added

- Test that verifies that outgoing UDP traffic (only with a bind to non-0 port and a
  call to `connect`) is successfully intercepted and forwarded.

### Fixed

- macOS binaries should be okay now.

## 3.0.9-alpha

### Changed

- Ignore http tests because they are unstable, and they block the CI.
- Bundle arm64 binary into the universal binary for MacOS.

## 3.0.8-alpha

### Fixed

- release CI: Fix dylib path for `dd`.

## 3.0.7-alpha

### Fixed

- mirrord-layer: Fix `connect` returning error when called on UDP sockets and the
  outgoing traffic feature of mirrord is disabled.
- mirrord-agent: Add a `tokio::time:timeout` to `TcpStream::connect`, fixes golang issue where sometimes it would get
  stuck attempting to connect on IPv6.
- intelliJ-ext: Fix CLion crash issue, closes [[#317](https://github.com/metalbear-co/mirrord/issues/317)]
- vscode-ext: Support debugging Go, and fix issues with configuring file ops and traffic stealing.

### Changed

- mirrord-layer: Remove check for ignored IP (localhost) from `connect`.
- mirrord-layer: Refactor `connect` function to be less bloated.
- `.dockerignore` now ignores more useless files (reduces mirrord-agent image build time, and size).
- mirrord-agent: Use `tracing::instrument` for the outgoing traffic feature.
- mirrord-agent: `IndexAllocator` now uses `ConnectionId` for outgoing traffic feature.

## 3.0.6-alpha

### Changed

- mirrord-layer: Remove `tracing::instrument` from `go_env::goenvs_unix_detour`.
- mirrord-layer: Log to info instead of error when failing to write to local tunneled streams.

### Added

- mirrord-layer, mirrord-cli: new command line argument/environment variable - `MIRRORD_SKIP_PROCESSES` to provide a
  list of comma separated processes to not to load into.
  Closes [[#298](https://github.com/metalbear-co/mirrord/issues/298)]
  , [[#308](https://github.com/metalbear-co/mirrord/issues/308)]
- release CI: add arm64e to the universal dylib
- intellij-ext: Add support for Goland

## 3.0.5-alpha

### Fixed

- mirrord-layer: Return errors from agent when `connect` fails back to the hook (previously we were handling these as
  errors in layer, so `connect` had slightly wrong behavior).
- mirrord-layer: instrumenting error when `write_detur` is called to stdout/stderr
- mirrord-layer: workaround for `presented server name type wasn't supported` error when Kubernetes server has IP for CN
  in certificate. [[#388](https://github.com/metalbear-co/mirrord/issues/388)]

### Changed

- mirrord-layer: Use `tracing::instrument` to improve logs.

### Added

- Outgoing UDP test with node. Closes [[#323](https://github.com/metalbear-co/mirrord/issues/323)]

## 3.0.4-alpha

### Fixed

- Fix crash in VS Code extension happening because the MIRRORD_OVERRIDE_ENV_VARS_INCLUDE and
  MIRRORD_OVERRIDE_ENV_VARS_EXCLUDE vars being populated with empty values (rather than not being populated at all)
  .Closes [[#413](https://github.com/metalbear-co/mirrord/issues/413)].
- Add exception to gradle when dylib/so file is not found.
  Closes [[#345](https://github.com/metalbear-co/mirrord/issues/345)]
- mirrord-layer: Return errors from agent when `connect` fails back to the hook (previously we were handling these as
  errors in layer, so `connect` had slightly wrong behavior).

## 3.0.3-alpha

### Changed

- Changed agent namespace to default to the pod namespace.
  Closes [[#404](https://github.com/metalbear-co/mirrord/issues/404)].

## 3.0.2-alpha

### Added

- Code sign Apple binaries.
- CD - Update latest tag after release is published.

### Changed

- In `go-e2e` test, call `os.Exit` instead fo sending `SIGINT` to the process.
- Install script now downloads latest tag instead of main branch to avoid downtime on installs.

### Fixed

- Fix Environment parsing error when value contained '='
  Closes [[#387](https://github.com/metalbear-co/mirrord/issues/387)].
- Fix bug in outgoing traffic with multiple requests in quick succession.
  Closes [[#331](https://github.com/metalbear-co/mirrord/issues/331)].

## 3.0.1-alpha

### Fixed

- Add missing dependency breaking the VS Code release.

## 3.0.0-alpha

### Added

- New feature: UDP outgoing, mainly for Go DNS but should work for most use cases also!
- E2E: add tests for python's fastapi with uvicorn
- Socket ops - `connect`: ignore localhost and ports 50000 - 60000 (reserved for debugger)
- Add "*.plist" to `IGNORE_REGEX`, refer [[#350](https://github.com/metalbear-co/mirrord/issues/350)].

### Changed

- Change all functionality (incoming traffic mirroring, remote DNS outgoing traffic, environment variables, file reads)
  to be enabled by default. ***Note that flags now disable functionality***

### Fixed

- mirrord-layer: User-friendly error for invalid kubernetes api certificate
- mirrord-cli: Add random prefix to the generated shared lib to prevent Bus Error/EXC_BAD_ACCESS
- Support for Go 1.19>= syscall hooking
- Fix Python debugger crash in VS Code Extension. Closes [[#350](https://github.com/metalbear-co/mirrord/issues/350)].

## 2.13.0

### Added

- Release arm64 agent image.

### Fixed

- Use selected namespace in IntelliJ plugin instead of always using default namespace.

## 2.12.1

### Fixed

- Fix bug where VS Code extension would crash on startup due to new configuration values not being the correct type.
- Unset DYLD_INSERT_LIBRARIES/LD_PRELOAD when creating the agent.
  Closes [[#330](https://github.com/metalbear-co/mirrord/issues/330)].
- Fix NullPointerException in IntelliJ Extension. Closes [[#335](https://github.com/metalbear-co/mirrord/issues/335)].
- FIx dylib/so paths for the IntelliJ Extension. Closes [[#337](https://github.com/metalbear-co/mirrord/pull/352)].

## 2.12.0

### Added

- Add more configuration values to the VS Code extension.
- Warning when using remote tcp without remote DNS (can cause ipv6/v4 issues).
  Closes [#327](https://github.com/metalbear-co/mirrord/issues/327)

### Fixed

- VS Code needed restart to apply kubectl config/context change.
  Closes [316](https://github.com/metalbear-co/mirrord/issues/316).
- Fixed DNS feature causing crash on macOS on invalid DNS name due to mismatch of return
  codes. [#321](https://github.com/metalbear-co/mirrord/issues/321).
- Fixed DNS feature not using impersonated container namespace, resulting with incorrect resolved DNS names.
- mirrord-agent: Use `IndexAllocator` to properly generate `ConnectionId`s for the tcp outgoing feature.
- tests: Fix outgoing and DNS tests that were passing invalid flags to mirrord.
- Go Hooks - use global ENABLED_FILE_OPS
- Support macOS with apple chip in the IntelliJ plugin.
  Closes [#337](https://github.com/metalbear-co/mirrord/issues/337).

## 2.11.0

### Added

- New feature: mirrord now supports TCP traffic stealing instead of mirroring. You can enable it by
  passing `--tcp-steal` flag to cli.

### Fixed

- mirrord-layer: Go environment variables crash - run Go env setup in a different stack (should
  fix [#292](https://github.com/metalbear-co/mirrord/issues/292))

### Changed

- mirrord-layer: Add `#![feature(let_chains)]` to `lib.rs` to support new compiler version.

## 2.10.1

### Fixed

- CI:Release - Fix typo that broke the build

## 2.10.0

### Added

- New feature, [tcp outgoing traffic](https://github.com/metalbear-co/mirrord/issues/27). It's now possible to make
  requests to a remote host from the staging environment context. You can enable this feature setting
  the `MIRRORD_TCP_OUTGOING` variable to true, or using the `-o` option in mirrord-cli.
- mirrord-cli add login command for logging in to metalbear-cloud
- CI:Release - Provide zip and sha256 sums

### Fixed

- Environment variables feature on Golang programs. Issue #292 closed in #299

## 2.9.1

### Fixed

- CI - set typescript version at 4.7.4 to fix broken release action

## 2.9.0

### Added

- Support for Golang fileops
- IntelliJ Extension for mirrord

### Changed

- mirrord-layer: Added common `Result` type to to reduce boilerplate, removed dependency of `anyhow` crate.
- mirrord-layer: Split `LayerError` into `LayerError` and `HookError` to distinguish between errors that can be handled
  by the layer and errors that can be handled by the hook. (no more requiring libc errno for each error!).
  Closes [#247](https://github.com/metalbear-co/mirrord/issues/247)

## 2.8.1

### Fixed

- CI - remove usage of ubuntu-18.04 machines (deprecated)

## 2.8.0

### Added

- E2E - add basic env tests for bash scripts

### Fixed

- mirrord-agent - Update pcap library, hopefully will fix dropped packets (syn sometimes missed in e2e).
- mirrord-agent/layer - Sometimes layer tries to connect to agent before it finsihed loading, even though pod is
  running. Added watching the log stream for a "ready" log message before attempting to connect.

### Changed

- E2E - describe all pods on failure and add file name to print of logs.
- E2E - print timestamp of stdout/stderr of `TestProcess`.
- E2E - Don't delete pod/service on failure, instead leave them for debugging.
- mirrord-agent - Don't use `tokio::spawn` for spawning `sniffer` (or any other namespace changing task) to avoid
  namespace-clashing/undefined behavior. Possibly fixing bugs.
- Change the version check on the VS Code extension to happen when mirrord is enabled rather than when the IDE starts
  up.

## 2.7.0

### Added

- mirrord-layer: You can now pass `MIRRORD_AGENT_COMMUNICATION_TIMEOUT` as environment variable to control agent
  timeout.
- Expand file system operations with `access` and `faccessat` hooks for absolute paths

### Fixed

- Ephemeral Containers didn't wait for the right condition, leading to timeouts in many cases.
- mirrord-layer: Wait for the correct condition in job creation, resolving startup/timeout issues.
- mirrord-layer: Add a sleep on closing local socket after receiving close to let local application respond before
  closing.
- mirrord-layer: Fix DNS issue where `ai_addr` would not live long enough (breaking the remote DNS feature).

### Changed

- Removed unused dependencies from `mirrord-layer/Cargo.toml`. (Closes #220)
- reduce e2e flakiness (add message sent on tcp listen subscription, wait for that message)
- reduce e2e flakiness - increase timeout time
- mirrord-layer - increase agent creation timeout (to reduce e2e flakiness on macOS)
- E2E - Don't do file stuff on http traffic to reduce flakiness (doesn't add any coverage value..)
- mirrord-layer - Change tcp mirror tunnel `select` to be biased so it flushes all data before closing it (better
  testing, reduces e2e flakiness)
- E2E - unify resolve_node_host for linux and macOS with support for wsl provided Docker & Kubernetes
- E2E - add `trace` for tests to have paramaterized arguments printed
- mirrord-agent - add debug print of args to identify runs
- E2E - remove double `--extract-path` parameter in tests
- E2E - macOS colima start with 3 cores and 8GB of RAM.
- E2E - Increase agent communication timeout to reduce flakiness.
- mirrord-layer - add `DetourGuard` to prevent unwanted calls to detours from our code.
- mirrord-layer - extract reused detours to seperate logic functions
- E2E - macOS run only sanity http mirror traffic with Python

## 2.6.0

### Added

- Add a flag for the agent, `--ephemeral-container`, to correctly refer to the filesystem i.e. refer to root path
  as `/proc/1/root` when the flag is on, otherwise `/`.
- Add support for Golang on amd64 (x86-64).

### Changed

- Assign a random port number instead of `61337`. (Reason: A forking process creates multiple agents sending traffic on
  the same port, causing addrinuse error.)
- `mirrord-layer/socket` now uses `socket2::SockAddr` to comply with Rust's new IP format.

### Fixed

- Fix filesystem tests to only run if the default path exists.
- Fix extension not running due to the node_modules directory not being packaged.

## 2.5.0

### Added

- New feature, [remote DNS resolving](https://github.com/metalbear-co/mirrord/issues/27#issuecomment-1154072686).
  It is now possible to use the remote's `addrinfo` by setting the `MIRRORD_REMOTE_DNS` variable to
  `true`, or using the `-d` option in mirrord-cli.
- New feature, [Ephemeral Containers](https://github.com/metalbear-co/mirrord/issues/172).
  Use Kubernetes beta feature `Ephemeral Containers` to mirror traffic with the `--ephemeral-container` flag.
- E2E tests on macos for Golang using the Gin framework.

### Changed

- Refactored `mirrord-layer/socket` into a module structure similar to `mirrord-layer/file`.
- Refactored the error part of the many `Result<Response, ResponseError>`.
- Refactored `file` related functions, created `FileHandler` and improved structure.
- Refactored error handling in mirrord-layer.
- E2E: Collect minikube logs and fix collecting container logs
- E2E: macOS use colima instead of minikube.
- Refactored `mirrord-layer/lib.rs` - no more passing many arguments! :)
- Refactored `mirrord-layer/lib.rs` - remove `unwrap()` and propagate error using `Result`

### Fixed

- Handle unwraps in fileops to gracefully exit and enable python fileops tests.
- Changed `addrinfo` to `VecDeque` - fixes a potential bug (loss of order)

## 2.4.1

### Added

- mirrord-cli `exec` subcommand accepts `--extract-path` argument to set the directory to extract the library to. Used
  for tests mainly.
- mirrord-layer provides `MIRRORD_IMPERSONATED_CONTAINER_NAME` environment variable to specify container name to
  impersonate. mirrord-cli accepts argument to set variable.
- vscode-ext provides quick-select for setting `MIRRORD_IMPERSONATED_CONTAINER_NAME`

### Changed

- Refactor e2e, enable only Node HTTP mirroring test.
- E2E: add macOS to E2E, support using minikube by env var.
- E2E: Skip loading to docker before loading to minikube (load directly to minikube..)
- layer: Environment variables now load before process starts, no more race conditions.

### Fixed

- Support connections that start with tcp flags in addition to Syn (on macOS CI we saw CWR + NS)
- `fcntl` error on macOS [#184](https://github.com/metalbear-co/mirrord/issues/184) by a workaround.

## 2.3.1

### Changed

- Refactor(agent) - change `FileManager` to be per peer, thus removing the need of it being in a different task, moving
  the handling to the peer logic, change structure of peer handling to a struct.
- Don't fail environment variable request if none exists.
- E2E: Don't assert jobs and pods length, to allow better debugging and less flakiness.
- Refactor(agent) - Main loop doesn't pass messages around but instead spawned peers interact directly with tcp sniffer.
  Renamed Peer -> Client and ClientID.
- Add context to agent/job creation errors (Fixes #112)
- Add context to stream creation error (Fixes #110)
- Change E2E to use real app, closes [#149](https://github.com/metalbear-co/mirrord/issues/149)

## 2.3.0

### Added

- Add support for overriding a process' environment variables by setting `MIRRORD_OVERRIDE_ENV_VARS` to `true`. To
  filter out undesired variables, use the `MIRRORD_OVERRIDE_FILTER_ENV_VARS` configuration with arguments such
  as `FOO;BAR`.

### Changed

- Remove `unwrap` from the `Future` that was waiting for Kube pod to spin up in `pod_api.rs`. (Fixes #110)
- Speed up agent container image building by using a more specific base image.
- CI: Remove building agent before building & running tests (duplicate)
- CI: Add Docker cache to Docker build-push action to reduce build duration.
- CD release: Fix universal binary for macOS
- Refactor: Change protocol + mirrord-layer to split messages into modules, so main module only handles general
  messages, passing down to the appropriate module for handling.
- Add a CLI flag to specify `MIRRORD_AGENT_TTL`
- CI: Collect mirrord-agent logs in case of failure in e2e.
- Add "app" = "mirrord" label to the agent pod for log collection at ease.
- CI: Add sleep after local app finishes loading for agent to load filter make tests less flaky.
- Handle relative paths for open, openat
- Fix once cell renamings, PR [#98165](https://github.com/rust-lang/rust/pull/98165)
- Enable the blocking feature of the `reqwest` library

## 2.2.1

### Changed

- Compile universal binaries for MacOS. (Fixes #131)
- E2E small improvements, removing sleeps. (Fixes #99)

## 2.2.0

### Added

- File operations are now available behind the `MIRRORD_FILE_OPS` env variable, this means that mirrord now hooks into
  the following file functions: `open`, `fopen`, `fdopen`, `openat`, `read`, `fread`, `fileno`, `lseek`, and `write` to
  provide a mirrored file system.
- Support for running x64 (Intel) binary on arm (Silicon) macOS using mirrord. This will download and use the x64
  mirrord-layer binary when needed.
- Add detours for fcntl/dup system calls, closes [#51](https://github.com/metalbear-co/mirrord/issues/51)

### Changed

- Add graceful exit for library extraction logic in case of error.
- Refactor the CI by splitting the building of mirrord-agent in a separate job and caching the agent image for E2E
  tests.
- Update bug report template to apply to the latest version of mirrord.
- Change release profile to strip debuginfo and enable LTO.
- VS Code extension - update dependencies.
- CLI & macOS: Extract to `/tmp/` instead of `$TMPDIR` as the executed process is getting killed for some reason.

### Fixed

- Fix bug that caused configuration changes in the VS Code extension not to work
- Fix typos

## 2.1.0

### Added

- Prompt user to update if their version is outdated in the VS Code extension or CLI.
- Add support for docker runtime, closes [#95](https://github.com/metalbear-co/mirrord/issues/95).
- Add a keep-alive to keep the agent-pod from exiting, closes [#63](https://github.com/metalbear-co/mirrord/issues/63)

## 2.0.4

Complete refactor and re-write of everything.

- The CLI/VSCode extension now use `mirrord-layer` which loads into debugged process using `LD_PRELOAD`
  /`DYLD_INSERT_LIBRARIES`.
  It hooks some of the syscalls in order to proxy incoming traffic into the process as if it was running in the remote
  pod.
- Mono repo
- Fixed unwraps inside
  of [agent-creation](https://github.com/metalbear-co/mirrord/blob/main/mirrord-layer/src/lib.rs#L75),
  closes [#191](https://github.com/metalbear-co/mirrord/issues/191)<|MERGE_RESOLUTION|>--- conflicted
+++ resolved
@@ -24,13 +24,10 @@
 
 - VSCode extension: update dialog message
 - JetBrains: can now change focus from search field to targets using tab/shift+tab (for backwrad)
-<<<<<<< HEAD
 - Refactor - mirrord cli now spawns `internal proxy` which does the Kubernetes operations for
   the layer, so layer need not interact with k8s (solves issues with remote/local env mix)
-=======
 - filter: add `/private/var/folders" to default local read override
 - filter: fixed regex for `/tmp` default local read override
->>>>>>> 4c566345
 
 ## 3.24.0
 
