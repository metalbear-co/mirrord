name: CI

on:
  workflow_dispatch:
  push:
    branches: [main, staging, trying]
  pull_request:
    branches: [main, staging, trying]

jobs:
  changed_files:
    runs-on: ubuntu-latest
    outputs:
      rs_changed: ${{ steps.changed-rs.outputs.any_changed }}
      intellij_changed: ${{ steps.changed-intellij.outputs.any_changed }}
    steps:
      - uses: actions/checkout@v3
        with:
          fetch-depth: 0
      - name: get changed rs files
        id: changed-rs
        uses: tj-actions/changed-files@v32
        with:
          files: |
            **/*.rs
            mirrord-agent/**
            mirrord-auth/**
            mirrord-cli/**
            mirrord-config/**
            mirrord-layer/**
            mirrord-macro/**
            mirrord-protocol/**
            tests/**
            Cargo.toml
            Cargo.lock
            .dockerignore
            rust-toolchain.toml
            rustfmt.toml
            .cargo/**
            .github/workflows/ci.yaml
      - name: get intellij changes
        id: changed-intellij
        uses: tj-actions/changed-files@v32
        with:
          files: |
            intellij-ext/**
      - name: output test
        run: |
          echo ${{ steps.changed-rs.outputs.any_changed }};
          echo ${{ steps.changed-rs.outputs.all_changed_files }};
          echo ${{ steps.changed-intellij.outputs.any_changed }};
          echo ${{ steps.changed-intellij.outputs.all_changed_files }};

  lint:
    runs-on: ubuntu-latest
    needs: changed_files
    if: ${{needs.changed_files.outputs.rs_changed == 'true'}}
    steps:
      - uses: actions/checkout@v2
      - uses: actions-rs/toolchain@v1
        with:
          profile: minimal
          toolchain: nightly
          components: rustfmt, clippy
      - uses: Swatinem/rust-cache@v1
      # Needed for agent
      - run: cargo fmt --all -- --check
      - run: cargo clippy -- -D warnings

  test_mirrord_protocol:
    strategy:
      matrix:
        os: [ubuntu-latest]
    runs-on: ${{ matrix.os }}
    needs: changed_files
    if: ${{needs.changed_files.outputs.rs_changed == 'true'}}
    steps:
      - uses: actions/checkout@v2
      - uses: actions-rs/toolchain@v1
        with:
          profile: minimal
          toolchain: nightly
          target: ${{matrix.target}}
      - uses: Swatinem/rust-cache@v1
        with:
          key: ${{matrix.os}}
      - run: |
          cd mirrord-protocol
          cargo test

  test_mirrord_config:
    strategy:
      matrix:
        os: [ubuntu-latest]
    runs-on: ${{ matrix.os }}
    needs: changed_files
    if: ${{needs.changed_files.outputs.rs_changed == 'true'}}
    steps:
      - uses: actions/checkout@v2
      - uses: actions-rs/toolchain@v1
        with:
          profile: minimal
          toolchain: nightly
          target: ${{matrix.target}}
      - uses: Swatinem/rust-cache@v1
        with:
          key: ${{matrix.os}}
      - run: |
          cargo test -p mirrord-config

  test_agent:
    runs-on: ubuntu-latest
    needs: changed_files
    if: ${{needs.changed_files.outputs.rs_changed == 'true'}}
    steps:
      - uses: actions/checkout@v2
      - uses: actions-rs/toolchain@v1
        with:
          profile: minimal
          toolchain: nightly
          components: rustfmt
      - uses: Swatinem/rust-cache@v1
      - run: sudo PATH=/home/runner/.rustup/toolchains/nightly-x86_64-unknown-linux-gnu/bin:/usr/bin:/usr/sbin /home/runner/.rustup/toolchains/nightly-x86_64-unknown-linux-gnu/bin/cargo test -p mirrord-agent

  test_agent_image:
    runs-on: ubuntu-latest
    needs: changed_files
    if: ${{needs.changed_files.outputs.rs_changed == 'true'}}
    steps:
      - uses: actions/checkout@v2
      - uses: docker/setup-buildx-action@v2
      - name: build and export
        uses: docker/build-push-action@v3
        with:
          context: .
          tags: test
          file: mirrord-agent/Dockerfile
          outputs: type=docker,dest=/tmp/test.tar
          cache-from: type=gha
          cache-to: type=gha,mode=max
      - name: upload image
        uses: actions/upload-artifact@v2
        with:
          name: test
          path: /tmp/test.tar

  test_mirrord_layer_cli:
    needs: changed_files
    if: ${{needs.changed_files.outputs.rs_changed == 'true'}}
    strategy:
      matrix:
        os: [ubuntu-latest, macos-12, macos-11]
        target:
          [x86_64-unknown-linux-gnu, x86_64-apple-darwin, aarch64-apple-darwin]
        exclude:
          - os: ubuntu-latest
            target: x86_64-apple-darwin
          - os: ubuntu-latest
            target: aarch64-apple-darwin
          - os: macos-12
            target: x86_64-unknown-linux-gnu
          - os: macos-11
            target: aarch64-apple-darwin
          - os: macos-11
            target: x86_64-unknown-linux-gnu
    runs-on: ${{ matrix.os }}
    steps:
      - uses: actions/checkout@v2
      - uses: actions-rs/toolchain@v1
        with:
          profile: minimal
          toolchain: nightly
          target: ${{matrix.target}}
      - uses: Swatinem/rust-cache@v1
        with:
          key: ${{matrix.os}}-${{matrix.target}}
      # For now, just verify it compiles.
      - run: cargo +nightly build -p mirrord-layer -p mirrord --target=${{matrix.target}}

  build_mirrord:
    runs-on: ubuntu-latest
    name: build mirrord
    needs: changed_files
    if: ${{needs.changed_files.outputs.rs_changed == 'true'}}
    steps:
      - uses: actions/checkout@v2
      - uses: actions-rs/toolchain@v1
        with:
          profile: minimal
          toolchain: nightly
          components: rustfmt
      - uses: Swatinem/rust-cache@v2
        with:
          key: ubuntu-latest
      - run: cargo +nightly build --manifest-path=./Cargo.toml
      - name: upload layer
        uses: actions/upload-artifact@v3
        with:
          name: layer-lib
          path: target/debug/libmirrord_layer.so
          if-no-files-found: error

  integration_tests:
    runs-on: ubuntu-latest
    needs: [build_mirrord, changed_files]
    if: ${{needs.changed_files.outputs.rs_changed == 'true'}}
    env:
      MIRRORD_TEST_USE_EXISTING_LIB: ../target/debug/libmirrord_layer.so
    steps:
      - uses: actions/checkout@v2 # Checkout the mirrord repo.
      - uses: actions-rs/toolchain@v1 # Install rust.
        with:
          profile: minimal
          toolchain: nightly
          target: x86_64-unknown-linux-gnu
      - uses: Swatinem/rust-cache@v2 # Restore rust cache from earlier runs to avoid recompiling dependencies.
        with:
          cache-on-failure: true
      - uses: actions/setup-node@v3 # For http mirroring test.
        with:
          node-version: 14
      - run: npm install express # For http mirroring test with node.
      - uses: actions/setup-python@v3 # For http mirroring tests with Flask and FastAPI.
      - run: pip3 install flask # For http mirroring test with Flask.
      - run: pip3 install fastapi # For http mirroring test with FastAPI.
      - run: pip3 install uvicorn[standard] # For http mirroring test with FastAPI.
      - name: download layer # Download layer lib built in the `build_mirrord` job.
        uses: actions/download-artifact@v3
        with:
          name: layer-lib
          path: target/debug/
<<<<<<< HEAD
      - run: cargo +nightly test -p mirrord-layer
=======
      # Run `http_mirroring` and `self_connect` integration tests of `mirrord-layer`.
      - run: cargo +nightly test --test http_mirroring --test self_connect -p mirrord-layer -- --nocapture
>>>>>>> 11e926f1

  integration_tests_macos:
    runs-on: macos-12
    needs: changed_files
    if: ${{needs.changed_files.outputs.rs_changed == 'true'}}
    env:
      MIRRORD_TEST_USE_EXISTING_LIB: ../target/debug/libmirrord_layer.dylib
    steps:
      - uses: actions/checkout@v2 # Checkout the mirrord repo.
      - uses: actions-rs/toolchain@v1 # Install Rust.
        with:
          profile: minimal
          toolchain: nightly
          target: x86_64-apple-darwin
      - uses: Swatinem/rust-cache@v2 # Restore rust cache from earlier runs to avoid recompiling dependencies.
        with:
          cache-on-failure: true
      - uses: actions/setup-go@v3 # Install Go for http mirroring tests with a Go webserver.
        with:
          go-version: "1.19.0"
      - run: |                                # Build Go app to test http mirroring with.
          cd mirrord-layer/tests/apps/self_open
          go build -o 19
          cd ../app_go
          go build -o 19
      - uses: actions/setup-node@v3
        with:
          node-version: 14
      - run: npm install express # For http mirroring test with node.
      - uses: actions/setup-python@v3 # For http mirroring tests with Flask and FastAPI.
      - run: pip3 install flask # For http mirroring test with Flask.
      - run: pip3 install fastapi # For http mirroring test with FastAPI.
      - run: pip3 install uvicorn[standard] # For http mirroring test with FastAPI.
      - run: cargo +nightly build -p mirrord-layer # Build layer lib. The tests load it into the apps.
<<<<<<< HEAD
      - run: cargo +nightly test -p mirrord-layer
=======
      # Run `http_mirroring` and `self_connect` integration tests of `mirrord-layer`.
      - run: cargo +nightly test --test http_mirroring --test self_connect --test self_open -p mirrord-layer -- --nocapture
>>>>>>> 11e926f1

  e2e:
    runs-on: ubuntu-latest
    name: e2e
    needs: [build_mirrord, test_agent_image, integration_tests, changed_files]
    if: ${{needs.changed_files.outputs.rs_changed == 'true'}}
    env:
      MIRRORD_AGENT_RUST_LOG: "warn,mirrord=debug"
    steps:
      - uses: actions/checkout@v2
      - uses: actions-rs/toolchain@v1
        with:
          profile: minimal
          toolchain: nightly
          components: rustfmt
      - uses: Swatinem/rust-cache@v1
        with:
          key: ubuntu-latest
          cache-on-failure: true

      - uses: actions/setup-node@v3
        with:
          node-version: 14
      - run: npm install express
      - uses: actions/setup-python@v3
      - run: pip3 install flask
      - run: pip3 install fastapi
      - run: pip3 install uvicorn[standard]
      - uses: actions/setup-go@v3
        with:
          go-version: "1.18.0"
      - run: |
          cd tests/go-e2e
          go build -o 18
      - run: |
          cd tests/go-e2e-fileops
          go build -o 18
      - run: |
          cd tests/go-e2e-env
          go build -o 18
      - run: |
          cd tests/go-e2e-outgoing
          go build -o 18
      - run: |
          cd tests/go-e2e-dns
          go build -o 18
      - uses: actions/setup-go@v3
        with:
          go-version: "1.19.0"
      - run: |
          cd tests/go-e2e
          go build -o 19
      - run: |
          cd tests/go-e2e-fileops
          go build -o 19
      - run: |
          cd tests/go-e2e-env
          go build -o 19
      - run: |
          cd tests/go-e2e-outgoing
          go build -o 19
      - run: |
          cd tests/go-e2e-dns
          go build -o 19
      - run: |
          cd tests/rust-e2e-fileops
          cargo build
      - name: start minikube
        uses: medyagh/setup-minikube@master
        with:
          container-runtime: containerd
      - name: download image
        uses: actions/download-artifact@v2
        with:
          name: test
          path: /tmp
      - run: minikube image load /tmp/test.tar
      - name: cargo test
        run: cargo test -p tests
      - name: switch minikube runtime
        run: |
          minikube delete
          minikube start --container-runtime=docker
          minikube image load /tmp/test.tar
      - name: test with docker runtime
        run: cargo test -p tests
      - name: Collect logs
        if: ${{ failure() }}
        run: |
          kubectl describe pods
          docker exec minikube find /var/log/pods -print -exec cat {} \;

  build_intellij_plugin:
    runs-on: ubuntu-latest
    needs: changed_files
    if: ${{needs.changed_files.outputs.intellij_changed == 'true'}}
    steps:
      - uses: actions/checkout@v2
      - name: Setup Java
        uses: actions/setup-java@v3
        with:
          distribution: zulu
          java-version: 11
      - name: Build Plugin
        env:
          CI_BUILD_PLUGIN: true
        run: |
          cd intellij-ext
          chmod +x ./gradlew
          ./gradlew buildPlugin
  # We need some "accummulation" job here because bors fails (timeouts) to
  # listen on matrix builds.
  # Hence, we have some kind of dummy here that bors can listen on
  ci-success:
    name: ci
    needs:
      [
        build_mirrord,
        test_agent_image,
        integration_tests_macos,
        integration_tests,
        e2e,
        test_mirrord_layer_cli,
        test_agent,
        lint,
        test_mirrord_config,
        test_mirrord_protocol,
        build_intellij_plugin,
      ]
    runs-on: ubuntu-latest
    if: |
      always() &&
      (needs.build_mirrord.result == 'success' || needs.build_mirrord.result == 'skipped') &&
      (needs.test_agent_image.result == 'success' || needs.test_agent_image.result == 'skipped') &&
      (needs.integration_tests_macos.result == 'success' || needs.integration_tests_macos.result == 'skipped') &&
      (needs.integration_tests.result == 'success' || needs.integration_tests.result == 'skipped') &&
      (needs.e2e.result == 'success' || needs.e2e.result == 'skipped') &&
      (needs.test_mirrord_layer_cli.result == 'success' || needs.test_mirrord_layer_cli.result == 'skipped') &&
      (needs.test_agent.result == 'success' || needs.test_agent.result == 'skipped') &&
      (needs.lint.result == 'success' || needs.lint.result == 'skipped') &&
      (needs.test_mirrord_config.result == 'success' || needs.test_mirrord_config.result == 'skipped') &&
      (needs.test_mirrord_protocol.result == 'success' || needs.test_mirrord_protocol.result == 'skipped') &&
      (needs.build_intellij_plugin.result == 'success' || needs.build_intellij_plugin.result == 'skipped')
    steps:
      - name: CI succeeded
        run: exit 0<|MERGE_RESOLUTION|>--- conflicted
+++ resolved
@@ -229,12 +229,7 @@
         with:
           name: layer-lib
           path: target/debug/
-<<<<<<< HEAD
       - run: cargo +nightly test -p mirrord-layer
-=======
-      # Run `http_mirroring` and `self_connect` integration tests of `mirrord-layer`.
-      - run: cargo +nightly test --test http_mirroring --test self_connect -p mirrord-layer -- --nocapture
->>>>>>> 11e926f1
 
   integration_tests_macos:
     runs-on: macos-12
@@ -269,12 +264,8 @@
       - run: pip3 install fastapi # For http mirroring test with FastAPI.
       - run: pip3 install uvicorn[standard] # For http mirroring test with FastAPI.
       - run: cargo +nightly build -p mirrord-layer # Build layer lib. The tests load it into the apps.
-<<<<<<< HEAD
       - run: cargo +nightly test -p mirrord-layer
-=======
-      # Run `http_mirroring` and `self_connect` integration tests of `mirrord-layer`.
-      - run: cargo +nightly test --test http_mirroring --test self_connect --test self_open -p mirrord-layer -- --nocapture
->>>>>>> 11e926f1
+
 
   e2e:
     runs-on: ubuntu-latest
