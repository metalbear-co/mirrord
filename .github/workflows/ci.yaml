--- conflicted
+++ resolved
@@ -388,61 +388,6 @@
     if: ${{needs.changed_files.outputs.intellij_changed == 'true'}}
     steps:
       - uses: actions/checkout@v2
-<<<<<<< HEAD
-      - uses: actions-rs/toolchain@v1
-        with:
-          profile: minimal
-          toolchain: nightly
-          components: rustfmt
-      - uses: Swatinem/rust-cache@v1
-        with:
-          key: macos-latest
-          cache-on-failure: true
-      - run: npm install express
-      - uses: actions/setup-python@v3
-      - run: pip3 install flask
-      - run: pip3 install fastapi
-      - run: pip3 install uvicorn[standard]
-      - uses: actions/setup-dotnet@v3
-        with:
-          dotnet-version: "6.0"
-      - run: |
-          cd tests/dotnet-e2e/dns
-          dotnet build --configuration Release
-      - run: |
-          cd tests/dotnet-e2e/env
-          dotnet build --configuration Release
-      - run: |
-          cd tests/dotnet-e2e/fileops
-          dotnet build --configuration Release
-      - run: |
-          cd tests/dotnet-e2e/http
-          dotnet build --configuration Release
-      - run: |
-          cd tests/dotnet-e2e/outgoing
-          dotnet build --configuration Release
-      - name: setup cluster requirements
-        run: brew install docker colima kubectl
-      - name: create cluster
-        run: colima start --kubernetes --network-address --cpu 3 --memory 8
-      - name: download image
-        uses: actions/download-artifact@v2
-        with:
-          name: test
-          path: /tmp
-      - name: load image
-        run: docker load --input /tmp/test.tar
-      - name: cargo test
-        run: |
-          cargo test --package tests test_mirror_http_traffic -- --nocapture
-          cargo test --package tests test_dotnet6_outgoing_traffic_single_request_enabled -- --nocapture
-          cargo test --package tests test_dotnet6_remote_env_vars_works -- --nocapture
-          cargo test --package tests test_dotnet6_dns_lookup -- --nocapture
-          cargo test --package tests --lib -- tests::test_file_ops::agent_1 --nocapture 
-      - name: Collect container logs
-        if: ${{ failure() }}
-        run: for CONTAINER in $(docker ps --format "{{.ID}}"); do echo $CONTAINER && docker logs $CONTAINER; done
-=======
       - name: Setup Java
         uses: actions/setup-java@v3
         with:
@@ -490,5 +435,4 @@
       (needs.build_intellij_plugin.result == 'success' || needs.build_intellij_plugin.result == 'skipped')
     steps:
       - name: CI succeeded
-        run: exit 0
->>>>>>> 88102d59
+        run: exit 0