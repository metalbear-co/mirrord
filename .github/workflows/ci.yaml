# Hello traveler!
# This is the CI workflow for mirrord.
# It is a bit complicated, but it is also very powerful.
# We try to optimize for speed, but sometimes there are limitations.
# Please try to document it here so people won't try repeating your errors.
# 1. GitHub cache is limited to 10GB, so we try to have less jobs to not exceed it, since if we get over 10GB
#    the cache will be evicted then builds will be slower, so it's better to have less jobs.
# 2. I (Aviram) tried to use a container to build the Linux stuff, but couldn't get the e2e to work and (minikube in container)
#    and the benefit seemed little.
# 3. Please be mindful, we try to target less than 30 minutes for the CI to run. In a perfect world it'd be less than 5m.
#     If you're adding something, please make sure it doesn't impact too much, and if you're reviewing please have it in mind.
# 4. Make sure to specify target for cargo invocations, to re-use cache (cargo build --target X while host is X then cargo build will not use cache
#    since it's different targets from it's perspective - https://doc.rust-lang.org/cargo/guide/build-cache.html
#
# - Adding a compiled app to e2e:
#
# If you want to add a rust/go/[other compiled language] to the list of e2e apps, then you have to check 2 other
# places.
#
# 1. The `test-images` repo, if your e2e wants to use a custom image, that's not already there, and;
# 2. The `mirrord-ci` repo, where you should add the compilation call to `e2e-setup-action/action.yaml`.
#
# Forgetting (2) will probably net you a message saying that `mirrord exec` could not find the path of the app,
# while forgetting (1) nets you a message saying that the service could not be reached/found.
#
# Caveats:
#
# You cannot use `workspace` dependencies in the test app, it fails to build, must fully specify the dependency.
#
# Related to (2): If you modify `mirrord-ci/actions.yaml`, you'll be affecting every PR!
name: CI

on:
  workflow_dispatch:
  push:
  pull_request:
    branches: [main, "*staging*", "windows-support"]
    types: [opened, synchronize, reopened, ready_for_review]

# Cancel previous runs on the same PR.
concurrency:
  group: ${{ github.head_ref || github.run_id }}
  cancel-in-progress: true

env:
  CARGO_NET_GIT_FETCH_WITH_CLI: "true"
  MIRRORD_TELEMETRY: false

jobs:
  towncrier_check:
    runs-on: ubuntu-24.04
    steps:
      - uses: actions/checkout@v4
        with:
          fetch-depth: 0
      - name: Install uv
        uses: astral-sh/setup-uv@v2
      - run: uv python install
      - run: uv venv
      - name: install towncrier
        run: uv pip install towncrier==23.11.0
      - name: verify newsfragment exist
        run: uv run towncrier check

  changed_files:
    runs-on: ubuntu-24.04
    # don't run CI on drafts
    if: github.event.pull_request.draft == false
    outputs:
      rs_changed: ${{ steps.changed-rs.outputs.any_changed }}
      markdown_changed: ${{ steps.changed-markdown.outputs.any_changed }}
      ci_changed: ${{ steps.changed-ci.outputs.any_changed }}
      protocol_changed: ${{ steps.changed-protocol.outputs.any_changed }}
      dockerfile_changed: ${{ steps.changed-dockerfile.outputs.any_changed }}
      windows_changed: ${{ steps.changed-windows.outputs.any_changed }}
      wizard_frontend_changed: ${{ steps.changed-wizard-frontend.outputs.any_changed }}
    steps:
      - uses: actions/checkout@v4
        with:
          fetch-depth: 0
      - name: get CI changes
        id: changed-ci
        uses: metalbear-co/changed-files@9200e69727eb73eb060652b19946b8a2fdfb654b
        with:
          files: |
            .github/workflows/ci.yaml
      - name: get changed rs files
        id: changed-rs
        uses: metalbear-co/changed-files@9200e69727eb73eb060652b19946b8a2fdfb654b
        with:
          files: |
            **/*.rs
            mirrord/**
            tests/**
            Cargo.toml
            Cargo.lock
            .dockerignore
            rust-toolchain.toml
            rustfmt.toml
            deny.toml
            .cargo/**
      - name: get markdown changes
        id: changed-markdown
        uses: metalbear-co/changed-files@9200e69727eb73eb060652b19946b8a2fdfb654b
        with:
          files: |
            README.md
      - name: get protocol changes
        id: changed-protocol
        uses: metalbear-co/changed-files@9200e69727eb73eb060652b19946b8a2fdfb654b
        with:
          files: |
            mirrord/protocol/**
      - name: get protocol toml changes
        id: changed-protocol-toml
        uses: metalbear-co/changed-files@9200e69727eb73eb060652b19946b8a2fdfb654b
        with:
          files: |
            mirrord/protocol/Cargo.toml
      - name: get dockerfile changes
        id: changed-dockerfile
        uses: metalbear-co/changed-files@9200e69727eb73eb060652b19946b8a2fdfb654b
        with:
          files: |
            mirrord/agent/Dockerfile
            mirrord/cli/Dockerfile
      # Detect Windows-related changes so Linux tests run when Windows code changes
      - name: get Windows-related changes
        id: changed-windows
        uses: metalbear-co/changed-files@9200e69727eb73eb060652b19946b8a2fdfb654b
        with:
          files: |
            mirrord/layer-win/**
            mirrord/str-win/**
            mirrord/**/windows/**
            mirrord/**/win32/**
            mirrord/**/win/**
            scripts/**/*.ps1
            **/*.ps1
            .github/workflows/windows-build.yaml
      - name: get wizard frontend changes
        id: changed-wizard-frontend
        uses: metalbear-co/changed-files@9200e69727eb73eb060652b19946b8a2fdfb654b
        with:
          files: |
            wizard-frontend/**
      - name: verify protocol bump
        run: |
          if [ "${{ steps.changed-protocol.outputs.any_changed }}" == "true" ] && [ "${{ steps.changed-protocol-toml.outputs.any_changed }}" != "true" ]; then
            echo "Error: Protocol has changed but Cargo.toml has not. Please update Cargo.toml."
            exit 1
          fi
      - name: output test
        run: |
          echo ${{ steps.changed-rs.outputs.any_changed }};
          echo ${{ steps.changed-rs.outputs.all_changed_files }};
          echo ${{ steps.changed-markdown.outputs.any_changed }};
          echo ${{ steps.changed-markdown.outputs.all_changed_files }};
          echo ${{ steps.changed-ci.outputs.any_changed }};
          echo ${{ steps.changed-ci.outputs.all_changed_files }};
          echo ${{ steps.changed-protocol.outputs.any_changed }};
          echo ${{ steps.changed-protocol-toml.outputs.any_changed }};
          echo ${{ steps.changed-dockerfile.outputs.any_changed }};
          echo ${{ steps.changed-windows.outputs.any_changed }};
          echo ${{ steps.changed-windows.outputs.all_changed_files }};
          echo ${{ steps.changed-wizard-frontend.outputs.any_changed }};
          
  lint:
    runs-on: ubuntu-24.04
    needs: changed_files
    if: ${{needs.changed_files.outputs.rs_changed == 'true' || needs.changed_files.outputs.ci_changed == 'true' || needs.changed_files.outputs.windows_changed == 'true'}}
    steps:
      - uses: actions/checkout@v4
      - uses: actions/setup-node@v3
        with:
          node-version: 24
      - uses: metalbear-co/setup-protoc@3ea1d70ac22caff0b66ed6cb37d5b7aadebd4623
        with:
          repo-token: ${{ secrets.GITHUB_TOKEN }}
      # Otherwise the arguments to the setup-rust-toolchain action are ignored.
      - run: rm rust-toolchain.toml
      - uses: metalbear-co/setup-rust-toolchain@009cda47e1b529982a00627a40eda87b4215035a
        with:
          toolchain: nightly-2025-08-01
          components: rustfmt, clippy
          target: aarch64-unknown-linux-gnu,x86_64-unknown-linux-gnu
      - uses: actions/setup-python@v5 # For http mirroring tests with Flask and FastAPI.
      # ziglang version is pinned, because `cargo zigbuild clippy ...` fails with ziglang==0.14.0
      - run: pip3 install --break-system-packages ziglang==0.13.0.post1 cargo-zigbuild
      - run: cargo fmt --all -- --check
      # x64
      - run: cargo-zigbuild clippy --lib --bins --all-features --target x86_64-unknown-linux-gnu --tests -- -Wclippy::indexing_slicing -D warnings
      # Check that compiles for the supported linux targets (aarch64)
      - run: cargo-zigbuild clippy --lib --bins --all-features --target aarch64-unknown-linux-gnu --tests -- -Wclippy::indexing_slicing -D warnings
      # Check whether `mirrord-operator` crate compiles the way it's used in the operator
      - run: cargo-zigbuild check -p mirrord-operator --features crd --target x86_64-unknown-linux-gnu

  wizard-frontend-lint:
    runs-on: ubuntu-24.04
    needs: changed_files
    if: ${{needs.changed_files.outputs.wizard_frontend_changed == 'true'}}
    steps:
      - uses: actions/checkout@v4
      - uses: actions/setup-node@v3
        with:
          node-version: 24
      - run: npm install
        working-directory: ./wizard-frontend
      - run: npm run lint
        working-directory: ./wizard-frontend
  

  # if the branch is named is `x.x.x`, x ∈ [0, 9], then it's a release branch
  # the output of this test is a boolean indicating if it's a release branch
  # which is then used by `build_mirrord_on_release_branch`
  check_if_release_branch:
    runs-on: ubuntu-24.04
    outputs:
      release_branch: ${{ steps.release-branch.outputs.branch }}
    steps:
      - id: release-branch
        run: |
          echo "branch=$([[ "${{ github.head_ref || github.ref_name }}" =~ ^[0-9]+\.[0-9]+\.[0-9]+$ ]]  && echo "true" || echo "false" )" >> "$GITHUB_OUTPUT"
      - name: output test
        run: |
          echo ${{ steps.release-branch.outputs.branch }}

  cargo-deny:
    needs: changed_files
    if: ${{needs.changed_files.outputs.rs_changed == 'true' || needs.changed_files.outputs.ci_changed == 'true' || needs.changed_files.outputs.windows_changed == 'true'}}
    runs-on: ubuntu-24.04
    steps:
      - uses: actions/checkout@v4
      - uses: metalbear-co/cargo-deny-action@76cd80eb775d7bbbd2d80292136d74d39e1b4918
        with:
          rust-version: nightly-2025-08-01

  check-rust-docs:
    runs-on: ubuntu-24.04
    needs: changed_files
    if: ${{needs.changed_files.outputs.rs_changed == 'true' || needs.changed_files.outputs.ci_changed == 'true' || needs.changed_files.outputs.windows_changed == 'true'}}
    env:
      # enables the creation of a workspace index.html page.
      RUSTDOCFLAGS: "--enable-index-page -Zunstable-options -Dwarnings"
    steps:
      - uses: actions/checkout@v4
      - uses: metalbear-co/setup-protoc@3ea1d70ac22caff0b66ed6cb37d5b7aadebd4623
        with:
          repo-token: ${{ secrets.GITHUB_TOKEN }}
      - uses: metalbear-co/setup-rust-toolchain@009cda47e1b529982a00627a40eda87b4215035a
        with:
          toolchain: nightly-2025-08-01
      # TODO(alex): `no-deps` here due to an issue in `futures-util`.
      - run: cargo doc --document-private-items --no-deps

  test_agent:
    runs-on: ubuntu-24.04
    needs: changed_files
    if: ${{needs.changed_files.outputs.rs_changed == 'true' || needs.changed_files.outputs.ci_changed == 'true' || needs.changed_files.outputs.windows_changed == 'true'}}
    container:
      image: ghcr.io/metalbear-co/ci-agent-build:193d12d5d8015c1ed60b9eda30c708cb9c4653e9
    steps:
      - uses: actions/checkout@v4
      - uses: metalbear-co/setup-protoc@3ea1d70ac22caff0b66ed6cb37d5b7aadebd4623
        with:
          repo-token: ${{ secrets.GITHUB_TOKEN }}
      # the setup rust toolchain action ignores the input if file exists.. so remove it
      - run: rm rust-toolchain.toml
      - run: rustup default nightly-2025-08-01
      - name: mirrord-agent UT
        run: cargo test --target x86_64-unknown-linux-gnu -p mirrord-agent
      - name: mirrord-agent-env UT
        run: cargo test --target x86_64-unknown-linux-gnu -p mirrord-agent-env
      - name: mirrord-agent-iptables UT
        run: cargo test --target x86_64-unknown-linux-gnu -p mirrord-agent-iptables

  test_agent_image:
    runs-on: ubuntu-24.04
    needs: changed_files
    if: ${{needs.changed_files.outputs.rs_changed == 'true' || needs.changed_files.outputs.ci_changed == 'true' || needs.changed_files.outputs.dockerfile_changed == 'true' || needs.changed_files.outputs.windows_changed == 'true' }}
    steps:
      - uses: actions/checkout@v4
      - uses: docker/setup-buildx-action@v3
      - name: build and export
        uses: docker/build-push-action@v6
        with:
          context: .
          tags: test
          file: mirrord/agent/Dockerfile
          outputs: type=docker,dest=/tmp/test.tar
          cache-from: type=gha
          cache-to: type=gha,mode=max
      - name: upload image
        uses: actions/upload-artifact@v4
        with:
          name: test
          path: /tmp/test.tar

  test_cli_image:
    runs-on: ubuntu-24.04
    needs: changed_files
    if: ${{needs.changed_files.outputs.rs_changed == 'true' || needs.changed_files.outputs.ci_changed == 'true' || needs.changed_files.outputs.dockerfile_changed == 'true' || needs.changed_files.outputs.windows_changed == 'true' }}
    steps:
      - uses: actions/checkout@v4
      - uses: docker/setup-buildx-action@v3
      - name: build and export
        uses: docker/build-push-action@v6
        with:
          context: .
          tags: cli_image
          file: mirrord/cli/Dockerfile
          outputs: type=docker,dest=/tmp/cli_image.tar
          cache-from: type=gha
          cache-to: type=gha,mode=max

  integration_tests:
    runs-on: ubuntu-24.04
    needs: [changed_files]
    if: ${{needs.changed_files.outputs.rs_changed == 'true' || needs.changed_files.outputs.ci_changed == 'true' || needs.changed_files.outputs.windows_changed == 'true'}}
    steps:
      - uses: actions/checkout@v4 # Checkout the mirrord repo.
      - uses: metalbear-co/setup-rust-toolchain@009cda47e1b529982a00627a40eda87b4215035a
        with:
          target: x86_64-unknown-linux-gnu
      - run: |
          cd mirrord/layer/tests/apps/issue1123
          rustc issue1123.rs --out-dir target
      - run: |
          cd mirrord/layer/tests/apps/issue1054
          rustc issue1054.rs --out-dir target
      - run: |
          cd mirrord/layer/tests/apps/issue1458
          rustc issue1458.rs --out-dir target
      - run: |
          cd mirrord/layer/tests/apps/issue1458portnot53
          rustc issue1458portnot53.rs --out-dir target
      - run: |
          cd mirrord/layer/tests/apps/issue2058
          rustc issue2058.rs --out-dir target
      - run: |
          cd mirrord/layer/tests/apps/issue2204
          rustc issue2204.rs --out-dir target
      # For the `java_temurin_sip` test.
      - uses: metalbear-co/sdkman-action@b1f9b696c79148b66d3d3a06f7ea801820318d0f
        id: sdkman
        with:
          candidate: java
          version: 17.0.6-tem
      - run: java -version
      - uses: actions/setup-node@v3
        with:
          node-version: 24
      - run: npm install express
      - uses: actions/setup-python@v5
      - run: pip3 install --break-system-packages flask fastapi uvicorn[standard]
      # don't use "cache" for other Gos since it will try to overwrite and have bad results.
      - uses: actions/setup-go@v5
        with:
          go-version: "1.23"
          cache-dependency-path: tests/go-e2e/go.sum
      - run: |
          go version
      - run: | # Build Go test apps.
          cd mirrord/layer/tests
          ../../../scripts/build_go_apps.sh 23
      - uses: actions/setup-go@v5
        with:
          go-version: "1.24"
          cache: false
      - run: |
          go version
      - run: | # Build Go test apps.
          cd mirrord/layer/tests
          ../../../scripts/build_go_apps.sh 24
      - uses: actions/setup-go@v5
        with:
          go-version: "1.25"
          cache: false
      - run: |
          go version
      - run: | # Build Go test apps.
          cd mirrord/layer/tests
          ../../../scripts/build_go_apps.sh 25
      - run: |
          cd mirrord/layer/tests/apps/fileops
          cargo build
      - run: |
          cd mirrord/layer/tests/apps/outgoing
          cargo build
      - run: |
          cd mirrord/layer/tests/apps/recv_from
          cargo build
      - run: |
          cd mirrord/layer/tests/apps/dns_resolve
          cargo build
      - run: |
          cd mirrord/layer/tests/apps/listen_ports
          cargo build
      - run: |
          cd mirrord/layer/tests/apps/issue1776
          cargo build
      - run: |
          cd mirrord/layer/tests/apps/issue1776portnot53
          cargo build
      - run: |
          cd mirrord/layer/tests/apps/issue1899
          cargo build
      - run: |
          cd mirrord/layer/tests/apps/issue2001
          cargo build
      - run: |
          cd mirrord/layer/tests/apps/issue2438
          cargo build
      - run: |
          cd mirrord/layer/tests/apps/issue3248
          cargo build
      - run: |
          cd mirrord/layer/tests/apps/rebind0
          cargo build
      - run: ./mirrord/layer/tests/apps/dlopen_cgo/build_test_app.sh
      - run: ./scripts/build_c_apps.sh
      - run: cargo test --target x86_64-unknown-linux-gnu -p mirrord-layer
      - name: create dummy file to compile wizard feature
        run: touch wizard-frontend.tar.gz
      - name: mirrord protocol UT
        run: cargo test --target x86_64-unknown-linux-gnu -p mirrord-protocol
      - name: mirrord config UT
        run: cargo test --target x86_64-unknown-linux-gnu -p mirrord-config
      - name: mirrord kube UT
        run: cargo test --target x86_64-unknown-linux-gnu -p mirrord-kube --all-features
      - name: mirrord intproxy UT
        run: cargo test --target x86_64-unknown-linux-gnu -p mirrord-intproxy
      - name: mirrord auth UT
        run: cargo test --target x86_64-unknown-linux-gnu -p mirrord-auth
      - name: mirrord operator UT
        run: cargo test --target x86_64-unknown-linux-gnu -p mirrord-operator --features "crd, client"
      - name: mirrord cli UT
<<<<<<< HEAD
        run: cargo test --target x86_64-unknown-linux-gnu -p mirrord
      - name: mirrord protocol-io UT
        run: cargo test --target x86_64-unknown-linux-gnu -p mirrord-protocol-io
=======
        run: cargo test --target x86_64-unknown-linux-gnu -p mirrord --features "wizard"
>>>>>>> 0f13022c
      - name: save intproxy logs
        continue-on-error: true
        if: ${{ always() }}
        uses: actions/upload-artifact@v4
        with:
          # Name of the artifact to upload.
          name: intproxy_logs_linux
          path: /tmp/intproxy_logs/linux

  macos_tests:
    runs-on: macos-latest
    needs: changed_files
    if: ${{needs.changed_files.outputs.rs_changed == 'true' || needs.changed_files.outputs.ci_changed == 'true'}}
    env:
      MIRRORD_TEST_USE_EXISTING_LIB: ../../target/x86_64-apple-darwin/debug/libmirrord_layer.dylib
      MIRRORD_LAYER_FILE_MACOS_ARM64: ../../../target/debug/libmirrord_layer.dylib
    steps:
      - uses: actions/checkout@v4 # Checkout the mirrord repo.
      # the setup rust toolchain action ignores the input if file exists.. so remove it
      - run: rm rust-toolchain.toml
      - uses: metalbear-co/setup-rust-toolchain@009cda47e1b529982a00627a40eda87b4215035a
        with:
          components: rustfmt, clippy
          target: x86_64-apple-darwin, aarch64-apple-darwin
          toolchain: nightly-2025-08-01
      - name: Install Protoc
        uses: metalbear-co/setup-protoc@3ea1d70ac22caff0b66ed6cb37d5b7aadebd4623
        with:
          repo-token: ${{ secrets.GITHUB_TOKEN }}
      - name: verify SIP status
        run: csrutil status
      # Build layer before linting because the `mirrord` crate expects `MIRRORD_LAYER_FILE_MACOS_ARM64` to point to an existing file.
      - name: build layer
        run: cargo build -p mirrord-layer
      - name: build layer x86
        run: cargo build -p mirrord-layer --target=x86_64-apple-darwin
      - name: lint
        run: cargo clippy -p mirrord -p mirrord-layer -p mirrord-sip --tests -- -Wclippy::indexing_slicing -D warnings
      - name: mirrord-sip UT
        run: cargo test -p mirrord-sip
      - name: mirrord-intproxy UT
        run: cargo test -p mirrord-intproxy
      # prepare stuff needed for integration tests
      - run: |
          cd mirrord/layer/tests/apps/issue1123
          rustc issue1123.rs --out-dir target
      - run: |
          cd mirrord/layer/tests/apps/issue1054
          rustc issue1054.rs --out-dir target
      - run: |
          cd mirrord/layer/tests/apps/issue1458
          rustc issue1458.rs --out-dir target
      - run: |
          cd mirrord/layer/tests/apps/issue1458portnot53
          rustc issue1458portnot53.rs --out-dir target
      - run: |
          cd mirrord/layer/tests/apps/issue2058
          rustc issue2058.rs --out-dir target
      - uses: actions/setup-go@v5
        with:
          go-version: "1.23"
          cache-dependency-path: tests/go-e2e/go.sum
      - run: |
          go version
      # don't use "cache" for other Gos since it will try to overwrite and have bad results.
      - run: | # Build Go test apps.
          cd mirrord/layer/tests
          ../../../scripts/build_go_apps.sh 23
      - uses: actions/setup-go@v5
        with:
          go-version: "1.24"
          cache: false
      - run: |
          go version
      - run: | # Build Go test apps.
          cd mirrord/layer/tests
          ../../../scripts/build_go_apps.sh 24
      - uses: actions/setup-go@v5
        with:
          go-version: "1.25"
          cache: false
      - run: |
          go version
      - run: | # Build Go test apps.
          cd mirrord/layer/tests
          ../../../scripts/build_go_apps.sh 25
      - run: |
          cd mirrord/layer/tests/apps/fileops
          cargo build
      - run: |
          cd mirrord/layer/tests/apps/outgoing
          cargo build
      - run: |
          cd mirrord/layer/tests/apps/recv_from
          cargo build
      - run: |
          cd mirrord/layer/tests/apps/dns_resolve
          cargo build
      - run: |
          cd mirrord/layer/tests/apps/issue1776
          cargo build
      - run: |
          cd mirrord/layer/tests/apps/issue1776portnot53
          cargo build
      - run: |
          cd mirrord/layer/tests/apps/issue1899
          cargo build
      - run: |
          cd mirrord/layer/tests/apps/issue2001
          cargo build
      - run: |
          cd mirrord/layer/tests/apps/issue2438
          cargo build
      - run: |
          cd mirrord/layer/tests/apps/issue3248
          cargo build
      - run: |
          cd mirrord/layer/tests/apps/rebind0
          cargo build
      - run: ./scripts/build_c_apps.sh
      # For the `java_temurin_sip` test.
      - uses: metalbear-co/sdkman-action@b1f9b696c79148b66d3d3a06f7ea801820318d0f
        id: sdkman
        with:
          candidate: java
          version: 17.0.6-tem
      - run: java -version
      - uses: actions/setup-python@v5 # For http mirroring tests with Flask and FastAPI.
        with:
          python-version: "3.14"
      - name: Display Pip version
        run: pip --version
      - run: python3 -m pip install flask fastapi uvicorn[standard] # For http mirroring test with Flask.
      - uses: actions/setup-node@v3
        with:
          node-version: 24
      - run: npm install express # For http mirroring test with node.
      - run: npm install portfinder # For a node specific test
      - name: mirrord layer tests
        run: cargo test -p mirrord-layer
      - name: save intproxy logs
        continue-on-error: true
        if: ${{ always() }}
        uses: actions/upload-artifact@v4
        with:
          # Name of the artifact to upload.
          name: intproxy_logs_macos
          path: /tmp/intproxy_logs/macos

  e2e:
    runs-on: ubuntu-24.04
    strategy:
      matrix:
        container-runtime: ["docker", "containerd"]
    name: e2e
    needs: [test_agent_image, changed_files]
    if: ${{needs.changed_files.outputs.rs_changed == 'true' || needs.changed_files.outputs.ci_changed == 'true' || needs.changed_files.outputs.windows_changed == 'true'}}
    env:
      MIRRORD_AGENT_RUST_LOG: "warn,mirrord=debug"
    steps:
      - uses: actions/checkout@v4
      - uses: actions/setup-node@v3
        with:
          node-version: 22
      - uses: metalbear-co/setup-rust-toolchain@009cda47e1b529982a00627a40eda87b4215035a
      - uses: metalbear-co/ci/e2e-setup-action@main
        with:
          container-runtime: ${{matrix.container-runtime}}
      - name: download image
        uses: actions/download-artifact@v4
        with:
          name: test
          path: /tmp
      - run: minikube image load /tmp/test.tar
      # run the cli tests only once, i.e. docker runtime only
      - name: Run cli E2E tests
        if: ${{ matrix.container-runtime == 'docker' }}
        run: |
          cargo test --target=x86_64-unknown-linux-gnu -p mirrord-tests --no-default-features --features cli -- --test-threads=6
      - uses: metalbear-co/setup-protoc@3ea1d70ac22caff0b66ed6cb37d5b7aadebd4623
        with:
          repo-token: ${{ secrets.GITHUB_TOKEN }}
      - run: cargo build --manifest-path=./Cargo.toml -p mirrord --features wizard
      # This needs improving to prevent flakiness! e.g. examining output for progress messages
      # `sleep` is used here to give the wizard enough time to start before curl
      - run: |
          ./target/debug/mirrord wizard &
          sleep 2 && curl localhost:3000
      # By running the test of the targetless agent first, we prove it works on an empty cluster without any pods.
      - name: Run targetless E2E test
        run: |
          cargo test --target=x86_64-unknown-linux-gnu -p mirrord-tests --no-default-features --features targetless -- --test-threads=6 targetless
      # prepare argo rollouts
      - run: kubectl create namespace argo-rollouts
      - run: kubectl apply -n argo-rollouts -f https://github.com/argoproj/argo-rollouts/releases/latest/download/install.yaml
      - name: Run all E2E tests
        run: |
          cargo test --target=x86_64-unknown-linux-gnu -p mirrord-tests --no-default-features --features job -- --test-threads=6
          cargo test --target=x86_64-unknown-linux-gnu -p mirrord-tests --no-default-features --features ephemeral -- --test-threads=6
      - name: Collect logs
        if: ${{ failure() }}
        run: |
          find /tmp -type f -name 'mirrord-intproxy-*' -print -exec cat {} \;
          kubectl get all
          kubectl describe pods
          docker exec minikube find /var/log/pods -print -exec cat {} \;

  lint_markdown:
    runs-on: ubuntu-24.04
    needs: changed_files
    if: ${{needs.changed_files.outputs.markdown_changed == 'true' || needs.changed_files.outputs.ci_changed == 'true'}}
    steps:
      - uses: actions/checkout@v4
      - uses: metalbear-co/markdownlint-cli2-action@0fb2cca662f67f99dfdb04fce7d81bb2904ee404
        with:
          config: ".markdownlint.json"
          globs: "README.md"

  # we build mirrord to run ide tests, while it can take time for e2e/integration to finish,
  # building concurrently can run faster the release ide tests
  build_mirrord_on_release_branch:
    runs-on: ubuntu-24.04
    name: build mirrord CLI
    needs: check_if_release_branch
    if: ${{ needs.check_if_release_branch.outputs.release_branch == 'true' }}
    steps:
      - uses: actions/checkout@v4
      - uses: metalbear-co/setup-protoc@3ea1d70ac22caff0b66ed6cb37d5b7aadebd4623
        with:
          repo-token: ${{ secrets.GITHUB_TOKEN }}
      - uses: metalbear-co/setup-rust-toolchain@009cda47e1b529982a00627a40eda87b4215035a
      - run: cargo build --manifest-path=./Cargo.toml -p mirrord
      - name: upload mirrord CLI
        uses: actions/upload-artifact@v4
        with:
          name: mirrord-artifacts
          path: |
            target/debug/mirrord
          if-no-files-found: error

  # depends on `build_mirrord_on_release_branch` which provides the binary on the current tag
  # `build_mirrord_on_release_branch` depends on `check_if_release_branch`
  # which checks if the branch is a release branch
  intellij_e2e_on_release_branch:
    # requires test_agent to have image to download
    needs: [build_mirrord_on_release_branch, test_agent_image]
    uses: metalbear-co/mirrord-intellij/.github/workflows/reusable_e2e.yaml@main
    with:
      mirrord_release_branch: true

  vscode_e2e_on_release_branch:
    # requires test_agent to have image to download
    needs: [build_mirrord_on_release_branch, test_agent_image]
    uses: metalbear-co/mirrord-vscode/.github/workflows/reusable_e2e.yaml@main
    with:
      mirrord_release_branch: true

  # We need some "accummulation" job here because bors fails (timeouts) to
  # listen on matrix builds.
  # Hence, we have some kind of dummy here that bors can listen on
  ci-success:
    name: ci
    # We want this to run even if some of the required jobs got skipped
    if: always()
    needs:
      [
        towncrier_check,
        changed_files,
        intellij_e2e_on_release_branch,
        vscode_e2e_on_release_branch,
        test_agent_image,
        test_cli_image,
        macos_tests,
        integration_tests,
        e2e,
        test_agent,
        lint,
        lint_markdown,
        check-rust-docs,
        cargo-deny,
      ]
    runs-on: ubuntu-24.04
    steps:
      - name: CI succeeded
        # We have to do it in the shell since if it's in the if condition
        # then skipping is considered success by branch protection rules
        env:
          CI_SUCCESS: ${{ (needs.changed_files.result == 'success') &&
            (needs.towncrier_check.result == 'success') &&
            (needs.test_agent_image.result == 'success' || needs.test_agent_image.result == 'skipped') &&
            (needs.test_cli_image.result == 'success' || needs.test_cli_image.result == 'skipped') &&
            (needs.macos_tests.result == 'success' || needs.macos_tests.result == 'skipped') &&
            (needs.integration_tests.result == 'success' || needs.integration_tests.result == 'skipped') &&
            (needs.e2e.result == 'success' || needs.e2e.result == 'skipped') &&
            (needs.test_agent.result == 'success' || needs.test_agent.result == 'skipped') &&
            (needs.lint.result == 'success' || needs.lint.result == 'skipped') &&
            (needs.lint_markdown.result == 'success' || needs.lint_markdown.result == 'skipped') &&
            (needs.intellij_e2e_on_release_branch.result == 'success' || needs.intellij_e2e_on_release_branch.result == 'skipped') &&
            (needs.vscode_e2e_on_release_branch.result == 'success' || needs.vscode_e2e_on_release_branch.result == 'skipped') &&
            (needs.check-rust-docs.result == 'success' || needs.check-rust-docs.result == 'skipped') &&
            (needs.cargo-deny.result == 'success' || needs.cargo-deny.result == 'skipped') }}
        run: echo $CI_SUCCESS && if [ "$CI_SUCCESS" == "true" ]; then echo "SUCCESS" && exit 0; else echo "Failure" && exit 1; fi<|MERGE_RESOLUTION|>--- conflicted
+++ resolved
@@ -435,13 +435,9 @@
       - name: mirrord operator UT
         run: cargo test --target x86_64-unknown-linux-gnu -p mirrord-operator --features "crd, client"
       - name: mirrord cli UT
-<<<<<<< HEAD
-        run: cargo test --target x86_64-unknown-linux-gnu -p mirrord
+        run: cargo test --target x86_64-unknown-linux-gnu -p mirrord --features "wizard"
       - name: mirrord protocol-io UT
         run: cargo test --target x86_64-unknown-linux-gnu -p mirrord-protocol-io
-=======
-        run: cargo test --target x86_64-unknown-linux-gnu -p mirrord --features "wizard"
->>>>>>> 0f13022c
       - name: save intproxy logs
         continue-on-error: true
         if: ${{ always() }}
