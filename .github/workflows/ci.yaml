name: CI

on:
  workflow_dispatch:
  push:
    branches-ignore: [staging-squash-merge.tmp]
  pull_request:
    branches: [main, staging, trying]
    types: [opened, synchronize, reopened, ready_for_review]

# Cancel previous runs on the same PR.
concurrency:
  group: ${{ github.head_ref || github.run_id }}
  cancel-in-progress: true

env:
  CARGO_NET_GIT_FETCH_WITH_CLI: "true"

jobs:
  towncrier_check:
    runs-on: ubuntu-latest
    steps:
      - uses: actions/checkout@v3
        with:
          fetch-depth: 0
      - name: install towncrier
        run: pip install towncrier
      - name: verify newsfragment exist
        run: towncrier check

  changed_files:
    runs-on: ubuntu-latest
    # don't run CI on drafts
    if: github.event.pull_request.draft == false
    outputs:
      rs_changed: ${{ steps.changed-rs.outputs.any_changed }}
      intellij_changed: ${{ steps.changed-intellij.outputs.any_changed }}
      markdown_changed: ${{ steps.changed-markdown.outputs.any_changed }}
      vscode_changed: ${{ steps.changed-vscode.outputs.any_changed }}
      ci_changed: ${{ steps.changed-ci.outputs.any_changed }}
    steps:
      - uses: actions/checkout@v3
        with:
          fetch-depth: 0
      - name: get CI changes
        id: changed-ci
        uses: tj-actions/changed-files@v36
        with:
          files: |
            .github/workflows/ci.yaml
      - name: get changed rs files
        id: changed-rs
        uses: tj-actions/changed-files@v36
        with:
          files: |
            **/*.rs
            mirrord/**
            tests/**
            Cargo.toml
            Cargo.lock
            .dockerignore
            rust-toolchain.toml
            rustfmt.toml
            .cargo/**            
      - name: get intellij changes
        id: changed-intellij
        uses: tj-actions/changed-files@v36
        with:
          files: |
            intellij-ext/**
      - name: get vscode changes
        id: changed-vscode
        uses: tj-actions/changed-files@v36
        with:
          files: |
<<<<<<< HEAD
            vscode-ext/*
=======
            vscode-ext/**
            vscode-ext/test-workspace/.vscode/**            
>>>>>>> 86f02456
      - name: get markdown changes
        id: changed-markdown
        uses: tj-actions/changed-files@v36
        with:
          files: |
            README.md
      - name: output test
        run: |
          echo ${{ steps.changed-rs.outputs.any_changed }};
          echo ${{ steps.changed-rs.outputs.all_changed_files }};
          echo ${{ steps.changed-intellij.outputs.any_changed }};
          echo ${{ steps.changed-intellij.outputs.all_changed_files }};
          echo ${{ steps.changed-vscode.outputs.any_changed }};
<<<<<<< HEAD
          echo ${{ steps.changed-vscode.outputs.all_changed_files }};          
          echo ${{ steps.changed-markdown.outputs.any_changed }};
          echo ${{ steps.changed-markdown.outputs.all_changed_files }};          
=======
          echo ${{ steps.changed-vscode.outputs.all_changed_files }};
          echo ${{ steps.changed-markdown.outputs.any_changed }};
          echo ${{ steps.changed-markdown.outputs.all_changed_files }};    
          echo ${{ steps.changed-ci.outputs.any_changed }};
          echo ${{ steps.changed-ci.outputs.all_changed_files }};      
>>>>>>> 86f02456
  lint:
    runs-on: ubuntu-latest
    needs: changed_files
    if: ${{needs.changed_files.outputs.rs_changed == 'true' || needs.changed_files.outputs.any_changed == 'true'}}
    steps:
      - uses: actions/checkout@v3
      - uses: arduino/setup-protoc@v1
        with:
          repo-token: ${{ secrets.GITHUB_TOKEN }}
      # Otherwise the arguments to the setup-rust-toolchain action are ignored.
      - run: rm rust-toolchain.toml
      - uses: actions-rust-lang/setup-rust-toolchain@v1
        with:
          toolchain: nightly-2023-03-29
          components: rustfmt, clippy
          target: aarch64-unknown-linux-gnu,x86_64-unknown-linux-gnu
      - run: python3 -m pip install cargo-zigbuild
      # Needed for agent
      - run: cargo fmt --all -- --check
      - run: cargo-zigbuild clippy --lib --bins --all-features -- -Wclippy::indexing_slicing -D warnings
      # Check that agent compiles for the supported targets (aarch64)
      - run: cargo-zigbuild clippy -p mirrord-agent --target aarch64-unknown-linux-gnu -- -Wclippy::indexing_slicing -D warnings

  check-rust-docs:
    runs-on: ubuntu-latest
    needs: changed_files
    if: ${{needs.changed_files.outputs.rs_changed == 'true' || needs.changed_files.outputs.ci_changed == 'true'}}
    env:
      # enables the creation of a workspace index.html page.
      RUSTDOCFLAGS: "--enable-index-page -Zunstable-options"
    steps:
      - uses: actions/checkout@v3
      - uses: arduino/setup-protoc@v1
        with:
          repo-token: ${{ secrets.GITHUB_TOKEN }}
      - uses: actions-rust-lang/setup-rust-toolchain@v1
        with:
          # TODO(alex): update this when https://github.com/rust-lang/rust/issues/109631 is fixed
          toolchain: nightly-2023-01-31
      - run: cargo doc --document-private-items

  lint_macos:
    runs-on: macos-latest
    needs: changed_files
    if: ${{needs.changed_files.outputs.rs_changed == 'true' || needs.changed_files.outputs.ci_changed == 'true'}}
    steps:
      - uses: actions/checkout@v3
      # the setup rust toolchain action ignores the input if file exists.. so remove it
      - run: rm rust-toolchain.toml
      - uses: actions-rust-lang/setup-rust-toolchain@v1
        with:
          components: rustfmt, clippy
          target: aarch64-apple-darwin
          toolchain: nightly-2023-03-29
      # only mirrord, mirrord-sip contain macOS specific, so run clippy on that.
      - run: cargo clippy -p mirrord -p mirrord-sip --target=x86_64-apple-darwin -- -Wclippy::indexing_slicing -D warnings
      - run: cargo clippy -p mirrord -p mirrord-sip --target=aarch64-apple-darwin -- -Wclippy::indexing_slicing -D warnings

  test_mirrord_protocol:
    runs-on: ubuntu-latest
    needs: changed_files
    if: ${{needs.changed_files.outputs.rs_changed == 'true' || needs.changed_files.outputs.ci_changed == 'true'}}
    steps:
      - uses: actions/checkout@v3
      - uses: actions-rust-lang/setup-rust-toolchain@v1
      - run: |
          cargo test -p mirrord-protocol

  test_mirrord_config:
    runs-on: ubuntu-latest
    needs: changed_files
    if: ${{needs.changed_files.outputs.rs_changed == 'true' || needs.changed_files.outputs.ci_changed == 'true'}}
    steps:
      - uses: actions/checkout@v3
      - uses: actions-rust-lang/setup-rust-toolchain@v1
      - run: |
          cargo test -p mirrord-config

  test_mirrord_kube:
    runs-on: ubuntu-latest
    needs: changed_files
    if: ${{needs.changed_files.outputs.rs_changed == 'true' || needs.changed_files.outputs.ci_changed == 'true'}}
    steps:
      - uses: actions/checkout@v3
      - uses: actions-rust-lang/setup-rust-toolchain@v1
      - run: |
          cargo test -p mirrord-kube --all-features

  test_mirrord_sip:
    runs-on: macos-latest
    needs: changed_files
    if: ${{needs.changed_files.outputs.rs_changed == 'true' || needs.changed_files.outputs.ci_changed == 'true'}}
    steps:
      - uses: actions/checkout@v3
      - uses: actions-rust-lang/setup-rust-toolchain@v1
      - run: |
          cargo test -p mirrord-sip

  test_agent:
    runs-on: ubuntu-latest
    needs: changed_files
    if: ${{needs.changed_files.outputs.rs_changed == 'true' || needs.changed_files.outputs.ci_changed == 'true'}}
    container:
      image: ghcr.io/metalbear-co/ci-agent-build:latest
    steps:
      - uses: actions/checkout@v3
      - uses: arduino/setup-protoc@v1
        with:
          repo-token: ${{ secrets.GITHUB_TOKEN }}
      - name: test
        run: cargo test -p mirrord-agent

  test_agent_image:
    runs-on: ubuntu-latest
    needs: changed_files
    if: ${{needs.changed_files.outputs.rs_changed == 'true' || needs.changed_files.outputs.ci_changed == 'true'}}
    steps:
      - uses: actions/checkout@v3
      - uses: docker/setup-buildx-action@v2
      - name: build and export
        uses: docker/build-push-action@v3
        with:
          context: .
          tags: test
          file: mirrord/agent/Dockerfile
          outputs: type=docker,dest=/tmp/test.tar
          cache-from: type=gha
          cache-to: type=gha,mode=max
      - name: upload image
        uses: actions/upload-artifact@v3
        with:
          name: test
          path: /tmp/test.tar

  test_mirrord_layer_cli:
    needs: changed_files
    if: ${{needs.changed_files.outputs.rs_changed == 'true' || needs.changed_files.outputs.ci_changed == 'true'}}
    strategy:
      matrix:
        os: [ubuntu-latest, macos-12, macos-11]
        target:
          [x86_64-unknown-linux-gnu, x86_64-apple-darwin, aarch64-apple-darwin]
        exclude:
          - os: ubuntu-latest
            target: x86_64-apple-darwin
          - os: ubuntu-latest
            target: aarch64-apple-darwin
          - os: macos-12
            target: x86_64-unknown-linux-gnu
          - os: macos-11
            target: aarch64-apple-darwin
          - os: macos-11
            target: x86_64-unknown-linux-gnu
    runs-on: ${{ matrix.os }}
    steps:
      - uses: actions/checkout@v3
      # the setup rust toolchain action ignores the input if file exists.. so remove it
      - if: ${{matrix.target == 'aarch64-apple-darwin'}}
        run: rm rust-toolchain.toml
      - uses: actions-rust-lang/setup-rust-toolchain@v1
        with:
          target: ${{matrix.target}}
          toolchain: nightly-2023-03-29
      # For now, just verify it compiles.
      - run: cargo build -p mirrord-layer -p mirrord --target=${{matrix.target}}

  build_mirrord:
    runs-on: ubuntu-latest
    name: build mirrord
    needs: changed_files
    if: ${{needs.changed_files.outputs.rs_changed == 'true' || needs.changed_files.outputs.ci_changed == 'true'}}
    steps:
      - uses: actions/checkout@v3
      - uses: arduino/setup-protoc@v1
        with:
          repo-token: ${{ secrets.GITHUB_TOKEN }}
      - uses: actions-rust-lang/setup-rust-toolchain@v1
        with:
          components: rustfmt
      - run: cargo build --manifest-path=./Cargo.toml
      - name: upload layer
        uses: actions/upload-artifact@v3
        with:
          name: mirrord-artifacts
          path: |
            target/debug/libmirrord_layer.so
            target/debug/mirrord
          if-no-files-found: error

  integration_tests:
    runs-on: ubuntu-latest
    needs: [build_mirrord, changed_files]
    if: ${{needs.changed_files.outputs.rs_changed == 'true' || needs.changed_files.outputs.ci_changed == 'true'}}
    env:
      MIRRORD_TEST_USE_EXISTING_LIB: /home/runner/work/mirrord/mirrord/target/debug/libmirrord_layer.so
    steps:
      - uses: actions/checkout@v3 # Checkout the mirrord repo.
      - uses: actions-rust-lang/setup-rust-toolchain@v1 # Install rust.
        with:
          target: x86_64-unknown-linux-gnu
      - run: |
          cd mirrord/layer/tests/apps/issue1123
          rustc issue1123.rs --out-dir target
      - run: |
          cd mirrord/layer/tests/apps/issue1054
          rustc issue1054.rs --out-dir target
      - uses: actions/setup-node@v3 # For http mirroring test.
        with:
          node-version: 14
      - run: npm install express # For http mirroring test with node.
      - uses: actions/setup-python@v3 # For http mirroring tests with Flask and FastAPI.
      - run: pip3 install flask # For http mirroring test with Flask.
      - run: pip3 install fastapi # For http mirroring test with FastAPI.
      - run: pip3 install uvicorn[standard] # For http mirroring test with FastAPI.
      - uses: actions/setup-go@v3
        with:
          go-version: "1.20.0-rc.3"
      - run: |
          go version
      - run: | # Build Go test apps.
          ./scripts/build_go_apps.sh 20
      - uses: actions/setup-go@v3
        with:
          go-version: "1.19.5"
      - run: |
          go version
      - run: | # Build Go test apps.
          ./scripts/build_go_apps.sh 19
      - uses: actions/setup-go@v3
        with:
          go-version: "1.18.10"
      - run: |
          go version
      - run: | # Build Go test apps.
          ./scripts/build_go_apps.sh 18
      - run: |
          cd mirrord/layer/tests/apps/fileops
          cargo build
      - run: |
          cd mirrord/layer/tests/apps/outgoing
          cargo build
      - name: download layer # Download layer lib built in the `build_mirrord` job.
        uses: actions/download-artifact@v3
        with:
          name: mirrord-artifacts
          path: target/debug/
      - run: cargo test -p mirrord-layer

  integration_tests_macos:
    runs-on: macos-12
    needs: changed_files
    if: ${{needs.changed_files.outputs.rs_changed == 'true' || needs.changed_files.outputs.ci_changed == 'true'}}
    env:
      MIRRORD_TEST_USE_EXISTING_LIB: ../../target/debug/libmirrord_layer.dylib
    steps:
      - uses: actions/checkout@v3 # Checkout the mirrord repo.
      - uses: actions-rust-lang/setup-rust-toolchain@v1 # Install Rust.
        with:
          target: x86_64-apple-darwin
      - run: |
          cd mirrord/layer/tests/apps/issue1123
          rustc issue1123.rs --out-dir target
      - run: |
          cd mirrord/layer/tests/apps/issue1054
          rustc issue1054.rs --out-dir target
      - uses: actions/setup-go@v3 # Install Go for http mirroring tests with a Go webserver.
        with:
          go-version: "1.18"
      - run: |
          go version
      - run: | # Build Go test apps.
          ./scripts/build_go_apps.sh 18
      - uses: actions/setup-go@v3 # Install Go for http mirroring tests with a Go webserver.
        with:
          go-version: "1.19"
      - run: |
          go version
      - run: | # Build Go test apps.
          ./scripts/build_go_apps.sh 19
      - uses: actions/setup-go@v3 # Install Go for http mirroring tests with a Go webserver.
        with:
          go-version: "1.20.0-rc.3"
      - run: |
          go version
      - run: | # Build Go test apps.
          ./scripts/build_go_apps.sh 20
      - run: |
          cd mirrord/layer/tests/apps/fileops
          cargo build
      - uses: actions/setup-node@v3
        with:
          node-version: 14
      - run: npm install express # For http mirroring test with node.
      - uses: actions/setup-python@v3 # For http mirroring tests with Flask and FastAPI.
      - run: pip3 install flask # For http mirroring test with Flask.
      - run: pip3 install fastapi # For http mirroring test with FastAPI.
      - run: pip3 install uvicorn[standard] # For http mirroring test with FastAPI.
      - run: cargo build -p mirrord-layer # Build layer lib. The tests load it into the apps.
      - uses: actions/setup-node@v3 # version 19 spawns processes with `posix_spawn`, so test that also.
        with:
          node-version: 19
      - run: cargo test -p mirrord-layer

  e2e:
    runs-on: ubuntu-latest
    strategy:
      matrix:
        container-runtime: ["docker", "containerd"]
    name: e2e
    needs: [build_mirrord, test_agent_image, changed_files]
    if: ${{needs.changed_files.outputs.rs_changed == 'true'}}
    env:
      MIRRORD_AGENT_RUST_LOG: "warn,mirrord=debug"
    steps:
      - uses: actions/checkout@v3
      - uses: actions-rust-lang/setup-rust-toolchain@v1
        with:
          components: rustfmt
      - uses: actions/setup-node@v3
        with:
          node-version: 14
      - run: npm install express
      - uses: actions/setup-python@v3
      - run: pip3 install flask
      - run: pip3 install fastapi
      - run: pip3 install uvicorn[standard]
      - run: sudo apt-get update && sudo apt-get install -y curl
      - uses: actions/setup-go@v3
        with:
          go-version: "1.18.0"
      - run: |
          go version
      - run: | # Build Go test apps.
          ./scripts/build_go_apps.sh 18
      - uses: actions/setup-go@v3
        with:
          go-version: "1.19.0"
      - run: |
          go version
      - run: | # Build Go test apps.
          ./scripts/build_go_apps.sh 19
      - uses: actions/setup-go@v3
        with:
          go-version: "1.20.0-rc.3"
      - run: |
          go version
      - run: | # Build Go test apps.
          ./scripts/build_go_apps.sh 20
      - run: |
          cd tests/rust-e2e-fileops
          cargo build
      - run: |
          cd tests/rust-unix-socket-client
          cargo build
      - run: |
          cd tests/rust-bypassed-unix-socket
          cargo build
      - name: download image
        uses: actions/download-artifact@v3
        with:
          name: test
          path: /tmp
      - name: start minikube
        uses: medyagh/setup-minikube@master
        with:
          container-runtime: ${{matrix.container-runtime}}
      - run: minikube image load /tmp/test.tar
      # By running the test of the targetless agent first, we prove it works on an empty cluster without any pods.
      - name: Run targetless E2E test.
        run: cargo test -p tests targetless
      - name: Run all E2E test
        run: cargo test -p tests -- --test-threads=5
      - name: Collect logs
        if: ${{ failure() }}
        run: |
          kubectl describe pods
          docker exec minikube find /var/log/pods -print -exec cat {} \;

  vscode_typescript_lint:
    runs-on: ubuntu-latest
    needs: changed_files
    if: ${{needs.changed_files.outputs.vscode_changed == 'true' || needs.changed_files.outputs.ci_changed == 'true'}}
    steps:
      - uses: actions/checkout@v3
      - uses: actions/setup-node@v3
        with:
          node-version: 18
      - run: |
          cd vscode-ext 
          npm install --no-package-lock --no-save eslint
          npm run lint

  vscode_e2e:
    runs-on: ubuntu-latest
    needs: [changed_files, build_mirrord, test_agent_image]
    if: ${{needs.changed_files.outputs.vscode_changed == 'true' || needs.changed_files.outputs.ci_changed == 'true'}}
    env:
      CI_BUILD_PLUGIN: "true"
      MIRRORD_AGENT_IMAGE: "test"
    steps:
      - uses: actions/checkout@v3
      - uses: actions/setup-node@v3
        with:
          node-version: 18
      - name: Download layer
        uses: actions/download-artifact@v3
        with:
          name: mirrord-artifacts
          path: target/debug/
      - name: move mirrord binary to bin/
        run: |
          cd vscode-ext
          mkdir -p bin/linux/x64
          cp ../target/debug/mirrord bin/linux/x64
      - name: Install dependencies
        run: |
          cd vscode-ext
          npm install
      - name: download image
        uses: actions/download-artifact@v3
        with:
          name: test
          path: /tmp
      - name: Start minikube
        uses: medyagh/setup-minikube@master
        with:
          container-runtime: docker
      - run: |
          minikube image load /tmp/test.tar                    
          kubectl apply -f sample/kubernetes/app.yaml          
          echo "POD_TO_SELECT=$(kubectl get pods -o=name | head -n 1)" >> "$GITHUB_ENV"
          kubectl wait --for=condition=ready --timeout=30s $(kubectl get pods -o=name | head -n 1)          
          KUBE_SERVICE=$(minikube service list --output=json | jq -r '.[] | select(.Name == "py-serv") | .URLs[0]')
          echo "$KUBE_SERVICE"
          echo "KUBE_SERVICE=$KUBE_SERVICE" >> "$GITHUB_ENV"
      # we can't run chrome like apps in the CI, we use a virtual frame buffer:
      # refer: http://elementalselenium.com/tips/38-headless
      - name: Run vscode e2e in headless state
        uses: coactions/setup-xvfb@v1
        env:
          POD_TO_SELECT: ${{ env.POD_TO_SELECT }}
          KUBE_SERVICE: ${{ env.KUBE_SERVICE }}
        with:
          run: npm run test
          working-directory: vscode-ext

  build_intellij_plugin:
    runs-on: ubuntu-latest
    needs: changed_files
    if: ${{needs.changed_files.outputs.intellij_changed == 'true' || needs.changed_files.outputs.ci_changed == 'true'}}
    steps:
      - uses: actions/checkout@v3
      - name: Setup Java
        uses: actions/setup-java@v3
        with:
          distribution: zulu
          java-version: 11
      - name: Build Plugin
        env:
          CI_BUILD_PLUGIN: true
        run: |
          cd intellij-ext
          chmod +x ./gradlew
          ./gradlew buildPlugin
      - name: Run plugin verifier
        env:
          CI_BUILD_PLUGIN: true
        run: |
          cd intellij-ext
          ./gradlew runPluginVerifier

  lint_markdown:
    runs-on: ubuntu-latest
    needs: changed_files
    if: ${{needs.changed_files.outputs.markdown_changed == 'true' || needs.changed_files.outputs.ci_changed == 'true'}}
    steps:
      - uses: actions/checkout@v3
      - uses: avto-dev/markdown-lint@v1
        with:
          config: "markdownlint-config.json"
          args: "README.md"
  # We need some "accummulation" job here because bors fails (timeouts) to
  # listen on matrix builds.
  # Hence, we have some kind of dummy here that bors can listen on
  ci-success:
    name: ci
    # We want this to run even if some of the required jobs got skipped
    if: always()
    needs:
      [
        towncrier_check,
        changed_files,
        build_mirrord,
        test_agent_image,
        integration_tests_macos,
        integration_tests,
        e2e,
        test_mirrord_layer_cli,
        test_agent,
        lint,
        lint_macos,
        test_mirrord_config,
        test_mirrord_protocol,
        test_mirrord_sip,
        vscode_typescript_lint,
        vscode_e2e,
        build_intellij_plugin,
        lint_markdown,
      ]
    runs-on: ubuntu-latest
    steps:
      - name: CI succeeded
        # We have to do it in the shell since if it's in the if condition
        # then skipping is considered success by branch protection rules
        env:
          CI_SUCCESS: ${{ (needs.changed_files.result == 'success') &&
            (needs.towncrier_check.result == 'success') &&
            (needs.build_mirrord.result == 'success' || needs.build_mirrord.result == 'skipped') &&
            (needs.test_agent_image.result == 'success' || needs.test_agent_image.result == 'skipped') &&
            (needs.integration_tests_macos.result == 'success' || needs.integration_tests_macos.result == 'skipped') &&
            (needs.integration_tests.result == 'success' || needs.integration_tests.result == 'skipped') &&
            (needs.e2e.result == 'success' || needs.e2e.result == 'skipped') &&
            (needs.test_mirrord_layer_cli.result == 'success' || needs.test_mirrord_layer_cli.result == 'skipped') &&
            (needs.test_agent.result == 'success' || needs.test_agent.result == 'skipped') &&
            (needs.lint.result == 'success' || needs.lint.result == 'skipped') &&
            (needs.lint_macos.result == 'success' || needs.lint_macos.result == 'skipped') &&
            (needs.test_mirrord_config.result == 'success' || needs.test_mirrord_config.result == 'skipped') &&
            (needs.test_mirrord_protocol.result == 'success' || needs.test_mirrord_protocol.result == 'skipped') &&
            (needs.test_mirrord_sip.result == 'success' || needs.test_mirrord_sip.result == 'skipped') &&
            (needs.vscode_typescript_lint.result == 'success' || needs.vscode_typescript_lint.result == 'skipped') &&
            (needs.vscode_e2e.result == 'success' || needs.vscode_e2e.result == 'skipped') &&
            (needs.build_intellij_plugin.result == 'success' || needs.build_intellij_plugin.result == 'skipped') &&
            (needs.lint_markdown.result == 'success' || needs.lint_markdown.result == 'skipped') }}
        run: echo $CI_SUCCESS && if [ "$CI_SUCCESS" == "true" ]; then echo "SUCCESS" && exit 0; else echo "Failure" && exit 1; fi<|MERGE_RESOLUTION|>--- conflicted
+++ resolved
@@ -73,12 +73,7 @@
         uses: tj-actions/changed-files@v36
         with:
           files: |
-<<<<<<< HEAD
             vscode-ext/*
-=======
-            vscode-ext/**
-            vscode-ext/test-workspace/.vscode/**            
->>>>>>> 86f02456
       - name: get markdown changes
         id: changed-markdown
         uses: tj-actions/changed-files@v36
@@ -92,17 +87,11 @@
           echo ${{ steps.changed-intellij.outputs.any_changed }};
           echo ${{ steps.changed-intellij.outputs.all_changed_files }};
           echo ${{ steps.changed-vscode.outputs.any_changed }};
-<<<<<<< HEAD
-          echo ${{ steps.changed-vscode.outputs.all_changed_files }};          
-          echo ${{ steps.changed-markdown.outputs.any_changed }};
-          echo ${{ steps.changed-markdown.outputs.all_changed_files }};          
-=======
           echo ${{ steps.changed-vscode.outputs.all_changed_files }};
           echo ${{ steps.changed-markdown.outputs.any_changed }};
           echo ${{ steps.changed-markdown.outputs.all_changed_files }};    
           echo ${{ steps.changed-ci.outputs.any_changed }};
           echo ${{ steps.changed-ci.outputs.all_changed_files }};      
->>>>>>> 86f02456
   lint:
     runs-on: ubuntu-latest
     needs: changed_files
