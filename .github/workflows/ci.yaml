name: CI

on:
  workflow_dispatch:
  push:
    branches: [main, v2.0]
  pull_request:
    branches: [main, v2.0]

jobs:
  lint:
    runs-on: ubuntu-latest
    steps:
<<<<<<< HEAD
      - uses: actions/checkout@v2
      - uses: actions-rs/toolchain@v1
        with:
          profile: minimal
          toolchain: nightly
          components: rustfmt, clippy
      # Needed for agent
      - run: sudo apt install libpcap-dev cmake
      - run: cargo fmt --all -- --check
      - run: cargo clippy -- -D warnings
=======
    - uses: actions/checkout@v2
    - uses: actions-rs/toolchain@v1
      with:
        profile: minimal
        toolchain: nightly
        components: rustfmt, clippy
    - uses: Swatinem/rust-cache@v1
    # Needed for agent
    - run: sudo apt install libpcap-dev cmake
    - run: cargo fmt --all -- --check
    - run: cargo clippy -- -D warnings
>>>>>>> e3307e94

  test_mirrord_protocol:
    strategy:
      matrix:
        os: [ubuntu-latest, ubuntu-18.04, macos-12, macos-11, macos-10.15]
    runs-on: ${{ matrix.os }}
    steps:
<<<<<<< HEAD
      - uses: actions/checkout@v2
      - uses: actions-rs/toolchain@v1
        with:
          profile: minimal
          toolchain: nightly
      - run: cd mirrord-protocol && cargo test
=======
    - uses: actions/checkout@v2
    - uses: actions-rs/toolchain@v1
      with:
        profile: minimal
        toolchain: nightly
    - uses: Swatinem/rust-cache@v1
    - run: cd mirrord-protocol && cargo test
>>>>>>> e3307e94

  test_agent:
    runs-on: ubuntu-latest
    steps:
    - uses: actions/checkout@v2
    - uses: actions-rs/toolchain@v1
      with:
        profile: minimal
        toolchain: nightly
        components: rustfmt
    - uses: Swatinem/rust-cache@v1
    - run: sudo apt install -y libpcap-dev cmake
    - run: sudo PATH=/home/runner/.rustup/toolchains/nightly-x86_64-unknown-linux-gnu/bin:/usr/bin:/usr/sbin /home/runner/.rustup/toolchains/nightly-x86_64-unknown-linux-gnu/bin/cargo test -p mirrord-agent

  test_agent_image:
    runs-on: ubuntu-latest
    steps:
      - uses: actions/checkout@v2
      - name: Build image
        run: docker build . --file mirrord-agent/Dockerfile

  test_mirrord_layer:
    strategy:
      matrix:
        os: [ubuntu-latest, ubuntu-18.04, macos-12, macos-11, macos-10.15]
    runs-on: ${{ matrix.os }}
    steps:
<<<<<<< HEAD
      - uses: actions/checkout@v2
      - uses: actions-rs/toolchain@v1
        with:
          profile: minimal
          toolchain: nightly
      # For now, just evrify it compiles.
      - run: cargo +nightly build --manifest-path=mirrord-layer/Cargo.toml

  e2e:
    runs-on: ubuntu-latest
    name: e2e
    steps:
      - uses: actions/checkout@v2
      - uses: actions-rs/toolchain@v1      
        with:
          profile: minimal
          toolchain: nightly
          components: rustfmt
      - uses: actions/setup-node@v3
        with:
          node-version: 14
      - run: npm install express
      - run: sudo apt-get update -y && sudo apt-get install -y libpcap-dev cmake
      - name: start minikube
        uses: medyagh/setup-minikube@master
        with:
          container-runtime: containerd
      - run: docker build -t test . --file mirrord-agent/Dockerfile
      - run: minikube image load test:latest
      - name: setup nginx
        run: kubectl apply -f tests/app.yaml      
      - name: build mirrord
        run: cargo +nightly build --manifest-path=./Cargo.toml
      - name: run node tests
        run: cargo test --manifest-path ./tests/Cargo.toml  -- --test-threads 1
=======
    - uses: actions/checkout@v2
    - uses: actions-rs/toolchain@v1
      with:
        profile: minimal
        toolchain: nightly
    - uses: Swatinem/rust-cache@v1
    # For now, just evrify it compiles.
    - run: cargo +nightly build --manifest-path=mirrord-layer/Cargo.toml
>>>>>>> e3307e94
<|MERGE_RESOLUTION|>--- conflicted
+++ resolved
@@ -11,18 +11,6 @@
   lint:
     runs-on: ubuntu-latest
     steps:
-<<<<<<< HEAD
-      - uses: actions/checkout@v2
-      - uses: actions-rs/toolchain@v1
-        with:
-          profile: minimal
-          toolchain: nightly
-          components: rustfmt, clippy
-      # Needed for agent
-      - run: sudo apt install libpcap-dev cmake
-      - run: cargo fmt --all -- --check
-      - run: cargo clippy -- -D warnings
-=======
     - uses: actions/checkout@v2
     - uses: actions-rs/toolchain@v1
       with:
@@ -34,7 +22,6 @@
     - run: sudo apt install libpcap-dev cmake
     - run: cargo fmt --all -- --check
     - run: cargo clippy -- -D warnings
->>>>>>> e3307e94
 
   test_mirrord_protocol:
     strategy:
@@ -42,14 +29,6 @@
         os: [ubuntu-latest, ubuntu-18.04, macos-12, macos-11, macos-10.15]
     runs-on: ${{ matrix.os }}
     steps:
-<<<<<<< HEAD
-      - uses: actions/checkout@v2
-      - uses: actions-rs/toolchain@v1
-        with:
-          profile: minimal
-          toolchain: nightly
-      - run: cd mirrord-protocol && cargo test
-=======
     - uses: actions/checkout@v2
     - uses: actions-rs/toolchain@v1
       with:
@@ -57,7 +36,6 @@
         toolchain: nightly
     - uses: Swatinem/rust-cache@v1
     - run: cd mirrord-protocol && cargo test
->>>>>>> e3307e94
 
   test_agent:
     runs-on: ubuntu-latest
@@ -85,12 +63,12 @@
         os: [ubuntu-latest, ubuntu-18.04, macos-12, macos-11, macos-10.15]
     runs-on: ${{ matrix.os }}
     steps:
-<<<<<<< HEAD
       - uses: actions/checkout@v2
       - uses: actions-rs/toolchain@v1
         with:
           profile: minimal
           toolchain: nightly
+      - uses: Swatinem/rust-cache@v1
       # For now, just evrify it compiles.
       - run: cargo +nightly build --manifest-path=mirrord-layer/Cargo.toml
 
@@ -120,14 +98,4 @@
       - name: build mirrord
         run: cargo +nightly build --manifest-path=./Cargo.toml
       - name: run node tests
-        run: cargo test --manifest-path ./tests/Cargo.toml  -- --test-threads 1
-=======
-    - uses: actions/checkout@v2
-    - uses: actions-rs/toolchain@v1
-      with:
-        profile: minimal
-        toolchain: nightly
-    - uses: Swatinem/rust-cache@v1
-    # For now, just evrify it compiles.
-    - run: cargo +nightly build --manifest-path=mirrord-layer/Cargo.toml
->>>>>>> e3307e94
+        run: cargo test --manifest-path ./tests/Cargo.toml  -- --test-threads 1