name: CI

on:
  workflow_dispatch:
  push:
    branches: [main, staging, trying]
  pull_request:
    branches: [main, staging, trying]

jobs:
  changed_files:
    runs-on: ubuntu-latest
    outputs:
      rs_changed: ${{ steps.changed-rs.outputs.any_changed }}
      intellij_changed: ${{ steps.changed-intellij.outputs.any_changed }}
    steps:
      - uses: actions/checkout@v3
        with:
          fetch-depth: 0
      - name: get changed rs files
        id: changed-rs
        uses: tj-actions/changed-files@v32
        with:
          files: |
            **/*.rs
            mirrord-agent/**
            mirrord-auth/**
            mirrord-cli/**
            mirrord-config/**
            mirrord-layer/**
            mirrord-macro/**
            mirrord-protocol/**
            Cargo.toml
            Cargo.lock
            .dockerignore
            rust-toolchain.toml
            rustfmt.toml
            .cargo/**
      - name: get intellij changes
        id: changed-intellij
        uses: tj-actions/changed-files@v32
        with:
          files: |
            intellij-ext/**
      - name: output test
        run: |
          echo ${{ steps.changed-rs.outputs.any_changed }};
          echo ${{ steps.changed-rs.outputs.all_changed_files }};
          echo ${{ steps.changed-intellij.outputs.any_changed }};
          echo ${{ steps.changed-intellij.outputs.all_changed_files }};

  lint:
    runs-on: ubuntu-latest
    needs: changed_files
    if: ${{needs.changed_files.outputs.rs_changed == 'true'}}
    steps:
      - uses: actions/checkout@v2
      - uses: actions-rs/toolchain@v1
        with:
          profile: minimal
          toolchain: nightly
          components: rustfmt, clippy
      - uses: Swatinem/rust-cache@v1
      # Needed for agent
      - run: cargo fmt --all -- --check
      - run: cargo clippy -- -D warnings

  test_mirrord_protocol:
    strategy:
      matrix:
        os: [ubuntu-latest]
    runs-on: ${{ matrix.os }}
    needs: changed_files
    if: ${{needs.changed_files.outputs.rs_changed == 'true'}}
    steps:
      - uses: actions/checkout@v2
      - uses: actions-rs/toolchain@v1
        with:
          profile: minimal
          toolchain: nightly
          target: ${{matrix.target}}
      - uses: Swatinem/rust-cache@v1
        with:
          key: ${{matrix.os}}
      - run: |
          cd mirrord-protocol
          cargo test

  test_mirrord_config:
    strategy:
      matrix:
        os: [ubuntu-latest]
    runs-on: ${{ matrix.os }}
    needs: changed_files
    if: ${{needs.changed_files.outputs.rs_changed == 'true'}}
    steps:
      - uses: actions/checkout@v2
      - uses: actions-rs/toolchain@v1
        with:
          profile: minimal
          toolchain: nightly
          target: ${{matrix.target}}
      - uses: Swatinem/rust-cache@v1
        with:
          key: ${{matrix.os}}
      - run: |
          cargo test -p mirrord-config

  test_agent:
    runs-on: ubuntu-latest
    needs: changed_files
    if: ${{needs.changed_files.outputs.rs_changed == 'true'}}
    steps:
      - uses: actions/checkout@v2
      - uses: actions-rs/toolchain@v1
        with:
          profile: minimal
          toolchain: nightly
          components: rustfmt
      - uses: Swatinem/rust-cache@v1
      - run: sudo PATH=/home/runner/.rustup/toolchains/nightly-x86_64-unknown-linux-gnu/bin:/usr/bin:/usr/sbin /home/runner/.rustup/toolchains/nightly-x86_64-unknown-linux-gnu/bin/cargo test -p mirrord-agent

  test_mirrord_layer:
    strategy:
      matrix:
        os: [ubuntu-latest]
    runs-on: ${{ matrix.os }}
    needs: changed_files
    if: ${{needs.changed_files.outputs.rs_changed == 'true'}}
    steps:
      - uses: actions/checkout@v2
      - uses: actions-rs/toolchain@v1
        with:
          profile: minimal
          toolchain: nightly
          target: ${{matrix.target}}
      - uses: Swatinem/rust-cache@v1
        with:
          key: ${{matrix.os}}
      - run: |
          cargo test -p mirrord-layer --lib

  test_agent_image:
    runs-on: ubuntu-latest
    needs: changed_files
    if: ${{needs.changed_files.outputs.rs_changed == 'true'}}
    steps:
      - uses: actions/checkout@v2
      - uses: docker/setup-buildx-action@v2
      - name: build and export
        uses: docker/build-push-action@v3
        with:
          context: .
          tags: test
          file: mirrord-agent/Dockerfile
          outputs: type=docker,dest=/tmp/test.tar
          cache-from: type=gha
          cache-to: type=gha,mode=max
      - name: upload image
        uses: actions/upload-artifact@v2
        with:
          name: test
          path: /tmp/test.tar

  test_mirrord_layer_cli:
    needs: changed_files
    if: ${{needs.changed_files.outputs.rs_changed == 'true'}}
    strategy:
      matrix:
        os: [ubuntu-latest, macos-12, macos-11]
        target:
          [x86_64-unknown-linux-gnu, x86_64-apple-darwin, aarch64-apple-darwin]
        exclude:
          - os: ubuntu-latest
            target: x86_64-apple-darwin
          - os: ubuntu-latest
            target: aarch64-apple-darwin
          - os: macos-12
            target: x86_64-unknown-linux-gnu
          - os: macos-11
            target: aarch64-apple-darwin
          - os: macos-11
            target: x86_64-unknown-linux-gnu
    runs-on: ${{ matrix.os }}
    steps:
      - uses: actions/checkout@v2
      - uses: actions-rs/toolchain@v1
        with:
          profile: minimal
          toolchain: nightly
          target: ${{matrix.target}}
      - uses: Swatinem/rust-cache@v1
        with:
          key: ${{matrix.os}}-${{matrix.target}}
      # For now, just verify it compiles.
      - run: cargo +nightly build -p mirrord-layer -p mirrord --target=${{matrix.target}}

  build_mirrord:
    runs-on: ubuntu-latest
    name: build mirrord
    needs: changed_files
    if: ${{needs.changed_files.outputs.rs_changed == 'true'}}
    steps:
      - uses: actions/checkout@v2
      - uses: actions-rs/toolchain@v1
        with:
          profile: minimal
          toolchain: nightly
          components: rustfmt
      - uses: Swatinem/rust-cache@v2
        with:
          key: ubuntu-latest
      - run: cargo +nightly build --manifest-path=./Cargo.toml
      - name: upload layer
        uses: actions/upload-artifact@v3
        with:
          name: layer-lib
          path: target/debug/libmirrord_layer.so
          if-no-files-found: error

  integration_tests:
    runs-on: ubuntu-latest
    needs: [build_mirrord, changed_files]
    if: ${{needs.changed_files.outputs.rs_changed == 'true'}}
    env:
      MIRRORD_TEST_USE_EXISTING_LIB: ../target/debug/libmirrord_layer.so
    steps:
      - uses: actions/checkout@v2 # Checkout the mirrord repo.
      - uses: actions-rs/toolchain@v1 # Install rust.
        with:
          profile: minimal
          toolchain: nightly
          target: x86_64-unknown-linux-gnu
      - uses: Swatinem/rust-cache@v2 # Restore rust cache from earlier runs to avoid recompiling dependencies.
        with:
          cache-on-failure: true
      - uses: actions/setup-node@v3 # For http mirroring test.
        with:
          node-version: 14
      - run: npm install express # For http mirroring test with node.
      - uses: actions/setup-python@v3 # For http mirroring tests with Flask and FastAPI.
      - run: pip3 install flask # For http mirroring test with Flask.
      - run: pip3 install fastapi # For http mirroring test with FastAPI.
      - run: pip3 install uvicorn[standard] # For http mirroring test with FastAPI.
      - name: download layer # Download layer lib built in the `build_mirrord` job.
        uses: actions/download-artifact@v3
        with:
          name: layer-lib
          path: target/debug/
      # Run `http_mirroring` and `self_connect` integration tests of `mirrord-layer`.
      - run: cargo +nightly test --test http_mirroring --test self_connect -p mirrord-layer

  integration_tests_macos:
    runs-on: macos-12
    needs: changed_files
    if: ${{needs.changed_files.outputs.rs_changed == 'true'}}
    env:
      MIRRORD_TEST_USE_EXISTING_LIB: ../target/debug/libmirrord_layer.dylib
    steps:
      - uses: actions/checkout@v2 # Checkout the mirrord repo.
      - uses: actions-rs/toolchain@v1 # Install Rust.
        with:
          profile: minimal
          toolchain: nightly
          target: x86_64-apple-darwin
      - uses: Swatinem/rust-cache@v2 # Restore rust cache from earlier runs to avoid recompiling dependencies.
        with:
          cache-on-failure: true
      - uses: actions/setup-go@v3 # Install Go for http mirroring tests with a Go webserver.
        with:
          go-version: "1.19.0"
<<<<<<< HEAD
      - run: |                                # Build Go app to test http mirroring with.
          cd mirrord-layer/tests/apps/self_open
          go build -o 19
          cd ../app_go
=======
      - run: | # Build Go app to test http mirroring with.
          cd mirrord-layer/tests/apps/app_go
>>>>>>> 8418fd46
          go build -o 19
      - uses: actions/setup-node@v3
        with:
          node-version: 14
      - run: npm install express # For http mirroring test with node.
      - uses: actions/setup-python@v3 # For http mirroring tests with Flask and FastAPI.
      - run: pip3 install flask # For http mirroring test with Flask.
      - run: pip3 install fastapi # For http mirroring test with FastAPI.
      - run: pip3 install uvicorn[standard] # For http mirroring test with FastAPI.
      - run: cargo +nightly build -p mirrord-layer # Build layer lib. The tests load it into the apps.
      # Run `http_mirroring` and `self_connect` integration tests of `mirrord-layer`.
      - run: cargo +nightly test --test http_mirroring --test self_connect --test self_open -p mirrord-layer

  e2e:
    runs-on: ubuntu-latest
    name: e2e
    needs: [build_mirrord, test_agent_image, integration_tests, changed_files]
    if: ${{needs.changed_files.outputs.rs_changed == 'true'}}
    env:
      MIRRORD_AGENT_RUST_LOG: "warn,mirrord=debug"
    steps:
      - uses: actions/checkout@v2
      - uses: actions-rs/toolchain@v1
        with:
          profile: minimal
          toolchain: nightly
          components: rustfmt
      - uses: Swatinem/rust-cache@v1
        with:
          key: ubuntu-latest
          cache-on-failure: true

      - uses: actions/setup-node@v3
        with:
          node-version: 14
      - run: npm install express
      - uses: actions/setup-python@v3
      - run: pip3 install flask
      - run: pip3 install fastapi
      - run: pip3 install uvicorn[standard]
      - uses: actions/setup-go@v3
        with:
          go-version: "1.18.0"
      - run: |
          cd tests/go-e2e
          go build -o 18
      - run: |
          cd tests/go-e2e-fileops
          go build -o 18
      - run: |
          cd tests/go-e2e-env
          go build -o 18
      - run: |
          cd tests/go-e2e-outgoing
          go build -o 18
      - run: |
          cd tests/go-e2e-dns
          go build -o 18
      - uses: actions/setup-go@v3
        with:
          go-version: "1.19.0"
      - run: |
          cd tests/go-e2e
          go build -o 19
      - run: |
          cd tests/go-e2e-fileops
          go build -o 19
      - run: |
          cd tests/go-e2e-env
          go build -o 19
      - run: |
          cd tests/go-e2e-outgoing
          go build -o 19
      - run: |
          cd tests/go-e2e-dns
          go build -o 19
      - run: |
          cd tests/rust-e2e-fileops
          cargo build
      - name: start minikube
        uses: medyagh/setup-minikube@master
        with:
          container-runtime: containerd
      - name: download image
        uses: actions/download-artifact@v2
        with:
          name: test
          path: /tmp
      - run: minikube image load /tmp/test.tar
      - name: cargo test
        run: cargo test -p tests
      - name: switch minikube runtime
        run: |
          minikube delete
          minikube start --container-runtime=docker
          minikube image load /tmp/test.tar
      - name: test with docker runtime
        run: cargo test -p tests
      - name: Collect logs
        if: ${{ failure() }}
        run: |
          kubectl describe pods
          docker exec minikube find /var/log/pods -print -exec cat {} \;

  e2e_macos:
    runs-on: macos-12
    name: e2e macOS
    needs:
      [build_mirrord, test_agent_image, integration_tests_macos, changed_files]
    if: ${{needs.changed_files.outputs.rs_changed == 'true'}}
    env:
      MIRRORD_AGENT_RUST_LOG: "warn,mirrord=debug"
    steps:
      - uses: actions/checkout@v2
      - uses: actions-rs/toolchain@v1
        with:
          profile: minimal
          toolchain: nightly
          components: rustfmt
      - uses: Swatinem/rust-cache@v1
        with:
          key: macos-latest
          cache-on-failure: true
      - run: npm install express
      - uses: actions/setup-python@v3
      - run: pip3 install flask
      - run: pip3 install fastapi
      - run: pip3 install uvicorn[standard]
      - name: setup cluster requirements
        run: brew install docker colima kubectl
      - name: create cluster
        run: colima start --kubernetes --network-address --cpu 3 --memory 8
      - name: download image
        uses: actions/download-artifact@v2
        with:
          name: test
          path: /tmp
      - name: load image
        run: docker load --input /tmp/test.tar
      - name: cargo test
        run: cargo test -p tests test_mirror_http_traffic
      - name: Collect container logs
        if: ${{ failure() }}
        run: for CONTAINER in $(docker ps --format "{{.ID}}"); do echo $CONTAINER && docker logs $CONTAINER; done

  build_intellij_plugin:
    runs-on: ubuntu-latest
    needs: changed_files
    if: ${{needs.changed_files.outputs.intellij_changed == 'true'}}
    steps:
      - uses: actions/checkout@v2
      - name: Setup Java
        uses: actions/setup-java@v3
        with:
          distribution: zulu
          java-version: 11
      - name: Build Plugin
        env:
          CI_BUILD_PLUGIN: true
        run: |
          cd intellij-ext
          chmod +x ./gradlew
          ./gradlew buildPlugin
  # We need some "accummulation" job here because bors fails (timeouts) to
  # listen on matrix builds.
  # Hence, we have some kind of dummy here that bors can listen on
  ci-success:
    name: ci
    needs:
      [
        build_mirrord,
        test_agent_image,
        integration_tests_macos,
        integration_tests,
        e2e,
        e2e_macos,
        test_mirrord_layer_cli,
        test_agent,
        lint,
        test_mirrord_config,
        test_mirrord_protocol,
        build_intellij_plugin,
      ]
    runs-on: ubuntu-latest
    if: |
      always() &&
      (needs.build_mirrord.result == 'success' || needs.build_mirrord.result == 'skipped') &&
      (needs.test_agent_image.result == 'success' || needs.test_agent_image.result == 'skipped') &&
      (needs.integration_tests_macos.result == 'success' || needs.integration_tests_macos.result == 'skipped') &&
      (needs.integration_tests.result == 'success' || needs.integration_tests.result == 'skipped') &&
      (needs.e2e.result == 'success' || needs.e2e.result == 'skipped') &&
      (needs.e2e_macos.result == 'success' || needs.e2e_macos.result == 'skipped') &&
      (needs.test_mirrord_layer_cli.result == 'success' || needs.test_mirrord_layer_cli.result == 'skipped') &&
      (needs.test_agent.result == 'success' || needs.test_agent.result == 'skipped') &&
      (needs.lint.result == 'success' || needs.lint.result == 'skipped') &&
      (needs.test_mirrord_config.result == 'success' || needs.test_mirrord_config.result == 'skipped') &&
      (needs.test_mirrord_protocol.result == 'success' || needs.test_mirrord_protocol.result == 'skipped') &&
      (needs.build_intellij_plugin.result == 'success' || needs.build_intellij_plugin.result == 'skipped')
    steps:
      - name: CI succeeded
        run: exit 0<|MERGE_RESOLUTION|>--- conflicted
+++ resolved
@@ -269,15 +269,10 @@
       - uses: actions/setup-go@v3 # Install Go for http mirroring tests with a Go webserver.
         with:
           go-version: "1.19.0"
-<<<<<<< HEAD
       - run: |                                # Build Go app to test http mirroring with.
           cd mirrord-layer/tests/apps/self_open
           go build -o 19
           cd ../app_go
-=======
-      - run: | # Build Go app to test http mirroring with.
-          cd mirrord-layer/tests/apps/app_go
->>>>>>> 8418fd46
           go build -o 19
       - uses: actions/setup-node@v3
         with:
