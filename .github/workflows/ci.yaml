name: CI

on:
  workflow_dispatch:
  push:
    branches: [main]
    paths-ignore:
      - 'vscode-ext/**'
      - 'intellij-ext/**'
      - 'CHANGELOG.md'

  pull_request:
    branches: [main]
    paths-ignore:
      - 'vscode-ext/**'
      - 'intellij-ext/**'
      - 'CHANGELOG.md'


jobs:
  lint:
    runs-on: ubuntu-latest
    steps:
      - uses: actions/checkout@v2
      - uses: actions-rs/toolchain@v1
        with:
          profile: minimal
          toolchain: nightly
          components: rustfmt, clippy
      - uses: Swatinem/rust-cache@v1
      # Needed for agent
      - run: cargo fmt --all -- --check
      - run: cargo clippy -- -D warnings

  test_mirrord_protocol:
    strategy:
      matrix:
        os: [ubuntu-latest]
    runs-on: ${{ matrix.os }}
    steps:
      - uses: actions/checkout@v2
      - uses: actions-rs/toolchain@v1
        with:
          profile: minimal
          toolchain: nightly
          target: ${{matrix.target}}
      - uses: Swatinem/rust-cache@v1
        with:
          key: ${{matrix.os}}
      - run: |
          cd mirrord-protocol
          cargo test

  test_mirrord_config:
    strategy:
      matrix:
        os: [ubuntu-latest]
    runs-on: ${{ matrix.os }}
    steps:
      - uses: actions/checkout@v2
      - uses: actions-rs/toolchain@v1
        with:
          profile: minimal
          toolchain: nightly
          target: ${{matrix.target}}
      - uses: Swatinem/rust-cache@v1
        with:
          key: ${{matrix.os}}
      - run: |
          cargo test -p mirrord-config

  test_agent:
    runs-on: ubuntu-latest
    steps:
      - uses: actions/checkout@v2
      - uses: actions-rs/toolchain@v1
        with:
          profile: minimal
          toolchain: nightly
          components: rustfmt
      - uses: Swatinem/rust-cache@v1
      - run: sudo PATH=/home/runner/.rustup/toolchains/nightly-x86_64-unknown-linux-gnu/bin:/usr/bin:/usr/sbin /home/runner/.rustup/toolchains/nightly-x86_64-unknown-linux-gnu/bin/cargo test -p mirrord-agent

  test_mirrord_layer:
    strategy:
      matrix:
        os: [ubuntu-latest]
    runs-on: ${{ matrix.os }}
    steps:
      - uses: actions/checkout@v2
      - uses: actions-rs/toolchain@v1
        with:
          profile: minimal
          toolchain: nightly
          target: ${{matrix.target}}
      - uses: Swatinem/rust-cache@v1
        with:
          key: ${{matrix.os}}
      - run: |
          cargo test -p mirrord-layer --lib

  test_agent_image:
    runs-on: ubuntu-latest
    steps:
      - uses: actions/checkout@v2
      - uses: docker/setup-buildx-action@v2
      - name: build and export
        uses: docker/build-push-action@v3
        with:
          context: .
          tags: test
          file: mirrord-agent/Dockerfile
          outputs: type=docker,dest=/tmp/test.tar
          cache-from: type=gha
          cache-to: type=gha,mode=max
      - name: upload image
        uses: actions/upload-artifact@v2
        with:
          name: test
          path: /tmp/test.tar
  
  test_mirrord_layer_cli:
    strategy:
      matrix:
        os: [ubuntu-latest, macos-12, macos-11]
        target:
          [x86_64-unknown-linux-gnu, x86_64-apple-darwin, aarch64-apple-darwin]
        exclude:
          - os: ubuntu-latest
            target: x86_64-apple-darwin
          - os: ubuntu-latest
            target: aarch64-apple-darwin
          - os: macos-12
            target: x86_64-unknown-linux-gnu
          - os: macos-11
            target: aarch64-apple-darwin
          - os: macos-11
            target: x86_64-unknown-linux-gnu
    runs-on: ${{ matrix.os }}
    steps:
      - uses: actions/checkout@v2
      - uses: actions-rs/toolchain@v1
        with:
          profile: minimal
          toolchain: nightly
          target: ${{matrix.target}}
      - uses: Swatinem/rust-cache@v1
        with:
          key: ${{matrix.os}}-${{matrix.target}}
      # For now, just verify it compiles.
      - run: cargo +nightly build -p mirrord-layer -p mirrord --target=${{matrix.target}}

  build_mirrord:
    runs-on: ubuntu-latest
    name: build mirrord
    steps:
      - uses: actions/checkout@v2
      - uses: actions-rs/toolchain@v1
        with:
          profile: minimal
          toolchain: nightly
          components: rustfmt
      - uses: Swatinem/rust-cache@v2
        with:
          key: ubuntu-latest
      - run: cargo +nightly build --manifest-path=./Cargo.toml
      - name: upload layer
        uses: actions/upload-artifact@v3
        with:
          name: layer-lib
          path: target/debug/libmirrord_layer.so
          if-no-files-found: error

  integration_tests:
    runs-on: ubuntu-latest
    needs: [build_mirrord]
    env:
      MIRRORD_TEST_USE_EXISTING_LIB: ../target/debug/libmirrord_layer.so
    steps:
      - uses: actions/checkout@v2             # Checkout the mirrord repo.
      - uses: actions-rs/toolchain@v1         # Install rust.
        with:
          profile: minimal
          toolchain: nightly
          target: x86_64-unknown-linux-gnu
      - uses: Swatinem/rust-cache@v2          # Restore rust cache from earlier runs to avoid recompiling dependencies.
        with:
          cache-on-failure: true
      - uses: actions/setup-node@v3           # For http mirroring test.
        with:
          node-version: 14
      - run: npm install express              # For http mirroring test with node.
      - uses: actions/setup-python@v3         # For http mirroring tests with Flask and FastAPI.
      - run: pip3 install flask               # For http mirroring test with Flask.
      - run: pip3 install fastapi             # For http mirroring test with FastAPI.
      - run: pip3 install uvicorn[standard]   # For http mirroring test with FastAPI.
      - name: download layer                  # Download layer lib built in the `build_mirrord` job.
        uses: actions/download-artifact@v3
        with:
          name: layer-lib
          path: target/debug/
      # Run `http_mirroring` and `self_connect` integration tests of `mirrord-layer`.
      - run: cargo +nightly test --test http_mirroring --test self_connect -p mirrord-layer

  integration_tests_macos:
    runs-on: macos-12
    env:
      MIRRORD_TEST_USE_EXISTING_LIB: ../target/debug/libmirrord_layer.dylib
    steps:
      - uses: actions/checkout@v2             # Checkout the mirrord repo.
      - uses: actions-rs/toolchain@v1         # Install Rust.
        with:
          profile: minimal
          toolchain: nightly
          target: x86_64-apple-darwin
      - uses: Swatinem/rust-cache@v2          # Restore rust cache from earlier runs to avoid recompiling dependencies.
        with:
          cache-on-failure: true
      - uses: actions/setup-go@v3             # Install Go for http mirroring tests with a Go webserver.
        with:
          go-version: "1.19.0"
      - run: |                                # Build Go app to test http mirroring with.
<<<<<<< HEAD
          cd mirrord-layer/tests/apps/self_open
=======
          cd mirrord-layer/tests/apps/app_go
>>>>>>> f226cf1b
          go build -o 19
      - uses: actions/setup-node@v3
        with:
          node-version: 14
      - run: npm install express              # For http mirroring test with node.
      - uses: actions/setup-python@v3         # For http mirroring tests with Flask and FastAPI.
      - run: pip3 install flask               # For http mirroring test with Flask.
      - run: pip3 install fastapi             # For http mirroring test with FastAPI.
      - run: pip3 install uvicorn[standard]   # For http mirroring test with FastAPI.
      - run: cargo +nightly build -p mirrord-layer  # Build layer lib. The tests load it into the apps.
      # Run `http_mirroring` and `self_connect` integration tests of `mirrord-layer`.
      - run: cargo +nightly test --test http_mirroring --test self_connect --test self_open -p mirrord-layer

  e2e:
    runs-on: ubuntu-latest
    name: e2e
    needs: [build_mirrord, test_agent_image, integration_tests]
    env:
      MIRRORD_AGENT_RUST_LOG: "warn,mirrord=debug"
    steps:
      - uses: actions/checkout@v2
      - uses: actions-rs/toolchain@v1
        with:
          profile: minimal
          toolchain: nightly
          components: rustfmt
      - uses: Swatinem/rust-cache@v1
        with:
          key: ubuntu-latest
          cache-on-failure: true

      - uses: actions/setup-node@v3
        with:
          node-version: 14
      - run: npm install express
      - uses: actions/setup-python@v3
      - run: pip3 install flask
      - run: pip3 install fastapi
      - run: pip3 install uvicorn[standard]
      - uses: actions/setup-go@v3
        with:
          go-version: "1.18.0"
      - run: |
          cd tests/go-e2e
          go build -o 18
      - run: |
          cd tests/go-e2e-fileops
          go build -o 18
      - run: |
          cd tests/go-e2e-env
          go build -o 18
      - run: |
          cd tests/go-e2e-outgoing
          go build -o 18
      - run: |
          cd tests/go-e2e-dns
          go build -o 18
      - uses: actions/setup-go@v3
        with:
          go-version: "1.19.0"
      - run: |
          cd tests/go-e2e
          go build -o 19
      - run: |
          cd tests/go-e2e-fileops
          go build -o 19
      - run: |
          cd tests/go-e2e-env
          go build -o 19
      - run: |
          cd tests/go-e2e-outgoing
          go build -o 19
      - run: |
          cd tests/go-e2e-dns
          go build -o 19
      - run: |
          cd tests/rust-e2e-fileops
          cargo build
      - name: start minikube
        uses: medyagh/setup-minikube@master
        with:
          container-runtime: containerd
      - name: download image
        uses: actions/download-artifact@v2
        with:
          name: test
          path: /tmp
      - run: minikube image load /tmp/test.tar
      - name: cargo test
        run: cargo test -p tests
      - name: switch minikube runtime
        run: |
          minikube delete
          minikube start --container-runtime=docker
          minikube image load /tmp/test.tar
      - name: test with docker runtime
        run: cargo test -p tests
      - name: Collect logs
        if: ${{ failure() }}
        run: |
          kubectl describe pods
          docker exec minikube find /var/log/pods -print -exec cat {} \;

  e2e_macos:
    runs-on: macos-12
    name: e2e macOS
    needs: [build_mirrord, test_agent_image, integration_tests_macos]
    env:
      MIRRORD_AGENT_RUST_LOG: "warn,mirrord=debug"
    steps:
      - uses: actions/checkout@v2
      - uses: actions-rs/toolchain@v1
        with:
          profile: minimal
          toolchain: nightly
          components: rustfmt
      - uses: Swatinem/rust-cache@v1
        with:
          key: macos-latest
          cache-on-failure: true
      - run: npm install express
      - uses: actions/setup-python@v3
      - run: pip3 install flask
      - run: pip3 install fastapi
      - run: pip3 install uvicorn[standard]
      - name: setup cluster requirements
        run: brew install docker colima kubectl
      - name: create cluster
        run: colima start --kubernetes --network-address --cpu 3 --memory 8
      - name: download image
        uses: actions/download-artifact@v2
        with:
          name: test
          path: /tmp
      - name: load image
        run: docker load --input /tmp/test.tar
      - name: cargo test
        run: cargo test -p tests test_mirror_http_traffic
      - name: Collect container logs
        if: ${{ failure() }}
        run: for CONTAINER in $(docker ps --format "{{.ID}}"); do echo $CONTAINER && docker logs $CONTAINER; done<|MERGE_RESOLUTION|>--- conflicted
+++ resolved
@@ -220,11 +220,9 @@
         with:
           go-version: "1.19.0"
       - run: |                                # Build Go app to test http mirroring with.
-<<<<<<< HEAD
           cd mirrord-layer/tests/apps/self_open
-=======
+          go build -o 19
           cd mirrord-layer/tests/apps/app_go
->>>>>>> f226cf1b
           go build -o 19
       - uses: actions/setup-node@v3
         with:
