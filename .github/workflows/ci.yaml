--- conflicted
+++ resolved
@@ -38,14 +38,8 @@
         with:
           key: ${{matrix.os}}
       - run: |
-<<<<<<< HEAD
-          cd mirrord-protocol
-          cargo test
-=======
           cd mirrord-protocol 
           cargo test
-
->>>>>>> dcc29bf6
   test_agent:
     runs-on: ubuntu-latest
     steps:
@@ -58,11 +52,7 @@
       - uses: Swatinem/rust-cache@v1
       - run: sudo apt install -y libpcap-dev cmake
       - run: |
-<<<<<<< HEAD
-          cd mirrord-agent
-=======
           cd mirrord-agent 
->>>>>>> dcc29bf6
           cargo build
       - run: sudo PATH=/home/runner/.rustup/toolchains/nightly-x86_64-unknown-linux-gnu/bin:/usr/bin:/usr/sbin /home/runner/.rustup/toolchains/nightly-x86_64-unknown-linux-gnu/bin/cargo test -p mirrord-agent
 
@@ -136,11 +126,7 @@
           node-version: 14
       - run: npm install express
       - run: |
-<<<<<<< HEAD
-          sudo apt-get update -y
-=======
           sudo apt-get update -y 
->>>>>>> dcc29bf6
           sudo apt-get install -y libpcap-dev cmake
       - name: start minikube
         uses: medyagh/setup-minikube@master
@@ -161,11 +147,7 @@
         run: cargo test --package tests --lib -- tests --nocapture --test-threads 1
       - name: switch minikube runtime
         run: |
-<<<<<<< HEAD
-          minikube delete
-=======
           minikube delete 
->>>>>>> dcc29bf6
           minikube start --container-runtime=docker
           minikube image load test:latest
       - name: setup nginx
