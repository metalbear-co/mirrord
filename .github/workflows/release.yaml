--- conflicted
+++ resolved
@@ -214,14 +214,11 @@
           cd intellij-ext
           chmod +x ./gradlew
           ./gradlew publishPlugin
-<<<<<<< HEAD
-=======
       # - uses: actions/upload-artifact@v3
       #   with:
       #     name: intellij-ext
       #     path: intellij-ext/build/distributions/mirrord-${{ steps.version.outputs.version }}.zip
       #     if-no-files-found: error
->>>>>>> 7d15d3bd
 
   release_gh:
     needs:
@@ -267,11 +264,8 @@
           mv /tmp/artifacts/universal-apple-darwin/mirrord_mac_universal.zip /tmp/release/mirrord_mac_universal.zip
           mv /tmp/artifacts/universal-apple-darwin/mirrord_mac_universal.shasum256 /tmp/release/mirrord_mac_universal.shasum256
 
-<<<<<<< HEAD
-=======
           mv /tmp/artifacts/vscode-ext/* /tmp/release/
 
->>>>>>> 7d15d3bd
       # Consider to add changelog generation..
       - name: Release
         uses: softprops/action-gh-release@v1
