name: Release
on:
  push:
    tags:
      - "*.*.*"

jobs:
  build_binaries:
    strategy:
      matrix:
        include:
          - os: ubuntu-latest
            extension: so
            target: x86_64-unknown-linux-gnu
    runs-on: ${{matrix.os}}
    steps:
      - uses: actions/checkout@v2
      - uses: actions-rs/toolchain@v1
        with:
          profile: minimal
          toolchain: nightly
          target: ${{matrix.target}}
      - uses: Swatinem/rust-cache@v1
        with:
          key: ${{matrix.target}}-${{matrix.os}}
      - name: build mirrord-layer and cli
        run: cargo +nightly build --release -p mirrord -p mirrord-layer --target=${{matrix.target}}
      - uses: actions/upload-artifact@v3
        with:
          name: ${{matrix.target}}
          path: |
            target/${{matrix.target}}/release/mirrord
            target/${{matrix.target}}/release/libmirrord_layer.${{matrix.extension}}
          if-no-files-found: error
  build_binaries_macos:
    runs-on: macos-latest
    steps:
      - uses: actions/checkout@v2
      - uses: actions-rs/toolchain@v1
        with:
          profile: minimal
          toolchain: nightly
          target: aarch64-apple-darwin
      - uses: Swatinem/rust-cache@v1
      - name: Import Code-Signing Certificates
        uses: Apple-Actions/import-codesign-certs@v1
        with:
          # The certificates in a PKCS12 file encoded as a base64 string
          p12-file-base64: ${{ secrets.APPLE_DEVELOPER_CERTIFICATE_P12_BASE64 }}
          # The password used to import the PKCS12 file.
          p12-password: ${{ secrets.APPLE_DEVELOPER_CERTIFICATE_PASSWORD }}
      - name: Install gon via HomeBrew for code signing and app notarization
        run: |
          brew tap mitchellh/gon
          brew install mitchellh/gon/gon
      - name: build mirrord-layer x86-64
        run: cargo +nightly build --release -p mirrord-layer --target=x86_64-apple-darwin
      - name: build mirrord-layer macOS arm
        run: cargo +nightly build --release -p mirrord-layer --target=aarch64-apple-darwin
<<<<<<< HEAD
      - name: build mirrord-layer macOS arm64e
        run: |
          cp target/aarch64-apple-darwin/release/libmirrord_layer.dylib target/aarch64-apple-darwin/release/libmirrord_layer_arm64e.dylib
          printf '\x02' | dd of=target/aarch64-apple-darwin/release/libmirrord_layer_arm64e.dylib bs=1 seek=8 count=1 conv=notrunc
=======
>>>>>>> a62d5e36
      - name: Sign layer binaries
        env:
          AC_USERNAME: ${{ secrets.APPLE_DEVELOPER }}
          AC_PASSWORD: ${{ secrets.APPLE_DEVELOPER_PASSWORD }}
        run: gon -log-level=debug -log-json .github/workflows/arch_dylib_sign.json
      - name: create universal target dir
        run: mkdir -p /tmp/target/universal-apple-darwin/release
      - name: create universal dylib
        run: lipo -create -output /tmp/target/universal-apple-darwin/release/libmirrord_layer.dylib target/aarch64-apple-darwin/release/libmirrord_layer.dylib target/x86_64-apple-darwin/release/libmirrord_layer.dylib target/aarch64-apple-darwin/release/libmirrord_layer_arm64e.dylib
      - name: Sign layer universal
        env:
          AC_USERNAME: ${{ secrets.APPLE_DEVELOPER }}
          AC_PASSWORD: ${{ secrets.APPLE_DEVELOPER_PASSWORD }}
        run: gon -log-level=debug -log-json .github/workflows/universal_dylib_sign.json
      - name: build macOS arm cli with universal dylib
        env:
          MIRRORD_LAYER_FILE: /tmp/target/universal-apple-darwin/release/libmirrord_layer.dylib
        run: cargo +nightly build --release -p mirrord --target=aarch64-apple-darwin
      - name: build macOS x86-64 cli with universal dylib
        env:
          MIRRORD_LAYER_FILE: /tmp/target/universal-apple-darwin/release/libmirrord_layer.dylib
        run: cargo +nightly build --release -p mirrord --target=x86_64-apple-darwin
      - name: Sign cli binaries
        env:
          AC_USERNAME: ${{ secrets.APPLE_DEVELOPER }}
          AC_PASSWORD: ${{ secrets.APPLE_DEVELOPER_PASSWORD }}
        run: gon -log-level=debug -log-json .github/workflows/arch_cli_sign.json
      - name: create universal macOS cli
        run: lipo -create -output /tmp/target/universal-apple-darwin/release/mirrord target/aarch64-apple-darwin/release/mirrord target/x86_64-apple-darwin/release/mirrord
      - name: Sign universal cli
        env:
          AC_USERNAME: ${{ secrets.APPLE_DEVELOPER }}
          AC_PASSWORD: ${{ secrets.APPLE_DEVELOPER_PASSWORD }}
        run: gon -log-level=debug -log-json .github/workflows/universal_cli_sign.json
      - name: adjust directory layout for upload
        run: cp -rf /tmp/target .
      - uses: actions/upload-artifact@v3
        with:
          name: universal-apple-darwin
          path: |
            target/universal-apple-darwin/release/mirrord
            target/universal-apple-darwin/release/libmirrord_layer.dylib
          if-no-files-found: error

  release_docker_image:
    runs-on: ubuntu-latest
    permissions:
      packages: write
      contents: read
    steps:
      - name: Checkout
        uses: actions/checkout@v2
      - name: Set up QEMU
        uses: docker/setup-qemu-action@v2
      - name: Set up Docker Buildx
        uses: docker/setup-buildx-action@v2
      - name: Login to GitHub Container Registry
        uses: docker/login-action@v2
        with:
          registry: ghcr.io
          username: ${{ github.repository_owner }}
          password: ${{ secrets.GITHUB_TOKEN }}
      - name: Get release version
        run: |
          echo "::set-output name=version::$(grep -m 1 version Cargo.toml | cut -d' ' -f3 | tr -d '\"')"
        id: version
      - name: Build and push
        uses: docker/build-push-action@v3
        with:
          context: .
          file: mirrord-agent/Dockerfile
          platforms: linux/amd64,linux/arm64
          push: true
          tags: |
            ghcr.io/metalbear-co/mirrord:latest
            ghcr.io/metalbear-co/mirrord:${{ steps.version.outputs.version }}

  release_vscode_ext:
    needs: [build_binaries, build_binaries_macos, release_docker_image]
    runs-on: ubuntu-latest
    steps:
      - uses: actions/checkout@v2
      - uses: actions/setup-node@v3
        with:
          node-version: 17
          cache: "npm"
          cache-dependency-path: vscode-ext/package-lock.json
      # This downloads all artifacts of the job
      - uses: actions/download-artifact@v3
        with:
          path: /tmp/artifacts
      - name: Get release version
        # VSCode doesn't support pre release versions https://github.com/microsoft/vsmarketplace/issues/50#issuecomment-990764201
        run: |
          echo "::set-output name=version::$(grep -m 1 version Cargo.toml | cut -d' ' -f3 | tr -d '\"' | cut -d'-' -f1)"
        id: version
      # TypeScript set at 4.7.4 because @kubernetes/client-node 0.16.3 (and 0.17.0) breaks with version 4.8.2+
      - run: npm install -g vsce typescript@4.7.4 esbuild
      - run: cp CHANGELOG.md LICENSE vscode-ext/
      - run: cp /tmp/artifacts/x86_64-unknown-linux-gnu/libmirrord_layer.so vscode-ext/
      - run: cd vscode-ext && npm install && tsc && vsce publish ${{ steps.version.outputs.version }} --pre-release --target linux-x64
        env:
          VSCE_PAT: ${{ secrets.VSCE_PAT }}
      - run: rm vscode-ext/libmirrord_layer.so
      - run: cp /tmp/artifacts/universal-apple-darwin/libmirrord_layer.dylib vscode-ext/
      # Same binary for darwin
      - run: cd vscode-ext && npm install && tsc && vsce publish ${{ steps.version.outputs.version }} --pre-release --target darwin-x64
        env:
          VSCE_PAT: ${{ secrets.VSCE_PAT }}
      - run: cd vscode-ext && npm install && tsc && vsce publish ${{ steps.version.outputs.version }} --pre-release --target darwin-arm64
        env:
          VSCE_PAT: ${{ secrets.VSCE_PAT }}

  release_intellij_plugin:
    needs: [build_binaries, build_binaries_macos, release_docker_image]
    runs-on: ubuntu-latest
    steps:
      - uses: actions/checkout@v2
      - uses: actions/download-artifact@v3
        with:
          path: /tmp/artifacts
      - name: Setup Java
        uses: actions/setup-java@v3
        with:
          distribution: zulu
          java-version: 11
      - run: cp LICENSE intellij-ext/
      - run: cp /tmp/artifacts/x86_64-unknown-linux-gnu/libmirrord_layer.so intellij-ext/
      - run: cp /tmp/artifacts/universal-apple-darwin/libmirrord_layer.dylib intellij-ext/
      - name: Publish Plugin
        env:
          PUBLISH_TOKEN: ${{ secrets.INTELLIJ_PUBLISH_TOKEN }}
          CERTIFICATE_CHAIN: ${{ secrets.INTELLIJ_CERTIFICATE_CHAIN }}
          PRIVATE_KEY: ${{ secrets.INTELLIJ_PRIVATE_KEY }}
          PRIVATE_KEY_PASSWORD: ${{ secrets.INTELLIJ_PRIVATE_KEY_PASSWORD }}
        run: |
          cd intellij-ext
          chmod +x ./gradlew
          ./gradlew publishPlugin

  release_gh:
    needs:
      [
        build_binaries,
        build_binaries_macos,
        release_docker_image,
        release_vscode_ext,
        release_intellij_plugin,
      ]
    runs-on: ubuntu-latest
    permissions:
      packages: write
      contents: write
      deployments: write
    steps:
      - name: Checkout
        uses: actions/checkout@v2
      - uses: actions/download-artifact@v3
        with:
          path: /tmp/artifacts
      - uses: montudor/action-zip@v1
      - name: Create mirrord linux zip file
        run: |
          zip mirrord_linux_x86_64.zip mirrord
          shasum -a 256 mirrord_linux_x86_64.zip > mirrord_linux_x86_64.shasum256
        working-directory: /tmp/artifacts/x86_64-unknown-linux-gnu
      - name: Create mirrord macos zip file
        run: |
          zip mirrord_mac_universal.zip mirrord
          shasum -a 256 mirrord_mac_universal.zip > mirrord_mac_universal.shasum256
        working-directory: /tmp/artifacts/universal-apple-darwin
      - name: Prepare binaries for upload
        run: |
          mkdir /tmp/release
          mv /tmp/artifacts/x86_64-unknown-linux-gnu/libmirrord_layer.so /tmp/release/libmirrord_layer_linux_x86_64.so
          mv /tmp/artifacts/x86_64-unknown-linux-gnu/mirrord /tmp/release/mirrord_linux_x86_64
          mv /tmp/artifacts/x86_64-unknown-linux-gnu/mirrord_linux_x86_64.zip /tmp/release/mirrord_linux_x86_64.zip
          mv /tmp/artifacts/x86_64-unknown-linux-gnu/mirrord_linux_x86_64.shasum256 /tmp/release/mirrord_linux_x86_64.shasum256

          mv /tmp/artifacts/universal-apple-darwin/libmirrord_layer.dylib /tmp/release/libmirrord_layer_mac_universal.dylib          
          mv /tmp/artifacts/universal-apple-darwin/mirrord /tmp/release/mirrord_mac_universal
          mv /tmp/artifacts/universal-apple-darwin/mirrord_mac_universal.zip /tmp/release/mirrord_mac_universal.zip
          mv /tmp/artifacts/universal-apple-darwin/mirrord_mac_universal.shasum256 /tmp/release/mirrord_mac_universal.shasum256

      # Consider to add changelog generation..
      - name: Release
        uses: softprops/action-gh-release@v1
        with:
          files: /tmp/release/**

      - name: Update latest tag
        uses: EndBug/latest-tag@latest<|MERGE_RESOLUTION|>--- conflicted
+++ resolved
@@ -57,13 +57,10 @@
         run: cargo +nightly build --release -p mirrord-layer --target=x86_64-apple-darwin
       - name: build mirrord-layer macOS arm
         run: cargo +nightly build --release -p mirrord-layer --target=aarch64-apple-darwin
-<<<<<<< HEAD
       - name: build mirrord-layer macOS arm64e
         run: |
           cp target/aarch64-apple-darwin/release/libmirrord_layer.dylib target/aarch64-apple-darwin/release/libmirrord_layer_arm64e.dylib
           printf '\x02' | dd of=target/aarch64-apple-darwin/release/libmirrord_layer_arm64e.dylib bs=1 seek=8 count=1 conv=notrunc
-=======
->>>>>>> a62d5e36
       - name: Sign layer binaries
         env:
           AC_USERNAME: ${{ secrets.APPLE_DEVELOPER }}
