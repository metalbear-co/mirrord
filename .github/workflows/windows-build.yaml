# name: Windows Build

<<<<<<< HEAD
# on:
#   workflow_dispatch:
#     inputs:
#       mode:
#         description: "Pick artifacts from GCS (reuse) or build & sign now"
#         type: choice
#         options: [build_sign, reuse]
#         default: build_sign
#   push:
#   pull_request:
#     branches: [main, "*staging*"]
#     types: [opened, synchronize, reopened, ready_for_review]

# permissions:
#   contents: read
=======
on:
  workflow_dispatch:
    inputs:
      mode:
        description: "Pick artifacts from GCS (reuse) or build & sign now"
        type: choice
        options: [build_sign, reuse]
        default: build_sign
      release:
        description: "Publish a GitHub Release?"
        type: choice
        options: [no, draft, prerelease, release]
        default: no
      release_tag:
        description: "Release tag (defaults to pushed tag or v<MIRRORD_VERSION>)"
        required: false
        type: string
      sign_artifacts:
        description: "Code-sign EXE & DLL (uses limited signing tokens)"
        type: choice
        options: ["false", "true"]
        default: false
  
  push:
    paths-ignore:
      - '*.md'
      - '**/*.md'

  pull_request:
    branches: ["main", "*staging*", "windows-support"]
    types: [opened, synchronize, reopened, ready_for_review]
    paths-ignore:
      - "*.md"
      - "**/*.md"

permissions:
  contents: write   # needed for GitHub Releases
>>>>>>> 7042c58e

# env:
#   BUCKET_URI: gs://mirrord-windows-builds
#   ARTIFACT_SUBPATH: windows/mirrord-3.163.0-run70-0932953
#   RUST_BACKTRACE: "1"
#   CARGO_NET_GIT_FETCH_WITH_CLI: "true"
#   MIRRORD_TELEMETRY: "false"
#   LIBCLANG_PATH: "C:\\Program Files\\LLVM\\bin"

<<<<<<< HEAD
# jobs:
#   windows_tests:
#     runs-on: [self-hosted, Windows]
#     defaults:
#       run:
#         shell: pwsh
#     env:
#       MODE: ${{ github.event.inputs.mode || 'build_sign' }}
=======
jobs:
  windows_tests:
    runs-on: [self-hosted, Windows]
    defaults:
      run:
        shell: pwsh
    env:
      MODE: ${{ github.event.inputs.mode || 'build_sign' }}
      PUBLISH_MODE: ${{ github.event.inputs.release || 'no' }}
      RELEASE_TAG_INPUT: ${{ github.event.inputs.release_tag || '' }}
      SIGN_ARTIFACTS: ${{ github.event.inputs.sign_artifacts || 'false' }}
>>>>>>> 7042c58e

#     steps:
#       - name: Checkout
#         uses: actions/checkout@v4
#         with:
#           fetch-depth: 0
#           submodules: recursive

<<<<<<< HEAD
#       - name: Toolchain info
#         run: |
#           $ErrorActionPreference = 'Stop'
#           whoami
#           rustc -V
#           cargo -V
#           rustup show
#       - name: Prepare artifacts (download OR build+sign)
#         id: prep
#         run: |
#           $ErrorActionPreference = 'Stop'
#           function Set-Env([string]$k,[string]$v){ "$k=$v" | Out-File -FilePath $env:GITHUB_ENV -Append }
#           $Target = 'x86_64-pc-windows-msvc'
#           $DbgDir = Join-Path $env:GITHUB_WORKSPACE "target\$Target\debug"
#           $RelDir = Join-Path $env:GITHUB_WORKSPACE "target\$Target\release"
#           $Tmp    = Join-Path $env:RUNNER_TEMP 'prep'
#           New-Item -ItemType Directory -Path $Tmp -Force | Out-Null
#           if ($env:MODE -eq 'reuse') {
#             if (-not (Get-Command gcloud -ErrorAction SilentlyContinue)) {
#               throw "gcloud not found on PATH. Ensure the runner is authenticated."
#             }
#             $dest = Join-Path $Tmp 'picked'
#             New-Item -ItemType Directory -Path $dest -Force | Out-Null
#             Write-Host "Downloading from: $($env:BUCKET_URI)/$($env:ARTIFACT_SUBPATH)/*"
#             gcloud --quiet storage cp "$($env:BUCKET_URI)/$($env:ARTIFACT_SUBPATH)/*" "$dest/"
#             if ($LASTEXITCODE -ne 0) { throw "gcloud cp failed (check path or perms)" }
#             $exe = (Get-ChildItem -Path $dest -Filter 'mirrord.exe' -File -Recurse | Select-Object -First 1).FullName
#             $dll = (Get-ChildItem -Path $dest -Filter 'mirrord_layer_win.dll' -File -Recurse | Select-Object -First 1).FullName
#             if (-not $dll) { $dll = (Get-ChildItem -Path $dest -Filter 'mirrord-layer-win.dll' -File -Recurse | Select-Object -First 1).FullName }
#             if (-not $exe -or -not $dll) { throw "Did not find mirrord.exe or layer DLL under $dest" }
#             # Ensure .sha256 files exist
#             foreach ($f in @($exe,$dll)) {
#               $sha = "$f.sha256"
#               if (-not (Test-Path $sha)) {
#                 $h = (Get-FileHash -Algorithm SHA256 $f).Hash
#                 "$h  $(Split-Path $f -Leaf)" | Out-File -FilePath $sha -Encoding ascii
#               }
#             }
#             Set-Env "MIRRORD_EXE" $exe
#             Set-Env "MIRRORD_LAYER_FILE" $dll
#             Set-Env "MIRRORD_TEST_USE_EXISTING_LIB" $dll
#             Set-Env "MIRRORD_VERSION" "unknown"
#             Write-Host "Picked EXE: $exe"
#             Write-Host "Picked DLL: $dll"
#             exit 0
#           }
#           # === build_sign path ===
#           rustup target add $Target
#           # 1) Build layer (DLL)
#           cargo build -p mirrord-layer-win --target $Target
#           $dll = if (Test-Path (Join-Path $DbgDir  'mirrord_layer_win.dll')) { Join-Path $DbgDir  'mirrord_layer_win.dll' }
#                  elseif (Test-Path (Join-Path $RelDir 'mirrord_layer_win.dll')) { Join-Path $RelDir 'mirrord_layer_win.dll' }
#                  else { throw "Layer DLL not found in debug or release directories." }
#           # 2) Sign DLL
#           & signtool.exe sign /sha1 bfa0bea8d22265cb382d2d5dec55a6ffcff70bcb /tr http://timestamp.digicert.com /td SHA256 /fd SHA256 "$dll"
#           if ($LASTEXITCODE -ne 0) { throw "signtool sign failed for DLL" }
#           & signtool.exe verify /pa "$dll"; if ($LASTEXITCODE -ne 0) { throw "signtool verify failed for DLL" }
#           # 3) Build CLI with embedded *signed* DLL
#           $env:MIRRORD_LAYER_FILE = $dll
#           $meta = cargo metadata --format-version 1 --no-deps | ConvertFrom-Json
#           $pkg  = $meta.packages | Where-Object { $_.targets | Where-Object { $_.kind -contains 'bin' -and $_.name -eq 'mirrord' } } | Select-Object -First 1
#           if (-not $pkg) { throw "No bin target named 'mirrord' found in workspace." }
#           cargo build -p $pkg.name --bin mirrord --target $Target
#           $exe = if (Test-Path (Join-Path $DbgDir  'mirrord.exe')) { Join-Path $DbgDir  'mirrord.exe' }
#                  elseif (Test-Path (Join-Path $RelDir 'mirrord.exe')) { Join-Path $RelDir 'mirrord.exe' }
#                  else { throw "mirrord.exe not found (debug/release)" }
#           # 4) Sign EXE
#           & signtool.exe sign /sha1 bfa0bea8d22265cb382d2d5dec55a6ffcff70bcb /tr http://timestamp.digicert.com /td SHA256 /fd SHA256 "$exe"
#           if ($LASTEXITCODE -ne 0) { throw "signtool sign failed for EXE" }
#           & signtool.exe verify /pa "$exe"; if ($LASTEXITCODE -ne 0) { throw "signtool verify failed for EXE" }
#           # 5) Checksums
#           foreach ($f in @($exe,$dll)) {
#             $sha = "$f.sha256"
#             $h = (Get-FileHash -Algorithm SHA256 $f).Hash
#             "$h  $(Split-Path $f -Leaf)" | Out-File -FilePath $sha -Encoding ascii
#           }
#           # 6) Export env
#           Set-Env "MIRRORD_LAYER_FILE" $dll
#           Set-Env "MIRRORD_EXE" $exe
#           Set-Env "MIRRORD_PKG" $pkg.name
#           Set-Env "MIRRORD_VERSION" $pkg.version
#           Set-Env "MIRRORD_TEST_USE_EXISTING_LIB" $dll
#       - name: Upload to GCS (build_sign only)
#         if: ${{ env.MODE == 'build_sign' }}
#         run: |
#           $ErrorActionPreference = 'Stop'
#           if (-not (Get-Command gcloud -ErrorAction SilentlyContinue)) {
#             throw "gcloud not found on PATH. Ensure the runner is authenticated."
#           }
#           $exe = $env:MIRRORD_EXE; $dll = $env:MIRRORD_LAYER_FILE
#           if (-not (Test-Path $exe) -or -not (Test-Path $dll)) { throw "EXE/DLL missing" }
#           $staging = Join-Path $env:RUNNER_TEMP 'artifacts'
#           New-Item -ItemType Directory -Path $staging -Force | Out-Null
#           Copy-Item $exe $staging -Force
#           Copy-Item $dll $staging -Force
#           Copy-Item "$exe.sha256" $staging -Force
#           Copy-Item "$dll.sha256" $staging -Force
#           $version = if ($env:MIRRORD_VERSION) { $env:MIRRORD_VERSION } else { 'unknown' }
#           $sha7 = $env:GITHUB_SHA.Substring(0,7)
#           $artifactDir = "windows/mirrord-$version-run$($env:GITHUB_RUN_NUMBER)-$sha7"
#           $dest = "$($env:BUCKET_URI)/$artifactDir/"
#           Write-Host "Uploading to $dest"
#           Get-ChildItem $staging -File | % { gcloud --quiet storage cp $_.FullName $dest; if ($LASTEXITCODE -ne 0) { throw "gcloud cp failed for $($_.Name)" } }
#           gcloud --quiet storage ls $dest
#       - name: Run Rust unit tests (single loop)
#         run: |
#           $ErrorActionPreference = 'Stop'
#           $Target = 'x86_64-pc-windows-msvc'
#           $tests = @(
#             @{ name='mirrord-layer-win'; args='' },
#             @{ name='mirrord-protocol' ; args='' },
#             @{ name='mirrord-config'   ; args='' },
#             @{ name='mirrord-kube'     ; args='--all-features' },
#             @{ name='mirrord-intproxy' ; args='' },
#             @{ name='mirrord-auth'     ; args='' },
#             @{ name='mirrord-operator' ; args='--features "crd, client"' },
#             @{ name='mirrord'          ; args='' }  # CLI (uses MIRRORD_LAYER_FILE)
#           )
#           foreach ($t in $tests) {
#             Write-Host "==> cargo test -p $($t.name) $($t.args)"
#             if ($t.args) {
#               Invoke-Expression "cargo test --target $Target -p $($t.name) $($t.args)"
#             } else {
#               cargo test --target $Target -p $($t.name)
#             }
#             if ($LASTEXITCODE -ne 0) { throw "Tests failed for $($t.name)" }
#           }
      
#       # ==================================
#       # === Pretty summary to step tab ===
#       # ==================================
#       - name: Publish Windows test results (summary table, sandboxed)
#         if: always()
#         run: |
#           $ErrorActionPreference = 'Stop'
#           $exe = $env:MIRRORD_EXE
#           $dll = $env:MIRRORD_LAYER_FILE
#           if (-not (Test-Path $exe)) { throw "Missing exe at $exe" }
#           if (-not (Test-Path $dll)) { throw "Missing dll at $dll" }
#           $base = Split-Path $exe -Parent
#           function Get-ExpectedSha256([string]$shaFile) {
#             if (-not (Test-Path $shaFile)) { return $null }
#             $raw = Get-Content $shaFile -Raw
#             $raw.Split(" ",[System.StringSplitOptions]::RemoveEmptyEntries)[0].Trim().ToLower()
#           }
#           $exeShaFile = Join-Path $base 'mirrord.exe.sha256'
#           $dllShaFile = Join-Path $base ((Split-Path $dll -Leaf) + '.sha256')
#           if (-not (Test-Path $dllShaFile)) { $dllShaFile = Join-Path $base 'mirrord_layer_win.dll.sha256' }
#           $exeHash   = (Get-FileHash -Algorithm SHA256 $exe).Hash.ToLower()
#           $dllHash   = (Get-FileHash -Algorithm SHA256 $dll).Hash.ToLower()
#           $exeExpect = Get-ExpectedSha256 $exeShaFile
#           $dllExpect = Get-ExpectedSha256 $dllShaFile
#           $shaExeOk  = ($exeExpect -and $exeHash -eq $exeExpect)
#           $shaDllOk  = ($dllExpect -and $dllHash -eq $dllExpect)
#           $sigExe = $null; $sigDll = $null
#           if (Get-Command signtool.exe -ErrorAction SilentlyContinue) {
#             & signtool.exe verify /pa $exe | Out-Null; $sigExe = ($LASTEXITCODE -eq 0)
#             & signtool.exe verify /pa $dll | Out-Null; $sigDll = ($LASTEXITCODE -eq 0)
#           }
#           # DLL load/unload in child so crashes don't kill the step
#           $dllLoadOk = $false
#           $dllCrash = $false
#           $loader = @"
#           try {
#             Add-Type -TypeDefinition @'
#           using System;
#           using System.Runtime.InteropServices;
#           public static class L {
#             [DllImport("kernel32.dll", SetLastError=true, CharSet=CharSet.Unicode)]
#             public static extern IntPtr LoadLibrary(string lpFileName);
#             [DllImport("kernel32.dll", SetLastError=true)]
#             public static extern bool FreeLibrary(IntPtr hModule);
#           }
#           '@;
#             var ptr = L.LoadLibrary(@"{($dll -replace '"','""')}");
#             if (ptr == IntPtr.Zero) Environment.Exit(2);
#             L.FreeLibrary(ptr);
#             Environment.Exit(0);
#           } catch { Environment.Exit(3); }
#           "@
#           $loaderPath = Join-Path $env:RUNNER_TEMP 'dll_load_test.ps1'
#           Set-Content -Path $loaderPath -Value $loader -Encoding UTF8
#           $p = Start-Process pwsh -ArgumentList '-NoProfile','-NonInteractive','-File', $loaderPath -Wait -PassThru
#           $childExit = $p.ExitCode
#           if ($childExit -eq 0) { $dllLoadOk = $true }
#           if ($childExit -eq 3221225477 -or $childExit -eq -1073741819) { $dllCrash = $true }
#           $verRc = $null; $verText = ""
#           try { $verText = & $exe --version 2>&1; $verRc = $LASTEXITCODE } catch { $verRc = -1; $verText = $_.ToString() }
#           $helpRc = $null; $helpText = ""
#           try { $helpText = & $exe --help 2>&1;    $helpRc = $LASTEXITCODE } catch { $helpRc = -1; $helpText = $_.ToString() }
#           $exeSize = (Get-Item $exe).Length
#           $dllSize = (Get-Item $dll).Length
#           $rows = @()
#           $rows += [pscustomobject]@{ Check='SHA256 (exe)';  Result=($(if($shaExeOk){'✅ OK'}else{'❌ Mismatch/None'})); Notes= "hash=$exeHash expected=$exeExpect" }
#           $rows += [pscustomobject]@{ Check='SHA256 (dll)';  Result=($(if($shaDllOk){'✅ OK'}else{'❌ Mismatch/None'})); Notes= "hash=$dllHash expected=$dllExpect" }
#           $rows += [pscustomobject]@{ Check='Signing (exe)'; Result=($(if($sigExe -eq $true){'✅ Verified'}elseif($sigExe -eq $false){'❌ Failed'}else{'⚠️ Skipped'})); Notes= 'signtool verify /pa' }
#           $rows += [pscustomobject]@{ Check='Signing (dll)'; Result=($(if($sigDll -eq $true){'✅ Verified'}elseif($sigDll -eq $false){'❌ Failed'}else{'⚠️ Skipped'})); Notes= 'signtool verify /pa' }
#           $rows += [pscustomobject]@{ Check='DLL load/unload'; Result=($(if($dllLoadOk){'✅ OK'}elseif($dllCrash){'❌ Crash'}else{'❌ Failed'})); Notes= "child-exit=$childExit" }
#           $rows += [pscustomobject]@{ Check='CLI --version';  Result="exit $verRc"; Notes= ($verText -split "`n")[0] }
#           $rows += [pscustomobject]@{ Check='CLI --help';     Result="exit $helpRc"; Notes= ($helpText -split "`n")[0] }
#           $rows += [pscustomobject]@{ Check='File sizes';     Result=''; Notes= "exe=$exeSize bytes; dll=$dllSize bytes" }
#           $md = @()
#           $md += '### Windows test results'
#           $md += ''
#           $md += ('**Mode:** `{0}`  ' -f $env:MODE)
#           $md += ('**EXE:** `{0}`  ' -f $exe)
#           $md += ('**DLL:** `{0}`' -f $dll)
#           $md += ''
#           $md += '| Check | Result | Notes |'
#           $md += '|------:|:------:|-------|'
#           foreach ($r in $rows) {
#             $c = ($r.Check  -replace '\|','\|')
#             $res = ($r.Result -replace '\|','\|')
#             $n = ($r.Notes  -replace '\r',' ' -replace '\n',' ' -replace '\|','\|')
#             $md += "| $c | $res | $n |"
#           }
#           $md += ''
#           $md += '<sub>DLL load runs in a child process to avoid crashing the job. See step logs for full outputs.</sub>'
#           $md -join "`n" | Out-File -FilePath $env:GITHUB_STEP_SUMMARY -Encoding UTF8 -Append
=======
      - name: Toolchain info
        run: |
          $ErrorActionPreference = 'Stop'
          whoami
          rustc -V
          cargo -V
          rustup show

      - name: Prepare artifacts (download OR build+sign)
        id: prep
        run: |
          $ErrorActionPreference = 'Stop'
          function Set-Env([string]$k,[string]$v){ "$k=$v" | Out-File -FilePath $env:GITHUB_ENV -Append }
          $Target = 'x86_64-pc-windows-msvc'
          $DbgDir = Join-Path $env:GITHUB_WORKSPACE "target\$Target\debug"
          $RelDir = Join-Path $env:GITHUB_WORKSPACE "target\$Target\release"
          $Tmp    = Join-Path $env:RUNNER_TEMP 'prep'
          New-Item -ItemType Directory -Path $Tmp -Force | Out-Null
          $shouldSign = [System.String]::Equals($env:SIGN_ARTIFACTS, 'true', 'InvariantCultureIgnoreCase')

          if ($env:MODE -eq 'reuse') {
            if (-not (Get-Command gcloud -ErrorAction SilentlyContinue)) {
              throw "gcloud not found on PATH. Ensure the runner is authenticated."
            }
            $dest = Join-Path $Tmp 'picked'
            New-Item -ItemType Directory -Path $dest -Force | Out-Null
            Write-Host "Downloading from: $($env:BUCKET_URI)/$($env:ARTIFACT_SUBPATH)/*"
            gcloud --quiet storage cp "$($env:BUCKET_URI)/$($env:ARTIFACT_SUBPATH)/*" "$dest/"
            if ($LASTEXITCODE -ne 0) { throw "gcloud cp failed (check path or perms)" }
            $exe = (Get-ChildItem -Path $dest -Filter 'mirrord.exe' -File -Recurse | Select-Object -First 1).FullName
            $dll = (Get-ChildItem -Path $dest -Filter 'mirrord_layer_win.dll' -File -Recurse | Select-Object -First 1).FullName
            if (-not $dll) { $dll = (Get-ChildItem -Path $dest -Filter 'mirrord-layer-win.dll' -File -Recurse | Select-Object -First 1).FullName }
            if (-not $exe -or -not $dll) { throw "Did not find mirrord.exe or layer DLL under $dest" }

            if ($shouldSign) {
              if (-not (Get-Command signtool.exe -ErrorAction SilentlyContinue)) {
                throw "SIGN_ARTIFACTS=true but signtool.exe not found."
              }
              & signtool.exe sign /sha1 bfa0bea8d22265cb382d2d5dec55a6ffcff70bcb /tr http://timestamp.digicert.com /td SHA256 /fd SHA256 "$dll"
              if ($LASTEXITCODE -ne 0) { throw "signtool sign failed for DLL" }
              & signtool.exe sign /sha1 bfa0bea8d22265cb382d2d5dec55a6ffcff70bcb /tr http://timestamp.digicert.com /td SHA256 /fd SHA256 "$exe"
              if ($LASTEXITCODE -ne 0) { throw "signtool sign failed for EXE" }
              # refresh .sha256 because files changed
              foreach ($f in @($exe,$dll)) {
                $sha = "$f.sha256"
                $h = (Get-FileHash -Algorithm SHA256 $f).Hash
                "$h  $(Split-Path $f -Leaf)" | Out-File -FilePath $sha -Encoding ascii
              }
            } else {
              # Ensure .sha256 exist even if not signing
              foreach ($f in @($exe,$dll)) {
                $sha = "$f.sha256"
                if (-not (Test-Path $sha)) {
                  $h = (Get-FileHash -Algorithm SHA256 $f).Hash
                  "$h  $(Split-Path $f -Leaf)" | Out-File -FilePath $sha -Encoding ascii
                }
              }
              Write-Host "Signing disabled (SIGN_ARTIFACTS=false)."
            }

            Set-Env "MIRRORD_EXE" $exe
            Set-Env "MIRRORD_LAYER_FILE" $dll
            Set-Env "MIRRORD_TEST_USE_EXISTING_LIB" $dll
            Set-Env "MIRRORD_VERSION" "unknown"
            Write-Host "Picked EXE: $exe"
            Write-Host "Picked DLL: $dll"
            exit 0
          }

          # === build_sign path ===
          rustup target add $Target
          # 1) Build layer (DLL)
          cargo build -p mirrord-layer-win --target $Target
          $dll = if (Test-Path (Join-Path $DbgDir  'mirrord_layer_win.dll')) { Join-Path $DbgDir  'mirrord_layer_win.dll' }
                 elseif (Test-Path (Join-Path $RelDir 'mirrord_layer_win.dll')) { Join-Path $RelDir 'mirrord_layer_win.dll' }
                 else { throw "Layer DLL not found in debug or release directories." }

          if ($shouldSign) {
            if (-not (Get-Command signtool.exe -ErrorAction SilentlyContinue)) {
              throw "SIGN_ARTIFACTS=true but signtool.exe not found."
            }
            # 2) Sign DLL
            & signtool.exe sign /sha1 bfa0bea8d22265cb382d2d5dec55a6ffcff70bcb /tr http://timestamp.digicert.com /td SHA256 /fd SHA256 "$dll"
            if ($LASTEXITCODE -ne 0) { throw "signtool sign failed for DLL" }
            & signtool.exe verify /pa "$dll"; if ($LASTEXITCODE -ne 0) { throw "signtool verify failed for DLL" }
          } else {
            Write-Host "Signing disabled for DLL."
          }

          # 3) Build CLI with (optionally) signed DLL embedded
          $env:MIRRORD_LAYER_FILE = $dll
          $meta = cargo metadata --format-version 1 --no-deps | ConvertFrom-Json
          $pkg  = $meta.packages | Where-Object { $_.targets | Where-Object { $_.kind -contains 'bin' -and $_.name -eq 'mirrord' } } | Select-Object -First 1
          if (-not $pkg) { throw "No bin target named 'mirrord' found in workspace." }
          cargo build -p $pkg.name --bin mirrord --target $Target
          $exe = if (Test-Path (Join-Path $DbgDir  'mirrord.exe')) { Join-Path $DbgDir  'mirrord.exe' }
                 elseif (Test-Path (Join-Path $RelDir 'mirrord.exe')) { Join-Path $RelDir 'mirrord.exe' }
                 else { throw "mirrord.exe not found (debug/release)" }

          if ($shouldSign) {
            # 4) Sign EXE
            & signtool.exe sign /sha1 bfa0bea8d22265cb382d2d5dec55a6ffcff70bcb /tr http://timestamp.digicert.com /td SHA256 /fd SHA256 "$exe"
            if ($LASTEXITCODE -ne 0) { throw "signtool sign failed for EXE" }
            & signtool.exe verify /pa "$exe"; if ($LASTEXITCODE -ne 0) { throw "signtool verify failed for EXE" }
          } else {
            Write-Host "Signing disabled for EXE."
          }

          # 5) Checksums (always generate with the final bytes)
          foreach ($f in @($exe,$dll)) {
            $sha = "$f.sha256"
            $h = (Get-FileHash -Algorithm SHA256 $f).Hash
            "$h  $(Split-Path $f -Leaf)" | Out-File -FilePath $sha -Encoding ascii
          }

          # 6) Export env
          Set-Env "MIRRORD_LAYER_FILE" $dll
          Set-Env "MIRRORD_EXE" $exe
          Set-Env "MIRRORD_PKG" $pkg.name
          Set-Env "MIRRORD_VERSION" $pkg.version
          Set-Env "MIRRORD_TEST_USE_EXISTING_LIB" $dll

      - name: Upload to GCS (build_sign only)
        if: ${{ env.MODE == 'build_sign' }}
        run: |
          $ErrorActionPreference = 'Stop'
          if (-not (Get-Command gcloud -ErrorAction SilentlyContinue)) {
            throw "gcloud not found on PATH. Ensure the runner is authenticated."
          }
          $exe = $env:MIRRORD_EXE; $dll = $env:MIRRORD_LAYER_FILE
          if (-not (Test-Path $exe) -or -not (Test-Path $dll)) { throw "EXE/DLL missing" }
          $staging = Join-Path $env:RUNNER_TEMP 'artifacts'
          New-Item -ItemType Directory -Path $staging -Force | Out-Null
          Copy-Item $exe $staging -Force
          Copy-Item $dll $staging -Force
          Copy-Item "$exe.sha256" $staging -Force
          Copy-Item "$dll.sha256" $staging -Force
          $version = if ($env:MIRRORD_VERSION) { $env:MIRRORD_VERSION } else { 'unknown' }
          $sha7 = $env:GITHUB_SHA.Substring(0,7)
          $artifactDir = "windows/mirrord-$version-run$($env:GITHUB_RUN_NUMBER)-$sha7"
          $dest = "$($env:BUCKET_URI)/$artifactDir/"
          Write-Host "Uploading to $dest"
          Get-ChildItem $staging -File | % { gcloud --quiet storage cp $_.FullName $dest; if ($LASTEXITCODE -ne 0) { throw "gcloud cp failed for $($_.Name)" } }
          gcloud --quiet storage ls $dest

      - name: Run Rust unit tests (single loop)
        run: |
          $ErrorActionPreference = 'Stop'
          $Target = 'x86_64-pc-windows-msvc'
          $tests = @(
            @{ name='mirrord-layer-win'; args='' },
            @{ name='mirrord-protocol' ; args='' },
            @{ name='mirrord-config'   ; args='' },
            @{ name='mirrord-kube'     ; args='--all-features' },
            @{ name='mirrord-intproxy' ; args='' },
            @{ name='mirrord-auth'     ; args='' },
            @{ name='mirrord-operator' ; args='--features "crd, client"' },
            @{ name='mirrord'          ; args='' }
          )
          foreach ($t in $tests) {
            Write-Host "==> cargo test -p $($t.name) $($t.args)"
            if ($t.args) {
              Invoke-Expression "cargo test --target $Target -p $($t.name) $($t.args)"
            } else {
              cargo test --target $Target -p $($t.name)
            }
            if ($LASTEXITCODE -ne 0) { throw "Tests failed for $($t.name)" }
          }

      # -----------------------------
      # GitHub Release (optional)
      # -----------------------------
      - name: Compute release tag
        id: tag
        if: ${{ github.event_name != 'pull_request' && (startsWith(github.ref, 'refs/tags/') || env.PUBLISH_MODE != 'no') }}
        run: |
          $ErrorActionPreference = 'Stop'
          $tag = $null
          if ("$env:GITHUB_REF".StartsWith("refs/tags/")) {
            $tag = "$env:GITHUB_REF".Substring(10)
          } elseif ($env:RELEASE_TAG_INPUT) {
            $tag = $env:RELEASE_TAG_INPUT
          } elseif ($env:MIRRORD_VERSION -and $env:MIRRORD_VERSION -ne 'unknown') {
            $tag = "v$($env:MIRRORD_VERSION)"
          } else {
            throw "No release_tag provided and MIRRORD_VERSION is unknown. Provide workflow input 'release_tag' or push a tag."
          }
          "RELEASE_TAG=$tag" | Out-File -FilePath $env:GITHUB_ENV -Append
          Write-Host "Release tag: $tag"


      - name: Publish GitHub Release and upload artifacts (github-script)
        if: ${{ github.event_name != 'pull_request' && (startsWith(github.ref, 'refs/tags/') || env.PUBLISH_MODE != 'no') }}
        uses: actions/github-script@v7
        env:
          RELEASE_TAG: ${{ env.RELEASE_TAG }}
          PUBLISH_MODE: ${{ env.PUBLISH_MODE }}     # draft|prerelease|release|no
          MIRRORD_EXE: ${{ env.MIRRORD_EXE }}
          MIRRORD_LAYER_FILE: ${{ env.MIRRORD_LAYER_FILE }}
          SIGN_ARTIFACTS: ${{ env.SIGN_ARTIFACTS }} # "true" | "false"
        with:
          script: |
            const fs = require('fs');
            const path = require('path');
            const { owner, repo } = context.repo;

            const tag = process.env.RELEASE_TAG;
            const isDraft = process.env.PUBLISH_MODE === 'draft';
            const isPrerelease = process.env.PUBLISH_MODE === 'prerelease';
            const signed = /^true$/i.test(process.env.SIGN_ARTIFACTS || '');
            const signedBlockStart = '<!-- SIGNED_STATUS_START -->';
            const signedBlockEnd   = '<!-- SIGNED_STATUS_END -->';
            const signedLine       = `**Signed artifacts:** ${signed ? 'Yes' : 'No'}`;

            // Find or create the release
            let rel;
            try {
              const r = await github.rest.repos.getReleaseByTag({ owner, repo, tag });
              rel = r.data;
            } catch (e) {
              if (e.status !== 404) throw e;
              const r = await github.rest.repos.createRelease({
                owner, repo,
                tag_name: tag,
                name: `Windows build ${tag}`,
                target_commitish: context.sha,
                draft: isDraft,
                prerelease: isPrerelease,
                generate_release_notes: true,
              });
              rel = r.data;
            }

            // Ensure flags (draft/prerelease) match input
            if (rel.draft !== isDraft || rel.prerelease !== isPrerelease) {
              const r = await github.rest.repos.updateRelease({
                owner, repo, release_id: rel.id,
                draft: isDraft, prerelease: isPrerelease,
                name: `Windows build ${tag}`,
                target_commitish: context.sha,
              });
              rel = r.data;
            }

            // Upload helper (replaces asset if it already exists)
            async function upload(file) {
              if (!file || !fs.existsSync(file)) {
                core.warning(`Missing file: ${file}`);
                return;
              }
              const name = path.basename(file);
              const assets = await github.paginate(
                github.rest.repos.listReleaseAssets,
                { owner, repo, release_id: rel.id, per_page: 100 }
              );
              const existing = assets.find(a => a.name === name);
              if (existing) {
                await github.rest.repos.deleteReleaseAsset({ owner, repo, asset_id: existing.id });
              }
              const data = fs.readFileSync(file);
              await github.rest.repos.uploadReleaseAsset({
                owner, repo, release_id: rel.id, name,
                headers: { 'content-type': 'application/octet-stream', 'content-length': data.length },
                data,
              });
              core.info(`Uploaded ${name}`);
            }

            // Upload artifacts
            const files = [
              process.env.MIRRORD_EXE,
              `${process.env.MIRRORD_EXE}.sha256`,
              process.env.MIRRORD_LAYER_FILE,
              `${process.env.MIRRORD_LAYER_FILE}.sha256`,
            ];
            for (const f of files) { await upload(f); }

            // Append/refresh a small, explicit signed-status block in the body (idempotent)
            const currentBody = rel.body || '';
            const block = `${signedBlockStart}\n${signedLine}\n${signedBlockEnd}`;
            const hasBlock = currentBody.includes(signedBlockStart) && currentBody.includes(signedBlockEnd);
            const newBody = hasBlock
              ? currentBody.replace(new RegExp(`${signedBlockStart}[\\s\\S]*?${signedBlockEnd}`,'m'), block)
              : (currentBody + (currentBody ? '\n\n' : '') + block);

            if (newBody !== currentBody) {
              await github.rest.repos.updateRelease({
                owner, repo, release_id: rel.id,
                body: newBody,
              });
              core.info(`Release body updated with signed status: ${signed ? 'Yes' : 'No'}`);
            } else {
              core.info('Signed status already up to date in release body.');
            }



      # ==================================
      # === Pretty summary to step tab ===
      # ==================================
      - name: Publish Windows test results (summary table, sandboxed)
        if: always()
        run: |
          $ErrorActionPreference = 'Stop'
          $exe = $env:MIRRORD_EXE
          $dll = $env:MIRRORD_LAYER_FILE
          $shouldSign = [System.String]::Equals($env:SIGN_ARTIFACTS, 'true', 'InvariantCultureIgnoreCase')
          if (-not (Test-Path $exe)) { throw "Missing exe at $exe" }
          if (-not (Test-Path $dll)) { throw "Missing dll at $dll" }
          $base = Split-Path $exe -Parent
          function Get-ExpectedSha256([string]$shaFile) {
            if (-not (Test-Path $shaFile)) { return $null }
            $raw = Get-Content $shaFile -Raw
            $raw.Split(" ",[System.StringSplitOptions]::RemoveEmptyEntries)[0].Trim().ToLower()
          }
          $exeShaFile = Join-Path $base 'mirrord.exe.sha256'
          $dllShaFile = Join-Path $base ((Split-Path $dll -Leaf) + '.sha256')
          if (-not (Test-Path $dllShaFile)) { $dllShaFile = Join-Path $base 'mirrord_layer_win.dll.sha256' }
          $exeHash   = (Get-FileHash -Algorithm SHA256 $exe).Hash.ToLower()
          $dllHash   = (Get-FileHash -Algorithm SHA256 $dll).Hash.ToLower()
          $exeExpect = Get-ExpectedSha256 $exeShaFile
          $dllExpect = Get-ExpectedSha256 $dllShaFile
          $shaExeOk  = ($exeExpect -and $exeHash -eq $exeExpect)
          $shaDllOk  = ($dllExpect -and $dllHash -eq $dllExpect)
          $sigExe = $null; $sigDll = $null
          if ($shouldSign -and (Get-Command signtool.exe -ErrorAction SilentlyContinue)) {
            & signtool.exe verify /pa $exe | Out-Null; $sigExe = ($LASTEXITCODE -eq 0)
            & signtool.exe verify /pa $dll | Out-Null; $sigDll = ($LASTEXITCODE -eq 0)
          }
          $dllLoadOk = $false
          $dllCrash = $false
          $loader = @"
          try {
            Add-Type -TypeDefinition @'
          using System;
          using System.Runtime.InteropServices;
          public static class L {
            [DllImport("kernel32.dll", SetLastError=true, CharSet=CharSet.Unicode)]
            public static extern IntPtr LoadLibrary(string lpFileName);
            [DllImport("kernel32.dll", SetLastError=true)]
            public static extern bool FreeLibrary(IntPtr hModule);
          }
          '@;
            var ptr = L.LoadLibrary(@"{($dll -replace '"','""')}");
            if (ptr == IntPtr.Zero) Environment.Exit(2);
            L.FreeLibrary(ptr);
            Environment.Exit(0);
          } catch { Environment.Exit(3); }
          "@
          $loaderPath = Join-Path $env:RUNNER_TEMP 'dll_load_test.ps1'
          Set-Content -Path $loaderPath -Value $loader -Encoding UTF8
          $p = Start-Process pwsh -ArgumentList '-NoProfile','-NonInteractive','-File', $loaderPath -Wait -PassThru
          $childExit = $p.ExitCode
          if ($childExit -eq 0) { $dllLoadOk = $true }
          if ($childExit -eq 3221225477 -or $childExit -eq -1073741819) { $dllCrash = $true }
          $verRc = $null; $verText = ""
          try { $verText = & $exe --version 2>&1; $verRc = $LASTEXITCODE } catch { $verRc = -1; $verText = $_.ToString() }
          $helpRc = $null; $helpText = ""
          try { $helpText = & $exe --help 2>&1;    $helpRc = $LASTEXITCODE } catch { $helpRc = -1; $helpText = $_.ToString() }
          $exeSize = (Get-Item $exe).Length
          $dllSize = (Get-Item $dll).Length
          $rows = @()
          $rows += [pscustomobject]@{ Check='SHA256 (exe)';  Result=($(if($shaExeOk){'✅ OK'}else{'❌ Mismatch/None'})); Notes= "hash=$exeHash expected=$exeExpect" }
          $rows += [pscustomobject]@{ Check='SHA256 (dll)';  Result=($(if($shaDllOk){'✅ OK'}else{'❌ Mismatch/None'})); Notes= "hash=$dllHash expected=$dllExpect" }
          $rows += [pscustomobject]@{ Check='Signing (exe)'; Result=($(if($shouldSign -and $sigExe -eq $true){'✅ Verified'}elseif($shouldSign){'❌ Failed'}else{'⚠️ Skipped'})); Notes= 'signtool verify /pa' }
          $rows += [pscustomobject]@{ Check='Signing (dll)'; Result=($(if($shouldSign -and $sigDll -eq $true){'✅ Verified'}elseif($shouldSign){'❌ Failed'}else{'⚠️ Skipped'})); Notes= 'signtool verify /pa' }
          $rows += [pscustomobject]@{ Check='DLL load/unload'; Result=($(if($dllLoadOk){'✅ OK'}elseif($dllCrash){'❌ Crash'}else{'❌ Failed'})); Notes= "child-exit=$childExit" }
          $rows += [pscustomobject]@{ Check='CLI --version';  Result="exit $verRc"; Notes= ($verText -split "`n")[0] }
          $rows += [pscustomobject]@{ Check='CLI --help';     Result="exit $helpRc"; Notes= ($helpText -split "`n")[0] }
          $rows += [pscustomobject]@{ Check='File sizes';     Result=''; Notes= "exe=$exeSize bytes; dll=$dllSize bytes" }
          $md = @()
          $md += '### Windows test results'
          $md += ''
          $md += ('**Mode:** `{0}` • **Sign artifacts:** `{1}`  ' -f $env:MODE, $env:SIGN_ARTIFACTS)
          $md += ('**EXE:** `{0}`  ' -f $exe)
          $md += ('**DLL:** `{0}`' -f $dll)
          $md += ''
          $md += '| Check | Result | Notes |'
          $md += '|------:|:------:|-------|'
          foreach ($r in $rows) {
            $c = ($r.Check  -replace '\|','\|')
            $res = ($r.Result -replace '\|','\|')
            $n = ($r.Notes  -replace '\r',' ' -replace '\n',' ' -replace '\|','\|')
            $md += "| $c | $res | $n |"
          }
          $md += ''
          $md += '<sub>DLL load runs in a child process to avoid crashing the job. See step logs for full outputs.</sub>'
          $md -join "`n" | Out-File -FilePath $env:GITHUB_STEP_SUMMARY -Encoding UTF8 -Append
>>>>>>> 7042c58e
<|MERGE_RESOLUTION|>--- conflicted
+++ resolved
@@ -1,22 +1,5 @@
-# name: Windows Build
-
-<<<<<<< HEAD
-# on:
-#   workflow_dispatch:
-#     inputs:
-#       mode:
-#         description: "Pick artifacts from GCS (reuse) or build & sign now"
-#         type: choice
-#         options: [build_sign, reuse]
-#         default: build_sign
-#   push:
-#   pull_request:
-#     branches: [main, "*staging*"]
-#     types: [opened, synchronize, reopened, ready_for_review]
-
-# permissions:
-#   contents: read
-=======
+name: Windows Build
+
 on:
   workflow_dispatch:
     inputs:
@@ -54,26 +37,15 @@
 
 permissions:
   contents: write   # needed for GitHub Releases
->>>>>>> 7042c58e
-
-# env:
-#   BUCKET_URI: gs://mirrord-windows-builds
-#   ARTIFACT_SUBPATH: windows/mirrord-3.163.0-run70-0932953
-#   RUST_BACKTRACE: "1"
-#   CARGO_NET_GIT_FETCH_WITH_CLI: "true"
-#   MIRRORD_TELEMETRY: "false"
-#   LIBCLANG_PATH: "C:\\Program Files\\LLVM\\bin"
-
-<<<<<<< HEAD
-# jobs:
-#   windows_tests:
-#     runs-on: [self-hosted, Windows]
-#     defaults:
-#       run:
-#         shell: pwsh
-#     env:
-#       MODE: ${{ github.event.inputs.mode || 'build_sign' }}
-=======
+
+env:
+  BUCKET_URI: gs://mirrord-windows-builds
+  ARTIFACT_SUBPATH: windows/mirrord-3.163.0-run70-0932953
+  RUST_BACKTRACE: "1"
+  CARGO_NET_GIT_FETCH_WITH_CLI: "true"
+  MIRRORD_TELEMETRY: "false"
+  LIBCLANG_PATH: "C:\\Program Files\\LLVM\\bin"
+
 jobs:
   windows_tests:
     runs-on: [self-hosted, Windows]
@@ -85,236 +57,14 @@
       PUBLISH_MODE: ${{ github.event.inputs.release || 'no' }}
       RELEASE_TAG_INPUT: ${{ github.event.inputs.release_tag || '' }}
       SIGN_ARTIFACTS: ${{ github.event.inputs.sign_artifacts || 'false' }}
->>>>>>> 7042c58e
-
-#     steps:
-#       - name: Checkout
-#         uses: actions/checkout@v4
-#         with:
-#           fetch-depth: 0
-#           submodules: recursive
-
-<<<<<<< HEAD
-#       - name: Toolchain info
-#         run: |
-#           $ErrorActionPreference = 'Stop'
-#           whoami
-#           rustc -V
-#           cargo -V
-#           rustup show
-#       - name: Prepare artifacts (download OR build+sign)
-#         id: prep
-#         run: |
-#           $ErrorActionPreference = 'Stop'
-#           function Set-Env([string]$k,[string]$v){ "$k=$v" | Out-File -FilePath $env:GITHUB_ENV -Append }
-#           $Target = 'x86_64-pc-windows-msvc'
-#           $DbgDir = Join-Path $env:GITHUB_WORKSPACE "target\$Target\debug"
-#           $RelDir = Join-Path $env:GITHUB_WORKSPACE "target\$Target\release"
-#           $Tmp    = Join-Path $env:RUNNER_TEMP 'prep'
-#           New-Item -ItemType Directory -Path $Tmp -Force | Out-Null
-#           if ($env:MODE -eq 'reuse') {
-#             if (-not (Get-Command gcloud -ErrorAction SilentlyContinue)) {
-#               throw "gcloud not found on PATH. Ensure the runner is authenticated."
-#             }
-#             $dest = Join-Path $Tmp 'picked'
-#             New-Item -ItemType Directory -Path $dest -Force | Out-Null
-#             Write-Host "Downloading from: $($env:BUCKET_URI)/$($env:ARTIFACT_SUBPATH)/*"
-#             gcloud --quiet storage cp "$($env:BUCKET_URI)/$($env:ARTIFACT_SUBPATH)/*" "$dest/"
-#             if ($LASTEXITCODE -ne 0) { throw "gcloud cp failed (check path or perms)" }
-#             $exe = (Get-ChildItem -Path $dest -Filter 'mirrord.exe' -File -Recurse | Select-Object -First 1).FullName
-#             $dll = (Get-ChildItem -Path $dest -Filter 'mirrord_layer_win.dll' -File -Recurse | Select-Object -First 1).FullName
-#             if (-not $dll) { $dll = (Get-ChildItem -Path $dest -Filter 'mirrord-layer-win.dll' -File -Recurse | Select-Object -First 1).FullName }
-#             if (-not $exe -or -not $dll) { throw "Did not find mirrord.exe or layer DLL under $dest" }
-#             # Ensure .sha256 files exist
-#             foreach ($f in @($exe,$dll)) {
-#               $sha = "$f.sha256"
-#               if (-not (Test-Path $sha)) {
-#                 $h = (Get-FileHash -Algorithm SHA256 $f).Hash
-#                 "$h  $(Split-Path $f -Leaf)" | Out-File -FilePath $sha -Encoding ascii
-#               }
-#             }
-#             Set-Env "MIRRORD_EXE" $exe
-#             Set-Env "MIRRORD_LAYER_FILE" $dll
-#             Set-Env "MIRRORD_TEST_USE_EXISTING_LIB" $dll
-#             Set-Env "MIRRORD_VERSION" "unknown"
-#             Write-Host "Picked EXE: $exe"
-#             Write-Host "Picked DLL: $dll"
-#             exit 0
-#           }
-#           # === build_sign path ===
-#           rustup target add $Target
-#           # 1) Build layer (DLL)
-#           cargo build -p mirrord-layer-win --target $Target
-#           $dll = if (Test-Path (Join-Path $DbgDir  'mirrord_layer_win.dll')) { Join-Path $DbgDir  'mirrord_layer_win.dll' }
-#                  elseif (Test-Path (Join-Path $RelDir 'mirrord_layer_win.dll')) { Join-Path $RelDir 'mirrord_layer_win.dll' }
-#                  else { throw "Layer DLL not found in debug or release directories." }
-#           # 2) Sign DLL
-#           & signtool.exe sign /sha1 bfa0bea8d22265cb382d2d5dec55a6ffcff70bcb /tr http://timestamp.digicert.com /td SHA256 /fd SHA256 "$dll"
-#           if ($LASTEXITCODE -ne 0) { throw "signtool sign failed for DLL" }
-#           & signtool.exe verify /pa "$dll"; if ($LASTEXITCODE -ne 0) { throw "signtool verify failed for DLL" }
-#           # 3) Build CLI with embedded *signed* DLL
-#           $env:MIRRORD_LAYER_FILE = $dll
-#           $meta = cargo metadata --format-version 1 --no-deps | ConvertFrom-Json
-#           $pkg  = $meta.packages | Where-Object { $_.targets | Where-Object { $_.kind -contains 'bin' -and $_.name -eq 'mirrord' } } | Select-Object -First 1
-#           if (-not $pkg) { throw "No bin target named 'mirrord' found in workspace." }
-#           cargo build -p $pkg.name --bin mirrord --target $Target
-#           $exe = if (Test-Path (Join-Path $DbgDir  'mirrord.exe')) { Join-Path $DbgDir  'mirrord.exe' }
-#                  elseif (Test-Path (Join-Path $RelDir 'mirrord.exe')) { Join-Path $RelDir 'mirrord.exe' }
-#                  else { throw "mirrord.exe not found (debug/release)" }
-#           # 4) Sign EXE
-#           & signtool.exe sign /sha1 bfa0bea8d22265cb382d2d5dec55a6ffcff70bcb /tr http://timestamp.digicert.com /td SHA256 /fd SHA256 "$exe"
-#           if ($LASTEXITCODE -ne 0) { throw "signtool sign failed for EXE" }
-#           & signtool.exe verify /pa "$exe"; if ($LASTEXITCODE -ne 0) { throw "signtool verify failed for EXE" }
-#           # 5) Checksums
-#           foreach ($f in @($exe,$dll)) {
-#             $sha = "$f.sha256"
-#             $h = (Get-FileHash -Algorithm SHA256 $f).Hash
-#             "$h  $(Split-Path $f -Leaf)" | Out-File -FilePath $sha -Encoding ascii
-#           }
-#           # 6) Export env
-#           Set-Env "MIRRORD_LAYER_FILE" $dll
-#           Set-Env "MIRRORD_EXE" $exe
-#           Set-Env "MIRRORD_PKG" $pkg.name
-#           Set-Env "MIRRORD_VERSION" $pkg.version
-#           Set-Env "MIRRORD_TEST_USE_EXISTING_LIB" $dll
-#       - name: Upload to GCS (build_sign only)
-#         if: ${{ env.MODE == 'build_sign' }}
-#         run: |
-#           $ErrorActionPreference = 'Stop'
-#           if (-not (Get-Command gcloud -ErrorAction SilentlyContinue)) {
-#             throw "gcloud not found on PATH. Ensure the runner is authenticated."
-#           }
-#           $exe = $env:MIRRORD_EXE; $dll = $env:MIRRORD_LAYER_FILE
-#           if (-not (Test-Path $exe) -or -not (Test-Path $dll)) { throw "EXE/DLL missing" }
-#           $staging = Join-Path $env:RUNNER_TEMP 'artifacts'
-#           New-Item -ItemType Directory -Path $staging -Force | Out-Null
-#           Copy-Item $exe $staging -Force
-#           Copy-Item $dll $staging -Force
-#           Copy-Item "$exe.sha256" $staging -Force
-#           Copy-Item "$dll.sha256" $staging -Force
-#           $version = if ($env:MIRRORD_VERSION) { $env:MIRRORD_VERSION } else { 'unknown' }
-#           $sha7 = $env:GITHUB_SHA.Substring(0,7)
-#           $artifactDir = "windows/mirrord-$version-run$($env:GITHUB_RUN_NUMBER)-$sha7"
-#           $dest = "$($env:BUCKET_URI)/$artifactDir/"
-#           Write-Host "Uploading to $dest"
-#           Get-ChildItem $staging -File | % { gcloud --quiet storage cp $_.FullName $dest; if ($LASTEXITCODE -ne 0) { throw "gcloud cp failed for $($_.Name)" } }
-#           gcloud --quiet storage ls $dest
-#       - name: Run Rust unit tests (single loop)
-#         run: |
-#           $ErrorActionPreference = 'Stop'
-#           $Target = 'x86_64-pc-windows-msvc'
-#           $tests = @(
-#             @{ name='mirrord-layer-win'; args='' },
-#             @{ name='mirrord-protocol' ; args='' },
-#             @{ name='mirrord-config'   ; args='' },
-#             @{ name='mirrord-kube'     ; args='--all-features' },
-#             @{ name='mirrord-intproxy' ; args='' },
-#             @{ name='mirrord-auth'     ; args='' },
-#             @{ name='mirrord-operator' ; args='--features "crd, client"' },
-#             @{ name='mirrord'          ; args='' }  # CLI (uses MIRRORD_LAYER_FILE)
-#           )
-#           foreach ($t in $tests) {
-#             Write-Host "==> cargo test -p $($t.name) $($t.args)"
-#             if ($t.args) {
-#               Invoke-Expression "cargo test --target $Target -p $($t.name) $($t.args)"
-#             } else {
-#               cargo test --target $Target -p $($t.name)
-#             }
-#             if ($LASTEXITCODE -ne 0) { throw "Tests failed for $($t.name)" }
-#           }
-      
-#       # ==================================
-#       # === Pretty summary to step tab ===
-#       # ==================================
-#       - name: Publish Windows test results (summary table, sandboxed)
-#         if: always()
-#         run: |
-#           $ErrorActionPreference = 'Stop'
-#           $exe = $env:MIRRORD_EXE
-#           $dll = $env:MIRRORD_LAYER_FILE
-#           if (-not (Test-Path $exe)) { throw "Missing exe at $exe" }
-#           if (-not (Test-Path $dll)) { throw "Missing dll at $dll" }
-#           $base = Split-Path $exe -Parent
-#           function Get-ExpectedSha256([string]$shaFile) {
-#             if (-not (Test-Path $shaFile)) { return $null }
-#             $raw = Get-Content $shaFile -Raw
-#             $raw.Split(" ",[System.StringSplitOptions]::RemoveEmptyEntries)[0].Trim().ToLower()
-#           }
-#           $exeShaFile = Join-Path $base 'mirrord.exe.sha256'
-#           $dllShaFile = Join-Path $base ((Split-Path $dll -Leaf) + '.sha256')
-#           if (-not (Test-Path $dllShaFile)) { $dllShaFile = Join-Path $base 'mirrord_layer_win.dll.sha256' }
-#           $exeHash   = (Get-FileHash -Algorithm SHA256 $exe).Hash.ToLower()
-#           $dllHash   = (Get-FileHash -Algorithm SHA256 $dll).Hash.ToLower()
-#           $exeExpect = Get-ExpectedSha256 $exeShaFile
-#           $dllExpect = Get-ExpectedSha256 $dllShaFile
-#           $shaExeOk  = ($exeExpect -and $exeHash -eq $exeExpect)
-#           $shaDllOk  = ($dllExpect -and $dllHash -eq $dllExpect)
-#           $sigExe = $null; $sigDll = $null
-#           if (Get-Command signtool.exe -ErrorAction SilentlyContinue) {
-#             & signtool.exe verify /pa $exe | Out-Null; $sigExe = ($LASTEXITCODE -eq 0)
-#             & signtool.exe verify /pa $dll | Out-Null; $sigDll = ($LASTEXITCODE -eq 0)
-#           }
-#           # DLL load/unload in child so crashes don't kill the step
-#           $dllLoadOk = $false
-#           $dllCrash = $false
-#           $loader = @"
-#           try {
-#             Add-Type -TypeDefinition @'
-#           using System;
-#           using System.Runtime.InteropServices;
-#           public static class L {
-#             [DllImport("kernel32.dll", SetLastError=true, CharSet=CharSet.Unicode)]
-#             public static extern IntPtr LoadLibrary(string lpFileName);
-#             [DllImport("kernel32.dll", SetLastError=true)]
-#             public static extern bool FreeLibrary(IntPtr hModule);
-#           }
-#           '@;
-#             var ptr = L.LoadLibrary(@"{($dll -replace '"','""')}");
-#             if (ptr == IntPtr.Zero) Environment.Exit(2);
-#             L.FreeLibrary(ptr);
-#             Environment.Exit(0);
-#           } catch { Environment.Exit(3); }
-#           "@
-#           $loaderPath = Join-Path $env:RUNNER_TEMP 'dll_load_test.ps1'
-#           Set-Content -Path $loaderPath -Value $loader -Encoding UTF8
-#           $p = Start-Process pwsh -ArgumentList '-NoProfile','-NonInteractive','-File', $loaderPath -Wait -PassThru
-#           $childExit = $p.ExitCode
-#           if ($childExit -eq 0) { $dllLoadOk = $true }
-#           if ($childExit -eq 3221225477 -or $childExit -eq -1073741819) { $dllCrash = $true }
-#           $verRc = $null; $verText = ""
-#           try { $verText = & $exe --version 2>&1; $verRc = $LASTEXITCODE } catch { $verRc = -1; $verText = $_.ToString() }
-#           $helpRc = $null; $helpText = ""
-#           try { $helpText = & $exe --help 2>&1;    $helpRc = $LASTEXITCODE } catch { $helpRc = -1; $helpText = $_.ToString() }
-#           $exeSize = (Get-Item $exe).Length
-#           $dllSize = (Get-Item $dll).Length
-#           $rows = @()
-#           $rows += [pscustomobject]@{ Check='SHA256 (exe)';  Result=($(if($shaExeOk){'✅ OK'}else{'❌ Mismatch/None'})); Notes= "hash=$exeHash expected=$exeExpect" }
-#           $rows += [pscustomobject]@{ Check='SHA256 (dll)';  Result=($(if($shaDllOk){'✅ OK'}else{'❌ Mismatch/None'})); Notes= "hash=$dllHash expected=$dllExpect" }
-#           $rows += [pscustomobject]@{ Check='Signing (exe)'; Result=($(if($sigExe -eq $true){'✅ Verified'}elseif($sigExe -eq $false){'❌ Failed'}else{'⚠️ Skipped'})); Notes= 'signtool verify /pa' }
-#           $rows += [pscustomobject]@{ Check='Signing (dll)'; Result=($(if($sigDll -eq $true){'✅ Verified'}elseif($sigDll -eq $false){'❌ Failed'}else{'⚠️ Skipped'})); Notes= 'signtool verify /pa' }
-#           $rows += [pscustomobject]@{ Check='DLL load/unload'; Result=($(if($dllLoadOk){'✅ OK'}elseif($dllCrash){'❌ Crash'}else{'❌ Failed'})); Notes= "child-exit=$childExit" }
-#           $rows += [pscustomobject]@{ Check='CLI --version';  Result="exit $verRc"; Notes= ($verText -split "`n")[0] }
-#           $rows += [pscustomobject]@{ Check='CLI --help';     Result="exit $helpRc"; Notes= ($helpText -split "`n")[0] }
-#           $rows += [pscustomobject]@{ Check='File sizes';     Result=''; Notes= "exe=$exeSize bytes; dll=$dllSize bytes" }
-#           $md = @()
-#           $md += '### Windows test results'
-#           $md += ''
-#           $md += ('**Mode:** `{0}`  ' -f $env:MODE)
-#           $md += ('**EXE:** `{0}`  ' -f $exe)
-#           $md += ('**DLL:** `{0}`' -f $dll)
-#           $md += ''
-#           $md += '| Check | Result | Notes |'
-#           $md += '|------:|:------:|-------|'
-#           foreach ($r in $rows) {
-#             $c = ($r.Check  -replace '\|','\|')
-#             $res = ($r.Result -replace '\|','\|')
-#             $n = ($r.Notes  -replace '\r',' ' -replace '\n',' ' -replace '\|','\|')
-#             $md += "| $c | $res | $n |"
-#           }
-#           $md += ''
-#           $md += '<sub>DLL load runs in a child process to avoid crashing the job. See step logs for full outputs.</sub>'
-#           $md -join "`n" | Out-File -FilePath $env:GITHUB_STEP_SUMMARY -Encoding UTF8 -Append
-=======
+
+    steps:
+      - name: Checkout
+        uses: actions/checkout@v4
+        with:
+          fetch-depth: 0
+          submodules: recursive
+
       - name: Toolchain info
         run: |
           $ErrorActionPreference = 'Stop'
@@ -702,5 +452,4 @@
           }
           $md += ''
           $md += '<sub>DLL load runs in a child process to avoid crashing the job. See step logs for full outputs.</sub>'
-          $md -join "`n" | Out-File -FilePath $env:GITHUB_STEP_SUMMARY -Encoding UTF8 -Append
->>>>>>> 7042c58e
+          $md -join "`n" | Out-File -FilePath $env:GITHUB_STEP_SUMMARY -Encoding UTF8 -Append