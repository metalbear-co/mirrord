--- conflicted
+++ resolved
@@ -147,20 +147,6 @@
           $meta = cargo metadata --format-version 1 --no-deps | ConvertFrom-Json
           $pkg = $meta.packages | Where-Object { $_.name -eq "mirrord" } | Select-Object -First 1
           Set-Env "MIRRORD_VERSION" $pkg.version
-      ###########################################################################
-      # UNIT TESTS (Windows-only crates)
-      ###########################################################################
-
-      - name: Run Rust unit tests (Windows crates)
-        run: |
-          $ErrorActionPreference = "Stop"
-          # Only test the Windows-related crates on Windows to avoid Linux-only deps/tests
-          cargo test --target=x86_64-pc-windows-msvc -p mirrord -p mirrord-layer-win
-
-      - name: Run Rust e2e tests 
-        run: |
-          $ErrorActionPreference = "Stop"
-          cargo test --target=x86_64-pc-windows-msvc -p mirrord-tests -- --test-threads=1
 
       ###########################################################################
       # ENSURE WIX TOOLSET IS INSTALLED
@@ -391,9 +377,6 @@
           "MSI_GCS_RUN_ID=$runId" | Out-File -Append -FilePath $env:GITHUB_ENV
           "MSI_GCS_URI=$destUri" | Out-File -Append -FilePath $env:GITHUB_ENV
       ###########################################################################
-<<<<<<< HEAD
-      # RELEASE PUBLISH (upload-only, no creation)
-=======
       # UNIT TESTS (Windows-only crates)
       ###########################################################################
 
@@ -401,9 +384,15 @@
         run: |
           $ErrorActionPreference = "Stop"
           cargo test --target=x86_64-pc-windows-msvc -p mirrord -p mirrord-layer-win
+
+
+      - name: Run Rust e2e tests 
+        run: |
+          $ErrorActionPreference = "Stop"
+          cargo test --target=x86_64-pc-windows-msvc -p mirrord-tests -- --test-threads=1
+
       ###########################################################################
       # COMPUTE VERSION FOR CHOCOLATEY & WINGET
->>>>>>> 5503debb
       ###########################################################################
 
       - name: Compute release tag
