--- conflicted
+++ resolved
@@ -9,11 +9,7 @@
         options: [build_sign, reuse]
         default: build_sign
       release_tag:
-<<<<<<< HEAD
         description: "Version to use for Chocolatey/WinGet (e.g. 0.0.1-test2). Defaults to MIRRORD_VERSION."
-=======
-        description: "Release tag (defaults to pushed tag or <MIRRORD_VERSION>)"
->>>>>>> b964c75b
         required: false
         type: string
       sign_artifacts:
@@ -25,7 +21,7 @@
         description: "Publish a Chocolatey package?"
         type: choice
         options: ["false", "true"]
-        default: "true"
+        default: "false"
       winget_publish:
         description: "Update WinGet manifest (wingetcreate)?"
         type: choice
@@ -385,36 +381,15 @@
       # COMPUTE VERSION FOR CHOCOLATEY & WINGET
       ###########################################################################
 
-<<<<<<< HEAD
-=======
-      # -----------------------------
-      # GitHub Release (upload-only)
-      # -----------------------------
->>>>>>> b964c75b
       - name: Compute release tag
         id: tag
         run: |
-<<<<<<< HEAD
           $ErrorActionPreference = "Stop"
           if ($env:RELEASE_TAG_INPUT) {
             $tag = $env:RELEASE_TAG_INPUT
-=======
-          $ErrorActionPreference = 'Stop'
-          $tag = $null
-          if ("$env:GITHUB_REF".StartsWith("refs/tags/")) {
-            # From tag ref, e.g. refs/tags/v3.174.0 or refs/tags/3.174.0
-            $tag = "$env:GITHUB_REF".Substring(10)
-          } elseif ($env:RELEASE_TAG_INPUT) {
-            # From manual input
-            $tag = $env:RELEASE_TAG_INPUT
-          } elseif ($env:MIRRORD_VERSION -and $env:MIRRORD_VERSION -ne 'unknown') {
-            # Fall back to MIRRORD_VERSION (no v prefix)
-            $tag = $env:MIRRORD_VERSION
->>>>>>> b964c75b
           } else {
             $tag = $env:MIRRORD_VERSION
           }
-<<<<<<< HEAD
           if ([string]::IsNullOrWhiteSpace($tag)) {
             throw "Could not determine version (RELEASE_TAG_INPUT and MIRRORD_VERSION are empty)."
           }
@@ -453,30 +428,9 @@
         uses: actions/setup-dotnet@v4
         env:
           DOTNET_INSTALL_DIR: ${{ runner.temp }}\dotnet
-=======
-
-          # Normalize: remove leading 'v' if present
-          if ($tag.StartsWith('v')) {
-            $tag = $tag.Substring(1)
-          }
-
-          "RELEASE_TAG=$tag" | Out-File -FilePath $env:GITHUB_ENV -Append
-          Write-Host "Release tag (normalized): $tag"
-
-      - name: Publish GitHub Release artifacts (upload only, no creation)
-        if: ${{ github.event_name != 'pull_request' && (startsWith(github.ref, 'refs/tags/') || env.PUBLISH_MODE != 'no') }}
-        uses: actions/github-script@v7
-        env:
-          RELEASE_TAG: ${{ env.RELEASE_TAG }}
-          PUBLISH_MODE: ${{ env.PUBLISH_MODE }}     # kept for compatibility, but not used to mutate release
-          MIRRORD_EXE: ${{ env.MIRRORD_EXE }}
-          MIRRORD_LAYER_FILE: ${{ env.MIRRORD_LAYER_FILE }}
-          SIGN_ARTIFACTS: ${{ env.SIGN_ARTIFACTS }} # "true" | "false"
->>>>>>> b964c75b
         with:
           dotnet-version: '8.0.x'
 
-<<<<<<< HEAD
       ###########################################################################
       # UPDATE WinGet MANIFEST (wingetcreate)
       ###########################################################################
@@ -522,78 +476,6 @@
               Write-Warning "WinGet package '$packageId' was not found in microsoft/winget-pkgs. Skipping update (non-fatal)."
               Write-Warning "To create the initial package, run 'wingetcreate new' manually and submit the first PR."
               exit 0
-=======
-            const tag = process.env.RELEASE_TAG;
-            const signed = /^true$/i.test(process.env.SIGN_ARTIFACTS || '');
-            const signedBlockStart = '<!-- SIGNED_STATUS_START -->';
-            const signedBlockEnd   = '<!-- SIGNED_STATUS_END -->';
-            const signedLine       = `**Signed artifacts:** ${signed ? 'Yes' : 'No'}`;
-
-            // Look up existing release — DO NOT create or modify flags/name here
-            let rel;
-            try {
-              const r = await github.rest.repos.getReleaseByTag({ owner, repo, tag });
-              rel = r.data;
-            } catch (e) {
-              core.setFailed(
-                `Release with tag '${tag}' was not found. ` +
-                `Ensure the main Release workflow created it before running Windows Build.`
-              );
-              return;
-            }
-
-            // Upload helper (replaces asset if it already exists)
-            async function upload(file) {
-              if (!file || !fs.existsSync(file)) {
-                core.warning(`Missing file: ${file}`);
-                return;
-              }
-              const name = path.basename(file);
-
-              const assets = await github.paginate(
-                github.rest.repos.listReleaseAssets,
-                { owner, repo, release_id: rel.id, per_page: 100 }
-              );
-              const existing = assets.find(a => a.name === name);
-              if (existing) {
-                await github.rest.repos.deleteReleaseAsset({ owner, repo, asset_id: existing.id });
-              }
-
-              const data = fs.readFileSync(file);
-              await github.rest.repos.uploadReleaseAsset({
-                owner, repo, release_id: rel.id, name,
-                headers: { 'content-type': 'application/octet-stream', 'content-length': data.length },
-                data,
-              });
-              core.info(`Uploaded ${name}`);
-            }
-
-            // Upload artifacts
-            const files = [
-              process.env.MIRRORD_EXE,
-              `${process.env.MIRRORD_EXE}.sha256`,
-              process.env.MIRRORD_LAYER_FILE,
-              `${process.env.MIRRORD_LAYER_FILE}.sha256`,
-            ];
-            for (const f of files) {
-              await upload(f);
-            }
-
-            // Append/refresh a small, explicit signed-status block in the body (idempotent)
-            const currentBody = rel.body || '';
-            const block = `${signedBlockStart}\n${signedLine}\n${signedBlockEnd}`;
-            const hasBlock = currentBody.includes(signedBlockStart) && currentBody.includes(signedBlockEnd);
-            const newBody = hasBlock
-              ? currentBody.replace(new RegExp(`${signedBlockStart}[\\s\\S]*?${signedBlockEnd}`,'m'), block)
-              : (currentBody + (currentBody ? '\n\n' : '') + block);
-
-            if (newBody !== currentBody) {
-              await github.rest.repos.updateRelease({
-                owner, repo, release_id: rel.id,
-                body: newBody,
-              });
-              core.info(`Release body updated with signed status: ${signed ? 'Yes' : 'No'}`);
->>>>>>> b964c75b
             } else {
               throw "wingetcreate update failed with exit code $exitCode"
             }
@@ -602,7 +484,6 @@
       # CHOCOLATEY PACKAGE BUILD & PUBLISH
       ###########################################################################
 
-<<<<<<< HEAD
       - name: Build Chocolatey package
         if: ${{ env.PUBLISH_CHOCO == 'true' }}
         run: |
@@ -719,12 +600,6 @@
       ###########################################################################
 
       - name: Summary
-=======
-      # ==================================
-      # === Pretty summary to step tab ===
-      # ==================================
-      - name: Publish Windows test results (summary table, sandboxed)
->>>>>>> b964c75b
         if: always()
         run: |
           Write-Host "MSI (local):       $env:MSI_PATH"
