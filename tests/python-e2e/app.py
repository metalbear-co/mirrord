--- conflicted
+++ resolved
@@ -20,26 +20,19 @@
 @app.route("/", methods=["GET"])
 def get():
     print("GET: Request completed")
-    return "GET"
+    return "OK"
 
 
 @app.route("/", methods=["POST"])
 def post():
-<<<<<<< HEAD
-    if str(request.data, "utf-8") == TEXT:
-        print("POST: Request completed")
-        return "POST"
-    return "!"
-=======
     print("POST: Request completed")
     return "OK"
->>>>>>> 0120add8
 
 
 @app.route("/", methods=["PUT"])
 def put():
     print("PUT: Request completed")
-    return "PUT"
+    return "OK"
 
 
 @app.route("/", methods=["DELETE"])
@@ -47,7 +40,7 @@
     print("DELETE: Request completed")
     # killing Flask is the hardest thing I've done in my life - A.H
     kill(getpid(), SIGTERM)
-    return "DELETE"
+    return "OK"
 
 
 if __name__ == "__main__":
