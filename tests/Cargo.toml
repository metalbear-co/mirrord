[package]
name = "tests"
version = "0.1.0"
edition = "2021"

[lib]
doctest = false

[dependencies]
k8s-openapi.workspace = true
kube.workspace = true
reqwest.workspace = true
regex.workspace = true
tokio = { workspace = true, features = ["rt", "rt-multi-thread", "net", "macros", "process"] }
serde_json.workspace = true
mirrord = { artifact = "bin", path = "../mirrord/cli" }
serde = "1"
futures.workspace = true
rstest = "0.18"
tokio-util = "0.7"
rand = "0.8"
futures-util = "0.3"
wsl = "0.1"
chrono = "0.4"
tempfile = "3"
bytes = "1"
tokio-tungstenite = { version = "0.19" }
fancy-regex.workspace = true
<<<<<<< HEAD
hyper.workspace = true
hyper-util.workspace = true
http-body-util.workspace = true
=======

[features]
default = ["ephemeral", "job"]
ephemeral = []
job = []
>>>>>>> 65fea55b
<|MERGE_RESOLUTION|>--- conflicted
+++ resolved
@@ -26,14 +26,11 @@
 bytes = "1"
 tokio-tungstenite = { version = "0.19" }
 fancy-regex.workspace = true
-<<<<<<< HEAD
 hyper.workspace = true
 hyper-util.workspace = true
 http-body-util.workspace = true
-=======
 
 [features]
 default = ["ephemeral", "job"]
 ephemeral = []
-job = []
->>>>>>> 65fea55b
+job = []