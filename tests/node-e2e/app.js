--- conflicted
+++ resolved
@@ -5,50 +5,18 @@
 
 app.get("/", (req, res) => {
   console.log("GET: Request completed");
-  res.send("GET"); // Todo: validate responses
+  res.send("Request received"); // Todo: validate responses
 });
 
 app.post("/", (req, res) => {
-<<<<<<< HEAD
-  req.on("data", (data) => {
-    if (data.toString() == TEXT) {
-      console.log("POST: Request completed");
-      req.send("POST");
-    }
-  });
-});
-
-app.put("/", (req, res) => {
-  req.on("data", (data) => {
-    fs.writeFile(path, data.toString(), (err) => {
-      if (err) {
-        throw err;
-      }
-      req.send("DELETE");
-    });    
-  });
-=======
   console.log("POST: Request completed");
 });
 
 app.put("/", (req, res) => {
->>>>>>> 0120add8
   console.log("PUT: Request completed");
 });
 
 app.delete("/", (req, res) => {
-<<<<<<< HEAD
-  req.on("data", (data) => {
-    fs.unlink(path, (err) => {
-      if (err) {
-        console.err("app.js failed with ", err);
-        throw err;
-      }
-      req.send("DELETE");
-    });
-  });
-=======
->>>>>>> 0120add8
   console.log("DELETE: Request completed");
   server.close();
   process.kill(process.pid)
