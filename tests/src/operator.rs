--- conflicted
+++ resolved
@@ -2,9 +2,6 @@
 
 mod concurrent_steal;
 mod policies;
-<<<<<<< HEAD
+mod sanity;
 mod queue_splitting;
-=======
-mod sanity;
->>>>>>> 86758a20
 mod setup;