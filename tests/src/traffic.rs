mod steal;

#[cfg(test)]
mod traffic_tests {
    use std::{net::UdpSocket, ops::Not, path::PathBuf, time::Duration};

    use futures::{stream, Future, StreamExt};
    use futures_util::{stream::TryStreamExt, AsyncBufReadExt};
    use k8s_openapi::api::core::v1::Pod;
    use kube::{api::LogParams, Api, Client};
    use rstest::*;

    use crate::utils::{
<<<<<<< HEAD
        application::Application,
        config_dir,
        ipv6::ipv6_service,
        kube_client,
        kube_service::KubeService,
        run_command::run_exec_with_target,
        services::{basic_service, hostname_service, udp_logger_service},
        CONTAINER_NAME,
=======
        hostname_service, ipv6::ipv6_service, kube_client, run_exec_with_target, service,
        udp_logger_service, Application, KubeService, CONTAINER_NAME,
>>>>>>> 1692ec18
    };

    #[cfg_attr(not(feature = "job"), ignore)]
    #[rstest]
    #[tokio::test(flavor = "multi_thread", worker_threads = 2)]
    #[timeout(Duration::from_secs(240))]
    pub async fn remote_dns_enabled_works(#[future] basic_service: KubeService) {
        let service = basic_service.await;
        let node_command = vec![
            "node",
            "node-e2e/remote_dns/test_remote_dns_enabled_works.mjs",
        ];
        let mut process = run_exec_with_target(
            node_command,
            &service.pod_container_target(),
            None,
            None,
            None,
        )
        .await;

        let res = process.wait().await;
        assert!(res.success());
    }

    #[cfg_attr(not(feature = "job"), ignore)]
    #[rstest]
    #[tokio::test(flavor = "multi_thread", worker_threads = 2)]
    #[timeout(Duration::from_secs(240))]
    pub async fn remote_dns_lookup_google(#[future] basic_service: KubeService) {
        let service = basic_service.await;
        let node_command = vec![
            "node",
            "node-e2e/remote_dns/test_remote_dns_lookup_google.mjs",
        ];
        let mut process = run_exec_with_target(
            node_command,
            &service.pod_container_target(),
            None,
            None,
            None,
        )
        .await;

        let res = process.wait().await;
        assert!(res.success());
    }

    // TODO: change outgoing TCP tests to use the same setup as in the outgoing UDP test so that
    //       they actually verify that the traffic is intercepted and forwarded (and isn't just
    //       directly sent out from the local application).
    #[cfg_attr(not(feature = "job"), ignore)]
    #[rstest]
    #[tokio::test(flavor = "multi_thread", worker_threads = 2)]
    pub async fn outgoing_traffic_single_request_enabled(#[future] basic_service: KubeService) {
        let service = basic_service.await;
        let node_command = vec![
            "node",
            "node-e2e/outgoing/test_outgoing_traffic_single_request.mjs",
        ];
        let mut process = run_exec_with_target(
            node_command,
            &service.pod_container_target(),
            None,
            None,
            None,
        )
        .await;

        let res = process.wait().await;
        assert!(res.success());
    }

    #[cfg_attr(not(feature = "job"), ignore)]
    #[rstest]
    #[tokio::test(flavor = "multi_thread", worker_threads = 2)]
    #[should_panic]
    pub async fn outgoing_traffic_single_request_ipv6(#[future] basic_service: KubeService) {
        let service = basic_service.await;
        let node_command = vec![
            "node",
            "node-e2e/outgoing/test_outgoing_traffic_single_request_ipv6.mjs",
        ];
        let mut process = run_exec_with_target(
            node_command,
            &service.pod_container_target(),
            None,
            None,
            None,
        )
        .await;

        let res = process.wait().await;
        assert!(res.success());
    }

    #[rstest]
    #[tokio::test(flavor = "multi_thread", worker_threads = 2)]
    #[ignore]
    pub async fn outgoing_traffic_single_request_ipv6_enabled(#[future] ipv6_service: KubeService) {
        let service = ipv6_service.await;
        let node_command = vec![
            "node",
            "node-e2e/outgoing/test_outgoing_traffic_single_request_ipv6.mjs",
        ];
        let mut process = run_exec_with_target(
            node_command,
            &service.pod_container_target(),
            None,
            None,
            Some(vec![("MIRRORD_ENABLE_IPV6", "true")]),
        )
        .await;

        let res = process.wait().await;
        assert!(res.success());
    }

    #[rstest]
    #[tokio::test(flavor = "multi_thread", worker_threads = 2)]
    #[timeout(Duration::from_secs(30))]
    #[ignore]
    pub async fn connect_to_kubernetes_api_service_over_ipv6() {
        let app = Application::CurlToKubeApi;
        let mut process = app
            .run_targetless(None, None, Some(vec![("MIRRORD_ENABLE_IPV6", "true")]))
            .await;
        let res = process.wait().await;
        assert!(res.success());
        let stdout = process.get_stdout().await;
        assert!(stdout.contains(r#""apiVersion": "v1""#))
    }

    #[cfg_attr(not(feature = "job"), ignore)]
    #[rstest]
    #[tokio::test(flavor = "multi_thread", worker_threads = 2)]
    pub async fn outgoing_traffic_single_request_disabled(#[future] basic_service: KubeService) {
        let service = basic_service.await;
        let node_command = vec![
            "node",
            "node-e2e/outgoing/test_outgoing_traffic_single_request.mjs",
        ];
        let mirrord_args = vec!["--no-outgoing"];
        let mut process = run_exec_with_target(
            node_command,
            &service.pod_container_target(),
            None,
            Some(mirrord_args),
            None,
        )
        .await;

        let res = process.wait().await;
        assert!(res.success());
    }

    #[cfg_attr(not(feature = "job"), ignore)]
    #[rstest]
    #[tokio::test(flavor = "multi_thread", worker_threads = 2)]
    pub async fn outgoing_traffic_make_request_after_listen(#[future] basic_service: KubeService) {
        let service = basic_service.await;
        let node_command = vec![
            "node",
            "node-e2e/outgoing/test_outgoing_traffic_make_request_after_listen.mjs",
        ];
        let mut process = run_exec_with_target(
            node_command,
            &service.pod_container_target(),
            None,
            None,
            None,
        )
        .await;
        let res = process.wait().await;
        assert!(res.success());
    }

    /// Verifies that a local socket that has a port subscription can receive traffic
    /// from within the application itself.
    #[cfg_attr(not(feature = "job"), ignore)]
    #[rstest]
    #[tokio::test(flavor = "multi_thread", worker_threads = 2)]
    pub async fn outgoing_connection_to_self(#[future] basic_service: KubeService) {
        let service = basic_service.await;
        let node_command = vec!["node", "node-e2e/outgoing/outgoing_connection_to_self.mjs"];
        let mut process = run_exec_with_target(
            node_command,
            &service.pod_container_target(),
            None,
            None,
            None,
        )
        .await;
        let res = process.wait().await;
        assert!(res.success());
    }

    /// Currently, mirrord only intercepts and forwards outgoing udp traffic if the application
    /// binds a non-0 port and calls `connect`. This test runs with mirrord a node app that does
    /// that and verifies that mirrord intercepts and forwards the outgoing udp message.
    #[cfg_attr(not(feature = "job"), ignore)]
    #[rstest]
    #[tokio::test(flavor = "multi_thread", worker_threads = 2)]
    #[timeout(Duration::from_secs(240))]
    pub async fn outgoing_traffic_udp_with_connect(
        #[future] udp_logger_service: KubeService,
        #[future] basic_service: KubeService,
        #[future] kube_client: Client,
    ) {
        let internal_service = udp_logger_service.await; // Only reachable from withing the cluster.
        let target_service = basic_service.await; // Impersonate a pod of this service, to reach internal.
        let kube_client = kube_client.await;
        let pod_api: Api<Pod> = Api::namespaced(kube_client.clone(), &internal_service.namespace);
        let mut lp = LogParams {
            container: Some(String::from(CONTAINER_NAME)),
            follow: false,
            limit_bytes: None,
            pretty: false,
            previous: false,
            since_seconds: None,
            tail_lines: None,
            timestamps: false,
            since_time: None,
        };

        let node_command = vec![
            "node",
            "node-e2e/outgoing/test_outgoing_traffic_udp_client_with_connect.mjs",
            "31415",
            // Reaching service by only service name is only possible from within the cluster.
            &internal_service.name,
        ];

        // Meta-test: verify that the application cannot reach the internal service without
        // mirrord forwarding outgoing UDP traffic via the target pod.
        // If this verification fails, the test itself is invalid.
        let mirrord_no_outgoing = vec!["--no-outgoing"];
        let mut process = run_exec_with_target(
            node_command.clone(),
            &target_service.pod_container_target(),
            Some(&target_service.namespace),
            Some(mirrord_no_outgoing),
            None,
        )
        .await;
        let res = process.wait().await;
        assert!(res.success()); // The test does not fail, because UDP does not report dropped datagrams.
        let logs = pod_api.logs(&internal_service.pod_name, &lp).await;
        assert_eq!(logs.unwrap(), ""); // Assert that the target service did not get the message.

        // Run mirrord with outgoing enabled.
        let mut process = run_exec_with_target(
            node_command,
            &target_service.pod_container_target(),
            Some(&target_service.namespace),
            None,
            None,
        )
        .await;
        let res = process.wait().await;
        assert!(res.success());

        // Verify that the UDP message sent by the application reached the internal service.
        lp.follow = true; // Follow log stream.

        let mut log_lines = pod_api
            .log_stream(&internal_service.pod_name, &lp)
            .await
            .unwrap()
            .lines();

        let mut found = false;
        while let Some(log) = log_lines.try_next().await.unwrap() {
            println!("logged - {log}");
            if log.contains("Can I pass the test please?") {
                found = true;
                break;
            }
        }
        assert!(found, "Did not find expected log line.");
    }

    /// Very similar to [`outgoing_traffic_udp_with_connect`], but it uses the outgoing traffic
    /// filter to resolve the remote host names.
    #[cfg_attr(not(feature = "job"), ignore)]
    #[rstest]
    #[tokio::test(flavor = "multi_thread", worker_threads = 2)]
    #[timeout(Duration::from_secs(240))]
    pub async fn outgoing_traffic_filter_udp_with_connect(
        #[future] udp_logger_service: KubeService,
        #[future] basic_service: KubeService,
        #[future] kube_client: Client,
    ) {
        let internal_service = udp_logger_service.await; // Only reachable from withing the cluster.
        let target_service = basic_service.await; // Impersonate a pod of this service, to reach internal.
        let kube_client = kube_client.await;
        let pod_api: Api<Pod> = Api::namespaced(kube_client.clone(), &internal_service.namespace);
        let mut lp = LogParams {
            container: Some(String::from(CONTAINER_NAME)),
            follow: false,
            limit_bytes: None,
            pretty: false,
            previous: false,
            since_seconds: None,
            tail_lines: None,
            timestamps: false,
            since_time: None,
        };

        let node_command = vec![
            "node",
            "node-e2e/outgoing/test_outgoing_traffic_udp_client_with_connect.mjs",
            "31415",
            // Reaching service by only service name is only possible from within the cluster.
            &internal_service.name,
        ];

        // Make connections on port `31415` go through local.
        let mut config_file = tempfile::Builder::new()
            .prefix("outgoing_traffic_filter_udp_with_connect_local")
            .suffix(".json")
            .tempfile()
            .unwrap();
        let config = serde_json::json!({
            "feature": {
                "network": {
                    "outgoing": {
                        "filter": {
                            "local": [":31415"]
                        }
                    }
                }
            }
        });
        serde_json::to_writer(config_file.as_file_mut(), &config).unwrap();

        // Meta-test: verify that the application cannot reach the internal service without
        // mirrord forwarding outgoing UDP traffic via the target pod.
        // If this verification fails, the test itself is invalid.
        let mut process = run_exec_with_target(
            node_command.clone(),
            &target_service.pod_container_target(),
            Some(&target_service.namespace),
            Some(vec!["--config-file", config_file.path().to_str().unwrap()]),
            None,
        )
        .await;
        let res = process.wait().await;
        assert!(!res.success()); // Should fail because local process cannot reach service.
        let logs = pod_api.logs(&internal_service.pod_name, &lp).await;
        assert_eq!(logs.unwrap(), "");

        // Create remote filter file with service name so we can test DNS outgoing filter.
        let mut remote_config_file = tempfile::Builder::new()
            .prefix("outgoing_traffic_filter_udp_with_connect_remote")
            .suffix(".json")
            .tempfile()
            .unwrap();
        let config = serde_json::json!({
            "feature": {
                "network": {
                    "outgoing": {
                        "filter": {
                            "remote": [internal_service.name]
                        }
                    }
                }
            }
        });
        serde_json::to_writer(remote_config_file.as_file_mut(), &config).unwrap();

        // Run mirrord with outgoing enabled.
        let mut process = run_exec_with_target(
            node_command,
            &target_service.pod_container_target(),
            Some(&target_service.namespace),
            Some(vec![
                "--config-file",
                remote_config_file.path().to_str().unwrap(),
            ]),
            None,
        )
        .await;
        let res = process.wait().await;
        assert!(res.success());

        // Verify that the UDP message sent by the application reached the internal service.
        lp.follow = true; // Follow log stream.

        let mut log_lines = pod_api
            .log_stream(&internal_service.pod_name, &lp)
            .await
            .unwrap()
            .lines();

        let mut found = false;
        while let Some(log) = log_lines.try_next().await.unwrap() {
            println!("logged - {log}");
            if log.contains("Can I pass the test please?") {
                found = true;
                break;
            }
        }
        assert!(found, "Did not find expected log line.");
    }

    /// Test that the process does not crash and messages are sent out normally when the
    /// application calls `connect` on a UDP socket with outgoing traffic disabled on mirrord.
    #[cfg_attr(not(feature = "job"), ignore)]
    #[rstest]
    #[tokio::test(flavor = "multi_thread", worker_threads = 2)]
    #[timeout(Duration::from_secs(30))]
    pub async fn outgoing_disabled_udp(#[future] basic_service: KubeService) {
        let service = basic_service.await;
        // Binding specific port, because if we bind 0 then we get a  port that is bypassed by
        // mirrord and then the tested crash is not prevented by the fix but by the bypassed port.
        let socket = UdpSocket::bind("127.0.0.1:31415").unwrap();
        let port = socket.local_addr().unwrap().port().to_string();

        let node_command = vec![
            "node",
            "node-e2e/outgoing/test_outgoing_traffic_udp_client_with_connect.mjs",
            &port,
        ];
        let mirrord_args = vec!["--no-outgoing"];
        let mut process = run_exec_with_target(
            node_command,
            &service.pod_container_target(),
            None,
            Some(mirrord_args),
            None,
        )
        .await;

        // Listen for UDP message directly from application.
        let mut buf = [0; 27];
        let amt = socket.recv(&mut buf).unwrap();
        assert_eq!(amt, 27);
        assert_eq!(buf, "Can I pass the test please?".as_ref()); // Sure you can.

        let res = process.wait().await;
        assert!(res.success());
    }

    pub async fn test_go(service: impl Future<Output = KubeService>, command: Vec<&str>) {
        let service = service.await;
        let mut process =
            run_exec_with_target(command, &service.pod_container_target(), None, None, None).await;
        let res = process.wait().await;
        assert!(res.success());
    }

    #[cfg_attr(not(feature = "job"), ignore)]
    #[rstest]
    #[tokio::test(flavor = "multi_thread", worker_threads = 2)]
    pub async fn go21_outgoing_traffic_single_request_enabled(
        #[future] basic_service: KubeService,
    ) {
        let command = vec!["go-e2e-outgoing/21.go_test_app"];
        test_go(basic_service, command).await;
    }

    #[cfg_attr(not(feature = "job"), ignore)]
    #[rstest]
    #[tokio::test(flavor = "multi_thread", worker_threads = 2)]
    #[timeout(Duration::from_secs(60))]
    pub async fn go22_outgoing_traffic_single_request_enabled(
        #[future] basic_service: KubeService,
    ) {
        let command = vec!["go-e2e-outgoing/22.go_test_app"];
        test_go(basic_service, command).await;
    }

    #[cfg_attr(not(feature = "job"), ignore)]
    #[rstest]
    #[tokio::test(flavor = "multi_thread", worker_threads = 2)]
    pub async fn go23_outgoing_traffic_single_request_enabled(
        #[future] basic_service: KubeService,
    ) {
        let command = vec!["go-e2e-outgoing/23.go_test_app"];
        test_go(basic_service, command).await;
    }

    #[cfg_attr(not(feature = "job"), ignore)]
    #[rstest]
    #[tokio::test(flavor = "multi_thread", worker_threads = 2)]
    #[timeout(Duration::from_secs(60))]
    pub async fn go21_dns_lookup(#[future] basic_service: KubeService) {
        let command = vec!["go-e2e-dns/21.go_test_app"];
        test_go(basic_service, command).await;
    }

    #[cfg_attr(not(feature = "job"), ignore)]
    #[rstest]
    #[tokio::test(flavor = "multi_thread", worker_threads = 2)]
    #[timeout(Duration::from_secs(60))]
    pub async fn go22_dns_lookup(#[future] basic_service: KubeService) {
        let command = vec!["go-e2e-dns/22.go_test_app"];
        test_go(basic_service, command).await;
    }

    #[cfg_attr(not(feature = "job"), ignore)]
    #[rstest]
    #[tokio::test(flavor = "multi_thread", worker_threads = 2)]
    #[timeout(Duration::from_secs(60))]
    pub async fn go23_dns_lookup(#[future] basic_service: KubeService) {
        let command = vec!["go-e2e-dns/23.go_test_app"];
        test_go(basic_service, command).await;
    }

    #[cfg_attr(not(feature = "job"), ignore)]
    #[rstest]
    #[tokio::test(flavor = "multi_thread", worker_threads = 2)]
    pub async fn listen_localhost(#[future] basic_service: KubeService) {
        let service = basic_service.await;
        let node_command = vec!["node", "node-e2e/listen/test_listen_localhost.mjs"];
        let mut process = run_exec_with_target(
            node_command,
            &service.pod_container_target(),
            None,
            None,
            None,
        )
        .await;
        let res = process.wait().await;
        assert!(res.success());
    }

    #[cfg_attr(not(feature = "job"), ignore)]
    #[rstest]
    #[tokio::test(flavor = "multi_thread", worker_threads = 2)]
    #[timeout(Duration::from_secs(120))]
    pub async fn gethostname_remote_result(#[future] hostname_service: KubeService) {
        let service = hostname_service.await;
        let node_command = vec!["python3", "-u", "python-e2e/hostname.py"];
        let mut process = run_exec_with_target(
            node_command,
            &service.pod_container_target(),
            None,
            None,
            None,
        )
        .await;

        let res = process.wait().await;
        assert!(res.success());
    }

    /// Verify that when executed with mirrord an app can connect to a unix socket on the cluster.
    ///
    /// 1. Deploy to the cluster a server that listens to a pathname unix socket and echos incoming
    /// data.
    /// 2. Run with mirrord a client application that connects to that socket, sends data, verifies
    /// its echo and panics if anything went wrong
    /// 3. Verify the client app did not panic.
    #[cfg_attr(not(feature = "job"), ignore)]
    #[rstest]
    #[tokio::test(flavor = "multi_thread", worker_threads = 2)]
    #[timeout(Duration::from_secs(60))]
    pub async fn outgoing_unix_stream_pathname(
        #[future]
        #[with(
            "default",
            "ClusterIP",
            "ghcr.io/metalbear-co/mirrord-unix-socket-server:latest",
            "unix-echo"
        )]
        basic_service: KubeService,
    ) {
        let service = basic_service.await;
        let app_path = PathBuf::from(env!("CARGO_MANIFEST_DIR"))
            .join("../target/debug/rust-unix-socket-client")
            .to_string_lossy()
            .to_string();
        let executable = vec![app_path.as_str()];

        // Tell mirrord to connect remotely to the pathname the deployed app is listening on.
        let env = Some(vec![(
            "MIRRORD_OUTGOING_REMOTE_UNIX_STREAMS",
            "/app/unix-socket-server.sock",
        )]);
        let mut process =
            run_exec_with_target(executable, &service.pod_container_target(), None, None, env)
                .await;
        let res = process.wait().await;

        // The test application panics if it does not successfully connect to the socket, send data,
        // and get the same data back. So if it exits with success everything worked.
        assert!(res.success());
    }

    /// Verify that mirrord does not interfere with ignored unix sockets and connecting to a unix
    /// socket that is NOT configured to happen remotely works fine locally (testing the Bypass
    /// case of connections to unix sockets).
    #[cfg_attr(not(feature = "job"), ignore)]
    #[rstest]
    #[tokio::test(flavor = "multi_thread", worker_threads = 2)]
    #[timeout(Duration::from_secs(240))]
    pub async fn outgoing_bypassed_unix_stream_pathname(#[future] basic_service: KubeService) {
        let service = basic_service.await;
        let app_path = PathBuf::from(env!("CARGO_MANIFEST_DIR"))
            .join("../target/debug/rust-bypassed-unix-socket")
            .to_string_lossy()
            .to_string();
        let executable = vec![app_path.as_str()];

        let mut process = run_exec_with_target(
            executable,
            &service.pod_container_target(),
            None,
            None,
            None,
        )
        .await;
        let res = process.wait().await;

        // The test application panics if it does not successfully connect to the socket, send data,
        // and get the same data back. So if it exits with success everything worked.
        assert!(res.success());
    }

    /// Verifies that the user application can make requests to some publicly available servers.
    ///
    /// Runs with both enabled and disabled outgoing feature.
    ///
    /// # Note on flakiness
    ///
    /// Because the outcome of this test depends on availability of the servers we
    /// can't control, we first check in the test code whether they're actually available.
    ///
    /// We take the first 10 live servers and pass them to the app.
    /// If we don't have at least 10, we fail.
    #[cfg_attr(not(any(feature = "ephemeral", feature = "job")), ignore)]
    #[rstest]
    #[case::outgoing_enabled(true)]
    #[case::outgoing_disabled(false)]
    #[tokio::test(flavor = "multi_thread", worker_threads = 2)]
    pub async fn test_outgoing_traffic_many_requests(
        #[future] basic_service: KubeService,
        #[case] outgoing_enabled: bool,
    ) {
        const HOSTS: &[&str] = &[
            "www.rust-lang.org",
            "www.github.com",
            "www.google.com",
            "www.bing.com",
            "www.yahoo.com",
            "www.twitter.com",
            "www.microsoft.com",
            "www.youtube.com",
            "www.live.com",
            "www.msn.com",
            "www.google.com.br",
            "www.yahoo.co.j",
            "www.amazon.com",
            "www.wikipedia.org",
            "www.facebook.com",
            "www.drive.google.com",
            "www.gmail.com",
            "www.twitch.tv",
            "www.oracle.com",
            "www.uber.com",
        ];

        let client = reqwest::Client::builder()
            .connect_timeout(Duration::from_secs(2))
            .read_timeout(Duration::from_secs(5))
            .user_agent(concat!(
                env!("CARGO_PKG_NAME"),
                "/",
                env!("CARGO_PKG_VERSION"),
            ))
            .build()
            .unwrap();

        let live_hosts = stream::iter(HOSTS)
            .map(|host| {
                let client = client.clone();
                async move {
                    let response = client.get(format!("https://{host}")).send().await;
                    (*host, response)
                }
            })
            .buffer_unordered(3)
            .filter_map(|(host, response)| match response {
                Ok(..) => {
                    println!("{host} is available");
                    std::future::ready(Some(host))
                }
                Err(error) => {
                    println!("{host} is not available: {error}");
                    std::future::ready(None)
                }
            })
            .take(10)
            .collect::<Vec<_>>()
            .await;

        if live_hosts.len() < 10 {
            panic!("Failed to gather 10 available hosts for the test app");
        }

        let as_env = live_hosts.join(",");
        println!("Running test app with AVAILABLE_HOSTS={as_env}");

        let service = basic_service.await;
        let node_command = vec![
            "node",
            "node-e2e/outgoing/test_outgoing_traffic_many_requests.mjs",
        ];
        let mirrord_args = outgoing_enabled
            .not()
            .then(|| vec!["--no-outgoing"])
            .unwrap_or_default();
        let mut process = run_exec_with_target(
            node_command,
            &service.pod_container_target(),
            None,
            Some(mirrord_args),
            Some(vec![("AVAILABLE_HOSTS", &as_env)]),
        )
        .await;

        let res = process.child.wait().await.unwrap();
        assert!(res.success());
        process.assert_no_error_in_stderr().await;
    }
}<|MERGE_RESOLUTION|>--- conflicted
+++ resolved
@@ -11,19 +11,13 @@
     use rstest::*;
 
     use crate::utils::{
-<<<<<<< HEAD
         application::Application,
-        config_dir,
         ipv6::ipv6_service,
         kube_client,
         kube_service::KubeService,
         run_command::run_exec_with_target,
         services::{basic_service, hostname_service, udp_logger_service},
         CONTAINER_NAME,
-=======
-        hostname_service, ipv6::ipv6_service, kube_client, run_exec_with_target, service,
-        udp_logger_service, Application, KubeService, CONTAINER_NAME,
->>>>>>> 1692ec18
     };
 
     #[cfg_attr(not(feature = "job"), ignore)]
