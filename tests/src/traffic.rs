<<<<<<< HEAD
mod steal;

#[cfg(test)]
mod traffic_tests {
    use std::{net::UdpSocket, ops::Not, path::PathBuf, time::Duration};

    use futures::{stream, Future, StreamExt};
    use futures_util::{stream::TryStreamExt, AsyncBufReadExt};
    use k8s_openapi::api::core::v1::Pod;
    use kube::{api::LogParams, Api, Client};
    use rstest::*;

    use crate::utils::{
        application::Application,
        ipv6::ipv6_service,
        kube_client,
        kube_service::KubeService,
        run_command::run_exec_with_target,
        services::{basic_service, hostname_service, udp_logger_service},
        CONTAINER_NAME,
    };

    #[cfg_attr(target_os = "windows", ignore)]
    #[cfg_attr(not(feature = "job"), ignore)]
    #[rstest]
    #[tokio::test(flavor = "multi_thread", worker_threads = 2)]
    #[timeout(Duration::from_secs(240))]
    pub async fn remote_dns_enabled_works(#[future] basic_service: KubeService) {
        let service = basic_service.await;
        let node_command = vec![
            "node",
            "node-e2e/remote_dns/test_remote_dns_enabled_works.mjs",
        ];
        let mut process = run_exec_with_target(
            node_command,
            &service.pod_container_target(),
            None,
            None,
            None,
        )
        .await;

        let res = process.wait().await;
        assert!(res.success());
    }

    #[cfg_attr(target_os = "windows", ignore)]
    #[cfg_attr(not(feature = "job"), ignore)]
    #[rstest]
    #[tokio::test(flavor = "multi_thread", worker_threads = 2)]
    #[timeout(Duration::from_secs(240))]
    pub async fn remote_dns_lookup_google(#[future] basic_service: KubeService) {
        let service = basic_service.await;
        let node_command = vec![
            "node",
            "node-e2e/remote_dns/test_remote_dns_lookup_google.mjs",
        ];
        let mut process = run_exec_with_target(
            node_command,
            &service.pod_container_target(),
            None,
            None,
            None,
        )
        .await;

        let res = process.wait().await;
        assert!(res.success());
    }

    // TODO: change outgoing TCP tests to use the same setup as in the outgoing UDP test so that
    //       they actually verify that the traffic is intercepted and forwarded (and isn't just
    //       directly sent out from the local application).
    #[cfg_attr(target_os = "windows", ignore)]
    #[cfg_attr(not(feature = "job"), ignore)]
    #[rstest]
    #[tokio::test(flavor = "multi_thread", worker_threads = 2)]
    pub async fn outgoing_traffic_single_request_enabled(#[future] basic_service: KubeService) {
        let service = basic_service.await;
        let node_command = vec![
            "node",
            "node-e2e/outgoing/test_outgoing_traffic_single_request.mjs",
        ];
        let mut process = run_exec_with_target(
            node_command,
            &service.pod_container_target(),
            None,
            None,
            None,
        )
        .await;

        let res = process.wait().await;
        assert!(res.success());
    }

    #[cfg_attr(target_os = "windows", ignore)]
    #[cfg_attr(not(feature = "job"), ignore)]
    #[rstest]
    #[tokio::test(flavor = "multi_thread", worker_threads = 2)]
    #[should_panic]
    pub async fn outgoing_traffic_single_request_ipv6(#[future] basic_service: KubeService) {
        let service = basic_service.await;
        let node_command = vec![
            "node",
            "node-e2e/outgoing/test_outgoing_traffic_single_request_ipv6.mjs",
        ];
        let mut process = run_exec_with_target(
            node_command,
            &service.pod_container_target(),
            None,
            None,
            None,
        )
        .await;

        let res = process.wait().await;
        assert!(res.success());
    }

    #[cfg_attr(target_os = "windows", ignore)]
    #[rstest]
    #[tokio::test(flavor = "multi_thread", worker_threads = 2)]
    #[ignore]
    pub async fn outgoing_traffic_single_request_ipv6_enabled(#[future] ipv6_service: KubeService) {
        let service = ipv6_service.await;
        let node_command = vec![
            "node",
            "node-e2e/outgoing/test_outgoing_traffic_single_request_ipv6.mjs",
        ];
        let mut process = run_exec_with_target(
            node_command,
            &service.pod_container_target(),
            None,
            None,
            Some(vec![("MIRRORD_ENABLE_IPV6", "true")]),
        )
        .await;

        let res = process.wait().await;
        assert!(res.success());
    }

    #[cfg_attr(target_os = "windows", ignore)]
    #[rstest]
    #[tokio::test(flavor = "multi_thread", worker_threads = 2)]
    #[timeout(Duration::from_secs(30))]
    #[ignore]
    pub async fn connect_to_kubernetes_api_service_over_ipv6() {
        let app = Application::CurlToKubeApi;
        let mut process = app
            .run_targetless(None, None, Some(vec![("MIRRORD_ENABLE_IPV6", "true")]))
            .await;
        let res = process.wait().await;
        assert!(res.success());
        let stdout = process.get_stdout().await;
        assert!(stdout.contains(r#""apiVersion": "v1""#))
    }

    #[cfg_attr(target_os = "windows", ignore)]
    #[cfg_attr(not(feature = "job"), ignore)]
    #[rstest]
    #[tokio::test(flavor = "multi_thread", worker_threads = 2)]
    pub async fn outgoing_traffic_single_request_disabled(#[future] basic_service: KubeService) {
        let service = basic_service.await;
        let node_command = vec![
            "node",
            "node-e2e/outgoing/test_outgoing_traffic_single_request.mjs",
        ];
        let mirrord_args = vec!["--no-outgoing"];
        let mut process = run_exec_with_target(
            node_command,
            &service.pod_container_target(),
            None,
            Some(mirrord_args),
            None,
        )
        .await;

        let res = process.wait().await;
        assert!(res.success());
    }

    #[cfg_attr(target_os = "windows", ignore)]
    #[cfg_attr(not(feature = "job"), ignore)]
    #[rstest]
    #[tokio::test(flavor = "multi_thread", worker_threads = 2)]
    pub async fn outgoing_traffic_make_request_after_listen(#[future] basic_service: KubeService) {
        let service = basic_service.await;
        let node_command = vec![
            "node",
            "node-e2e/outgoing/test_outgoing_traffic_make_request_after_listen.mjs",
        ];
        let mut process = run_exec_with_target(
            node_command,
            &service.pod_container_target(),
            None,
            None,
            None,
        )
        .await;
        let res = process.wait().await;
        assert!(res.success());
    }

    /// Verifies that a local socket that has a port subscription can receive traffic
    /// from within the application itself.
    #[cfg_attr(target_os = "windows", ignore)]
    #[cfg_attr(not(feature = "job"), ignore)]
    #[rstest]
    #[tokio::test(flavor = "multi_thread", worker_threads = 2)]
    pub async fn outgoing_connection_to_self(#[future] basic_service: KubeService) {
        let service = basic_service.await;
        let node_command = vec!["node", "node-e2e/outgoing/outgoing_connection_to_self.mjs"];
        let mut process = run_exec_with_target(
            node_command,
            &service.pod_container_target(),
            None,
            None,
            None,
        )
        .await;
        let res = process.wait().await;
        assert!(res.success());
    }

    /// Currently, mirrord only intercepts and forwards outgoing udp traffic if the application
    /// binds a non-0 port and calls `connect`. This test runs with mirrord a node app that does
    /// that and verifies that mirrord intercepts and forwards the outgoing udp message.
    #[cfg_attr(target_os = "windows", ignore)]
    #[cfg_attr(not(feature = "job"), ignore)]
    #[rstest]
    #[tokio::test(flavor = "multi_thread", worker_threads = 2)]
    #[timeout(Duration::from_secs(240))]
    pub async fn outgoing_traffic_udp_with_connect(
        #[future] udp_logger_service: KubeService,
        #[future] basic_service: KubeService,
        #[future] kube_client: Client,
    ) {
        let internal_service = udp_logger_service.await; // Only reachable from withing the cluster.
        let target_service = basic_service.await; // Impersonate a pod of this service, to reach internal.
        let kube_client = kube_client.await;
        let pod_api: Api<Pod> = Api::namespaced(kube_client.clone(), &internal_service.namespace);
        let mut lp = LogParams {
            container: Some(String::from(CONTAINER_NAME)),
            follow: false,
            limit_bytes: None,
            pretty: false,
            previous: false,
            since_seconds: None,
            tail_lines: None,
            timestamps: false,
            since_time: None,
        };

        let node_command = vec![
            "node",
            "node-e2e/outgoing/test_outgoing_traffic_udp_client_with_connect.mjs",
            "31415",
            // Reaching service by only service name is only possible from within the cluster.
            &internal_service.name,
        ];

        // Meta-test: verify that the application cannot reach the internal service without
        // mirrord forwarding outgoing UDP traffic via the target pod.
        // If this verification fails, the test itself is invalid.
        let mirrord_no_outgoing = vec!["--no-outgoing"];
        let mut process = run_exec_with_target(
            node_command.clone(),
            &target_service.pod_container_target(),
            Some(&target_service.namespace),
            Some(mirrord_no_outgoing),
            None,
        )
        .await;
        let res = process.wait().await;
        assert!(res.success()); // The test does not fail, because UDP does not report dropped datagrams.
        let logs = pod_api.logs(&internal_service.pod_name, &lp).await;
        assert_eq!(logs.unwrap(), ""); // Assert that the target service did not get the message.

        // Run mirrord with outgoing enabled.
        let mut process = run_exec_with_target(
            node_command,
            &target_service.pod_container_target(),
            Some(&target_service.namespace),
            None,
            None,
        )
        .await;
        let res = process.wait().await;
        assert!(res.success());

        // Verify that the UDP message sent by the application reached the internal service.
        lp.follow = true; // Follow log stream.

        let mut log_lines = pod_api
            .log_stream(&internal_service.pod_name, &lp)
            .await
            .unwrap()
            .lines();

        let mut found = false;
        while let Some(log) = log_lines.try_next().await.unwrap() {
            println!("logged - {log}");
            if log.contains("Can I pass the test please?") {
                found = true;
                break;
            }
        }
        assert!(found, "Did not find expected log line.");
    }

    /// Very similar to [`outgoing_traffic_udp_with_connect`], but it uses the outgoing traffic
    /// filter to resolve the remote host names.
    #[cfg_attr(target_os = "windows", ignore)]
    #[cfg_attr(not(feature = "job"), ignore)]
    #[rstest]
    #[tokio::test(flavor = "multi_thread", worker_threads = 2)]
    #[timeout(Duration::from_secs(240))]
    pub async fn outgoing_traffic_filter_udp_with_connect(
        #[future] udp_logger_service: KubeService,
        #[future] basic_service: KubeService,
        #[future] kube_client: Client,
    ) {
        let internal_service = udp_logger_service.await; // Only reachable from withing the cluster.
        let target_service = basic_service.await; // Impersonate a pod of this service, to reach internal.
        let kube_client = kube_client.await;
        let pod_api: Api<Pod> = Api::namespaced(kube_client.clone(), &internal_service.namespace);
        let mut lp = LogParams {
            container: Some(String::from(CONTAINER_NAME)),
            follow: false,
            limit_bytes: None,
            pretty: false,
            previous: false,
            since_seconds: None,
            tail_lines: None,
            timestamps: false,
            since_time: None,
        };

        let node_command = vec![
            "node",
            "node-e2e/outgoing/test_outgoing_traffic_udp_client_with_connect.mjs",
            "31415",
            // Reaching service by only service name is only possible from within the cluster.
            &internal_service.name,
        ];

        // Make connections on port `31415` go through local.
        let mut config_file = tempfile::Builder::new()
            .prefix("outgoing_traffic_filter_udp_with_connect_local")
            .suffix(".json")
            .tempfile()
            .unwrap();
        let config = serde_json::json!({
            "feature": {
                "network": {
                    "outgoing": {
                        "filter": {
                            "local": [":31415"]
                        }
                    }
                }
            }
        });
        serde_json::to_writer(config_file.as_file_mut(), &config).unwrap();

        // Meta-test: verify that the application cannot reach the internal service without
        // mirrord forwarding outgoing UDP traffic via the target pod.
        // If this verification fails, the test itself is invalid.
        let mut process = run_exec_with_target(
            node_command.clone(),
            &target_service.pod_container_target(),
            Some(&target_service.namespace),
            Some(vec!["--config-file", config_file.path().to_str().unwrap()]),
            None,
        )
        .await;
        let res = process.wait().await;
        assert!(!res.success()); // Should fail because local process cannot reach service.
        let logs = pod_api.logs(&internal_service.pod_name, &lp).await;
        assert_eq!(logs.unwrap(), "");

        // Create remote filter file with service name so we can test DNS outgoing filter.
        let mut remote_config_file = tempfile::Builder::new()
            .prefix("outgoing_traffic_filter_udp_with_connect_remote")
            .suffix(".json")
            .tempfile()
            .unwrap();
        let config = serde_json::json!({
            "feature": {
                "network": {
                    "outgoing": {
                        "filter": {
                            "remote": [internal_service.name]
                        }
                    }
                }
            }
        });
        serde_json::to_writer(remote_config_file.as_file_mut(), &config).unwrap();

        // Run mirrord with outgoing enabled.
        let mut process = run_exec_with_target(
            node_command,
            &target_service.pod_container_target(),
            Some(&target_service.namespace),
            Some(vec![
                "--config-file",
                remote_config_file.path().to_str().unwrap(),
            ]),
            None,
        )
        .await;
        let res = process.wait().await;
        assert!(res.success());

        // Verify that the UDP message sent by the application reached the internal service.
        lp.follow = true; // Follow log stream.

        let mut log_lines = pod_api
            .log_stream(&internal_service.pod_name, &lp)
            .await
            .unwrap()
            .lines();

        let mut found = false;
        while let Some(log) = log_lines.try_next().await.unwrap() {
            println!("logged - {log}");
            if log.contains("Can I pass the test please?") {
                found = true;
                break;
            }
        }
        assert!(found, "Did not find expected log line.");
    }

    /// Test that the process does not crash and messages are sent out normally when the
    /// application calls `connect` on a UDP socket with outgoing traffic disabled on mirrord.
    #[cfg_attr(target_os = "windows", ignore)]
    #[cfg_attr(not(feature = "job"), ignore)]
    #[rstest]
    #[tokio::test(flavor = "multi_thread", worker_threads = 2)]
    #[timeout(Duration::from_secs(30))]
    pub async fn outgoing_disabled_udp(#[future] basic_service: KubeService) {
        let service = basic_service.await;
        // Binding specific port, because if we bind 0 then we get a  port that is bypassed by
        // mirrord and then the tested crash is not prevented by the fix but by the bypassed port.
        let socket = UdpSocket::bind("127.0.0.1:31415").unwrap();
        let port = socket.local_addr().unwrap().port().to_string();

        let node_command = vec![
            "node",
            "node-e2e/outgoing/test_outgoing_traffic_udp_client_with_connect.mjs",
            &port,
        ];
        let mirrord_args = vec!["--no-outgoing"];
        let mut process = run_exec_with_target(
            node_command,
            &service.pod_container_target(),
            None,
            Some(mirrord_args),
            None,
        )
        .await;

        // Listen for UDP message directly from application.
        let mut buf = [0; 27];
        let amt = socket.recv(&mut buf).unwrap();
        assert_eq!(amt, 27);
        assert_eq!(buf, "Can I pass the test please?".as_ref()); // Sure you can.

        let res = process.wait().await;
        assert!(res.success());
    }

    pub async fn test_go(service: impl Future<Output = KubeService>, command: Vec<&str>) {
        let service = service.await;
        let mut process =
            run_exec_with_target(command, &service.pod_container_target(), None, None, None).await;
        let res = process.wait().await;
        assert!(res.success());
    }

    #[cfg_attr(target_os = "windows", ignore)]
    #[cfg_attr(not(feature = "job"), ignore)]
    #[rstest]
    #[tokio::test(flavor = "multi_thread", worker_threads = 2)]
    pub async fn go21_outgoing_traffic_single_request_enabled(
        #[future] basic_service: KubeService,
    ) {
        let command = vec!["go-e2e-outgoing/21.go_test_app"];
        test_go(basic_service, command).await;
    }

    #[cfg_attr(target_os = "windows", ignore)]
    #[cfg_attr(not(feature = "job"), ignore)]
    #[rstest]
    #[tokio::test(flavor = "multi_thread", worker_threads = 2)]
    #[timeout(Duration::from_secs(60))]
    pub async fn go22_outgoing_traffic_single_request_enabled(
        #[future] basic_service: KubeService,
    ) {
        let command = vec!["go-e2e-outgoing/22.go_test_app"];
        test_go(basic_service, command).await;
    }

    #[cfg_attr(target_os = "windows", ignore)]
    #[cfg_attr(not(feature = "job"), ignore)]
    #[rstest]
    #[tokio::test(flavor = "multi_thread", worker_threads = 2)]
    pub async fn go23_outgoing_traffic_single_request_enabled(
        #[future] basic_service: KubeService,
    ) {
        let command = vec!["go-e2e-outgoing/23.go_test_app"];
        test_go(basic_service, command).await;
    }

    #[cfg_attr(target_os = "windows", ignore)]
    #[cfg_attr(not(feature = "job"), ignore)]
    #[rstest]
    #[tokio::test(flavor = "multi_thread", worker_threads = 2)]
    #[timeout(Duration::from_secs(60))]
    pub async fn go21_dns_lookup(#[future] basic_service: KubeService) {
        let command = vec!["go-e2e-dns/21.go_test_app"];
        test_go(basic_service, command).await;
    }

    #[cfg_attr(target_os = "windows", ignore)]
    #[cfg_attr(not(feature = "job"), ignore)]
    #[rstest]
    #[tokio::test(flavor = "multi_thread", worker_threads = 2)]
    #[timeout(Duration::from_secs(60))]
    pub async fn go22_dns_lookup(#[future] basic_service: KubeService) {
        let command = vec!["go-e2e-dns/22.go_test_app"];
        test_go(basic_service, command).await;
    }

    #[cfg_attr(target_os = "windows", ignore)]
    #[cfg_attr(not(feature = "job"), ignore)]
    #[rstest]
    #[tokio::test(flavor = "multi_thread", worker_threads = 2)]
    #[timeout(Duration::from_secs(60))]
    pub async fn go23_dns_lookup(#[future] basic_service: KubeService) {
        let command = vec!["go-e2e-dns/23.go_test_app"];
        test_go(basic_service, command).await;
    }

    #[cfg_attr(target_os = "windows", ignore)]
    #[cfg_attr(not(feature = "job"), ignore)]
    #[rstest]
    #[tokio::test(flavor = "multi_thread", worker_threads = 2)]
    pub async fn listen_localhost(#[future] basic_service: KubeService) {
        let service = basic_service.await;
        let node_command = vec!["node", "node-e2e/listen/test_listen_localhost.mjs"];
        let mut process = run_exec_with_target(
            node_command,
            &service.pod_container_target(),
            None,
            None,
            None,
        )
        .await;
        let res = process.wait().await;
        assert!(res.success());
    }

    #[cfg_attr(target_os = "windows", ignore)]
    #[cfg_attr(not(feature = "job"), ignore)]
    #[rstest]
    #[tokio::test(flavor = "multi_thread", worker_threads = 2)]
    #[timeout(Duration::from_secs(120))]
    pub async fn gethostname_remote_result(#[future] hostname_service: KubeService) {
        let service = hostname_service.await;
        let node_command = vec!["python3", "-u", "python-e2e/hostname.py"];
        let mut process = run_exec_with_target(
            node_command,
            &service.pod_container_target(),
            None,
            None,
            None,
        )
        .await;

        let res = process.wait().await;
        assert!(res.success());
    }

    /// Verify that when executed with mirrord an app can connect to a unix socket on the cluster.
    ///
    /// 1. Deploy to the cluster a server that listens to a pathname unix socket and echos incoming
    /// data.
    /// 2. Run with mirrord a client application that connects to that socket, sends data, verifies
    /// its echo and panics if anything went wrong
    /// 3. Verify the client app did not panic.
    #[cfg_attr(target_os = "windows", ignore)]
    #[cfg_attr(not(feature = "job"), ignore)]
    #[rstest]
    #[tokio::test(flavor = "multi_thread", worker_threads = 2)]
    #[timeout(Duration::from_secs(60))]
    pub async fn outgoing_unix_stream_pathname(
        #[future]
        #[with(
            "default",
            "ClusterIP",
            "ghcr.io/metalbear-co/mirrord-unix-socket-server:latest",
            "unix-echo"
        )]
        basic_service: KubeService,
    ) {
        let service = basic_service.await;
        let app_path = PathBuf::from(env!("CARGO_MANIFEST_DIR"))
            .join("../target/debug/rust-unix-socket-client")
            .to_string_lossy()
            .to_string();
        let executable = vec![app_path.as_str()];

        // Tell mirrord to connect remotely to the pathname the deployed app is listening on.
        let env = Some(vec![(
            "MIRRORD_OUTGOING_REMOTE_UNIX_STREAMS",
            "/app/unix-socket-server.sock",
        )]);
        let mut process =
            run_exec_with_target(executable, &service.pod_container_target(), None, None, env)
                .await;
        let res = process.wait().await;

        // The test application panics if it does not successfully connect to the socket, send data,
        // and get the same data back. So if it exits with success everything worked.
        assert!(res.success());
    }

    /// Verify that mirrord does not interfere with ignored unix sockets and connecting to a unix
    /// socket that is NOT configured to happen remotely works fine locally (testing the Bypass
    /// case of connections to unix sockets).
    #[cfg_attr(target_os = "windows", ignore)]
    #[cfg_attr(not(feature = "job"), ignore)]
    #[rstest]
    #[tokio::test(flavor = "multi_thread", worker_threads = 2)]
    #[timeout(Duration::from_secs(240))]
    pub async fn outgoing_bypassed_unix_stream_pathname(#[future] basic_service: KubeService) {
        let service = basic_service.await;
        let app_path = PathBuf::from(env!("CARGO_MANIFEST_DIR"))
            .join("../target/debug/rust-bypassed-unix-socket")
            .to_string_lossy()
            .to_string();
        let executable = vec![app_path.as_str()];

        let mut process = run_exec_with_target(
            executable,
            &service.pod_container_target(),
            None,
            None,
            None,
        )
        .await;
        let res = process.wait().await;

        // The test application panics if it does not successfully connect to the socket, send data,
        // and get the same data back. So if it exits with success everything worked.
        assert!(res.success());
    }

    /// Verifies that the user application can make requests to some publicly available servers.
    ///
    /// Runs with both enabled and disabled outgoing feature.
    ///
    /// # Note on flakiness
    ///
    /// Because the outcome of this test depends on availability of the servers we
    /// can't control, we first check in the test code whether they're actually available.
    ///
    /// We take the first 10 live servers and pass them to the app.
    /// If we don't have at least 10, we fail.
    #[cfg_attr(not(any(feature = "ephemeral", feature = "job")), ignore)]
    #[rstest]
    #[case::outgoing_enabled(true)]
    #[case::outgoing_disabled(false)]
    #[cfg_attr(target_os = "windows", ignore)]
    #[tokio::test(flavor = "multi_thread", worker_threads = 2)]
    pub async fn test_outgoing_traffic_many_requests(
        #[future] basic_service: KubeService,
        #[case] outgoing_enabled: bool,
    ) {
        const HOSTS: &[&str] = &[
            "www.rust-lang.org",
            "www.github.com",
            "www.google.com",
            "www.bing.com",
            "www.yahoo.com",
            "www.twitter.com",
            "www.microsoft.com",
            "www.youtube.com",
            "www.live.com",
            "www.msn.com",
            "www.google.com.br",
            "www.yahoo.co.j",
            "www.amazon.com",
            "www.wikipedia.org",
            "www.facebook.com",
            "www.drive.google.com",
            "www.gmail.com",
            "www.twitch.tv",
            "www.oracle.com",
            "www.uber.com",
        ];

        let client = reqwest::Client::builder()
            .connect_timeout(Duration::from_secs(2))
            .read_timeout(Duration::from_secs(5))
            .user_agent(concat!(
                env!("CARGO_PKG_NAME"),
                "/",
                env!("CARGO_PKG_VERSION"),
            ))
            .build()
            .unwrap();

        let live_hosts = stream::iter(HOSTS)
            .map(|host| {
                let client = client.clone();
                async move {
                    let response = client.get(format!("https://{host}")).send().await;
                    (*host, response)
                }
            })
            .buffer_unordered(3)
            .filter_map(|(host, response)| match response {
                Ok(..) => {
                    println!("{host} is available");
                    std::future::ready(Some(host))
                }
                Err(error) => {
                    println!("{host} is not available: {error}");
                    std::future::ready(None)
                }
            })
            .take(10)
            .collect::<Vec<_>>()
            .await;

        if live_hosts.len() < 10 {
            panic!("Failed to gather 10 available hosts for the test app");
        }

        let as_env = live_hosts.join(",");
        println!("Running test app with AVAILABLE_HOSTS={as_env}");

        let service = basic_service.await;
        let node_command = vec![
            "node",
            "node-e2e/outgoing/test_outgoing_traffic_many_requests.mjs",
        ];
        let mirrord_args = outgoing_enabled
            .not()
            .then(|| vec!["--no-outgoing"])
            .unwrap_or_default();
        let mut process = run_exec_with_target(
            node_command,
            &service.pod_container_target(),
            None,
            Some(mirrord_args),
            Some(vec![("AVAILABLE_HOSTS", &as_env)]),
        )
        .await;

        let res = process.child.wait().await.unwrap();
        assert!(res.success());
        process.assert_no_error_in_stderr().await;
    }
}
=======
mod steal;

#[cfg(test)]
mod traffic_tests {
    use std::{net::UdpSocket, ops::Not, path::PathBuf, time::Duration};

    use futures::{stream, Future, StreamExt};
    use futures_util::{stream::TryStreamExt, AsyncBufReadExt};
    use k8s_openapi::api::core::v1::Pod;
    use kube::{api::LogParams, Api, Client};
    use rstest::*;

    use crate::utils::{
        application::Application,
        ipv6::ipv6_service,
        kube_client,
        kube_service::KubeService,
        run_command::run_exec_with_target,
        services::{basic_service, hostname_service, udp_logger_service},
        CONTAINER_NAME,
    };

    #[cfg_attr(not(feature = "job"), ignore)]
    #[rstest]
    #[tokio::test(flavor = "multi_thread", worker_threads = 2)]
    #[timeout(Duration::from_secs(240))]
    pub async fn remote_dns_enabled_works(#[future] basic_service: KubeService) {
        let service = basic_service.await;
        let node_command = vec![
            "node",
            "node-e2e/remote_dns/test_remote_dns_enabled_works.mjs",
        ];
        let mut process = run_exec_with_target(
            node_command,
            &service.pod_container_target(),
            None,
            None,
            None,
        )
        .await;

        let res = process.wait().await;
        assert!(res.success());
    }

    #[cfg_attr(not(feature = "job"), ignore)]
    #[rstest]
    #[tokio::test(flavor = "multi_thread", worker_threads = 2)]
    #[timeout(Duration::from_secs(240))]
    pub async fn remote_dns_lookup_google(#[future] basic_service: KubeService) {
        let service = basic_service.await;
        let node_command = vec![
            "node",
            "node-e2e/remote_dns/test_remote_dns_lookup_google.mjs",
        ];
        let mut process = run_exec_with_target(
            node_command,
            &service.pod_container_target(),
            None,
            None,
            None,
        )
        .await;

        let res = process.wait().await;
        assert!(res.success());
    }

    // TODO: change outgoing TCP tests to use the same setup as in the outgoing UDP test so that
    //       they actually verify that the traffic is intercepted and forwarded (and isn't just
    //       directly sent out from the local application).
    #[cfg_attr(not(feature = "job"), ignore)]
    #[rstest]
    #[tokio::test(flavor = "multi_thread", worker_threads = 2)]
    pub async fn outgoing_traffic_single_request_enabled(#[future] basic_service: KubeService) {
        let service = basic_service.await;
        let node_command = vec![
            "node",
            "node-e2e/outgoing/test_outgoing_traffic_single_request.mjs",
        ];
        let mut process = run_exec_with_target(
            node_command,
            &service.pod_container_target(),
            None,
            None,
            None,
        )
        .await;

        let res = process.wait().await;
        assert!(res.success());
    }

    #[cfg_attr(not(feature = "job"), ignore)]
    #[rstest]
    #[tokio::test(flavor = "multi_thread", worker_threads = 2)]
    #[should_panic]
    pub async fn outgoing_traffic_single_request_ipv6(#[future] basic_service: KubeService) {
        let service = basic_service.await;
        let node_command = vec![
            "node",
            "node-e2e/outgoing/test_outgoing_traffic_single_request_ipv6.mjs",
        ];
        let mut process = run_exec_with_target(
            node_command,
            &service.pod_container_target(),
            None,
            None,
            None,
        )
        .await;

        let res = process.wait().await;
        assert!(res.success());
    }

    #[rstest]
    #[tokio::test(flavor = "multi_thread", worker_threads = 2)]
    #[ignore]
    pub async fn outgoing_traffic_single_request_ipv6_enabled(#[future] ipv6_service: KubeService) {
        let service = ipv6_service.await;
        let node_command = vec![
            "node",
            "node-e2e/outgoing/test_outgoing_traffic_single_request_ipv6.mjs",
        ];
        let mut process = run_exec_with_target(
            node_command,
            &service.pod_container_target(),
            None,
            None,
            Some(vec![("MIRRORD_ENABLE_IPV6", "true")]),
        )
        .await;

        let res = process.wait().await;
        assert!(res.success());
    }

    #[rstest]
    #[tokio::test(flavor = "multi_thread", worker_threads = 2)]
    #[timeout(Duration::from_secs(30))]
    #[ignore]
    pub async fn connect_to_kubernetes_api_service_over_ipv6() {
        let app = Application::CurlToKubeApi;
        let mut process = app
            .run_targetless(None, None, Some(vec![("MIRRORD_ENABLE_IPV6", "true")]))
            .await;
        let res = process.wait().await;
        assert!(res.success());
        let stdout = process.get_stdout().await;
        assert!(stdout.contains(r#""apiVersion": "v1""#))
    }

    #[cfg_attr(not(feature = "job"), ignore)]
    #[rstest]
    #[tokio::test(flavor = "multi_thread", worker_threads = 2)]
    pub async fn outgoing_traffic_single_request_disabled(#[future] basic_service: KubeService) {
        let service = basic_service.await;
        let node_command = vec![
            "node",
            "node-e2e/outgoing/test_outgoing_traffic_single_request.mjs",
        ];
        let mirrord_args = vec!["--no-outgoing"];
        let mut process = run_exec_with_target(
            node_command,
            &service.pod_container_target(),
            None,
            Some(mirrord_args),
            None,
        )
        .await;

        let res = process.wait().await;
        assert!(res.success());
    }

    #[cfg_attr(not(feature = "job"), ignore)]
    #[rstest]
    #[tokio::test(flavor = "multi_thread", worker_threads = 2)]
    pub async fn outgoing_traffic_make_request_after_listen(#[future] basic_service: KubeService) {
        let service = basic_service.await;
        let node_command = vec![
            "node",
            "node-e2e/outgoing/test_outgoing_traffic_make_request_after_listen.mjs",
        ];
        let mut process = run_exec_with_target(
            node_command,
            &service.pod_container_target(),
            None,
            None,
            None,
        )
        .await;
        let res = process.wait().await;
        assert!(res.success());
    }

    /// Verifies that a local socket that has a port subscription can receive traffic
    /// from within the application itself.
    #[cfg_attr(not(feature = "job"), ignore)]
    #[rstest]
    #[tokio::test(flavor = "multi_thread", worker_threads = 2)]
    pub async fn outgoing_connection_to_self(#[future] basic_service: KubeService) {
        let service = basic_service.await;
        let node_command = vec!["node", "node-e2e/outgoing/outgoing_connection_to_self.mjs"];
        let mut process = run_exec_with_target(
            node_command,
            &service.pod_container_target(),
            None,
            None,
            None,
        )
        .await;
        let res = process.wait().await;
        assert!(res.success());
    }

    /// Currently, mirrord only intercepts and forwards outgoing udp traffic if the application
    /// binds a non-0 port and calls `connect`. This test runs with mirrord a node app that does
    /// that and verifies that mirrord intercepts and forwards the outgoing udp message.
    #[cfg_attr(not(feature = "job"), ignore)]
    #[rstest]
    #[tokio::test(flavor = "multi_thread", worker_threads = 2)]
    #[timeout(Duration::from_secs(240))]
    pub async fn outgoing_traffic_udp_with_connect(
        #[future] udp_logger_service: KubeService,
        #[future] basic_service: KubeService,
        #[future] kube_client: Client,
    ) {
        let internal_service = udp_logger_service.await; // Only reachable from withing the cluster.
        let target_service = basic_service.await; // Impersonate a pod of this service, to reach internal.
        let kube_client = kube_client.await;
        let pod_api: Api<Pod> = Api::namespaced(kube_client.clone(), &internal_service.namespace);
        let mut lp = LogParams {
            container: Some(String::from(CONTAINER_NAME)),
            follow: false,
            limit_bytes: None,
            pretty: false,
            previous: false,
            since_seconds: None,
            tail_lines: None,
            timestamps: false,
            since_time: None,
        };

        let node_command = vec![
            "node",
            "node-e2e/outgoing/test_outgoing_traffic_udp_client_with_connect.mjs",
            "31415",
            // Reaching service by only service name is only possible from within the cluster.
            &internal_service.name,
        ];

        // Meta-test: verify that the application cannot reach the internal service without
        // mirrord forwarding outgoing UDP traffic via the target pod.
        // If this verification fails, the test itself is invalid.
        let mirrord_no_outgoing = vec!["--no-outgoing"];
        let mut process = run_exec_with_target(
            node_command.clone(),
            &target_service.pod_container_target(),
            Some(&target_service.namespace),
            Some(mirrord_no_outgoing),
            None,
        )
        .await;
        let res = process.wait().await;
        assert!(res.success()); // The test does not fail, because UDP does not report dropped datagrams.
        let logs = pod_api.logs(&internal_service.pod_name, &lp).await;
        assert_eq!(logs.unwrap(), ""); // Assert that the target service did not get the message.

        // Run mirrord with outgoing enabled.
        let mut process = run_exec_with_target(
            node_command,
            &target_service.pod_container_target(),
            Some(&target_service.namespace),
            None,
            None,
        )
        .await;
        let res = process.wait().await;
        assert!(res.success());

        // Verify that the UDP message sent by the application reached the internal service.
        lp.follow = true; // Follow log stream.

        let mut log_lines = pod_api
            .log_stream(&internal_service.pod_name, &lp)
            .await
            .unwrap()
            .lines();

        let mut found = false;
        while let Some(log) = log_lines.try_next().await.unwrap() {
            println!("logged - {log}");
            if log.contains("Can I pass the test please?") {
                found = true;
                break;
            }
        }
        assert!(found, "Did not find expected log line.");
    }

    /// Very similar to [`outgoing_traffic_udp_with_connect`], but it uses the outgoing traffic
    /// filter to resolve the remote host names.
    #[cfg_attr(not(feature = "job"), ignore)]
    #[rstest]
    #[tokio::test(flavor = "multi_thread", worker_threads = 2)]
    #[timeout(Duration::from_secs(240))]
    pub async fn outgoing_traffic_filter_udp_with_connect(
        #[future] udp_logger_service: KubeService,
        #[future] basic_service: KubeService,
        #[future] kube_client: Client,
    ) {
        let internal_service = udp_logger_service.await; // Only reachable from withing the cluster.
        let target_service = basic_service.await; // Impersonate a pod of this service, to reach internal.
        let kube_client = kube_client.await;
        let pod_api: Api<Pod> = Api::namespaced(kube_client.clone(), &internal_service.namespace);
        let mut lp = LogParams {
            container: Some(String::from(CONTAINER_NAME)),
            follow: false,
            limit_bytes: None,
            pretty: false,
            previous: false,
            since_seconds: None,
            tail_lines: None,
            timestamps: false,
            since_time: None,
        };

        let node_command = vec![
            "node",
            "node-e2e/outgoing/test_outgoing_traffic_udp_client_with_connect.mjs",
            "31415",
            // Reaching service by only service name is only possible from within the cluster.
            &internal_service.name,
        ];

        // Make connections on port `31415` go through local.
        let mut config_file = tempfile::Builder::new()
            .prefix("outgoing_traffic_filter_udp_with_connect_local")
            .suffix(".json")
            .tempfile()
            .unwrap();
        let config = serde_json::json!({
            "feature": {
                "network": {
                    "outgoing": {
                        "filter": {
                            "local": [":31415"]
                        }
                    }
                }
            }
        });
        serde_json::to_writer(config_file.as_file_mut(), &config).unwrap();

        // Meta-test: verify that the application cannot reach the internal service without
        // mirrord forwarding outgoing UDP traffic via the target pod.
        // If this verification fails, the test itself is invalid.
        let mut process = run_exec_with_target(
            node_command.clone(),
            &target_service.pod_container_target(),
            Some(&target_service.namespace),
            Some(vec!["--config-file", config_file.path().to_str().unwrap()]),
            None,
        )
        .await;
        let res = process.wait().await;
        assert!(!res.success()); // Should fail because local process cannot reach service.
        let logs = pod_api.logs(&internal_service.pod_name, &lp).await;
        assert_eq!(logs.unwrap(), "");

        // Create remote filter file with service name so we can test DNS outgoing filter.
        let mut remote_config_file = tempfile::Builder::new()
            .prefix("outgoing_traffic_filter_udp_with_connect_remote")
            .suffix(".json")
            .tempfile()
            .unwrap();
        let config = serde_json::json!({
            "feature": {
                "network": {
                    "outgoing": {
                        "filter": {
                            "remote": [internal_service.name]
                        }
                    }
                }
            }
        });
        serde_json::to_writer(remote_config_file.as_file_mut(), &config).unwrap();

        // Run mirrord with outgoing enabled.
        let mut process = run_exec_with_target(
            node_command,
            &target_service.pod_container_target(),
            Some(&target_service.namespace),
            Some(vec![
                "--config-file",
                remote_config_file.path().to_str().unwrap(),
            ]),
            None,
        )
        .await;
        let res = process.wait().await;
        assert!(res.success());

        // Verify that the UDP message sent by the application reached the internal service.
        lp.follow = true; // Follow log stream.

        let mut log_lines = pod_api
            .log_stream(&internal_service.pod_name, &lp)
            .await
            .unwrap()
            .lines();

        let mut found = false;
        while let Some(log) = log_lines.try_next().await.unwrap() {
            println!("logged - {log}");
            if log.contains("Can I pass the test please?") {
                found = true;
                break;
            }
        }
        assert!(found, "Did not find expected log line.");
    }

    /// Test that the process does not crash and messages are sent out normally when the
    /// application calls `connect` on a UDP socket with outgoing traffic disabled on mirrord.
    #[cfg_attr(not(feature = "job"), ignore)]
    #[rstest]
    #[tokio::test(flavor = "multi_thread", worker_threads = 2)]
    #[timeout(Duration::from_secs(30))]
    pub async fn outgoing_disabled_udp(#[future] basic_service: KubeService) {
        let service = basic_service.await;
        // Binding specific port, because if we bind 0 then we get a  port that is bypassed by
        // mirrord and then the tested crash is not prevented by the fix but by the bypassed port.
        let socket = UdpSocket::bind("127.0.0.1:31415").unwrap();
        let port = socket.local_addr().unwrap().port().to_string();

        let node_command = vec![
            "node",
            "node-e2e/outgoing/test_outgoing_traffic_udp_client_with_connect.mjs",
            &port,
        ];
        let mirrord_args = vec!["--no-outgoing"];
        let mut process = run_exec_with_target(
            node_command,
            &service.pod_container_target(),
            None,
            Some(mirrord_args),
            None,
        )
        .await;

        // Listen for UDP message directly from application.
        let mut buf = [0; 27];
        let amt = socket.recv(&mut buf).unwrap();
        assert_eq!(amt, 27);
        assert_eq!(buf, "Can I pass the test please?".as_ref()); // Sure you can.

        let res = process.wait().await;
        assert!(res.success());
    }

    pub async fn test_go(service: impl Future<Output = KubeService>, command: Vec<&str>) {
        let service = service.await;
        let mut process =
            run_exec_with_target(command, &service.pod_container_target(), None, None, None).await;
        let res = process.wait().await;
        assert!(res.success());
    }

    #[cfg_attr(not(feature = "job"), ignore)]
    #[rstest]
    #[tokio::test(flavor = "multi_thread", worker_threads = 2)]
    pub async fn go21_outgoing_traffic_single_request_enabled(
        #[future] basic_service: KubeService,
    ) {
        let command = vec!["go-e2e-outgoing/21.go_test_app"];
        test_go(basic_service, command).await;
    }

    #[cfg_attr(not(feature = "job"), ignore)]
    #[rstest]
    #[tokio::test(flavor = "multi_thread", worker_threads = 2)]
    #[timeout(Duration::from_secs(60))]
    pub async fn go22_outgoing_traffic_single_request_enabled(
        #[future] basic_service: KubeService,
    ) {
        let command = vec!["go-e2e-outgoing/22.go_test_app"];
        test_go(basic_service, command).await;
    }

    #[cfg_attr(not(feature = "job"), ignore)]
    #[rstest]
    #[tokio::test(flavor = "multi_thread", worker_threads = 2)]
    pub async fn go23_outgoing_traffic_single_request_enabled(
        #[future] basic_service: KubeService,
    ) {
        let command = vec!["go-e2e-outgoing/23.go_test_app"];
        test_go(basic_service, command).await;
    }

    #[cfg_attr(not(feature = "job"), ignore)]
    #[rstest]
    #[tokio::test(flavor = "multi_thread", worker_threads = 2)]
    #[timeout(Duration::from_secs(60))]
    pub async fn go21_dns_lookup(#[future] basic_service: KubeService) {
        let command = vec!["go-e2e-dns/21.go_test_app"];
        test_go(basic_service, command).await;
    }

    #[cfg_attr(not(feature = "job"), ignore)]
    #[rstest]
    #[tokio::test(flavor = "multi_thread", worker_threads = 2)]
    #[timeout(Duration::from_secs(60))]
    pub async fn go22_dns_lookup(#[future] basic_service: KubeService) {
        let command = vec!["go-e2e-dns/22.go_test_app"];
        test_go(basic_service, command).await;
    }

    #[cfg_attr(not(feature = "job"), ignore)]
    #[rstest]
    #[tokio::test(flavor = "multi_thread", worker_threads = 2)]
    #[timeout(Duration::from_secs(60))]
    pub async fn go23_dns_lookup(#[future] basic_service: KubeService) {
        let command = vec!["go-e2e-dns/23.go_test_app"];
        test_go(basic_service, command).await;
    }

    #[cfg_attr(not(feature = "job"), ignore)]
    #[rstest]
    #[tokio::test(flavor = "multi_thread", worker_threads = 2)]
    pub async fn listen_localhost(#[future] basic_service: KubeService) {
        let service = basic_service.await;
        let node_command = vec!["node", "node-e2e/listen/test_listen_localhost.mjs"];
        let mut process = run_exec_with_target(
            node_command,
            &service.pod_container_target(),
            None,
            None,
            None,
        )
        .await;
        let res = process.wait().await;
        assert!(res.success());
    }

    #[cfg_attr(not(feature = "job"), ignore)]
    #[rstest]
    #[tokio::test(flavor = "multi_thread", worker_threads = 2)]
    #[timeout(Duration::from_secs(120))]
    pub async fn gethostname_remote_result(#[future] hostname_service: KubeService) {
        let service = hostname_service.await;
        let node_command = vec!["python3", "-u", "python-e2e/hostname.py"];
        let mut process = run_exec_with_target(
            node_command,
            &service.pod_container_target(),
            None,
            None,
            None,
        )
        .await;

        let res = process.wait().await;
        assert!(res.success());
    }

    /// Verify that when executed with mirrord an app can connect to a unix socket on the cluster.
    ///
    /// 1. Deploy to the cluster a server that listens to a pathname unix socket and echos incoming
    /// data.
    /// 2. Run with mirrord a client application that connects to that socket, sends data, verifies
    /// its echo and panics if anything went wrong
    /// 3. Verify the client app did not panic.
    #[cfg_attr(not(feature = "job"), ignore)]
    #[rstest]
    #[tokio::test(flavor = "multi_thread", worker_threads = 2)]
    #[timeout(Duration::from_secs(60))]
    pub async fn outgoing_unix_stream_pathname(
        #[future]
        #[with(
            "default",
            "ClusterIP",
            "ghcr.io/metalbear-co/mirrord-unix-socket-server:latest",
            "unix-echo"
        )]
        basic_service: KubeService,
    ) {
        let service = basic_service.await;
        let app_path = PathBuf::from(env!("CARGO_MANIFEST_DIR"))
            .join("../target/debug/rust-unix-socket-client")
            .to_string_lossy()
            .to_string();
        let executable = vec![app_path.as_str()];

        // Tell mirrord to connect remotely to the pathname the deployed app is listening on.
        let env = Some(vec![(
            "MIRRORD_OUTGOING_REMOTE_UNIX_STREAMS",
            "/app/unix-socket-server.sock",
        )]);
        let mut process =
            run_exec_with_target(executable, &service.pod_container_target(), None, None, env)
                .await;
        let res = process.wait().await;

        // The test application panics if it does not successfully connect to the socket, send data,
        // and get the same data back. So if it exits with success everything worked.
        assert!(res.success());
    }

    /// Verify that mirrord does not interfere with ignored unix sockets and connecting to a unix
    /// socket that is NOT configured to happen remotely works fine locally (testing the Bypass
    /// case of connections to unix sockets).
    #[cfg_attr(not(feature = "job"), ignore)]
    #[rstest]
    #[tokio::test(flavor = "multi_thread", worker_threads = 2)]
    #[timeout(Duration::from_secs(240))]
    pub async fn outgoing_bypassed_unix_stream_pathname(#[future] basic_service: KubeService) {
        let service = basic_service.await;
        let app_path = PathBuf::from(env!("CARGO_MANIFEST_DIR"))
            .join("../target/debug/rust-bypassed-unix-socket")
            .to_string_lossy()
            .to_string();
        let executable = vec![app_path.as_str()];

        let mut process = run_exec_with_target(
            executable,
            &service.pod_container_target(),
            None,
            None,
            None,
        )
        .await;
        let res = process.wait().await;

        // The test application panics if it does not successfully connect to the socket, send data,
        // and get the same data back. So if it exits with success everything worked.
        assert!(res.success());
    }

    /// Verifies that the user application can make requests to some publicly available servers.
    ///
    /// Runs with both enabled and disabled outgoing feature.
    ///
    /// # Note on flakiness
    ///
    /// Because the outcome of this test depends on availability of the servers we
    /// can't control, we first check in the test code whether they're actually available.
    ///
    /// We take the first 10 live servers and pass them to the app.
    /// If we don't have at least 10, we fail.
    #[cfg_attr(not(any(feature = "ephemeral", feature = "job")), ignore)]
    #[rstest]
    #[case::outgoing_enabled(true)]
    #[case::outgoing_disabled(false)]
    #[tokio::test(flavor = "multi_thread", worker_threads = 2)]
    pub async fn test_outgoing_traffic_many_requests(
        #[future] basic_service: KubeService,
        #[case] outgoing_enabled: bool,
    ) {
        const HOSTS: &[&str] = &[
            "www.rust-lang.org",
            "www.github.com",
            "www.google.com",
            "www.bing.com",
            "www.yahoo.com",
            "www.twitter.com",
            "www.microsoft.com",
            "www.youtube.com",
            "www.live.com",
            "www.msn.com",
            "www.google.com.br",
            "www.yahoo.co.j",
            "www.amazon.com",
            "www.wikipedia.org",
            "www.facebook.com",
            "www.drive.google.com",
            "www.gmail.com",
            "www.twitch.tv",
            "www.oracle.com",
            "www.uber.com",
        ];

        let client = reqwest::Client::builder()
            .connect_timeout(Duration::from_secs(2))
            .read_timeout(Duration::from_secs(5))
            .user_agent(concat!(
                env!("CARGO_PKG_NAME"),
                "/",
                env!("CARGO_PKG_VERSION"),
            ))
            .build()
            .unwrap();

        let live_hosts = stream::iter(HOSTS)
            .map(|host| {
                let client = client.clone();
                async move {
                    let response = client.get(format!("https://{host}")).send().await;
                    (*host, response)
                }
            })
            .buffer_unordered(3)
            .filter_map(|(host, response)| match response {
                Ok(..) => {
                    println!("{host} is available");
                    std::future::ready(Some(host))
                }
                Err(error) => {
                    println!("{host} is not available: {error}");
                    std::future::ready(None)
                }
            })
            .take(10)
            .collect::<Vec<_>>()
            .await;

        if live_hosts.len() < 10 {
            panic!("Failed to gather 10 available hosts for the test app");
        }

        let as_env = live_hosts.join(",");
        println!("Running test app with AVAILABLE_HOSTS={as_env}");

        let service = basic_service.await;
        let node_command = vec![
            "node",
            "node-e2e/outgoing/test_outgoing_traffic_many_requests.mjs",
        ];
        let mirrord_args = if outgoing_enabled.not() {
            vec!["--no-outgoing"]
        } else {
            Default::default()
        };
        let mut process = run_exec_with_target(
            node_command,
            &service.pod_container_target(),
            None,
            Some(mirrord_args),
            Some(vec![("AVAILABLE_HOSTS", &as_env)]),
        )
        .await;

        let res = process.child.wait().await.unwrap();
        assert!(res.success());
        process.assert_no_error_in_stderr().await;
    }
}
>>>>>>> 084005b7
<|MERGE_RESOLUTION|>--- conflicted
+++ resolved
@@ -1,4 +1,3 @@
-<<<<<<< HEAD
 mod steal;
 
 #[cfg(test)]
@@ -752,755 +751,6 @@
             "node",
             "node-e2e/outgoing/test_outgoing_traffic_many_requests.mjs",
         ];
-        let mirrord_args = outgoing_enabled
-            .not()
-            .then(|| vec!["--no-outgoing"])
-            .unwrap_or_default();
-        let mut process = run_exec_with_target(
-            node_command,
-            &service.pod_container_target(),
-            None,
-            Some(mirrord_args),
-            Some(vec![("AVAILABLE_HOSTS", &as_env)]),
-        )
-        .await;
-
-        let res = process.child.wait().await.unwrap();
-        assert!(res.success());
-        process.assert_no_error_in_stderr().await;
-    }
-}
-=======
-mod steal;
-
-#[cfg(test)]
-mod traffic_tests {
-    use std::{net::UdpSocket, ops::Not, path::PathBuf, time::Duration};
-
-    use futures::{stream, Future, StreamExt};
-    use futures_util::{stream::TryStreamExt, AsyncBufReadExt};
-    use k8s_openapi::api::core::v1::Pod;
-    use kube::{api::LogParams, Api, Client};
-    use rstest::*;
-
-    use crate::utils::{
-        application::Application,
-        ipv6::ipv6_service,
-        kube_client,
-        kube_service::KubeService,
-        run_command::run_exec_with_target,
-        services::{basic_service, hostname_service, udp_logger_service},
-        CONTAINER_NAME,
-    };
-
-    #[cfg_attr(not(feature = "job"), ignore)]
-    #[rstest]
-    #[tokio::test(flavor = "multi_thread", worker_threads = 2)]
-    #[timeout(Duration::from_secs(240))]
-    pub async fn remote_dns_enabled_works(#[future] basic_service: KubeService) {
-        let service = basic_service.await;
-        let node_command = vec![
-            "node",
-            "node-e2e/remote_dns/test_remote_dns_enabled_works.mjs",
-        ];
-        let mut process = run_exec_with_target(
-            node_command,
-            &service.pod_container_target(),
-            None,
-            None,
-            None,
-        )
-        .await;
-
-        let res = process.wait().await;
-        assert!(res.success());
-    }
-
-    #[cfg_attr(not(feature = "job"), ignore)]
-    #[rstest]
-    #[tokio::test(flavor = "multi_thread", worker_threads = 2)]
-    #[timeout(Duration::from_secs(240))]
-    pub async fn remote_dns_lookup_google(#[future] basic_service: KubeService) {
-        let service = basic_service.await;
-        let node_command = vec![
-            "node",
-            "node-e2e/remote_dns/test_remote_dns_lookup_google.mjs",
-        ];
-        let mut process = run_exec_with_target(
-            node_command,
-            &service.pod_container_target(),
-            None,
-            None,
-            None,
-        )
-        .await;
-
-        let res = process.wait().await;
-        assert!(res.success());
-    }
-
-    // TODO: change outgoing TCP tests to use the same setup as in the outgoing UDP test so that
-    //       they actually verify that the traffic is intercepted and forwarded (and isn't just
-    //       directly sent out from the local application).
-    #[cfg_attr(not(feature = "job"), ignore)]
-    #[rstest]
-    #[tokio::test(flavor = "multi_thread", worker_threads = 2)]
-    pub async fn outgoing_traffic_single_request_enabled(#[future] basic_service: KubeService) {
-        let service = basic_service.await;
-        let node_command = vec![
-            "node",
-            "node-e2e/outgoing/test_outgoing_traffic_single_request.mjs",
-        ];
-        let mut process = run_exec_with_target(
-            node_command,
-            &service.pod_container_target(),
-            None,
-            None,
-            None,
-        )
-        .await;
-
-        let res = process.wait().await;
-        assert!(res.success());
-    }
-
-    #[cfg_attr(not(feature = "job"), ignore)]
-    #[rstest]
-    #[tokio::test(flavor = "multi_thread", worker_threads = 2)]
-    #[should_panic]
-    pub async fn outgoing_traffic_single_request_ipv6(#[future] basic_service: KubeService) {
-        let service = basic_service.await;
-        let node_command = vec![
-            "node",
-            "node-e2e/outgoing/test_outgoing_traffic_single_request_ipv6.mjs",
-        ];
-        let mut process = run_exec_with_target(
-            node_command,
-            &service.pod_container_target(),
-            None,
-            None,
-            None,
-        )
-        .await;
-
-        let res = process.wait().await;
-        assert!(res.success());
-    }
-
-    #[rstest]
-    #[tokio::test(flavor = "multi_thread", worker_threads = 2)]
-    #[ignore]
-    pub async fn outgoing_traffic_single_request_ipv6_enabled(#[future] ipv6_service: KubeService) {
-        let service = ipv6_service.await;
-        let node_command = vec![
-            "node",
-            "node-e2e/outgoing/test_outgoing_traffic_single_request_ipv6.mjs",
-        ];
-        let mut process = run_exec_with_target(
-            node_command,
-            &service.pod_container_target(),
-            None,
-            None,
-            Some(vec![("MIRRORD_ENABLE_IPV6", "true")]),
-        )
-        .await;
-
-        let res = process.wait().await;
-        assert!(res.success());
-    }
-
-    #[rstest]
-    #[tokio::test(flavor = "multi_thread", worker_threads = 2)]
-    #[timeout(Duration::from_secs(30))]
-    #[ignore]
-    pub async fn connect_to_kubernetes_api_service_over_ipv6() {
-        let app = Application::CurlToKubeApi;
-        let mut process = app
-            .run_targetless(None, None, Some(vec![("MIRRORD_ENABLE_IPV6", "true")]))
-            .await;
-        let res = process.wait().await;
-        assert!(res.success());
-        let stdout = process.get_stdout().await;
-        assert!(stdout.contains(r#""apiVersion": "v1""#))
-    }
-
-    #[cfg_attr(not(feature = "job"), ignore)]
-    #[rstest]
-    #[tokio::test(flavor = "multi_thread", worker_threads = 2)]
-    pub async fn outgoing_traffic_single_request_disabled(#[future] basic_service: KubeService) {
-        let service = basic_service.await;
-        let node_command = vec![
-            "node",
-            "node-e2e/outgoing/test_outgoing_traffic_single_request.mjs",
-        ];
-        let mirrord_args = vec!["--no-outgoing"];
-        let mut process = run_exec_with_target(
-            node_command,
-            &service.pod_container_target(),
-            None,
-            Some(mirrord_args),
-            None,
-        )
-        .await;
-
-        let res = process.wait().await;
-        assert!(res.success());
-    }
-
-    #[cfg_attr(not(feature = "job"), ignore)]
-    #[rstest]
-    #[tokio::test(flavor = "multi_thread", worker_threads = 2)]
-    pub async fn outgoing_traffic_make_request_after_listen(#[future] basic_service: KubeService) {
-        let service = basic_service.await;
-        let node_command = vec![
-            "node",
-            "node-e2e/outgoing/test_outgoing_traffic_make_request_after_listen.mjs",
-        ];
-        let mut process = run_exec_with_target(
-            node_command,
-            &service.pod_container_target(),
-            None,
-            None,
-            None,
-        )
-        .await;
-        let res = process.wait().await;
-        assert!(res.success());
-    }
-
-    /// Verifies that a local socket that has a port subscription can receive traffic
-    /// from within the application itself.
-    #[cfg_attr(not(feature = "job"), ignore)]
-    #[rstest]
-    #[tokio::test(flavor = "multi_thread", worker_threads = 2)]
-    pub async fn outgoing_connection_to_self(#[future] basic_service: KubeService) {
-        let service = basic_service.await;
-        let node_command = vec!["node", "node-e2e/outgoing/outgoing_connection_to_self.mjs"];
-        let mut process = run_exec_with_target(
-            node_command,
-            &service.pod_container_target(),
-            None,
-            None,
-            None,
-        )
-        .await;
-        let res = process.wait().await;
-        assert!(res.success());
-    }
-
-    /// Currently, mirrord only intercepts and forwards outgoing udp traffic if the application
-    /// binds a non-0 port and calls `connect`. This test runs with mirrord a node app that does
-    /// that and verifies that mirrord intercepts and forwards the outgoing udp message.
-    #[cfg_attr(not(feature = "job"), ignore)]
-    #[rstest]
-    #[tokio::test(flavor = "multi_thread", worker_threads = 2)]
-    #[timeout(Duration::from_secs(240))]
-    pub async fn outgoing_traffic_udp_with_connect(
-        #[future] udp_logger_service: KubeService,
-        #[future] basic_service: KubeService,
-        #[future] kube_client: Client,
-    ) {
-        let internal_service = udp_logger_service.await; // Only reachable from withing the cluster.
-        let target_service = basic_service.await; // Impersonate a pod of this service, to reach internal.
-        let kube_client = kube_client.await;
-        let pod_api: Api<Pod> = Api::namespaced(kube_client.clone(), &internal_service.namespace);
-        let mut lp = LogParams {
-            container: Some(String::from(CONTAINER_NAME)),
-            follow: false,
-            limit_bytes: None,
-            pretty: false,
-            previous: false,
-            since_seconds: None,
-            tail_lines: None,
-            timestamps: false,
-            since_time: None,
-        };
-
-        let node_command = vec![
-            "node",
-            "node-e2e/outgoing/test_outgoing_traffic_udp_client_with_connect.mjs",
-            "31415",
-            // Reaching service by only service name is only possible from within the cluster.
-            &internal_service.name,
-        ];
-
-        // Meta-test: verify that the application cannot reach the internal service without
-        // mirrord forwarding outgoing UDP traffic via the target pod.
-        // If this verification fails, the test itself is invalid.
-        let mirrord_no_outgoing = vec!["--no-outgoing"];
-        let mut process = run_exec_with_target(
-            node_command.clone(),
-            &target_service.pod_container_target(),
-            Some(&target_service.namespace),
-            Some(mirrord_no_outgoing),
-            None,
-        )
-        .await;
-        let res = process.wait().await;
-        assert!(res.success()); // The test does not fail, because UDP does not report dropped datagrams.
-        let logs = pod_api.logs(&internal_service.pod_name, &lp).await;
-        assert_eq!(logs.unwrap(), ""); // Assert that the target service did not get the message.
-
-        // Run mirrord with outgoing enabled.
-        let mut process = run_exec_with_target(
-            node_command,
-            &target_service.pod_container_target(),
-            Some(&target_service.namespace),
-            None,
-            None,
-        )
-        .await;
-        let res = process.wait().await;
-        assert!(res.success());
-
-        // Verify that the UDP message sent by the application reached the internal service.
-        lp.follow = true; // Follow log stream.
-
-        let mut log_lines = pod_api
-            .log_stream(&internal_service.pod_name, &lp)
-            .await
-            .unwrap()
-            .lines();
-
-        let mut found = false;
-        while let Some(log) = log_lines.try_next().await.unwrap() {
-            println!("logged - {log}");
-            if log.contains("Can I pass the test please?") {
-                found = true;
-                break;
-            }
-        }
-        assert!(found, "Did not find expected log line.");
-    }
-
-    /// Very similar to [`outgoing_traffic_udp_with_connect`], but it uses the outgoing traffic
-    /// filter to resolve the remote host names.
-    #[cfg_attr(not(feature = "job"), ignore)]
-    #[rstest]
-    #[tokio::test(flavor = "multi_thread", worker_threads = 2)]
-    #[timeout(Duration::from_secs(240))]
-    pub async fn outgoing_traffic_filter_udp_with_connect(
-        #[future] udp_logger_service: KubeService,
-        #[future] basic_service: KubeService,
-        #[future] kube_client: Client,
-    ) {
-        let internal_service = udp_logger_service.await; // Only reachable from withing the cluster.
-        let target_service = basic_service.await; // Impersonate a pod of this service, to reach internal.
-        let kube_client = kube_client.await;
-        let pod_api: Api<Pod> = Api::namespaced(kube_client.clone(), &internal_service.namespace);
-        let mut lp = LogParams {
-            container: Some(String::from(CONTAINER_NAME)),
-            follow: false,
-            limit_bytes: None,
-            pretty: false,
-            previous: false,
-            since_seconds: None,
-            tail_lines: None,
-            timestamps: false,
-            since_time: None,
-        };
-
-        let node_command = vec![
-            "node",
-            "node-e2e/outgoing/test_outgoing_traffic_udp_client_with_connect.mjs",
-            "31415",
-            // Reaching service by only service name is only possible from within the cluster.
-            &internal_service.name,
-        ];
-
-        // Make connections on port `31415` go through local.
-        let mut config_file = tempfile::Builder::new()
-            .prefix("outgoing_traffic_filter_udp_with_connect_local")
-            .suffix(".json")
-            .tempfile()
-            .unwrap();
-        let config = serde_json::json!({
-            "feature": {
-                "network": {
-                    "outgoing": {
-                        "filter": {
-                            "local": [":31415"]
-                        }
-                    }
-                }
-            }
-        });
-        serde_json::to_writer(config_file.as_file_mut(), &config).unwrap();
-
-        // Meta-test: verify that the application cannot reach the internal service without
-        // mirrord forwarding outgoing UDP traffic via the target pod.
-        // If this verification fails, the test itself is invalid.
-        let mut process = run_exec_with_target(
-            node_command.clone(),
-            &target_service.pod_container_target(),
-            Some(&target_service.namespace),
-            Some(vec!["--config-file", config_file.path().to_str().unwrap()]),
-            None,
-        )
-        .await;
-        let res = process.wait().await;
-        assert!(!res.success()); // Should fail because local process cannot reach service.
-        let logs = pod_api.logs(&internal_service.pod_name, &lp).await;
-        assert_eq!(logs.unwrap(), "");
-
-        // Create remote filter file with service name so we can test DNS outgoing filter.
-        let mut remote_config_file = tempfile::Builder::new()
-            .prefix("outgoing_traffic_filter_udp_with_connect_remote")
-            .suffix(".json")
-            .tempfile()
-            .unwrap();
-        let config = serde_json::json!({
-            "feature": {
-                "network": {
-                    "outgoing": {
-                        "filter": {
-                            "remote": [internal_service.name]
-                        }
-                    }
-                }
-            }
-        });
-        serde_json::to_writer(remote_config_file.as_file_mut(), &config).unwrap();
-
-        // Run mirrord with outgoing enabled.
-        let mut process = run_exec_with_target(
-            node_command,
-            &target_service.pod_container_target(),
-            Some(&target_service.namespace),
-            Some(vec![
-                "--config-file",
-                remote_config_file.path().to_str().unwrap(),
-            ]),
-            None,
-        )
-        .await;
-        let res = process.wait().await;
-        assert!(res.success());
-
-        // Verify that the UDP message sent by the application reached the internal service.
-        lp.follow = true; // Follow log stream.
-
-        let mut log_lines = pod_api
-            .log_stream(&internal_service.pod_name, &lp)
-            .await
-            .unwrap()
-            .lines();
-
-        let mut found = false;
-        while let Some(log) = log_lines.try_next().await.unwrap() {
-            println!("logged - {log}");
-            if log.contains("Can I pass the test please?") {
-                found = true;
-                break;
-            }
-        }
-        assert!(found, "Did not find expected log line.");
-    }
-
-    /// Test that the process does not crash and messages are sent out normally when the
-    /// application calls `connect` on a UDP socket with outgoing traffic disabled on mirrord.
-    #[cfg_attr(not(feature = "job"), ignore)]
-    #[rstest]
-    #[tokio::test(flavor = "multi_thread", worker_threads = 2)]
-    #[timeout(Duration::from_secs(30))]
-    pub async fn outgoing_disabled_udp(#[future] basic_service: KubeService) {
-        let service = basic_service.await;
-        // Binding specific port, because if we bind 0 then we get a  port that is bypassed by
-        // mirrord and then the tested crash is not prevented by the fix but by the bypassed port.
-        let socket = UdpSocket::bind("127.0.0.1:31415").unwrap();
-        let port = socket.local_addr().unwrap().port().to_string();
-
-        let node_command = vec![
-            "node",
-            "node-e2e/outgoing/test_outgoing_traffic_udp_client_with_connect.mjs",
-            &port,
-        ];
-        let mirrord_args = vec!["--no-outgoing"];
-        let mut process = run_exec_with_target(
-            node_command,
-            &service.pod_container_target(),
-            None,
-            Some(mirrord_args),
-            None,
-        )
-        .await;
-
-        // Listen for UDP message directly from application.
-        let mut buf = [0; 27];
-        let amt = socket.recv(&mut buf).unwrap();
-        assert_eq!(amt, 27);
-        assert_eq!(buf, "Can I pass the test please?".as_ref()); // Sure you can.
-
-        let res = process.wait().await;
-        assert!(res.success());
-    }
-
-    pub async fn test_go(service: impl Future<Output = KubeService>, command: Vec<&str>) {
-        let service = service.await;
-        let mut process =
-            run_exec_with_target(command, &service.pod_container_target(), None, None, None).await;
-        let res = process.wait().await;
-        assert!(res.success());
-    }
-
-    #[cfg_attr(not(feature = "job"), ignore)]
-    #[rstest]
-    #[tokio::test(flavor = "multi_thread", worker_threads = 2)]
-    pub async fn go21_outgoing_traffic_single_request_enabled(
-        #[future] basic_service: KubeService,
-    ) {
-        let command = vec!["go-e2e-outgoing/21.go_test_app"];
-        test_go(basic_service, command).await;
-    }
-
-    #[cfg_attr(not(feature = "job"), ignore)]
-    #[rstest]
-    #[tokio::test(flavor = "multi_thread", worker_threads = 2)]
-    #[timeout(Duration::from_secs(60))]
-    pub async fn go22_outgoing_traffic_single_request_enabled(
-        #[future] basic_service: KubeService,
-    ) {
-        let command = vec!["go-e2e-outgoing/22.go_test_app"];
-        test_go(basic_service, command).await;
-    }
-
-    #[cfg_attr(not(feature = "job"), ignore)]
-    #[rstest]
-    #[tokio::test(flavor = "multi_thread", worker_threads = 2)]
-    pub async fn go23_outgoing_traffic_single_request_enabled(
-        #[future] basic_service: KubeService,
-    ) {
-        let command = vec!["go-e2e-outgoing/23.go_test_app"];
-        test_go(basic_service, command).await;
-    }
-
-    #[cfg_attr(not(feature = "job"), ignore)]
-    #[rstest]
-    #[tokio::test(flavor = "multi_thread", worker_threads = 2)]
-    #[timeout(Duration::from_secs(60))]
-    pub async fn go21_dns_lookup(#[future] basic_service: KubeService) {
-        let command = vec!["go-e2e-dns/21.go_test_app"];
-        test_go(basic_service, command).await;
-    }
-
-    #[cfg_attr(not(feature = "job"), ignore)]
-    #[rstest]
-    #[tokio::test(flavor = "multi_thread", worker_threads = 2)]
-    #[timeout(Duration::from_secs(60))]
-    pub async fn go22_dns_lookup(#[future] basic_service: KubeService) {
-        let command = vec!["go-e2e-dns/22.go_test_app"];
-        test_go(basic_service, command).await;
-    }
-
-    #[cfg_attr(not(feature = "job"), ignore)]
-    #[rstest]
-    #[tokio::test(flavor = "multi_thread", worker_threads = 2)]
-    #[timeout(Duration::from_secs(60))]
-    pub async fn go23_dns_lookup(#[future] basic_service: KubeService) {
-        let command = vec!["go-e2e-dns/23.go_test_app"];
-        test_go(basic_service, command).await;
-    }
-
-    #[cfg_attr(not(feature = "job"), ignore)]
-    #[rstest]
-    #[tokio::test(flavor = "multi_thread", worker_threads = 2)]
-    pub async fn listen_localhost(#[future] basic_service: KubeService) {
-        let service = basic_service.await;
-        let node_command = vec!["node", "node-e2e/listen/test_listen_localhost.mjs"];
-        let mut process = run_exec_with_target(
-            node_command,
-            &service.pod_container_target(),
-            None,
-            None,
-            None,
-        )
-        .await;
-        let res = process.wait().await;
-        assert!(res.success());
-    }
-
-    #[cfg_attr(not(feature = "job"), ignore)]
-    #[rstest]
-    #[tokio::test(flavor = "multi_thread", worker_threads = 2)]
-    #[timeout(Duration::from_secs(120))]
-    pub async fn gethostname_remote_result(#[future] hostname_service: KubeService) {
-        let service = hostname_service.await;
-        let node_command = vec!["python3", "-u", "python-e2e/hostname.py"];
-        let mut process = run_exec_with_target(
-            node_command,
-            &service.pod_container_target(),
-            None,
-            None,
-            None,
-        )
-        .await;
-
-        let res = process.wait().await;
-        assert!(res.success());
-    }
-
-    /// Verify that when executed with mirrord an app can connect to a unix socket on the cluster.
-    ///
-    /// 1. Deploy to the cluster a server that listens to a pathname unix socket and echos incoming
-    /// data.
-    /// 2. Run with mirrord a client application that connects to that socket, sends data, verifies
-    /// its echo and panics if anything went wrong
-    /// 3. Verify the client app did not panic.
-    #[cfg_attr(not(feature = "job"), ignore)]
-    #[rstest]
-    #[tokio::test(flavor = "multi_thread", worker_threads = 2)]
-    #[timeout(Duration::from_secs(60))]
-    pub async fn outgoing_unix_stream_pathname(
-        #[future]
-        #[with(
-            "default",
-            "ClusterIP",
-            "ghcr.io/metalbear-co/mirrord-unix-socket-server:latest",
-            "unix-echo"
-        )]
-        basic_service: KubeService,
-    ) {
-        let service = basic_service.await;
-        let app_path = PathBuf::from(env!("CARGO_MANIFEST_DIR"))
-            .join("../target/debug/rust-unix-socket-client")
-            .to_string_lossy()
-            .to_string();
-        let executable = vec![app_path.as_str()];
-
-        // Tell mirrord to connect remotely to the pathname the deployed app is listening on.
-        let env = Some(vec![(
-            "MIRRORD_OUTGOING_REMOTE_UNIX_STREAMS",
-            "/app/unix-socket-server.sock",
-        )]);
-        let mut process =
-            run_exec_with_target(executable, &service.pod_container_target(), None, None, env)
-                .await;
-        let res = process.wait().await;
-
-        // The test application panics if it does not successfully connect to the socket, send data,
-        // and get the same data back. So if it exits with success everything worked.
-        assert!(res.success());
-    }
-
-    /// Verify that mirrord does not interfere with ignored unix sockets and connecting to a unix
-    /// socket that is NOT configured to happen remotely works fine locally (testing the Bypass
-    /// case of connections to unix sockets).
-    #[cfg_attr(not(feature = "job"), ignore)]
-    #[rstest]
-    #[tokio::test(flavor = "multi_thread", worker_threads = 2)]
-    #[timeout(Duration::from_secs(240))]
-    pub async fn outgoing_bypassed_unix_stream_pathname(#[future] basic_service: KubeService) {
-        let service = basic_service.await;
-        let app_path = PathBuf::from(env!("CARGO_MANIFEST_DIR"))
-            .join("../target/debug/rust-bypassed-unix-socket")
-            .to_string_lossy()
-            .to_string();
-        let executable = vec![app_path.as_str()];
-
-        let mut process = run_exec_with_target(
-            executable,
-            &service.pod_container_target(),
-            None,
-            None,
-            None,
-        )
-        .await;
-        let res = process.wait().await;
-
-        // The test application panics if it does not successfully connect to the socket, send data,
-        // and get the same data back. So if it exits with success everything worked.
-        assert!(res.success());
-    }
-
-    /// Verifies that the user application can make requests to some publicly available servers.
-    ///
-    /// Runs with both enabled and disabled outgoing feature.
-    ///
-    /// # Note on flakiness
-    ///
-    /// Because the outcome of this test depends on availability of the servers we
-    /// can't control, we first check in the test code whether they're actually available.
-    ///
-    /// We take the first 10 live servers and pass them to the app.
-    /// If we don't have at least 10, we fail.
-    #[cfg_attr(not(any(feature = "ephemeral", feature = "job")), ignore)]
-    #[rstest]
-    #[case::outgoing_enabled(true)]
-    #[case::outgoing_disabled(false)]
-    #[tokio::test(flavor = "multi_thread", worker_threads = 2)]
-    pub async fn test_outgoing_traffic_many_requests(
-        #[future] basic_service: KubeService,
-        #[case] outgoing_enabled: bool,
-    ) {
-        const HOSTS: &[&str] = &[
-            "www.rust-lang.org",
-            "www.github.com",
-            "www.google.com",
-            "www.bing.com",
-            "www.yahoo.com",
-            "www.twitter.com",
-            "www.microsoft.com",
-            "www.youtube.com",
-            "www.live.com",
-            "www.msn.com",
-            "www.google.com.br",
-            "www.yahoo.co.j",
-            "www.amazon.com",
-            "www.wikipedia.org",
-            "www.facebook.com",
-            "www.drive.google.com",
-            "www.gmail.com",
-            "www.twitch.tv",
-            "www.oracle.com",
-            "www.uber.com",
-        ];
-
-        let client = reqwest::Client::builder()
-            .connect_timeout(Duration::from_secs(2))
-            .read_timeout(Duration::from_secs(5))
-            .user_agent(concat!(
-                env!("CARGO_PKG_NAME"),
-                "/",
-                env!("CARGO_PKG_VERSION"),
-            ))
-            .build()
-            .unwrap();
-
-        let live_hosts = stream::iter(HOSTS)
-            .map(|host| {
-                let client = client.clone();
-                async move {
-                    let response = client.get(format!("https://{host}")).send().await;
-                    (*host, response)
-                }
-            })
-            .buffer_unordered(3)
-            .filter_map(|(host, response)| match response {
-                Ok(..) => {
-                    println!("{host} is available");
-                    std::future::ready(Some(host))
-                }
-                Err(error) => {
-                    println!("{host} is not available: {error}");
-                    std::future::ready(None)
-                }
-            })
-            .take(10)
-            .collect::<Vec<_>>()
-            .await;
-
-        if live_hosts.len() < 10 {
-            panic!("Failed to gather 10 available hosts for the test app");
-        }
-
-        let as_env = live_hosts.join(",");
-        println!("Running test app with AVAILABLE_HOSTS={as_env}");
-
-        let service = basic_service.await;
-        let node_command = vec![
-            "node",
-            "node-e2e/outgoing/test_outgoing_traffic_many_requests.mjs",
-        ];
         let mirrord_args = if outgoing_enabled.not() {
             vec!["--no-outgoing"]
         } else {
@@ -1519,5 +769,4 @@
         assert!(res.success());
         process.assert_no_error_in_stderr().await;
     }
-}
->>>>>>> 084005b7
+}