--- conflicted
+++ resolved
@@ -146,12 +146,7 @@
 /// at the same time.
 ///
 /// This test requires that the operator's agents use passthrough mirroring and connection flushing.
-<<<<<<< HEAD
-#[cfg_attr(not(feature = "operator"), ignore)]
-#[cfg_attr(target_os = "windows", ignore)]
-=======
 #[cfg_attr(any(not(feature = "operator"), target_os = "windows"), ignore)]
->>>>>>> 13480013
 #[rstest]
 #[tokio::test(flavor = "multi_thread", worker_threads = 2)]
 #[timeout(Duration::from_secs(240))]
