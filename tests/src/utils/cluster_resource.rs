--- conflicted
+++ resolved
@@ -1,14 +1,9 @@
 use k8s_openapi::{
     api::{
         apps::v1::Deployment,
-<<<<<<< HEAD
-        core::v1::{EnvFromSource, Service},
-    },
-=======
-        core::v1::{Probe, Service, TCPSocketAction},
+        core::v1::{EnvFromSource, Probe, Service, TCPSocketAction},
     },
     apimachinery::pkg::util::intstr::IntOrString,
->>>>>>> 70345efc
     Resource,
 };
 use kube::runtime::reflector::Lookup;
@@ -19,14 +14,6 @@
 
 pub(crate) mod operator;
 
-<<<<<<< HEAD
-pub(super) fn deployment_from_json(
-    name: &str,
-    image: &str,
-    env: Value,
-    env_from: Option<Vec<EnvFromSource>>,
-) -> Deployment {
-=======
 /// List of test images that run a TCP server on port 80.
 ///
 /// For deployed test targets using these images, we will use a TCP startup probe.
@@ -41,10 +28,13 @@
     "ghcr.io/metalbear-co/mirrord-http-keep-alive:latest",
 ];
 
-pub(super) fn deployment_from_json(name: &str, image: &str, env: Value) -> Deployment {
+pub(super) fn deployment_from_json(
+    name: &str,
+    image: &str,
+    env: Value,
+    env_from: Option<Vec<EnvFromSource>>,
+) -> Deployment {
     let use_probe = TCP_SERVER_IMAGES.contains(&image);
-
->>>>>>> 70345efc
     serde_json::from_value(json!({
         "apiVersion": "apps/v1",
         "kind": "Deployment",
@@ -82,9 +72,7 @@
                                 }
                             ],
                             "env": env,
-<<<<<<< HEAD
                             "envFrom": serde_json::to_value(env_from).unwrap(),
-=======
                             "startupProbe": use_probe.then_some(Probe {
                                 tcp_socket: Some(TCPSocketAction {
                                     host: None,
@@ -92,7 +80,6 @@
                                 }),
                                 ..Default::default()
                             }),
->>>>>>> 70345efc
                         }
                     ]
                 }
