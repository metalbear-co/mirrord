<<<<<<< HEAD
use core::ops::Not;
use std::{
    collections::HashMap,
    process::{ExitStatus, Stdio},
    sync::Arc,
    time::Duration,
};
#[cfg(not(target_os = "windows"))]
use std::os::unix::process::ExitStatusExt;

use fancy_regex::Regex;
use tempfile::TempDir;
use tokio::{
    io::{AsyncReadExt, AsyncWriteExt, BufReader},
    process::{Child, Command},
    sync::RwLock,
    task::JoinHandle,
};

use crate::utils::format_time;

/// Wraps a bunch of things of a [`Child`] process, so we can check its output for errors/specific
/// messages.
///
/// It's mostly created by one of the [`super::run_command`] functions, such as
/// [`super::run_command::run_exec_with_target`], where we start a child test process running
/// `mirrord`, wait for it to finish and look into its `stdout/stderr`.
pub struct TestProcess {
    /// The [`Child`] process started, running `mirrord`.
    pub child: Child,
    /// `stderr` we use to check for `ERROR` logs/messages from the test app.
    stderr_data: Arc<RwLock<String>>,
    /// `stdout` we use to check for logs/messages from the test app.
    stdout_data: Arc<RwLock<String>>,
    /// Task that reads `stderr`.
    stderr_task: Option<JoinHandle<()>>,
    /// Task that reads `stdout`.
    stdout_task: Option<JoinHandle<()>>,
    /// `^.*ERROR[^\w_-]` [`Regex`] to look for our errors in test apps.
    error_capture: Regex,
    /// `WARN` [`Regex`] to look for our warnings in test apps.
    warn_capture: Regex,
    /// Keeps the temporary directory alive for the process's lifetime.
    _tempdir: Option<TempDir>,
}

impl TestProcess {
    pub async fn get_stdout(&self) -> String {
        self.stdout_data.read().await.clone()
    }

    pub async fn get_stderr(&self) -> String {
        self.stderr_data.read().await.clone()
    }

    pub async fn assert_log_level(&self, stderr: bool, level: &str) {
        if stderr {
            assert!(
                self.stderr_data.read().await.contains(level).not(),
                "application stderr should not contain `{level}`"
            );
        } else {
            assert!(
                self.stdout_data.read().await.contains(level).not(),
                "application stdout should not contain `{level}`"
            );
        }
    }

    pub async fn assert_python_fileops_stderr(&self) {
        assert!(
            self.stderr_data.read().await.contains("FAILED").not(),
            "application stderr should not contain `FAILED`"
        );
    }

    pub async fn wait_assert_success(&mut self) {
        let output = self.wait().await;
        #[cfg(not(target_os = "windows"))]
            assert!(
                output.success(),
                "application unexpectedly failed: exit code {:?}, signal code {:?}",
                output.code(),
                output.signal(),
            );
        
        #[cfg(target_os = "windows")]
        assert!(
            output.success(),
            "application unexpectedly failed: exit code {:?}",
            output.code(),
        );
    }

    pub async fn wait_assert_fail(&mut self) {
        let output = self.wait().await;
        #[cfg(not(target_os = "windows"))]
        assert!(
            output.success().not(),
            "application unexpectedly succeeded: exit code {:?}, signal code {:?}",
            output.code(),
            output.signal()
        );
        
        #[cfg(target_os = "windows")]
        assert!(
            output.success().not(),
            "application unexpectedly succeeded: exit code {:?}",
            output.code(),
        );
    }

    pub async fn assert_stdout_contains(&self, string: &str) {
        assert!(
            self.get_stdout().await.contains(string),
            "application stdout should contain `{string}`",
        );
    }

    pub async fn assert_stdout_doesnt_contain(&self, string: &str) {
        assert!(
            self.get_stdout().await.contains(string).not(),
            "application stdout should not contain `{string}`",
        );
    }

    pub async fn assert_stderr_contains(&self, string: &str) {
        assert!(
            self.get_stderr().await.contains(string),
            "application stderr should contain `{string}`",
        );
    }

    pub async fn assert_stderr_doesnt_contain(&self, string: &str) {
        assert!(
            self.get_stderr().await.contains(string).not(),
            "application stderr should not contain `{string}`",
        );
    }

    pub async fn assert_no_error_in_stdout(&self) {
        assert!(
            self.error_capture
                .is_match(&self.stdout_data.read().await)
                .unwrap()
                .not(),
            "application stdout contains an error"
        );
    }

    pub async fn assert_no_error_in_stderr(&self) {
        assert!(
            self.error_capture
                .is_match(&self.stderr_data.read().await)
                .unwrap()
                .not(),
            "application stderr contains an error"
        );
    }

    pub async fn assert_no_warn_in_stdout(&self) {
        assert!(
            self.warn_capture
                .is_match(&self.stdout_data.read().await)
                .unwrap()
                .not(),
            "application stdout contains a warning"
        );
    }

    pub async fn assert_no_warn_in_stderr(&self) {
        assert!(
            self.warn_capture
                .is_match(&self.stderr_data.read().await)
                .unwrap()
                .not(),
            "application stderr contains a warning"
        );
    }

    pub async fn wait_for_line(&self, timeout: Duration, line: &str) {
        let now = std::time::Instant::now();
        while now.elapsed() < timeout {
            let stderr = self.get_stderr().await;
            if stderr.contains(line) {
                return;
            }
            // avoid busyloop
            tokio::time::sleep(Duration::from_millis(100)).await;
        }
        panic!("Timeout waiting for line: {line}");
    }

    pub async fn wait_for_line_stdout(&self, timeout: Duration, line: &str) {
        let now = std::time::Instant::now();
        while now.elapsed() < timeout {
            let stdout = self.get_stdout().await;
            if stdout.contains(line) {
                return;
            }
            // avoid busyloop
            tokio::time::sleep(Duration::from_millis(100)).await;
        }
        panic!("Timeout waiting for line: {line}");
    }

    /// Wait for the test app to output (at least) the given amount of lines.
    ///
    /// # Arguments
    ///
    /// * `timeout` - how long to wait for process to output enough lines.
    ///
    /// # Panics
    /// If `timeout` has passed and stdout still does not contain `n` lines.
    pub async fn await_n_lines(&self, n: usize, timeout: Duration) -> Vec<String> {
        tokio::time::timeout(timeout, async move {
            loop {
                let stdout = self.get_stdout().await;
                if stdout.lines().count() >= n {
                    return stdout
                        .lines()
                        .map(ToString::to_string)
                        .collect::<Vec<String>>();
                }
                tokio::time::sleep(Duration::from_millis(100)).await;
            }
        })
        .await
        .expect("Test process output did not produce expected amount of lines in time.")
    }

    /// Wait for the test app to output the given amount of lines, then assert it did not output
    /// more than expected.
    ///
    /// > Note: we do not wait to make sure more lines are not printed, we just check the lines we
    /// > got after waiting for n lines. So it is possible for this to happen:
    ///   1. Test process outputs `n` lines.
    ///   2. `await_n_lines` returns those `n` lines.
    ///   3. This function asserts there are only `n` lines.
    ///   3. The test process outputs more lines.
    ///
    /// # Arguments
    ///
    /// * `timeout` - how long to wait for process to output enough lines.
    ///
    /// # Panics
    /// - If `timeout` has passed and stdout still does not contain `n` lines.
    /// - If stdout contains more than `n` lines.
    pub async fn await_exactly_n_lines(&self, n: usize, timeout: Duration) -> Vec<String> {
        let lines = self.await_n_lines(n, timeout).await;
        assert_eq!(
            lines.len(),
            n,
            "Test application printed out more lines than expected."
        );
        lines
    }

    pub async fn write_to_stdin(&mut self, data: &[u8]) {
        if let Some(ref mut stdin) = self.child.stdin {
            stdin.write(data).await.unwrap();
        } else {
            panic!("Can't write to test app's stdin!");
        }
    }

    /// Waits for process to end and stdout/err to be read. - returns final exit status
    pub async fn wait(&mut self) -> ExitStatus {
        eprintln!("waiting for process to exit");
        let exit_status = self.child.wait().await.unwrap();
        eprintln!("process exit, waiting for stdout/err to be read");
        self.stdout_task
            .take()
            .expect("can't call wait twice")
            .await
            .unwrap();
        self.stderr_task
            .take()
            .expect("can't call wait twice")
            .await
            .unwrap();
        eprintln!("stdout/err read and finished");
        exit_status
    }

    pub fn from_child(mut child: Child, tempdir: Option<TempDir>) -> TestProcess {
        let stderr_data = Arc::new(RwLock::new(String::new()));
        let stdout_data = Arc::new(RwLock::new(String::new()));
        let child_stderr = child.stderr.take().unwrap();
        let child_stdout = child.stdout.take().unwrap();
        let stderr_data_reader = stderr_data.clone();
        let stdout_data_reader = stdout_data.clone();
        let pid = child.id().unwrap();

        let stderr_task = Some(tokio::spawn(async move {
            let mut reader = BufReader::new(child_stderr);
            let mut buf = [0; 1024];
            loop {
                let n = reader.read(&mut buf).await.unwrap();
                if n == 0 {
                    break;
                }

                let string = String::from_utf8_lossy(&buf[..n]);
                eprintln!("stderr {} {pid}: {}", format_time(), string);
                {
                    stderr_data_reader.write().await.push_str(&string);
                }
            }
        }));
        let stdout_task = Some(tokio::spawn(async move {
            let mut reader = BufReader::new(child_stdout);
            let mut buf = [0; 1024];
            loop {
                let n = reader.read(&mut buf).await.unwrap();
                if n == 0 {
                    break;
                }
                let string = String::from_utf8_lossy(&buf[..n]);
                print!("stdout {} {pid}: {}", format_time(), string);
                {
                    stdout_data_reader.write().await.push_str(&string);
                }
            }
        }));

        let error_capture = Regex::new(r"^.*ERROR[^\w_-]").unwrap();
        let warn_capture = Regex::new(r"WARN").unwrap();

        TestProcess {
            child,
            error_capture,
            warn_capture,
            stderr_data,
            stdout_data,
            stderr_task,
            stdout_task,
            _tempdir: tempdir,
        }
    }

    pub async fn start_process(
        executable: String,
        args: Vec<String>,
        env: HashMap<String, String>,
    ) -> TestProcess {
        println!("EXECUTING: {executable}");
        let child = Command::new(executable)
            .args(args)
            .envs(env)
            .stdout(Stdio::piped())
            .stderr(Stdio::piped())
            .kill_on_drop(true)
            .spawn()
            .unwrap();
        println!("Started application.");
        TestProcess::from_child(child, None)
    }
}
=======
use core::ops::Not;
use std::{
    collections::HashMap,
    os::unix::process::ExitStatusExt,
    process::{ExitStatus, Stdio},
    sync::Arc,
    time::Duration,
};

use fancy_regex::Regex;
use tempfile::TempDir;
use tokio::{
    io::{AsyncReadExt, AsyncWriteExt, BufReader},
    process::{Child, Command},
    sync::RwLock,
    task::JoinHandle,
};

use crate::utils::format_time;

/// Wraps a bunch of things of a [`Child`] process, so we can check its output for errors/specific
/// messages.
///
/// It's mostly created by one of the [`super::run_command`] functions, such as
/// [`super::run_command::run_exec_with_target`], where we start a child test process running
/// `mirrord`, wait for it to finish and look into its `stdout/stderr`.
pub struct TestProcess {
    /// The [`Child`] process started, running `mirrord`.
    pub child: Child,
    /// `stderr` we use to check for `ERROR` logs/messages from the test app.
    stderr_data: Arc<RwLock<String>>,
    /// `stdout` we use to check for logs/messages from the test app.
    stdout_data: Arc<RwLock<String>>,
    /// Task that reads `stderr`.
    stderr_task: Option<JoinHandle<()>>,
    /// Task that reads `stdout`.
    stdout_task: Option<JoinHandle<()>>,
    /// `^.*ERROR[^\w_-]` [`Regex`] to look for our errors in test apps.
    error_capture: Regex,
    /// `WARN` [`Regex`] to look for our warnings in test apps.
    warn_capture: Regex,
    /// Keeps the temporary directory alive for the process's lifetime.
    _tempdir: Option<TempDir>,
}

impl TestProcess {
    pub async fn get_stdout(&self) -> String {
        self.stdout_data.read().await.clone()
    }

    pub async fn get_stderr(&self) -> String {
        self.stderr_data.read().await.clone()
    }

    pub async fn assert_log_level(&self, stderr: bool, level: &str) {
        if stderr {
            assert!(
                self.stderr_data.read().await.contains(level).not(),
                "application stderr should not contain `{level}`"
            );
        } else {
            assert!(
                self.stdout_data.read().await.contains(level).not(),
                "application stdout should not contain `{level}`"
            );
        }
    }

    pub async fn assert_python_fileops_stderr(&self) {
        assert!(
            self.stderr_data.read().await.contains("FAILED").not(),
            "application stderr should not contain `FAILED`"
        );
    }

    pub async fn wait_assert_success(&mut self) {
        let output = self.wait().await;
        assert!(
            output.success(),
            "application unexpectedly failed: exit code {:?}, signal code {:?}",
            output.code(),
            output.signal(),
        );
    }

    pub async fn wait_assert_fail(&mut self) {
        let output = self.wait().await;
        assert!(
            output.success().not(),
            "application unexpectedly succeeded: exit code {:?}, signal code {:?}",
            output.code(),
            output.signal()
        );
    }

    pub async fn assert_stdout_contains(&self, string: &str) {
        assert!(
            self.get_stdout().await.contains(string),
            "application stdout should contain `{string}`",
        );
    }

    pub async fn assert_stdout_doesnt_contain(&self, string: &str) {
        assert!(
            self.get_stdout().await.contains(string).not(),
            "application stdout should not contain `{string}`",
        );
    }

    pub async fn assert_stderr_contains(&self, string: &str) {
        assert!(
            self.get_stderr().await.contains(string),
            "application stderr should contain `{string}`",
        );
    }

    pub async fn assert_stderr_doesnt_contain(&self, string: &str) {
        assert!(
            self.get_stderr().await.contains(string).not(),
            "application stderr should not contain `{string}`",
        );
    }

    pub async fn assert_no_error_in_stdout(&self) {
        assert!(
            self.error_capture
                .is_match(&self.stdout_data.read().await)
                .unwrap()
                .not(),
            "application stdout contains an error"
        );
    }

    pub async fn assert_no_error_in_stderr(&self) {
        assert!(
            self.error_capture
                .is_match(&self.stderr_data.read().await)
                .unwrap()
                .not(),
            "application stderr contains an error"
        );
    }

    pub async fn assert_no_warn_in_stdout(&self) {
        assert!(
            self.warn_capture
                .is_match(&self.stdout_data.read().await)
                .unwrap()
                .not(),
            "application stdout contains a warning"
        );
    }

    pub async fn assert_no_warn_in_stderr(&self) {
        assert!(
            self.warn_capture
                .is_match(&self.stderr_data.read().await)
                .unwrap()
                .not(),
            "application stderr contains a warning"
        );
    }

    pub async fn wait_for_line(&self, timeout: Duration, line: &str) {
        let now = std::time::Instant::now();
        while now.elapsed() < timeout {
            let stderr = self.get_stderr().await;
            if stderr.contains(line) {
                return;
            }
            // avoid busyloop
            tokio::time::sleep(Duration::from_millis(100)).await;
        }
        panic!("Timeout waiting for line: {line}");
    }

    pub async fn wait_for_line_stdout(&self, timeout: Duration, line: &str) {
        let now = std::time::Instant::now();
        while now.elapsed() < timeout {
            let stdout = self.get_stdout().await;
            if stdout.contains(line) {
                return;
            }
            // avoid busyloop
            tokio::time::sleep(Duration::from_millis(100)).await;
        }
        panic!("Timeout waiting for line: {line}");
    }

    /// Wait for the test app to output (at least) the given amount of lines.
    ///
    /// # Arguments
    ///
    /// * `timeout` - how long to wait for process to output enough lines.
    ///
    /// # Panics
    /// If `timeout` has passed and stdout still does not contain `n` lines.
    pub async fn await_n_lines(&self, n: usize, timeout: Duration) -> Vec<String> {
        tokio::time::timeout(timeout, async move {
            loop {
                let stdout = self.get_stdout().await;
                if stdout.lines().count() >= n {
                    return stdout
                        .lines()
                        .map(ToString::to_string)
                        .collect::<Vec<String>>();
                }
                tokio::time::sleep(Duration::from_millis(100)).await;
            }
        })
        .await
        .expect("Test process output did not produce expected amount of lines in time.")
    }

    /// Wait for the test app to output the given amount of lines, then assert it did not output
    /// more than expected.
    ///
    /// > Note: we do not wait to make sure more lines are not printed, we just check the lines we
    /// > got after waiting for n lines. So it is possible for this to happen:
    ///   1. Test process outputs `n` lines.
    ///   2. `await_n_lines` returns those `n` lines.
    ///   3. This function asserts there are only `n` lines.
    ///   3. The test process outputs more lines.
    ///
    /// # Arguments
    ///
    /// * `timeout` - how long to wait for process to output enough lines.
    ///
    /// # Panics
    /// - If `timeout` has passed and stdout still does not contain `n` lines.
    /// - If stdout contains more than `n` lines.
    pub async fn await_exactly_n_lines(&self, n: usize, timeout: Duration) -> Vec<String> {
        let lines = self.await_n_lines(n, timeout).await;
        assert_eq!(
            lines.len(),
            n,
            "Test application printed out more lines than expected."
        );
        lines
    }

    pub async fn write_to_stdin(&mut self, data: &[u8]) {
        match self.child.stdin {
            Some(ref mut stdin) => {
                stdin.write(data).await.unwrap();
            }
            _ => {
                panic!("Can't write to test app's stdin!");
            }
        }
    }

    /// Waits for process to end and stdout/err to be read. - returns final exit status
    pub async fn wait(&mut self) -> ExitStatus {
        eprintln!("waiting for process to exit");
        let exit_status = self.child.wait().await.unwrap();
        eprintln!("process exit, waiting for stdout/err to be read");
        self.stdout_task
            .take()
            .expect("can't call wait twice")
            .await
            .unwrap();
        self.stderr_task
            .take()
            .expect("can't call wait twice")
            .await
            .unwrap();
        eprintln!("stdout/err read and finished");
        exit_status
    }

    pub fn from_child(mut child: Child, tempdir: Option<TempDir>) -> TestProcess {
        let stderr_data = Arc::new(RwLock::new(String::new()));
        let stdout_data = Arc::new(RwLock::new(String::new()));
        let child_stderr = child.stderr.take().unwrap();
        let child_stdout = child.stdout.take().unwrap();
        let stderr_data_reader = stderr_data.clone();
        let stdout_data_reader = stdout_data.clone();
        let pid = child.id().unwrap();

        let stderr_task = Some(tokio::spawn(async move {
            let mut reader = BufReader::new(child_stderr);
            let mut buf = [0; 1024];
            loop {
                let n = reader.read(&mut buf).await.unwrap();
                if n == 0 {
                    break;
                }

                let string = String::from_utf8_lossy(&buf[..n]);
                eprintln!("stderr {} {pid}: {}", format_time(), string);
                {
                    stderr_data_reader.write().await.push_str(&string);
                }
            }
        }));
        let stdout_task = Some(tokio::spawn(async move {
            let mut reader = BufReader::new(child_stdout);
            let mut buf = [0; 1024];
            loop {
                let n = reader.read(&mut buf).await.unwrap();
                if n == 0 {
                    break;
                }
                let string = String::from_utf8_lossy(&buf[..n]);
                print!("stdout {} {pid}: {}", format_time(), string);
                {
                    stdout_data_reader.write().await.push_str(&string);
                }
            }
        }));

        let error_capture = Regex::new(r"^.*ERROR[^\w_-]").unwrap();
        let warn_capture = Regex::new(r"WARN").unwrap();

        TestProcess {
            child,
            error_capture,
            warn_capture,
            stderr_data,
            stdout_data,
            stderr_task,
            stdout_task,
            _tempdir: tempdir,
        }
    }

    pub async fn start_process(
        executable: String,
        args: Vec<String>,
        env: HashMap<String, String>,
    ) -> TestProcess {
        println!("EXECUTING: {executable}");
        let child = Command::new(executable)
            .args(args)
            .envs(env)
            .stdout(Stdio::piped())
            .stderr(Stdio::piped())
            .kill_on_drop(true)
            .spawn()
            .unwrap();
        println!("Started application.");
        TestProcess::from_child(child, None)
    }
}
>>>>>>> 084005b7
<|MERGE_RESOLUTION|>--- conflicted
+++ resolved
@@ -1,707 +1,362 @@
-<<<<<<< HEAD
-use core::ops::Not;
-use std::{
-    collections::HashMap,
-    process::{ExitStatus, Stdio},
-    sync::Arc,
-    time::Duration,
-};
-#[cfg(not(target_os = "windows"))]
-use std::os::unix::process::ExitStatusExt;
-
-use fancy_regex::Regex;
-use tempfile::TempDir;
-use tokio::{
-    io::{AsyncReadExt, AsyncWriteExt, BufReader},
-    process::{Child, Command},
-    sync::RwLock,
-    task::JoinHandle,
-};
-
-use crate::utils::format_time;
-
-/// Wraps a bunch of things of a [`Child`] process, so we can check its output for errors/specific
-/// messages.
-///
-/// It's mostly created by one of the [`super::run_command`] functions, such as
-/// [`super::run_command::run_exec_with_target`], where we start a child test process running
-/// `mirrord`, wait for it to finish and look into its `stdout/stderr`.
-pub struct TestProcess {
-    /// The [`Child`] process started, running `mirrord`.
-    pub child: Child,
-    /// `stderr` we use to check for `ERROR` logs/messages from the test app.
-    stderr_data: Arc<RwLock<String>>,
-    /// `stdout` we use to check for logs/messages from the test app.
-    stdout_data: Arc<RwLock<String>>,
-    /// Task that reads `stderr`.
-    stderr_task: Option<JoinHandle<()>>,
-    /// Task that reads `stdout`.
-    stdout_task: Option<JoinHandle<()>>,
-    /// `^.*ERROR[^\w_-]` [`Regex`] to look for our errors in test apps.
-    error_capture: Regex,
-    /// `WARN` [`Regex`] to look for our warnings in test apps.
-    warn_capture: Regex,
-    /// Keeps the temporary directory alive for the process's lifetime.
-    _tempdir: Option<TempDir>,
-}
-
-impl TestProcess {
-    pub async fn get_stdout(&self) -> String {
-        self.stdout_data.read().await.clone()
-    }
-
-    pub async fn get_stderr(&self) -> String {
-        self.stderr_data.read().await.clone()
-    }
-
-    pub async fn assert_log_level(&self, stderr: bool, level: &str) {
-        if stderr {
-            assert!(
-                self.stderr_data.read().await.contains(level).not(),
-                "application stderr should not contain `{level}`"
-            );
-        } else {
-            assert!(
-                self.stdout_data.read().await.contains(level).not(),
-                "application stdout should not contain `{level}`"
-            );
-        }
-    }
-
-    pub async fn assert_python_fileops_stderr(&self) {
-        assert!(
-            self.stderr_data.read().await.contains("FAILED").not(),
-            "application stderr should not contain `FAILED`"
-        );
-    }
-
-    pub async fn wait_assert_success(&mut self) {
-        let output = self.wait().await;
-        #[cfg(not(target_os = "windows"))]
-            assert!(
-                output.success(),
-                "application unexpectedly failed: exit code {:?}, signal code {:?}",
-                output.code(),
-                output.signal(),
-            );
-        
-        #[cfg(target_os = "windows")]
-        assert!(
-            output.success(),
-            "application unexpectedly failed: exit code {:?}",
-            output.code(),
-        );
-    }
-
-    pub async fn wait_assert_fail(&mut self) {
-        let output = self.wait().await;
-        #[cfg(not(target_os = "windows"))]
-        assert!(
-            output.success().not(),
-            "application unexpectedly succeeded: exit code {:?}, signal code {:?}",
-            output.code(),
-            output.signal()
-        );
-        
-        #[cfg(target_os = "windows")]
-        assert!(
-            output.success().not(),
-            "application unexpectedly succeeded: exit code {:?}",
-            output.code(),
-        );
-    }
-
-    pub async fn assert_stdout_contains(&self, string: &str) {
-        assert!(
-            self.get_stdout().await.contains(string),
-            "application stdout should contain `{string}`",
-        );
-    }
-
-    pub async fn assert_stdout_doesnt_contain(&self, string: &str) {
-        assert!(
-            self.get_stdout().await.contains(string).not(),
-            "application stdout should not contain `{string}`",
-        );
-    }
-
-    pub async fn assert_stderr_contains(&self, string: &str) {
-        assert!(
-            self.get_stderr().await.contains(string),
-            "application stderr should contain `{string}`",
-        );
-    }
-
-    pub async fn assert_stderr_doesnt_contain(&self, string: &str) {
-        assert!(
-            self.get_stderr().await.contains(string).not(),
-            "application stderr should not contain `{string}`",
-        );
-    }
-
-    pub async fn assert_no_error_in_stdout(&self) {
-        assert!(
-            self.error_capture
-                .is_match(&self.stdout_data.read().await)
-                .unwrap()
-                .not(),
-            "application stdout contains an error"
-        );
-    }
-
-    pub async fn assert_no_error_in_stderr(&self) {
-        assert!(
-            self.error_capture
-                .is_match(&self.stderr_data.read().await)
-                .unwrap()
-                .not(),
-            "application stderr contains an error"
-        );
-    }
-
-    pub async fn assert_no_warn_in_stdout(&self) {
-        assert!(
-            self.warn_capture
-                .is_match(&self.stdout_data.read().await)
-                .unwrap()
-                .not(),
-            "application stdout contains a warning"
-        );
-    }
-
-    pub async fn assert_no_warn_in_stderr(&self) {
-        assert!(
-            self.warn_capture
-                .is_match(&self.stderr_data.read().await)
-                .unwrap()
-                .not(),
-            "application stderr contains a warning"
-        );
-    }
-
-    pub async fn wait_for_line(&self, timeout: Duration, line: &str) {
-        let now = std::time::Instant::now();
-        while now.elapsed() < timeout {
-            let stderr = self.get_stderr().await;
-            if stderr.contains(line) {
-                return;
-            }
-            // avoid busyloop
-            tokio::time::sleep(Duration::from_millis(100)).await;
-        }
-        panic!("Timeout waiting for line: {line}");
-    }
-
-    pub async fn wait_for_line_stdout(&self, timeout: Duration, line: &str) {
-        let now = std::time::Instant::now();
-        while now.elapsed() < timeout {
-            let stdout = self.get_stdout().await;
-            if stdout.contains(line) {
-                return;
-            }
-            // avoid busyloop
-            tokio::time::sleep(Duration::from_millis(100)).await;
-        }
-        panic!("Timeout waiting for line: {line}");
-    }
-
-    /// Wait for the test app to output (at least) the given amount of lines.
-    ///
-    /// # Arguments
-    ///
-    /// * `timeout` - how long to wait for process to output enough lines.
-    ///
-    /// # Panics
-    /// If `timeout` has passed and stdout still does not contain `n` lines.
-    pub async fn await_n_lines(&self, n: usize, timeout: Duration) -> Vec<String> {
-        tokio::time::timeout(timeout, async move {
-            loop {
-                let stdout = self.get_stdout().await;
-                if stdout.lines().count() >= n {
-                    return stdout
-                        .lines()
-                        .map(ToString::to_string)
-                        .collect::<Vec<String>>();
-                }
-                tokio::time::sleep(Duration::from_millis(100)).await;
-            }
-        })
-        .await
-        .expect("Test process output did not produce expected amount of lines in time.")
-    }
-
-    /// Wait for the test app to output the given amount of lines, then assert it did not output
-    /// more than expected.
-    ///
-    /// > Note: we do not wait to make sure more lines are not printed, we just check the lines we
-    /// > got after waiting for n lines. So it is possible for this to happen:
-    ///   1. Test process outputs `n` lines.
-    ///   2. `await_n_lines` returns those `n` lines.
-    ///   3. This function asserts there are only `n` lines.
-    ///   3. The test process outputs more lines.
-    ///
-    /// # Arguments
-    ///
-    /// * `timeout` - how long to wait for process to output enough lines.
-    ///
-    /// # Panics
-    /// - If `timeout` has passed and stdout still does not contain `n` lines.
-    /// - If stdout contains more than `n` lines.
-    pub async fn await_exactly_n_lines(&self, n: usize, timeout: Duration) -> Vec<String> {
-        let lines = self.await_n_lines(n, timeout).await;
-        assert_eq!(
-            lines.len(),
-            n,
-            "Test application printed out more lines than expected."
-        );
-        lines
-    }
-
-    pub async fn write_to_stdin(&mut self, data: &[u8]) {
-        if let Some(ref mut stdin) = self.child.stdin {
-            stdin.write(data).await.unwrap();
-        } else {
-            panic!("Can't write to test app's stdin!");
-        }
-    }
-
-    /// Waits for process to end and stdout/err to be read. - returns final exit status
-    pub async fn wait(&mut self) -> ExitStatus {
-        eprintln!("waiting for process to exit");
-        let exit_status = self.child.wait().await.unwrap();
-        eprintln!("process exit, waiting for stdout/err to be read");
-        self.stdout_task
-            .take()
-            .expect("can't call wait twice")
-            .await
-            .unwrap();
-        self.stderr_task
-            .take()
-            .expect("can't call wait twice")
-            .await
-            .unwrap();
-        eprintln!("stdout/err read and finished");
-        exit_status
-    }
-
-    pub fn from_child(mut child: Child, tempdir: Option<TempDir>) -> TestProcess {
-        let stderr_data = Arc::new(RwLock::new(String::new()));
-        let stdout_data = Arc::new(RwLock::new(String::new()));
-        let child_stderr = child.stderr.take().unwrap();
-        let child_stdout = child.stdout.take().unwrap();
-        let stderr_data_reader = stderr_data.clone();
-        let stdout_data_reader = stdout_data.clone();
-        let pid = child.id().unwrap();
-
-        let stderr_task = Some(tokio::spawn(async move {
-            let mut reader = BufReader::new(child_stderr);
-            let mut buf = [0; 1024];
-            loop {
-                let n = reader.read(&mut buf).await.unwrap();
-                if n == 0 {
-                    break;
-                }
-
-                let string = String::from_utf8_lossy(&buf[..n]);
-                eprintln!("stderr {} {pid}: {}", format_time(), string);
-                {
-                    stderr_data_reader.write().await.push_str(&string);
-                }
-            }
-        }));
-        let stdout_task = Some(tokio::spawn(async move {
-            let mut reader = BufReader::new(child_stdout);
-            let mut buf = [0; 1024];
-            loop {
-                let n = reader.read(&mut buf).await.unwrap();
-                if n == 0 {
-                    break;
-                }
-                let string = String::from_utf8_lossy(&buf[..n]);
-                print!("stdout {} {pid}: {}", format_time(), string);
-                {
-                    stdout_data_reader.write().await.push_str(&string);
-                }
-            }
-        }));
-
-        let error_capture = Regex::new(r"^.*ERROR[^\w_-]").unwrap();
-        let warn_capture = Regex::new(r"WARN").unwrap();
-
-        TestProcess {
-            child,
-            error_capture,
-            warn_capture,
-            stderr_data,
-            stdout_data,
-            stderr_task,
-            stdout_task,
-            _tempdir: tempdir,
-        }
-    }
-
-    pub async fn start_process(
-        executable: String,
-        args: Vec<String>,
-        env: HashMap<String, String>,
-    ) -> TestProcess {
-        println!("EXECUTING: {executable}");
-        let child = Command::new(executable)
-            .args(args)
-            .envs(env)
-            .stdout(Stdio::piped())
-            .stderr(Stdio::piped())
-            .kill_on_drop(true)
-            .spawn()
-            .unwrap();
-        println!("Started application.");
-        TestProcess::from_child(child, None)
-    }
-}
-=======
-use core::ops::Not;
-use std::{
-    collections::HashMap,
-    os::unix::process::ExitStatusExt,
-    process::{ExitStatus, Stdio},
-    sync::Arc,
-    time::Duration,
-};
-
-use fancy_regex::Regex;
-use tempfile::TempDir;
-use tokio::{
-    io::{AsyncReadExt, AsyncWriteExt, BufReader},
-    process::{Child, Command},
-    sync::RwLock,
-    task::JoinHandle,
-};
-
-use crate::utils::format_time;
-
-/// Wraps a bunch of things of a [`Child`] process, so we can check its output for errors/specific
-/// messages.
-///
-/// It's mostly created by one of the [`super::run_command`] functions, such as
-/// [`super::run_command::run_exec_with_target`], where we start a child test process running
-/// `mirrord`, wait for it to finish and look into its `stdout/stderr`.
-pub struct TestProcess {
-    /// The [`Child`] process started, running `mirrord`.
-    pub child: Child,
-    /// `stderr` we use to check for `ERROR` logs/messages from the test app.
-    stderr_data: Arc<RwLock<String>>,
-    /// `stdout` we use to check for logs/messages from the test app.
-    stdout_data: Arc<RwLock<String>>,
-    /// Task that reads `stderr`.
-    stderr_task: Option<JoinHandle<()>>,
-    /// Task that reads `stdout`.
-    stdout_task: Option<JoinHandle<()>>,
-    /// `^.*ERROR[^\w_-]` [`Regex`] to look for our errors in test apps.
-    error_capture: Regex,
-    /// `WARN` [`Regex`] to look for our warnings in test apps.
-    warn_capture: Regex,
-    /// Keeps the temporary directory alive for the process's lifetime.
-    _tempdir: Option<TempDir>,
-}
-
-impl TestProcess {
-    pub async fn get_stdout(&self) -> String {
-        self.stdout_data.read().await.clone()
-    }
-
-    pub async fn get_stderr(&self) -> String {
-        self.stderr_data.read().await.clone()
-    }
-
-    pub async fn assert_log_level(&self, stderr: bool, level: &str) {
-        if stderr {
-            assert!(
-                self.stderr_data.read().await.contains(level).not(),
-                "application stderr should not contain `{level}`"
-            );
-        } else {
-            assert!(
-                self.stdout_data.read().await.contains(level).not(),
-                "application stdout should not contain `{level}`"
-            );
-        }
-    }
-
-    pub async fn assert_python_fileops_stderr(&self) {
-        assert!(
-            self.stderr_data.read().await.contains("FAILED").not(),
-            "application stderr should not contain `FAILED`"
-        );
-    }
-
-    pub async fn wait_assert_success(&mut self) {
-        let output = self.wait().await;
-        assert!(
-            output.success(),
-            "application unexpectedly failed: exit code {:?}, signal code {:?}",
-            output.code(),
-            output.signal(),
-        );
-    }
-
-    pub async fn wait_assert_fail(&mut self) {
-        let output = self.wait().await;
-        assert!(
-            output.success().not(),
-            "application unexpectedly succeeded: exit code {:?}, signal code {:?}",
-            output.code(),
-            output.signal()
-        );
-    }
-
-    pub async fn assert_stdout_contains(&self, string: &str) {
-        assert!(
-            self.get_stdout().await.contains(string),
-            "application stdout should contain `{string}`",
-        );
-    }
-
-    pub async fn assert_stdout_doesnt_contain(&self, string: &str) {
-        assert!(
-            self.get_stdout().await.contains(string).not(),
-            "application stdout should not contain `{string}`",
-        );
-    }
-
-    pub async fn assert_stderr_contains(&self, string: &str) {
-        assert!(
-            self.get_stderr().await.contains(string),
-            "application stderr should contain `{string}`",
-        );
-    }
-
-    pub async fn assert_stderr_doesnt_contain(&self, string: &str) {
-        assert!(
-            self.get_stderr().await.contains(string).not(),
-            "application stderr should not contain `{string}`",
-        );
-    }
-
-    pub async fn assert_no_error_in_stdout(&self) {
-        assert!(
-            self.error_capture
-                .is_match(&self.stdout_data.read().await)
-                .unwrap()
-                .not(),
-            "application stdout contains an error"
-        );
-    }
-
-    pub async fn assert_no_error_in_stderr(&self) {
-        assert!(
-            self.error_capture
-                .is_match(&self.stderr_data.read().await)
-                .unwrap()
-                .not(),
-            "application stderr contains an error"
-        );
-    }
-
-    pub async fn assert_no_warn_in_stdout(&self) {
-        assert!(
-            self.warn_capture
-                .is_match(&self.stdout_data.read().await)
-                .unwrap()
-                .not(),
-            "application stdout contains a warning"
-        );
-    }
-
-    pub async fn assert_no_warn_in_stderr(&self) {
-        assert!(
-            self.warn_capture
-                .is_match(&self.stderr_data.read().await)
-                .unwrap()
-                .not(),
-            "application stderr contains a warning"
-        );
-    }
-
-    pub async fn wait_for_line(&self, timeout: Duration, line: &str) {
-        let now = std::time::Instant::now();
-        while now.elapsed() < timeout {
-            let stderr = self.get_stderr().await;
-            if stderr.contains(line) {
-                return;
-            }
-            // avoid busyloop
-            tokio::time::sleep(Duration::from_millis(100)).await;
-        }
-        panic!("Timeout waiting for line: {line}");
-    }
-
-    pub async fn wait_for_line_stdout(&self, timeout: Duration, line: &str) {
-        let now = std::time::Instant::now();
-        while now.elapsed() < timeout {
-            let stdout = self.get_stdout().await;
-            if stdout.contains(line) {
-                return;
-            }
-            // avoid busyloop
-            tokio::time::sleep(Duration::from_millis(100)).await;
-        }
-        panic!("Timeout waiting for line: {line}");
-    }
-
-    /// Wait for the test app to output (at least) the given amount of lines.
-    ///
-    /// # Arguments
-    ///
-    /// * `timeout` - how long to wait for process to output enough lines.
-    ///
-    /// # Panics
-    /// If `timeout` has passed and stdout still does not contain `n` lines.
-    pub async fn await_n_lines(&self, n: usize, timeout: Duration) -> Vec<String> {
-        tokio::time::timeout(timeout, async move {
-            loop {
-                let stdout = self.get_stdout().await;
-                if stdout.lines().count() >= n {
-                    return stdout
-                        .lines()
-                        .map(ToString::to_string)
-                        .collect::<Vec<String>>();
-                }
-                tokio::time::sleep(Duration::from_millis(100)).await;
-            }
-        })
-        .await
-        .expect("Test process output did not produce expected amount of lines in time.")
-    }
-
-    /// Wait for the test app to output the given amount of lines, then assert it did not output
-    /// more than expected.
-    ///
-    /// > Note: we do not wait to make sure more lines are not printed, we just check the lines we
-    /// > got after waiting for n lines. So it is possible for this to happen:
-    ///   1. Test process outputs `n` lines.
-    ///   2. `await_n_lines` returns those `n` lines.
-    ///   3. This function asserts there are only `n` lines.
-    ///   3. The test process outputs more lines.
-    ///
-    /// # Arguments
-    ///
-    /// * `timeout` - how long to wait for process to output enough lines.
-    ///
-    /// # Panics
-    /// - If `timeout` has passed and stdout still does not contain `n` lines.
-    /// - If stdout contains more than `n` lines.
-    pub async fn await_exactly_n_lines(&self, n: usize, timeout: Duration) -> Vec<String> {
-        let lines = self.await_n_lines(n, timeout).await;
-        assert_eq!(
-            lines.len(),
-            n,
-            "Test application printed out more lines than expected."
-        );
-        lines
-    }
-
-    pub async fn write_to_stdin(&mut self, data: &[u8]) {
-        match self.child.stdin {
-            Some(ref mut stdin) => {
-                stdin.write(data).await.unwrap();
-            }
-            _ => {
-                panic!("Can't write to test app's stdin!");
-            }
-        }
-    }
-
-    /// Waits for process to end and stdout/err to be read. - returns final exit status
-    pub async fn wait(&mut self) -> ExitStatus {
-        eprintln!("waiting for process to exit");
-        let exit_status = self.child.wait().await.unwrap();
-        eprintln!("process exit, waiting for stdout/err to be read");
-        self.stdout_task
-            .take()
-            .expect("can't call wait twice")
-            .await
-            .unwrap();
-        self.stderr_task
-            .take()
-            .expect("can't call wait twice")
-            .await
-            .unwrap();
-        eprintln!("stdout/err read and finished");
-        exit_status
-    }
-
-    pub fn from_child(mut child: Child, tempdir: Option<TempDir>) -> TestProcess {
-        let stderr_data = Arc::new(RwLock::new(String::new()));
-        let stdout_data = Arc::new(RwLock::new(String::new()));
-        let child_stderr = child.stderr.take().unwrap();
-        let child_stdout = child.stdout.take().unwrap();
-        let stderr_data_reader = stderr_data.clone();
-        let stdout_data_reader = stdout_data.clone();
-        let pid = child.id().unwrap();
-
-        let stderr_task = Some(tokio::spawn(async move {
-            let mut reader = BufReader::new(child_stderr);
-            let mut buf = [0; 1024];
-            loop {
-                let n = reader.read(&mut buf).await.unwrap();
-                if n == 0 {
-                    break;
-                }
-
-                let string = String::from_utf8_lossy(&buf[..n]);
-                eprintln!("stderr {} {pid}: {}", format_time(), string);
-                {
-                    stderr_data_reader.write().await.push_str(&string);
-                }
-            }
-        }));
-        let stdout_task = Some(tokio::spawn(async move {
-            let mut reader = BufReader::new(child_stdout);
-            let mut buf = [0; 1024];
-            loop {
-                let n = reader.read(&mut buf).await.unwrap();
-                if n == 0 {
-                    break;
-                }
-                let string = String::from_utf8_lossy(&buf[..n]);
-                print!("stdout {} {pid}: {}", format_time(), string);
-                {
-                    stdout_data_reader.write().await.push_str(&string);
-                }
-            }
-        }));
-
-        let error_capture = Regex::new(r"^.*ERROR[^\w_-]").unwrap();
-        let warn_capture = Regex::new(r"WARN").unwrap();
-
-        TestProcess {
-            child,
-            error_capture,
-            warn_capture,
-            stderr_data,
-            stdout_data,
-            stderr_task,
-            stdout_task,
-            _tempdir: tempdir,
-        }
-    }
-
-    pub async fn start_process(
-        executable: String,
-        args: Vec<String>,
-        env: HashMap<String, String>,
-    ) -> TestProcess {
-        println!("EXECUTING: {executable}");
-        let child = Command::new(executable)
-            .args(args)
-            .envs(env)
-            .stdout(Stdio::piped())
-            .stderr(Stdio::piped())
-            .kill_on_drop(true)
-            .spawn()
-            .unwrap();
-        println!("Started application.");
-        TestProcess::from_child(child, None)
-    }
-}
->>>>>>> 084005b7
+use core::ops::Not;
+use std::{
+    collections::HashMap,
+    process::{ExitStatus, Stdio},
+    sync::Arc,
+    time::Duration,
+};
+#[cfg(not(target_os = "windows"))]
+use std::os::unix::process::ExitStatusExt;
+
+use fancy_regex::Regex;
+use tempfile::TempDir;
+use tokio::{
+    io::{AsyncReadExt, AsyncWriteExt, BufReader},
+    process::{Child, Command},
+    sync::RwLock,
+    task::JoinHandle,
+};
+
+use crate::utils::format_time;
+
+/// Wraps a bunch of things of a [`Child`] process, so we can check its output for errors/specific
+/// messages.
+///
+/// It's mostly created by one of the [`super::run_command`] functions, such as
+/// [`super::run_command::run_exec_with_target`], where we start a child test process running
+/// `mirrord`, wait for it to finish and look into its `stdout/stderr`.
+pub struct TestProcess {
+    /// The [`Child`] process started, running `mirrord`.
+    pub child: Child,
+    /// `stderr` we use to check for `ERROR` logs/messages from the test app.
+    stderr_data: Arc<RwLock<String>>,
+    /// `stdout` we use to check for logs/messages from the test app.
+    stdout_data: Arc<RwLock<String>>,
+    /// Task that reads `stderr`.
+    stderr_task: Option<JoinHandle<()>>,
+    /// Task that reads `stdout`.
+    stdout_task: Option<JoinHandle<()>>,
+    /// `^.*ERROR[^\w_-]` [`Regex`] to look for our errors in test apps.
+    error_capture: Regex,
+    /// `WARN` [`Regex`] to look for our warnings in test apps.
+    warn_capture: Regex,
+    /// Keeps the temporary directory alive for the process's lifetime.
+    _tempdir: Option<TempDir>,
+}
+
+impl TestProcess {
+    pub async fn get_stdout(&self) -> String {
+        self.stdout_data.read().await.clone()
+    }
+
+    pub async fn get_stderr(&self) -> String {
+        self.stderr_data.read().await.clone()
+    }
+
+    pub async fn assert_log_level(&self, stderr: bool, level: &str) {
+        if stderr {
+            assert!(
+                self.stderr_data.read().await.contains(level).not(),
+                "application stderr should not contain `{level}`"
+            );
+        } else {
+            assert!(
+                self.stdout_data.read().await.contains(level).not(),
+                "application stdout should not contain `{level}`"
+            );
+        }
+    }
+
+    pub async fn assert_python_fileops_stderr(&self) {
+        assert!(
+            self.stderr_data.read().await.contains("FAILED").not(),
+            "application stderr should not contain `FAILED`"
+        );
+    }
+
+    pub async fn wait_assert_success(&mut self) {
+        let output = self.wait().await;
+        #[cfg(not(target_os = "windows"))]
+            assert!(
+                output.success(),
+                "application unexpectedly failed: exit code {:?}, signal code {:?}",
+                output.code(),
+                output.signal(),
+            );
+        
+        #[cfg(target_os = "windows")]
+        assert!(
+            output.success(),
+            "application unexpectedly failed: exit code {:?}",
+            output.code(),
+        );
+    }
+
+    pub async fn wait_assert_fail(&mut self) {
+        let output = self.wait().await;
+        #[cfg(not(target_os = "windows"))]
+        assert!(
+            output.success().not(),
+            "application unexpectedly succeeded: exit code {:?}, signal code {:?}",
+            output.code(),
+            output.signal()
+        );
+        
+        #[cfg(target_os = "windows")]
+        assert!(
+            output.success().not(),
+            "application unexpectedly succeeded: exit code {:?}",
+            output.code(),
+        );
+    }
+
+    pub async fn assert_stdout_contains(&self, string: &str) {
+        assert!(
+            self.get_stdout().await.contains(string),
+            "application stdout should contain `{string}`",
+        );
+    }
+
+    pub async fn assert_stdout_doesnt_contain(&self, string: &str) {
+        assert!(
+            self.get_stdout().await.contains(string).not(),
+            "application stdout should not contain `{string}`",
+        );
+    }
+
+    pub async fn assert_stderr_contains(&self, string: &str) {
+        assert!(
+            self.get_stderr().await.contains(string),
+            "application stderr should contain `{string}`",
+        );
+    }
+
+    pub async fn assert_stderr_doesnt_contain(&self, string: &str) {
+        assert!(
+            self.get_stderr().await.contains(string).not(),
+            "application stderr should not contain `{string}`",
+        );
+    }
+
+    pub async fn assert_no_error_in_stdout(&self) {
+        assert!(
+            self.error_capture
+                .is_match(&self.stdout_data.read().await)
+                .unwrap()
+                .not(),
+            "application stdout contains an error"
+        );
+    }
+
+    pub async fn assert_no_error_in_stderr(&self) {
+        assert!(
+            self.error_capture
+                .is_match(&self.stderr_data.read().await)
+                .unwrap()
+                .not(),
+            "application stderr contains an error"
+        );
+    }
+
+    pub async fn assert_no_warn_in_stdout(&self) {
+        assert!(
+            self.warn_capture
+                .is_match(&self.stdout_data.read().await)
+                .unwrap()
+                .not(),
+            "application stdout contains a warning"
+        );
+    }
+
+    pub async fn assert_no_warn_in_stderr(&self) {
+        assert!(
+            self.warn_capture
+                .is_match(&self.stderr_data.read().await)
+                .unwrap()
+                .not(),
+            "application stderr contains a warning"
+        );
+    }
+
+    pub async fn wait_for_line(&self, timeout: Duration, line: &str) {
+        let now = std::time::Instant::now();
+        while now.elapsed() < timeout {
+            let stderr = self.get_stderr().await;
+            if stderr.contains(line) {
+                return;
+            }
+            // avoid busyloop
+            tokio::time::sleep(Duration::from_millis(100)).await;
+        }
+        panic!("Timeout waiting for line: {line}");
+    }
+
+    pub async fn wait_for_line_stdout(&self, timeout: Duration, line: &str) {
+        let now = std::time::Instant::now();
+        while now.elapsed() < timeout {
+            let stdout = self.get_stdout().await;
+            if stdout.contains(line) {
+                return;
+            }
+            // avoid busyloop
+            tokio::time::sleep(Duration::from_millis(100)).await;
+        }
+        panic!("Timeout waiting for line: {line}");
+    }
+
+    /// Wait for the test app to output (at least) the given amount of lines.
+    ///
+    /// # Arguments
+    ///
+    /// * `timeout` - how long to wait for process to output enough lines.
+    ///
+    /// # Panics
+    /// If `timeout` has passed and stdout still does not contain `n` lines.
+    pub async fn await_n_lines(&self, n: usize, timeout: Duration) -> Vec<String> {
+        tokio::time::timeout(timeout, async move {
+            loop {
+                let stdout = self.get_stdout().await;
+                if stdout.lines().count() >= n {
+                    return stdout
+                        .lines()
+                        .map(ToString::to_string)
+                        .collect::<Vec<String>>();
+                }
+                tokio::time::sleep(Duration::from_millis(100)).await;
+            }
+        })
+        .await
+        .expect("Test process output did not produce expected amount of lines in time.")
+    }
+
+    /// Wait for the test app to output the given amount of lines, then assert it did not output
+    /// more than expected.
+    ///
+    /// > Note: we do not wait to make sure more lines are not printed, we just check the lines we
+    /// > got after waiting for n lines. So it is possible for this to happen:
+    ///   1. Test process outputs `n` lines.
+    ///   2. `await_n_lines` returns those `n` lines.
+    ///   3. This function asserts there are only `n` lines.
+    ///   3. The test process outputs more lines.
+    ///
+    /// # Arguments
+    ///
+    /// * `timeout` - how long to wait for process to output enough lines.
+    ///
+    /// # Panics
+    /// - If `timeout` has passed and stdout still does not contain `n` lines.
+    /// - If stdout contains more than `n` lines.
+    pub async fn await_exactly_n_lines(&self, n: usize, timeout: Duration) -> Vec<String> {
+        let lines = self.await_n_lines(n, timeout).await;
+        assert_eq!(
+            lines.len(),
+            n,
+            "Test application printed out more lines than expected."
+        );
+        lines
+    }
+
+    pub async fn write_to_stdin(&mut self, data: &[u8]) {
+        match self.child.stdin {
+            Some(ref mut stdin) => {
+                stdin.write(data).await.unwrap();
+            }
+            _ => {
+                panic!("Can't write to test app's stdin!");
+            }
+        }
+    }
+
+    /// Waits for process to end and stdout/err to be read. - returns final exit status
+    pub async fn wait(&mut self) -> ExitStatus {
+        eprintln!("waiting for process to exit");
+        let exit_status = self.child.wait().await.unwrap();
+        eprintln!("process exit, waiting for stdout/err to be read");
+        self.stdout_task
+            .take()
+            .expect("can't call wait twice")
+            .await
+            .unwrap();
+        self.stderr_task
+            .take()
+            .expect("can't call wait twice")
+            .await
+            .unwrap();
+        eprintln!("stdout/err read and finished");
+        exit_status
+    }
+
+    pub fn from_child(mut child: Child, tempdir: Option<TempDir>) -> TestProcess {
+        let stderr_data = Arc::new(RwLock::new(String::new()));
+        let stdout_data = Arc::new(RwLock::new(String::new()));
+        let child_stderr = child.stderr.take().unwrap();
+        let child_stdout = child.stdout.take().unwrap();
+        let stderr_data_reader = stderr_data.clone();
+        let stdout_data_reader = stdout_data.clone();
+        let pid = child.id().unwrap();
+
+        let stderr_task = Some(tokio::spawn(async move {
+            let mut reader = BufReader::new(child_stderr);
+            let mut buf = [0; 1024];
+            loop {
+                let n = reader.read(&mut buf).await.unwrap();
+                if n == 0 {
+                    break;
+                }
+
+                let string = String::from_utf8_lossy(&buf[..n]);
+                eprintln!("stderr {} {pid}: {}", format_time(), string);
+                {
+                    stderr_data_reader.write().await.push_str(&string);
+                }
+            }
+        }));
+        let stdout_task = Some(tokio::spawn(async move {
+            let mut reader = BufReader::new(child_stdout);
+            let mut buf = [0; 1024];
+            loop {
+                let n = reader.read(&mut buf).await.unwrap();
+                if n == 0 {
+                    break;
+                }
+                let string = String::from_utf8_lossy(&buf[..n]);
+                print!("stdout {} {pid}: {}", format_time(), string);
+                {
+                    stdout_data_reader.write().await.push_str(&string);
+                }
+            }
+        }));
+
+        let error_capture = Regex::new(r"^.*ERROR[^\w_-]").unwrap();
+        let warn_capture = Regex::new(r"WARN").unwrap();
+
+        TestProcess {
+            child,
+            error_capture,
+            warn_capture,
+            stderr_data,
+            stdout_data,
+            stderr_task,
+            stdout_task,
+            _tempdir: tempdir,
+        }
+    }
+
+    pub async fn start_process(
+        executable: String,
+        args: Vec<String>,
+        env: HashMap<String, String>,
+    ) -> TestProcess {
+        println!("EXECUTING: {executable}");
+        let child = Command::new(executable)
+            .args(args)
+            .envs(env)
+            .stdout(Stdio::piped())
+            .stderr(Stdio::piped())
+            .kill_on_drop(true)
+            .spawn()
+            .unwrap();
+        println!("Started application.");
+        TestProcess::from_child(child, None)
+    }
+}