#![cfg(test)]
#![cfg(feature = "operator")]

use std::{
    collections::{BTreeMap, HashMap},
    fmt::Debug,
    time::Duration,
};

use aws_config::Region;
use aws_credential_types::provider::{
    future::ProvideCredentials as ProvideCredentialsFuture, ProvideCredentials,
};
use aws_sdk_sqs::types::{
    MessageAttributeValue,
    QueueAttributeName::{FifoQueue, MessageRetentionPeriod},
};
use futures_util::FutureExt;
use k8s_openapi::api::{
    apps::v1::Deployment,
    core::v1::{EnvVar, Service},
};
use kube::{api::PostParams, runtime::wait::await_condition, Api, Client};
use mirrord_operator::{
    crd::{
        is_session_ready, MirrordSqsSession, MirrordWorkloadQueueRegistry,
        MirrordWorkloadQueueRegistrySpec, QueueConsumer, QueueConsumerType, QueueNameSource,
        SplitQueue, SqsQueueDetails,
    },
    setup::OPERATOR_NAME,
};
<<<<<<< HEAD
use serde::Serialize;
=======
>>>>>>> 7354bbe3

use super::{port_forwarder::PortForwarder, watch::Watcher};
use crate::utils::{
    kube_service::KubeService, resource_guard::ResourceGuard, services::service_with_env,
};

/// Name of the environment variable that holds the name of the first SQS queue to read from.
const QUEUE_NAME_ENV_VAR1: &str = "SQS_TEST_Q_NAME1";

/// Name of the environment variable that holds the name of the second SQS queue to read from.
const QUEUE2_URL_ENV_VAR: &str = "SQS_TEST_Q2_URL";

/// Regex pattern that matches both [`QUEUE_NAME_ENV_VAR1`] and [`QUEUE2_URL_ENV_VAR`].
const BOTH_QUEUES_REGEX_PATTERN: &str = "SQS_TEST_Q.+";

<<<<<<< HEAD
/// Name of the environment variable that holds a json object with the names/urls of the queues to
/// use. If this env var is set, the application will use the names from the json and will ignore
/// the two env vars.
const QUEUE_JSON_ENV_VAR: &str = "SQS_TEST_Q_JSON";

/// The keys inside the json object.
const QUEUE1_NAME_KEY: &str = "queue1_name";
const QUEUE2_URL_KEY: &str = "queue2_url";

=======
>>>>>>> 7354bbe3
/// Name of the environment variable that holds the name of the first SQS queue the deployed
/// application will write to.
const ECHO_QUEUE_NAME_ENV_VAR1: &str = "SQS_TEST_ECHO_Q_NAME1";

/// Name of the environment variable that holds the name of the second SQS queue the deployed
/// application will write to.
const ECHO_QUEUE_NAME_ENV_VAR2: &str = "SQS_TEST_ECHO_Q_NAME2";

/// Does not have to be dynamic because each test run creates its own namespace.
const QUEUE_REGISTRY_RESOURCE_NAME: &str = "mirrord-e2e-test-queue-registry";

pub struct QueueInfo {
    pub name: String,
    pub url: String,
}

/// K8s resources will be deleted when this is dropped.
pub struct SqsTestResources {
    pub kube_client: Client,
    k8s_service: KubeService,
    pub queue1: QueueInfo,
    pub echo_queue1: QueueInfo,
    pub queue2: QueueInfo,
    pub echo_queue2: QueueInfo,
    pub sqs_client: aws_sdk_sqs::Client,
    _guards: Vec<ResourceGuard>,
    /// Keeps portforwarding to the localstack service alive.
    ///
    /// [`None`] if we're not using localstack.
    _localstack_portforwarder: Option<PortForwarder>,
}

impl SqsTestResources {
    pub fn namespace(&self) -> &str {
        self.k8s_service.namespace.as_str()
    }

    pub fn deployment_target(&self) -> String {
        self.k8s_service.deployment_target()
    }

    /// Count the temp queues created by the SQS-operator for this test instance.
    pub async fn count_temp_queues(&self) -> usize {
        self.sqs_client
            .list_queues()
            .queue_name_prefix("mirrord-")
            .send()
            .await
            .unwrap()
            .queue_urls
            .unwrap_or_default()
            .iter()
            .filter(|q_url| q_url.contains(&self.queue1.name) || q_url.contains(&self.queue2.name))
            .count()
    }

    /// Wait for all the temp queues created by the SQS operator
    /// for this test instance to be deleted.
    pub async fn wait_for_temp_queue_deletion(&self) {
        loop {
            if self.count_temp_queues().await == 0 {
                return;
            }
            tokio::time::sleep(Duration::from_secs(2)).await;
        }
    }
}

const AWS_ENDPOINT_ENV: &str = "AWS_ENDPOINT_URL";
<<<<<<< HEAD
=======
const AWS_REGION_ENV: &str = "AWS_REGION";
const AWS_SECRET_ACCESS_KEY_ENV: &str = "AWS_SECRET_ACCESS_KEY";
const AWS_ACCESS_KEY_ID_ENV: &str = "AWS_ACCESS_KEY_ID";
>>>>>>> 7354bbe3

/// Required to build an SQS client.
const AWS_CREDS_ENVS: &[&str] = &[
    AWS_ENDPOINT_ENV,
<<<<<<< HEAD
    "AWS_REGION",
    "AWS_SECRET_ACCESS_KEY",
    "AWS_ACCESS_KEY_ID",
    "AWS_SECRET_KEY",
=======
    AWS_REGION_ENV,
    AWS_SECRET_ACCESS_KEY_ENV,
    AWS_ACCESS_KEY_ID_ENV,
>>>>>>> 7354bbe3
];

/// A credential provider that makes the SQS SDK use localstack.
#[derive(Debug)]
struct TestCredentialsProvider {
    secret_access_key: String,
    access_key_id: String,
}

impl ProvideCredentials for TestCredentialsProvider {
    fn provide_credentials<'a>(
        &'a self,
    ) -> aws_credential_types::provider::future::ProvideCredentials<'a>
    where
        Self: 'a,
    {
        ProvideCredentialsFuture::ready(Ok(aws_credential_types::Credentials::new(
            &self.access_key_id,
            &self.secret_access_key,
            None,
            None,
            "E2E",
        )))
    }
}

/// Get an SQS client. If a localstack URL is provided the client will use that localstack service.
async fn get_sqs_client(mut env: HashMap<String, String>) -> aws_sdk_sqs::Client {
    let config = aws_config::from_env()
        .empty_test_environment()
<<<<<<< HEAD
        .region(Region::new(env.remove("AWS_REGION").unwrap()))
        .endpoint_url(env.remove(AWS_ENDPOINT_ENV).unwrap())
        .credentials_provider(TestCredentialsProvider {
            secret_access_key: env.remove("AWS_SECRET_ACCESS_KEY").unwrap(),
            access_key_id: env.remove("AWS_ACCESS_KEY_ID").unwrap(),
=======
        .region(Region::new(env.remove(AWS_REGION_ENV).unwrap()))
        .endpoint_url(env.remove(AWS_ENDPOINT_ENV).unwrap())
        .credentials_provider(TestCredentialsProvider {
            secret_access_key: env.remove(AWS_SECRET_ACCESS_KEY_ENV).unwrap(),
            access_key_id: env.remove(AWS_ACCESS_KEY_ID_ENV).unwrap(),
>>>>>>> 7354bbe3
        });

    let config = config.load().await;
    aws_sdk_sqs::Client::new(&config)
}

/// Create a new SQS fifo queue with a randomized name, return queue name and url.
/// Also create another SQS queue that has a name that is "Echo" + the name of the first queue.
/// Create resource guards for both queues that delete the queue on drop, push into guards vec.
async fn random_name_sqs_queue_with_echo_queue(
    fifo: bool,
    client: &aws_sdk_sqs::Client,
    guards: &mut Vec<ResourceGuard>,
) -> (QueueInfo, QueueInfo) {
    let q_name = format!(
        "E2ETest-{}{}",
        crate::utils::random_string(),
        if fifo { ".fifo" } else { "" }
    );

    let echo_q_name = format!("Echo{q_name}");
    // Create queue and resource guard

    (
        sqs_queue(fifo, client, guards, q_name).await,
        sqs_queue(fifo, client, guards, echo_q_name).await,
    )
}

/// Create a new SQS fifo queue, return queue name and url.
/// Create resource guard that deletes the queue on drop, push into guards vec.
async fn sqs_queue(
    fifo: bool,
    client: &aws_sdk_sqs::Client,
    guards: &mut Vec<ResourceGuard>,
    name: String,
) -> QueueInfo {
    println!("Creating SQS queue: {name}");
    let mut builder = client
        .create_queue()
        .queue_name(&name)
        .attributes(MessageRetentionPeriod, "3600"); // delete messages after an hour.

    // Cannot set FifoQueue to false: https://github.com/aws/aws-cdk/issues/8550
    if fifo {
        builder = builder.attributes(FifoQueue, "true")
    }

    let queue_url = builder.send().await.unwrap().queue_url.unwrap();
    let url = queue_url.clone();
    let queue_name = name.clone();
    let client = client.clone();

    let deleter = Some(
        async move {
            println!("deleting SQS queue {queue_name}");
            if let Err(err) = client.delete_queue().queue_url(queue_url).send().await {
                eprintln!("Could not delete SQS queue {queue_name}: {err:?}");
            }
        }
        .boxed(),
    );
    guards.push(ResourceGuard {
        delete_on_fail: true,
        deleter,
    });

    QueueInfo { name, url }
}

/// Create the `MirrordWorkloadQueueRegistry` K8s resource.
/// No ResourceGuard needed, the namespace is guarded.
///
/// # Arguments:
/// * `fallback_queues` - if not `None`, then a fallback will be set using the given queues.
pub async fn create_queue_registry_resource(
    kube_client: &Client,
    namespace: &str,
    deployment_name: &str,
    use_regex: bool,
<<<<<<< HEAD
    fallback_queues: Option<(&QueueInfo, &QueueInfo)>,
) {
    println!("Creating MirrordWorkloadQueueRegistry resource");

    let queues = if let Some((queue1, queue2)) = fallback_queues {
        if use_regex {
            panic!(
                "Not implemented: creating a test queue registry with RegexPattern + json object"
            );
        }
        BTreeMap::from([(
            "e2e-test-queues".to_string(),
            SplitQueue::Sqs(SqsQueueDetails {
                name_source: QueueNameSource::EnvVar(QUEUE_JSON_ENV_VAR.to_string()),
                tags: None,
                fallback_name: Some(
                    serde_json::json!({
                        QUEUE1_NAME_KEY: &queue1.name,
                        QUEUE2_URL_KEY: &queue2.url
                    })
                    .to_string(),
                ),
                names_from_json_map: Some(true),
            }),
        )])
    } else if use_regex {
=======
) {
    println!("Creating MirrordWorkloadQueueRegistry resource");

    let queues = if use_regex {
>>>>>>> 7354bbe3
        BTreeMap::from([(
            "e2e-test-queues".to_string(),
            SplitQueue::Sqs(SqsQueueDetails {
                name_source: QueueNameSource::RegexPattern(BOTH_QUEUES_REGEX_PATTERN.to_string()),
                tags: None,
                fallback_name: None,
                names_from_json_map: None,
            }),
        )])
    } else {
        BTreeMap::from([
            (
                "e2e-test-queue1".to_string(),
                SplitQueue::Sqs(SqsQueueDetails {
                    name_source: QueueNameSource::EnvVar(QUEUE_NAME_ENV_VAR1.to_string()),
                    tags: None,
                    fallback_name: None,
                    names_from_json_map: None,
                }),
            ),
            (
                "e2e-test-queue2".to_string(),
                SplitQueue::Sqs(SqsQueueDetails {
                    name_source: QueueNameSource::EnvVar(QUEUE2_URL_ENV_VAR.to_string()),
                    tags: None,
                    fallback_name: None,
                    names_from_json_map: None,
                }),
            ),
        ])
    };

    let qr_api: Api<MirrordWorkloadQueueRegistry> = Api::namespaced(kube_client.clone(), namespace);
    let queue_registry = MirrordWorkloadQueueRegistry::new(
        QUEUE_REGISTRY_RESOURCE_NAME,
        MirrordWorkloadQueueRegistrySpec {
            queues,
            consumer: QueueConsumer {
                name: deployment_name.to_string(),
                container: None,
                workload_type: QueueConsumerType::Deployment,
            },
        },
    );
    qr_api
        .create(&PostParams::default(), &queue_registry)
        .await
        .expect("Could not create queue splitter in E2E test.");
    println!("MirrordWorkloadQueueRegistry resource created at namespace {namespace} with name {QUEUE_REGISTRY_RESOURCE_NAME}");
}

/// Name of the environment variable that holds the configuration for this app.
///
/// The configuration is expected to be a JSON array of [`SqsQueueEnv`] objects.
/// If the variable is not set, the app will use [`legacy_config`].
/// This is to maintain backwards compatibility with mirrord Operator E2E.
pub const CONFIGURATION_ENV_NAME: &str = "SQS_FORWARDER_CONFIG";

#[derive(Serialize, Debug)]
#[serde(rename_all = "camelCase")]
pub struct ForwardingConfig {
    /// Queue from which we should read messages.
    pub from: SqsQueueEnv,
    /// Queue to which we should echo messages.
    pub to: SqsQueueEnv,
}

/// Describes a source of SQS queue name/URL for this app.
#[derive(Serialize, Debug)]
#[serde(rename_all = "camelCase")]
pub struct SqsQueueEnv {
    /// Name of the environment variable that holds the SQS queue name or URL.
    pub var_name: String,
    /// Whether the environment variable holds a URL or a queue name.
    #[serde(default)]
    pub is_url: bool,
    /// If set, the value of the environment variable will be parsed into a JSON object.
    /// The queue name/URL will be extracted from the field with this name.
    pub json_key: Option<String>,
}

/// Create a microservice for the sqs test application.
/// That service will be configured to use the "localstack" service in the "default" namespace for
/// all AWS stuff.
async fn sqs_consumer_service(
    kube_client: &Client,
    queue1: &QueueInfo,
    queue2: &QueueInfo,
    echo_queue1: &QueueInfo,
    echo_queue2: &QueueInfo,
    aws_creds: HashMap<String, String>,
<<<<<<< HEAD
    with_fallback_json: bool,
) -> KubeService {
    let namespace = format!("e2e-tests-sqs-splitting-{}", crate::utils::random_string());

    let env = if with_fallback_json {
        // Configuration for the deployed test app, to make it expect the queues as a json object.
        let test_service_config = vec![
            ForwardingConfig {
                from: SqsQueueEnv {
                    var_name: QUEUE_JSON_ENV_VAR.to_string(),
                    is_url: false,
                    json_key: Some(QUEUE1_NAME_KEY.to_string()),
                },
                to: SqsQueueEnv {
                    var_name: "SQS_TEST_ECHO_Q_NAME1".into(),
                    is_url: false,
                    json_key: None,
                },
            },
            ForwardingConfig {
                from: SqsQueueEnv {
                    var_name: QUEUE_JSON_ENV_VAR.to_string(),
                    is_url: true,
                    json_key: Some(QUEUE2_URL_KEY.to_string()),
                },
                to: SqsQueueEnv {
                    var_name: "SQS_TEST_ECHO_Q_NAME2".into(),
                    is_url: false,
                    json_key: None,
                },
            },
        ];
        let test_service_config_string = serde_json::to_string(&test_service_config).unwrap();

        let json_for_deployed_app = serde_json::json!({
            QUEUE1_NAME_KEY: queue1.name,
            QUEUE2_URL_KEY: queue2.url
        });

        [
            (
                QUEUE_JSON_ENV_VAR.to_string(),
                serde_json::to_string(&json_for_deployed_app).unwrap(),
            ),
            (
                CONFIGURATION_ENV_NAME.to_string(),
                test_service_config_string,
            ),
        ]
    } else {
        [
            (QUEUE_NAME_ENV_VAR1.into(), queue1.name.clone()),
            (QUEUE2_URL_ENV_VAR.into(), queue2.url.clone()),
        ]
    }
    .into_iter()
    .chain([
        (ECHO_QUEUE_NAME_ENV_VAR1.into(), echo_queue1.name.clone()),
        (ECHO_QUEUE_NAME_ENV_VAR2.into(), echo_queue2.name.clone()),
    ])
=======
) -> KubeService {
    let namespace = format!("e2e-tests-sqs-splitting-{}", crate::utils::random_string());

    let env = [
        (QUEUE_NAME_ENV_VAR1.into(), queue1.name.clone()),
        (QUEUE2_URL_ENV_VAR.into(), queue2.url.clone()),
        (ECHO_QUEUE_NAME_ENV_VAR1.into(), echo_queue1.name.clone()),
        (ECHO_QUEUE_NAME_ENV_VAR2.into(), echo_queue2.name.clone()),
    ]
    .into_iter()
>>>>>>> 7354bbe3
    .chain(aws_creds)
    .map(|(name, value)| EnvVar {
        name,
        value: Some(value),
        value_from: None,
    })
    .collect::<Vec<_>>();

    service_with_env(
        &namespace,
        "ClusterIP",
        "ghcr.io/metalbear-co/mirrord-sqs-forwarder:latest",
        "queue-forwarder",
        false,
        kube_client.clone(),
        serde_json::to_value(env).unwrap(),
    )
    .await
}

/// Attempts to find the `localstack` service in the `localstack` namespace.
async fn get_localstack_service(kube_client: &Client) -> Option<Service> {
    let service_api = Api::<Service>::namespaced(kube_client.clone(), "localstack");
    service_api.get("localstack").await.ok()
}

/// Watch [`MirrordSqsSession`] resources in the given namespace and return once two unique sessions
/// are ready.
///
/// Return `Err(())` if there was an error while watching or if a session was deleted before 2 were
/// ready.
pub async fn watch_sqs_sessions(kube_client: Client, namespace: &str) {
    let api = Api::<MirrordSqsSession>::namespaced(kube_client, namespace);
    Watcher::new(api, Default::default(), |sessions| {
        sessions
            .values()
            .filter(|s| is_session_ready(Some(s)))
            .count()
            == 2
    })
    .run()
    .await;
}

pub async fn await_registry_status(kube_client: Client, namespace: &str) {
    let api: Api<MirrordWorkloadQueueRegistry> = Api::namespaced(kube_client, namespace);
    let has_status =
        |qr: Option<&MirrordWorkloadQueueRegistry>| qr.is_some_and(|qr| qr.status.is_some());

    await_condition(api, QUEUE_REGISTRY_RESOURCE_NAME, has_status)
        .await
        .unwrap();
}

/// - Fetch AWS credentials from the operator container.
/// - Create an SQS client (that uses localstack if there).
/// - Create 4 guarded SQS queues with partially random names: 2 queues for the test applications to
///   consume from, and two "echo" queues from the deployed test application to forward messages to,
///   so that the test can verify it received them.
/// - Start a task that waits for 2 SQS Sessions to be ready.
/// - Deploy a consumer service in a new guarded namespace with a partially random name.
/// - Create a `MirrordWorkloadQueueRegistry` resource in the test's namespace.
<<<<<<< HEAD
pub async fn sqs_test_resources(
    kube_client: Client,
    use_regex: bool,
    with_fallback_json: bool,
) -> SqsTestResources {
=======
pub async fn sqs_test_resources(kube_client: Client, use_regex: bool) -> SqsTestResources {
>>>>>>> 7354bbe3
    let mut guards = Vec::new();

    let aws_creds = fetch_aws_creds(kube_client.clone()).await;
    let mut local_aws_creds = aws_creds.clone();

    let aws_endpoint_url = local_aws_creds.get_mut(AWS_ENDPOINT_ENV).unwrap();
    let localstack_portforwarder = if aws_endpoint_url.contains("localstack.svc.cluster") {
        let localstack = get_localstack_service(&kube_client).await.unwrap();
        let localstack_portforwarder =
            PortForwarder::new_for_service(kube_client.clone(), &localstack, 4566).await;
        *aws_endpoint_url = format!("http://{}", localstack_portforwarder.address());
        Some(localstack_portforwarder)
    } else {
        None
    };

    let sqs_client = get_sqs_client(local_aws_creds).await;

    let (queue1, echo_queue1) =
        random_name_sqs_queue_with_echo_queue(false, &sqs_client, &mut guards).await;
    let (queue2, echo_queue2) =
        random_name_sqs_queue_with_echo_queue(true, &sqs_client, &mut guards).await;
    let k8s_service = sqs_consumer_service(
        &kube_client,
        &queue1,
        &queue2,
        &echo_queue1,
        &echo_queue2,
        aws_creds,
<<<<<<< HEAD
        with_fallback_json,
=======
>>>>>>> 7354bbe3
    )
    .await;

    create_queue_registry_resource(
        &kube_client,
        &k8s_service.namespace,
        &k8s_service.name,
        use_regex,
<<<<<<< HEAD
        with_fallback_json.then_some((&queue1, &queue2)),
=======
>>>>>>> 7354bbe3
    )
    .await;

    SqsTestResources {
        kube_client,
        k8s_service,
        queue1,
        echo_queue1,
        queue2,
        echo_queue2,
        sqs_client,
        _guards: guards,
        _localstack_portforwarder: localstack_portforwarder,
    }
}

pub async fn write_sqs_messages(
    sqs_client: &aws_sdk_sqs::Client,
    queue: &QueueInfo,
    message_attribute_name: &str,
    message_attributes: &[&str],
    messages: &[&str],
) {
    println!("Sending messages {messages:?} to queue {}.", queue.name);
    let fifo = queue.name.ends_with(".fifo");
    let group_id = fifo.then_some("e2e-tests".to_string());
    for (i, (body, attr)) in messages.iter().zip(message_attributes).enumerate() {
        println!(
            r#"Sending message "{body}" with attribute "{message_attribute_name}: {attr}" to queue {}"#,
            queue.name
        );
        sqs_client
            .send_message()
            .queue_url(&queue.url)
            .message_body(*body)
            .message_attributes(
                message_attribute_name,
                MessageAttributeValue::builder()
                    .string_value(*attr)
                    .data_type("String")
                    .build()
                    .unwrap(),
            )
            .set_message_group_id(group_id.clone())
            .set_message_deduplication_id(fifo.then_some(i.to_string()))
            .send()
            .await
            .expect("Sending SQS message failed.");
    }
}

/// Fetches AWS client environment from the operator container spec.
async fn fetch_aws_creds(client: Client) -> HashMap<String, String> {
    let env_map = Api::<Deployment>::namespaced(client, "mirrord")
        .get(OPERATOR_NAME)
        .await
        .unwrap()
        .spec
        .unwrap()
        .template
        .spec
        .unwrap()
        .containers
        .into_iter()
        .find(|container| container.name == OPERATOR_NAME)
        .unwrap()
        .env
        .unwrap()
        .into_iter()
        .filter_map(|env| {
            if AWS_CREDS_ENVS.contains(&env.name.as_str()) {
                Some((env.name, env.value.unwrap()))
            } else {
                None
            }
        })
        .collect::<HashMap<_, _>>();

    assert_eq!(
        env_map.len(),
        AWS_CREDS_ENVS.len(),
        "operator is not properly configured for SQS splitting tests, env=[{env_map:?}], expected={AWS_CREDS_ENVS:?}",
    );

    env_map
}<|MERGE_RESOLUTION|>--- conflicted
+++ resolved
@@ -29,10 +29,7 @@
     },
     setup::OPERATOR_NAME,
 };
-<<<<<<< HEAD
 use serde::Serialize;
-=======
->>>>>>> 7354bbe3
 
 use super::{port_forwarder::PortForwarder, watch::Watcher};
 use crate::utils::{
@@ -48,7 +45,6 @@
 /// Regex pattern that matches both [`QUEUE_NAME_ENV_VAR1`] and [`QUEUE2_URL_ENV_VAR`].
 const BOTH_QUEUES_REGEX_PATTERN: &str = "SQS_TEST_Q.+";
 
-<<<<<<< HEAD
 /// Name of the environment variable that holds a json object with the names/urls of the queues to
 /// use. If this env var is set, the application will use the names from the json and will ignore
 /// the two env vars.
@@ -58,8 +54,6 @@
 const QUEUE1_NAME_KEY: &str = "queue1_name";
 const QUEUE2_URL_KEY: &str = "queue2_url";
 
-=======
->>>>>>> 7354bbe3
 /// Name of the environment variable that holds the name of the first SQS queue the deployed
 /// application will write to.
 const ECHO_QUEUE_NAME_ENV_VAR1: &str = "SQS_TEST_ECHO_Q_NAME1";
@@ -129,26 +123,16 @@
 }
 
 const AWS_ENDPOINT_ENV: &str = "AWS_ENDPOINT_URL";
-<<<<<<< HEAD
-=======
 const AWS_REGION_ENV: &str = "AWS_REGION";
 const AWS_SECRET_ACCESS_KEY_ENV: &str = "AWS_SECRET_ACCESS_KEY";
 const AWS_ACCESS_KEY_ID_ENV: &str = "AWS_ACCESS_KEY_ID";
->>>>>>> 7354bbe3
 
 /// Required to build an SQS client.
 const AWS_CREDS_ENVS: &[&str] = &[
     AWS_ENDPOINT_ENV,
-<<<<<<< HEAD
-    "AWS_REGION",
-    "AWS_SECRET_ACCESS_KEY",
-    "AWS_ACCESS_KEY_ID",
-    "AWS_SECRET_KEY",
-=======
     AWS_REGION_ENV,
     AWS_SECRET_ACCESS_KEY_ENV,
     AWS_ACCESS_KEY_ID_ENV,
->>>>>>> 7354bbe3
 ];
 
 /// A credential provider that makes the SQS SDK use localstack.
@@ -179,19 +163,11 @@
 async fn get_sqs_client(mut env: HashMap<String, String>) -> aws_sdk_sqs::Client {
     let config = aws_config::from_env()
         .empty_test_environment()
-<<<<<<< HEAD
-        .region(Region::new(env.remove("AWS_REGION").unwrap()))
-        .endpoint_url(env.remove(AWS_ENDPOINT_ENV).unwrap())
-        .credentials_provider(TestCredentialsProvider {
-            secret_access_key: env.remove("AWS_SECRET_ACCESS_KEY").unwrap(),
-            access_key_id: env.remove("AWS_ACCESS_KEY_ID").unwrap(),
-=======
         .region(Region::new(env.remove(AWS_REGION_ENV).unwrap()))
         .endpoint_url(env.remove(AWS_ENDPOINT_ENV).unwrap())
         .credentials_provider(TestCredentialsProvider {
             secret_access_key: env.remove(AWS_SECRET_ACCESS_KEY_ENV).unwrap(),
             access_key_id: env.remove(AWS_ACCESS_KEY_ID_ENV).unwrap(),
->>>>>>> 7354bbe3
         });
 
     let config = config.load().await;
@@ -272,7 +248,6 @@
     namespace: &str,
     deployment_name: &str,
     use_regex: bool,
-<<<<<<< HEAD
     fallback_queues: Option<(&QueueInfo, &QueueInfo)>,
 ) {
     println!("Creating MirrordWorkloadQueueRegistry resource");
@@ -299,12 +274,6 @@
             }),
         )])
     } else if use_regex {
-=======
-) {
-    println!("Creating MirrordWorkloadQueueRegistry resource");
-
-    let queues = if use_regex {
->>>>>>> 7354bbe3
         BTreeMap::from([(
             "e2e-test-queues".to_string(),
             SplitQueue::Sqs(SqsQueueDetails {
@@ -396,7 +365,6 @@
     echo_queue1: &QueueInfo,
     echo_queue2: &QueueInfo,
     aws_creds: HashMap<String, String>,
-<<<<<<< HEAD
     with_fallback_json: bool,
 ) -> KubeService {
     let namespace = format!("e2e-tests-sqs-splitting-{}", crate::utils::random_string());
@@ -457,18 +425,6 @@
         (ECHO_QUEUE_NAME_ENV_VAR1.into(), echo_queue1.name.clone()),
         (ECHO_QUEUE_NAME_ENV_VAR2.into(), echo_queue2.name.clone()),
     ])
-=======
-) -> KubeService {
-    let namespace = format!("e2e-tests-sqs-splitting-{}", crate::utils::random_string());
-
-    let env = [
-        (QUEUE_NAME_ENV_VAR1.into(), queue1.name.clone()),
-        (QUEUE2_URL_ENV_VAR.into(), queue2.url.clone()),
-        (ECHO_QUEUE_NAME_ENV_VAR1.into(), echo_queue1.name.clone()),
-        (ECHO_QUEUE_NAME_ENV_VAR2.into(), echo_queue2.name.clone()),
-    ]
-    .into_iter()
->>>>>>> 7354bbe3
     .chain(aws_creds)
     .map(|(name, value)| EnvVar {
         name,
@@ -531,15 +487,11 @@
 /// - Start a task that waits for 2 SQS Sessions to be ready.
 /// - Deploy a consumer service in a new guarded namespace with a partially random name.
 /// - Create a `MirrordWorkloadQueueRegistry` resource in the test's namespace.
-<<<<<<< HEAD
 pub async fn sqs_test_resources(
     kube_client: Client,
     use_regex: bool,
     with_fallback_json: bool,
 ) -> SqsTestResources {
-=======
-pub async fn sqs_test_resources(kube_client: Client, use_regex: bool) -> SqsTestResources {
->>>>>>> 7354bbe3
     let mut guards = Vec::new();
 
     let aws_creds = fetch_aws_creds(kube_client.clone()).await;
@@ -569,10 +521,7 @@
         &echo_queue1,
         &echo_queue2,
         aws_creds,
-<<<<<<< HEAD
         with_fallback_json,
-=======
->>>>>>> 7354bbe3
     )
     .await;
 
@@ -581,10 +530,7 @@
         &k8s_service.namespace,
         &k8s_service.name,
         use_regex,
-<<<<<<< HEAD
         with_fallback_json.then_some((&queue1, &queue2)),
-=======
->>>>>>> 7354bbe3
     )
     .await;
 
