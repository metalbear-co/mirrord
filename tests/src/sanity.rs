--- conflicted
+++ resolved
@@ -833,7 +833,7 @@
         process.assert_stderr();
     }
 
-<<<<<<< HEAD
+
     #[rstest]
     #[tokio::test(flavor = "multi_thread", worker_threads = 2)]
     pub async fn test_go_remote_env_vars_works(#[future] service: EchoService) {
@@ -841,7 +841,10 @@
         let command = vec!["go-e2e-env/go-e2e-env"];
         let mirrord_args = vec!["--override-env-vars-include", "*"];
         let mut process = run(command, &service.pod_name, None, Some(mirrord_args)).await;
-=======
+        let res = process.child.wait().await.unwrap();
+        assert!(res.success());
+        process.assert_stderr();
+
     // TODO: This is valid for all "outgoing" tests:
     // We have no way of knowing if they're actually being hooked, so they'll pass without mirrord,
     // which is bad.
@@ -905,8 +908,6 @@
         ];
         let mirrord_args = vec!["-o", "true"];
         let mut process = run(node_command, &service.pod_name, None, Some(mirrord_args)).await;
->>>>>>> bc7cffa2
-
         let res = process.child.wait().await.unwrap();
         assert!(res.success());
         process.assert_stderr();
