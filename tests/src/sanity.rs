--- conflicted
+++ resolved
@@ -15,15 +15,6 @@
 
     #[tokio::test]
     async fn test_complete_node_api() {
-<<<<<<< HEAD
-        _inner_test_complete_node_api().await;
-    }
-
-    // inner function
-    // starts the node(express.js) api server, sends four different requests, validates data,
-    // stops the server and validates if the agent job and pod are deleted
-    async fn _inner_test_complete_node_api() {
-=======
         _test_complete_node_api().await;
     }
 
@@ -31,7 +22,6 @@
     // starts the node(express.js) api server, sends four different requests, validates data,
     // stops the server and validates if the agent job and pod are deleted
     async fn _test_complete_node_api() {
->>>>>>> df4b15ef
         let client = setup_kube_client().await;
 
         let pod_namespace = "default";
@@ -305,16 +295,10 @@
     }
 
     // docker runtime test
-<<<<<<< HEAD
-    #[tokio::test]
-    async fn test_docker_runtime() {
-        set_minikube_runtime("docker").await;
-        _inner_test_complete_node_api().await;
-=======
+
     #[ignore]
     #[tokio::test]
     async fn test_docker_runtime() {
         _test_complete_node_api().await;
->>>>>>> df4b15ef
     }
 }