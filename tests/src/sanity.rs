#![feature(stmt_expr_attributes)]
#[cfg(test)]

mod tests {
    use std::{
        collections::HashMap,
        fmt::Debug,
        net::Ipv4Addr,
        process::Stdio,
        sync::{Arc, Mutex},
        time::Duration,
    };

    use bytes::Bytes;
    use chrono::Utc;
    use futures_util::stream::{StreamExt, TryStreamExt};
    use k8s_openapi::api::{
        apps::v1::Deployment,
        core::v1::{Pod, Service},
    };
    use kube::{
        api::{DeleteParams, ListParams, PostParams},
        core::WatchEvent,
        runtime::wait::{await_condition, conditions::is_pod_running},
        Api, Client, Config,
    };
    use rand::{distributions::Alphanumeric, Rng};
    use reqwest::StatusCode;
    use rstest::*;
    use serde::{de::DeserializeOwned, Serialize};
    use serde_json::json;
    use tempdir::TempDir;
    use tokio::{
        io::{AsyncReadExt, BufReader},
        process::{Child, Command},
        task::JoinHandle,
        time::timeout,
    };
    // 0.8
    use tokio_util::sync::{CancellationToken, DropGuard};

    static TEXT: &str = "Lorem ipsum dolor sit amet, consectetur adipiscing elit, sed do eiusmod tempor incididunt ut labore et dolore magna aliqua. Ut enim ad minim veniam, quis nostrud exercitation ullamco laboris nisi ut aliquip ex ea commodo consequat. Duis aute irure dolor in reprehenderit in voluptate velit esse cillum dolore eu fugiat nulla pariatur. Excepteur sint occaecat cupidatat non proident, sunt in culpa qui officia deserunt mollit anim id est laborum.";

    pub async fn watch_resource_exists<K: Debug + Clone + DeserializeOwned>(
        api: &Api<K>,
        name: &str,
    ) {
        let params = ListParams::default()
            .fields(&format!("metadata.name={}", name))
            .timeout(10);
        let mut stream = api.watch(&params, "0").await.unwrap().boxed();
        while let Some(status) = stream.try_next().await.unwrap() {
            match status {
                WatchEvent::Modified(_) => break,
                WatchEvent::Error(s) => {
                    panic!("Error watching namespaces: {:?}", s);
                }
                _ => {}
            }
        }
    }

    fn random_string() -> String {
        let mut rand_str: String = rand::thread_rng()
            .sample_iter(&Alphanumeric)
            .take(7)
            .map(char::from)
            .collect();
        rand_str.make_ascii_lowercase();
        rand_str
    }

    #[derive(Debug)]
    enum Application {
        PythonFlaskHTTP,
        PythonFastApiHTTP,
        NodeHTTP,
        Go18HTTP,
        Go19HTTP,
    }

    #[derive(Debug)]
    pub enum Agent {
        #[cfg(target_os = "linux")]
        Ephemeral,
        Job,
    }

    #[derive(Debug)]
    pub enum FileOps {
        Python,
        Go18,
        Go19,
    }

    struct TestProcess {
        pub child: Child,
        stderr: Arc<Mutex<String>>,
        stdout: Arc<Mutex<String>>,
        // Keeps tempdir existing while process is running.
        _tempdir: TempDir,
    }

    impl TestProcess {
        fn get_stdout(&self) -> String {
            self.stdout.lock().unwrap().clone()
        }

        fn assert_stderr(&self) {
            assert!(self.stderr.lock().unwrap().is_empty());
        }

        fn assert_log_level(&self, stderr: bool, level: &str) {
            if stderr {
                assert!(!self.stderr.lock().unwrap().contains(level));
            } else {
                assert!(!self.stdout.lock().unwrap().contains(level));
            }
        }

        fn assert_python_fileops_stderr(&self) {
            assert!(!self.stderr.lock().unwrap().contains("FAILED"));
        }

        fn wait_for_line(&self, timeout: Duration, line: &str) {
            let now = std::time::Instant::now();
            while now.elapsed() < timeout {
                let stdout = self.get_stdout();
                if stdout.contains(line) {
                    return;
                }
            }
            panic!("Timeout waiting for line: {}", line);
        }

        fn from_child(mut child: Child, tempdir: TempDir) -> TestProcess {
            let stderr_data = Arc::new(Mutex::new(String::new()));
            let stdout_data = Arc::new(Mutex::new(String::new()));
            let child_stderr = child.stderr.take().unwrap();
            let child_stdout = child.stdout.take().unwrap();
            let stderr_data_reader = stderr_data.clone();
            let stdout_data_reader = stdout_data.clone();
            let pid = child.id().unwrap();

            tokio::spawn(async move {
                let mut reader = BufReader::new(child_stderr);
                let mut buf = [0; 1024];
                loop {
                    let n = reader.read(&mut buf).await.unwrap();
                    if n == 0 {
                        break;
                    }

                    let string = String::from_utf8_lossy(&buf[..n]);
                    eprintln!("stderr {:?} {pid}: {}", Utc::now(), string);
                    {
                        stderr_data_reader.lock().unwrap().push_str(&string);
                    }
                }
            });
            tokio::spawn(async move {
                let mut reader = BufReader::new(child_stdout);
                let mut buf = [0; 1024];
                loop {
                    let n = reader.read(&mut buf).await.unwrap();
                    if n == 0 {
                        break;
                    }
                    let string = String::from_utf8_lossy(&buf[..n]);
                    println!("stdout {:?} {pid}: {}", Utc::now(), string);
                    {
                        stdout_data_reader.lock().unwrap().push_str(&string);
                    }
                }
            });
            TestProcess {
                child,
                stderr: stderr_data,
                stdout: stdout_data,
                _tempdir: tempdir,
            }
        }
    }

    impl Application {
        async fn run(
            &self,
            pod_name: &str,
            namespace: Option<&str>,
            args: Option<Vec<&str>>,
        ) -> TestProcess {
            let process_cmd = match self {
                Application::PythonFlaskHTTP => {
                    vec!["python3", "-u", "python-e2e/app_flask.py"]
                }
                Application::PythonFastApiHTTP => {
                    vec![
                        "uvicorn",
                        "--port=80",
                        "--host=0.0.0.0",
                        "--app-dir=./python-e2e/",
                        "app_fastapi:app",
                    ]
                }
                Application::NodeHTTP => vec!["node", "node-e2e/app.js"],
                Application::Go18HTTP => vec!["go-e2e/18"],
                Application::Go19HTTP => vec!["go-e2e/19"],
            };
            run(process_cmd, pod_name, namespace, args).await
        }

        fn assert(&self, process: &TestProcess) {
            match self {
                Application::PythonFastApiHTTP => {
                    process.assert_log_level(true, "ERROR");
                    process.assert_log_level(false, "ERROR");
                    process.assert_log_level(true, "CRITICAL");
                    process.assert_log_level(false, "CRITICAL");
                }
                _ => process.assert_stderr(),
            }
        }
    }

    impl Agent {
        fn flag(&self) -> Option<Vec<&str>> {
            match self {
                #[cfg(target_os = "linux")]
                Agent::Ephemeral => Some(vec!["--ephemeral-container"]),
                Agent::Job => None,
            }
        }
    }

    impl FileOps {
        fn command(&self) -> Vec<&str> {
            match self {
                FileOps::Python => {
                    vec!["python3", "-B", "-m", "unittest", "-f", "python-e2e/ops.py"]
                }
                FileOps::Go18 => vec!["go-e2e-fileops/18"],
                FileOps::Go19 => vec!["go-e2e-fileops/19"],
            }
        }

        fn assert(&self, process: TestProcess) {
            match self {
                FileOps::Python => process.assert_python_fileops_stderr(),
                FileOps::Go18 => process.assert_stderr(),
                FileOps::Go19 => process.assert_stderr(),
            }
        }
    }

    async fn run(
        process_cmd: Vec<&str>,
        pod_name: &str,
        namespace: Option<&str>,
        args: Option<Vec<&str>>,
    ) -> TestProcess {
        let path = env!("CARGO_BIN_FILE_MIRRORD");
        let temp_dir = tempdir::TempDir::new("test").unwrap();
        let mut mirrord_args = vec![
            "exec",
            "--pod-name",
            pod_name,
            "-c",
            "--extract-path",
            temp_dir.path().to_str().unwrap(),
        ];
        if let Some(namespace) = namespace {
            mirrord_args.extend(["--pod-namespace", namespace].into_iter());
        }
        if let Some(args) = args {
            mirrord_args.extend(args.into_iter());
        }
        mirrord_args.push("--");
        let args: Vec<&str> = mirrord_args
            .into_iter()
            .chain(process_cmd.into_iter())
            .collect();
        // used by the CI, to load the image locally:
        // docker build -t test . -f mirrord-agent/Dockerfile
        // minikube load image test:latest
        let mut env = HashMap::new();
        env.insert("MIRRORD_AGENT_IMAGE", "test");
        env.insert("MIRRORD_CHECK_VERSION", "false");
        env.insert("MIRRORD_AGENT_RUST_LOG", "warn,mirrord=debug");
        env.insert("MIRRORD_IMPERSONATED_CONTAINER_NAME", "test");
        env.insert("MIRRORD_AGENT_COMMUNICATION_TIMEOUT", "180");
        env.insert("RUST_LOG", "warn,mirrord=debug");
        let server = Command::new(path)
            .args(args.clone())
            .envs(env)
            .stdout(Stdio::piped())
            .stderr(Stdio::piped())
            .spawn()
            .unwrap();
        println!(
            "executed mirrord with args {args:?} pid {}",
            server.id().unwrap()
        );
        // We need to hold temp dir until the process is finished
        TestProcess::from_child(server, temp_dir)
    }

    #[fixture]
    pub async fn kube_client() -> Client {
        let mut config = Config::infer().await.unwrap();
        config.accept_invalid_certs = true;
        Client::try_from(config).unwrap()
    }

    struct ResourceGuard {
        guard: Option<DropGuard>,
        barrier: std::sync::Arc<std::sync::Barrier>,
        handle: JoinHandle<()>,
    }

    impl ResourceGuard {
        /// Creates a resource and spawns a task to delete it when dropped
        /// I'm not sure why I have to add the `static here but this works?
        pub async fn create<K: Debug + Clone + DeserializeOwned + Serialize + 'static>(
            api: &Api<K>,
            name: String,
            data: &K,
        ) -> ResourceGuard {
            api.create(&PostParams::default(), data).await.unwrap();
            let cancel_token = CancellationToken::new();
            let resource_token = cancel_token.clone();
            let barrier = std::sync::Arc::new(std::sync::Barrier::new(2));
            let guard_barrier = barrier.clone();
            let name = name.clone();
            let cloned_api = api.clone();
            let handle = tokio::spawn(async move {
                cancel_token.cancelled().await;
                // Don't clean pods on failure, so that we can debug
                println!("deleting {:?}", &name);
                cloned_api
                    .delete(&name, &DeleteParams::default())
                    .await
                    .unwrap();
                barrier.wait();
            });
            Self {
                guard: Some(resource_token.drop_guard()),
                barrier: guard_barrier,
                handle,
            }
        }
    }

    impl Drop for ResourceGuard {
        fn drop(&mut self) {
            if std::thread::panicking() {
                self.handle.abort();
            } else {
                let guard = self.guard.take();
                drop(guard);
                self.barrier.wait();
            }
        }
    }

    pub struct EchoService {
        name: String,
        namespace: String,
        pod_name: String,
        _pod: ResourceGuard,
        _service: ResourceGuard,
    }

    #[fixture]
    async fn service(
        #[future] kube_client: Client,
        #[default("default")] namespace: &str,
    ) -> EchoService {
        let kube_client = kube_client.await;
        let deployment_api: Api<Deployment> = Api::namespaced(kube_client.clone(), namespace);
        let name = random_string();
        let name = format!("http-echo-{}", name);
        let deployment: Deployment = serde_json::from_value(json!({
            "apiVersion": "apps/v1",
            "kind": "Deployment",
            "metadata": {
                "name": name,
                "labels": {
                    "app": name
                }
            },
            "spec": {
                "replicas": 1,
                "selector": {
                    "matchLabels": {
                        "app": name
                    }
                },
                "template": {
                    "metadata": {
                        "labels": {
                            "app": name
                        }
                    },
                    "spec": {
                        "containers": [
                            {
                                "name": "test",
                                "image": "ghcr.io/metalbear-co/mirrord-pytest:latest",
                                "ports": [
                                    {
                                        "containerPort": 80
                                    }
                                ],
                                "env": [
                                    {
                                      "name": "MIRRORD_FAKE_VAR_FIRST",
                                      "value": "mirrord.is.running"
                                    },
                                    {
                                      "name": "MIRRORD_FAKE_VAR_SECOND",
                                      "value": "7777"
                                    }
                                  ]
                            }
                        ]
                    }
                }
            }
        }))
        .unwrap();
        let pod_guard = ResourceGuard::create(&deployment_api, name.to_string(), &deployment).await;
        watch_resource_exists(&deployment_api, &name).await;

        let service_api: Api<Service> = Api::namespaced(kube_client.clone(), namespace);
        let service: Service = serde_json::from_value(json!({
            "apiVersion": "v1",
            "kind": "Service",
            "metadata": {
                "name": &name,
                "labels": {
                    "app": &name
                }
            },
            "spec": {
                "type": "NodePort",
                "selector": {
                    "app": &name
                },
                "sessionAffinity": "None",
                "ports": [
                    {
                        "protocol": "TCP",
                        "port": 80,
                        "targetPort": 80
                    }
                ]
            }
        }))
        .unwrap();

        let service_guard = ResourceGuard::create(&service_api, name.to_string(), &service).await;
        watch_resource_exists(&service_api, "default").await;

        let pod_name = get_pod_instance(&kube_client, &name, namespace)
            .await
            .unwrap();
        let pod_api: Api<Pod> = Api::namespaced(kube_client.clone(), namespace);
        await_condition(pod_api, &pod_name, is_pod_running())
            .await
            .unwrap();

        EchoService {
            name: name.to_string(),
            namespace: namespace.to_string(),
            pod_name,
            _pod: pod_guard,
            _service: service_guard,
        }
    }

    fn resolve_node_host() -> String {
        if (cfg!(target_os = "linux") && !wsl::is_wsl()) || std::env::var("USE_MINIKUBE").is_ok() {
            let output = std::process::Command::new("minikube")
                .arg("ip")
                .output()
                .unwrap()
                .stdout;
            String::from_utf8_lossy(&output).to_string()
        } else {
            // We assume it's either Docker for Mac or passed via wsl integration
            "127.0.0.1".to_string()
        }
    }

    async fn get_service_url(kube_client: Client, service: &EchoService) -> String {
        let pod_api: Api<Pod> = Api::namespaced(kube_client.clone(), &service.namespace);
        let pods = pod_api
            .list(&ListParams::default().labels(&format!("app={}", service.name)))
            .await
            .unwrap();
        let mut host_ip = pods
            .into_iter()
            .next()
            .and_then(|pod| pod.status)
            .and_then(|status| status.host_ip)
            .unwrap();
        if host_ip.parse::<Ipv4Addr>().unwrap().is_private() {
            host_ip = resolve_node_host();
        }
        let services_api: Api<Service> = Api::namespaced(kube_client.clone(), &service.namespace);
        let services = services_api
            .list(&ListParams::default().labels(&format!("app={}", service.name)))
            .await
            .unwrap();
        let port = services
            .into_iter()
            .next()
            .and_then(|service| service.spec)
            .and_then(|spec| spec.ports)
            .and_then(|mut ports| ports.pop())
            .unwrap();
        format!("http://{}:{}", host_ip, port.node_port.unwrap())
    }

    pub async fn get_pod_instance(
        client: &Client,
        app_name: &str,
        namespace: &str,
    ) -> Option<String> {
        let pod_api: Api<Pod> = Api::namespaced(client.clone(), namespace);
        let pods = pod_api
            .list(&ListParams::default().labels(&format!("app={}", app_name)))
            .await
            .unwrap();
        let pod = pods.iter().next().and_then(|pod| pod.metadata.name.clone());
        pod
    }

    pub async fn send_requests(url: &str, expect_response: bool) {
        // Create client for each request until we have a match between local app and remote app
        // as connection state is flaky
        println!("{url}");
        let client = reqwest::Client::new();
        let res = client.get(url).send().await.unwrap();
        assert_eq!(res.status(), StatusCode::OK);
        // read all data sent back

        let resp = res.bytes().await.unwrap();
        if expect_response {
            assert_eq!(resp, Bytes::from("GET"));
        }

        let client = reqwest::Client::new();
        let res = client.post(url).body(TEXT).send().await.unwrap();
        assert_eq!(res.status(), StatusCode::OK);
        // read all data sent back
        let resp = res.bytes().await.unwrap();
        if expect_response {
            assert_eq!(resp, "POST".as_bytes());
        }

        let client = reqwest::Client::new();
        let res = client.put(url).send().await.unwrap();
        assert_eq!(res.status(), StatusCode::OK);
        // read all data sent back
        let resp = res.bytes().await.unwrap();
        if expect_response {
            assert_eq!(resp, "PUT".as_bytes());
        }

        let client = reqwest::Client::new();
        let res = client.delete(url).send().await.unwrap();
        assert_eq!(res.status(), StatusCode::OK);
        // read all data sent back
        let resp = res.bytes().await.unwrap();
        if expect_response {
            assert_eq!(resp, "DELETE".as_bytes());
        }
    }

    #[cfg(target_os = "linux")]
    #[rstest]
    #[trace]
    #[tokio::test(flavor = "multi_thread", worker_threads = 2)]
    #[timeout(Duration::from_secs(240))]
    async fn test_mirror_http_traffic(
        #[future]
        #[notrace]
        service: EchoService,
        #[future]
        #[notrace]
        kube_client: Client,
        #[values(
            Application::NodeHTTP,
            Application::Go18HTTP,
            Application::Go19HTTP,
            Application::PythonFlaskHTTP,
            Application::PythonFastApiHTTP
        )]
        application: Application,
        #[values(Agent::Ephemeral, Agent::Job)] agent: Agent,
    ) {
        let service = service.await;
        let kube_client = kube_client.await;
        let url = get_service_url(kube_client.clone(), &service).await;
        let mut process = application
            .run(&service.pod_name, Some(&service.namespace), agent.flag())
            .await;
        process.wait_for_line(Duration::from_secs(120), "daemon subscribed");
        send_requests(&url, false).await;
        process.wait_for_line(Duration::from_secs(10), "GET");
        process.wait_for_line(Duration::from_secs(10), "POST");
        process.wait_for_line(Duration::from_secs(10), "PUT");
        process.wait_for_line(Duration::from_secs(10), "DELETE");
        timeout(Duration::from_secs(40), process.child.wait())
            .await
            .unwrap()
            .unwrap();

        application.assert(&process);
    }

    #[cfg(target_os = "macos")]
    #[rstest]
    #[trace]
    #[tokio::test(flavor = "multi_thread", worker_threads = 2)]
    #[timeout(Duration::from_secs(240))]
    async fn test_mirror_http_traffic(
        #[future]
        #[notrace]
        service: EchoService,
        #[future]
        #[notrace]
        kube_client: Client,
        #[values(Application::PythonFlaskHTTP, Application::PythonFastApiHTTP)]
        application: Application,
        #[values(Agent::Job)] agent: Agent,
    ) {
        let service = service.await;
        let kube_client = kube_client.await;
        let url = get_service_url(kube_client.clone(), &service).await;
        let mut process = application
            .run(&service.pod_name, Some(&service.namespace), agent.flag())
            .await;
        process.wait_for_line(Duration::from_secs(300), "daemon subscribed");
        send_requests(&url, false).await;
        process.wait_for_line(Duration::from_secs(10), "GET");
        process.wait_for_line(Duration::from_secs(10), "POST");
        process.wait_for_line(Duration::from_secs(10), "PUT");
        process.wait_for_line(Duration::from_secs(10), "DELETE");
        timeout(Duration::from_secs(40), process.child.wait())
            .await
            .unwrap()
            .unwrap();

        application.assert(&process);
    }

    #[cfg(target_os = "linux")]
    #[rstest]
    #[trace]
    #[tokio::test(flavor = "multi_thread", worker_threads = 2)]
    #[timeout(Duration::from_secs(240))]
    pub async fn test_file_ops(
        #[future]
        #[notrace]
        service: EchoService,
        #[values(Agent::Ephemeral, Agent::Job)] agent: Agent,
        #[values(FileOps::Python, FileOps::Go18, FileOps::Go19)] ops: FileOps,
    ) {
        let service = service.await;
        let _ = std::fs::create_dir(std::path::Path::new("/tmp/fs"));
        let command = ops.command();

        let mut args = vec![];

        if let Some(ephemeral_flag) = agent.flag() {
            args.extend(ephemeral_flag);
        }

        let mut process = run(
            command,
            &service.pod_name,
            Some(&service.namespace),
            Some(args),
        )
        .await;
        let res = process.child.wait().await.unwrap();
        assert!(res.success());
        ops.assert(process);
    }

    #[cfg(target_os = "macos")]
    #[rstest]
    #[trace]
    #[tokio::test(flavor = "multi_thread", worker_threads = 2)]
    #[timeout(Duration::from_secs(240))]
    pub async fn test_file_ops(
        #[future]
        #[notrace]
        service: EchoService,
        #[values(Agent::Job)] agent: Agent,
    ) {
        let service = service.await;
        let _ = std::fs::create_dir(std::path::Path::new("/tmp/fs"));
        let python_command = vec!["python3", "-B", "-m", "unittest", "-f", "python-e2e/ops.py"];

        let mut process = run(
            python_command,
            &service.pod_name,
            Some(&service.namespace),
            None,
        )
        .await;
        let res = process.child.wait().await.unwrap();
        assert!(res.success());
        process.assert_python_fileops_stderr();
    }

    #[rstest]
    #[trace]
    #[tokio::test(flavor = "multi_thread", worker_threads = 2)]
    #[timeout(Duration::from_secs(240))]
    pub async fn test_file_ops_ro(
        #[future]
        #[notrace]
        service: EchoService,
    ) {
        let service = service.await;
        let _ = std::fs::create_dir(std::path::Path::new("/tmp/fs"));
        let python_command = vec![
            "python3",
            "-B",
            "-m",
            "unittest",
            "-f",
            "python-e2e/files_ro.py",
        ];

        let args = vec!["--ro"];

        let mut process = run(
            python_command,
            &service.pod_name,
            Some(&service.namespace),
            Some(args),
        )
        .await;
        let res = process.child.wait().await.unwrap();
        assert!(res.success());
        process.assert_python_fileops_stderr();
    }

    #[rstest]
    #[tokio::test(flavor = "multi_thread", worker_threads = 2)]
    #[timeout(Duration::from_secs(240))]
    pub async fn test_remote_env_vars_exclude_works(#[future] service: EchoService) {
        let service = service.await;
        let node_command = vec![
            "node",
            "node-e2e/remote_env/test_remote_env_vars_exclude_works.mjs",
        ];
        let mirrord_args = vec!["-x", "MIRRORD_FAKE_VAR_FIRST"];
        let mut process = run(node_command, &service.pod_name, None, Some(mirrord_args)).await;

        let res = process.child.wait().await.unwrap();
        assert!(res.success());
        process.assert_stderr();
    }

    #[rstest]
    #[tokio::test(flavor = "multi_thread", worker_threads = 2)]
    #[timeout(Duration::from_secs(240))]
    pub async fn test_remote_env_vars_include_works(#[future] service: EchoService) {
        let service = service.await;
        let node_command = vec![
            "node",
            "node-e2e/remote_env/test_remote_env_vars_include_works.mjs",
        ];
        let mirrord_args = vec!["-s", "MIRRORD_FAKE_VAR_FIRST"];
        let mut process = run(node_command, &service.pod_name, None, Some(mirrord_args)).await;

        let res = process.child.wait().await.unwrap();
        assert!(res.success());
        process.assert_stderr();
    }

    #[rstest]
    #[tokio::test(flavor = "multi_thread", worker_threads = 2)]
    #[timeout(Duration::from_secs(240))]
    pub async fn test_remote_dns_enabled_works(#[future] service: EchoService) {
        let service = service.await;
        let node_command = vec![
            "node",
            "node-e2e/remote_dns/test_remote_dns_enabled_works.mjs",
        ];
        let mut process = run(node_command, &service.pod_name, None, None).await;

        let res = process.child.wait().await.unwrap();
        assert!(res.success());
        process.assert_stderr();
    }

    #[rstest]
    #[tokio::test(flavor = "multi_thread", worker_threads = 2)]
    #[timeout(Duration::from_secs(240))]
    pub async fn test_remote_dns_lookup_google(#[future] service: EchoService) {
        let service = service.await;
        let node_command = vec![
            "node",
            "node-e2e/remote_dns/test_remote_dns_lookup_google.mjs",
        ];
        let mut process = run(node_command, &service.pod_name, None, None).await;

        let res = process.child.wait().await.unwrap();
        assert!(res.success());
        process.assert_stderr();
    }

    #[cfg(target_os = "linux")]
    #[rstest]
    #[tokio::test(flavor = "multi_thread", worker_threads = 2)]
    #[timeout(Duration::from_secs(240))]
    async fn test_steal_http_traffic(
        #[future] service: EchoService,
        #[future] kube_client: Client,
        #[values(
            Application::PythonFlaskHTTP,
            Application::PythonFastApiHTTP,
            Application::NodeHTTP
        )]
        application: Application,
        #[values(Agent::Ephemeral, Agent::Job)] agent: Agent,
    ) {
        let service = service.await;
        let kube_client = kube_client.await;
        let url = get_service_url(kube_client.clone(), &service).await;
        let mut flags = vec!["--steal"];
        agent.flag().map(|flag| flags.extend(flag));
        let mut process = application
            .run(&service.pod_name, Some(&service.namespace), Some(flags))
            .await;

        process.wait_for_line(Duration::from_secs(30), "daemon subscribed");
        send_requests(&url, true).await;
        timeout(Duration::from_secs(40), process.child.wait())
            .await
            .unwrap()
            .unwrap();

        application.assert(&process);
    }

    #[rstest]
    #[cfg(target_os = "linux")]
    #[tokio::test(flavor = "multi_thread", worker_threads = 2)]
    #[timeout(Duration::from_secs(240))]
    pub async fn test_bash_remote_env_vars_works(#[future] service: EchoService) {
        let service = service.await;
        let bash_command = vec!["bash", "bash-e2e/env.sh"];
        let mut process = run(bash_command, &service.pod_name, None, None).await;

        let res = process.child.wait().await.unwrap();
        assert!(res.success());
        process.assert_stderr();
    }

    #[rstest]
    #[cfg(target_os = "linux")]
    #[tokio::test(flavor = "multi_thread", worker_threads = 2)]
    #[timeout(Duration::from_secs(240))]
    pub async fn test_bash_remote_env_vars_exclude_works(#[future] service: EchoService) {
        let service = service.await;
        let bash_command = vec!["bash", "bash-e2e/env.sh", "exclude"];
        let mirrord_args = vec!["-x", "MIRRORD_FAKE_VAR_FIRST"];
        let mut process = run(bash_command, &service.pod_name, None, Some(mirrord_args)).await;

        let res = process.child.wait().await.unwrap();
        assert!(res.success());
        process.assert_stderr();
    }

    #[rstest]
    #[cfg(target_os = "linux")]
    #[tokio::test(flavor = "multi_thread", worker_threads = 2)]
    #[timeout(Duration::from_secs(240))]
    pub async fn test_bash_remote_env_vars_include_works(#[future] service: EchoService) {
        let service = service.await;
        let bash_command = vec!["bash", "bash-e2e/env.sh", "include"];
        let mirrord_args = vec!["-s", "MIRRORD_FAKE_VAR_FIRST"];
        let mut process = run(bash_command, &service.pod_name, None, Some(mirrord_args)).await;

        let res = process.child.wait().await.unwrap();
        assert!(res.success());
        process.assert_stderr();
    }

    // Currently fails due to Layer >> AddressConversion in ci for some reason

    #[ignore]
    #[cfg(target_os = "linux")]
    #[rstest]
    #[tokio::test(flavor = "multi_thread", worker_threads = 2)]
    #[timeout(Duration::from_secs(240))]
    pub async fn test_bash_file_exists(#[future] service: EchoService) {
        let service = service.await;
        let bash_command = vec!["bash", "bash-e2e/file.sh", "exists"];
        let mut process = run(bash_command, &service.pod_name, None, None).await;

        let res = process.child.wait().await.unwrap();
        assert!(res.success());
        process.assert_stderr();
    }

    // currently there is an issue with piping across forks of processes so 'test_bash_file_read'
    // and 'test_bash_file_write' cannot pass

    #[ignore]
    #[cfg(target_os = "linux")]
    #[rstest]
    #[tokio::test(flavor = "multi_thread", worker_threads = 2)]
    #[timeout(Duration::from_secs(240))]
    pub async fn test_bash_file_read(#[future] service: EchoService) {
        let service = service.await;
        let bash_command = vec!["bash", "bash-e2e/file.sh", "read"];
        let mut process = run(bash_command, &service.pod_name, None, None).await;

        let res = process.child.wait().await.unwrap();
        assert!(res.success());
        process.assert_stderr();
    }

    #[ignore]
    #[cfg(target_os = "linux")]
    #[rstest]
    #[tokio::test(flavor = "multi_thread", worker_threads = 2)]
    #[timeout(Duration::from_secs(240))]
    pub async fn test_bash_file_write(#[future] service: EchoService) {
        let service = service.await;
        let bash_command = vec!["bash", "bash-e2e/file.sh", "write"];
        let mut process = run(bash_command, &service.pod_name, None, None).await;

        let res = process.child.wait().await.unwrap();
        assert!(res.success());
        process.assert_stderr();
    }

    #[rstest]
    #[tokio::test(flavor = "multi_thread", worker_threads = 2)]
    pub async fn test_go18_remote_env_vars_works(#[future] service: EchoService) {
        let service = service.await;
        let command = vec!["go-e2e-env/18"];
        let mirrord_args = vec!["--override-env-vars-include", "*"];
        let mut process = run(command, &service.pod_name, None, Some(mirrord_args)).await;
        let res = process.child.wait().await.unwrap();
        assert!(res.success());
        process.assert_stderr();
    }

    #[rstest]
    #[tokio::test(flavor = "multi_thread", worker_threads = 2)]
    pub async fn test_go19_remote_env_vars_works(#[future] service: EchoService) {
        let service = service.await;
<<<<<<< HEAD
        let command = vec!["go-e2e-env/go-e2e-env"];
        let mut process = run(command, &service.pod_name, None, None).await;
=======
        let command = vec!["go-e2e-env/19"];
        let mirrord_args = vec!["--override-env-vars-include", "*"];
        let mut process = run(command, &service.pod_name, None, Some(mirrord_args)).await;
>>>>>>> 85b447bc
        let res = process.child.wait().await.unwrap();
        assert!(res.success());
        process.assert_stderr();
    }

    // TODO: This is valid for all "outgoing" tests:
    // We have no way of knowing if they're actually being hooked, so they'll pass without mirrord,
    // which is bad.
    // An idea to solve this problem would be to have some internal (or test-only) specific messages
    // that we can pass back and forth between `layer` and `agent`.
    #[rstest]
    #[tokio::test(flavor = "multi_thread", worker_threads = 2)]
    pub async fn test_outgoing_traffic_single_request_enabled(#[future] service: EchoService) {
        let service = service.await;
        let node_command = vec![
            "node",
            "node-e2e/outgoing/test_outgoing_traffic_single_request.mjs",
        ];
        let mut process = run(node_command, &service.pod_name, None, None).await;

        let res = process.child.wait().await.unwrap();
        assert!(res.success());
        process.assert_stderr();
    }

    #[rstest]
    #[tokio::test(flavor = "multi_thread", worker_threads = 2)]
    pub async fn test_outgoing_traffic_single_request_disabled(#[future] service: EchoService) {
        let service = service.await;
        let node_command = vec![
            "node",
            "node-e2e/outgoing/test_outgoing_traffic_single_request.mjs",
        ];
        let mut process = run(node_command, &service.pod_name, None, None).await;

        let res = process.child.wait().await.unwrap();
        assert!(res.success());
        process.assert_stderr();
    }

    #[rstest]
    #[tokio::test(flavor = "multi_thread", worker_threads = 2)]
    pub async fn test_outgoing_traffic_make_request_after_listen(#[future] service: EchoService) {
        let service = service.await;
        let node_command = vec![
            "node",
            "node-e2e/outgoing/test_outgoing_traffic_make_request_after_listen.mjs",
        ];
        let mut process = run(node_command, &service.pod_name, None, None).await;
        let res = process.child.wait().await.unwrap();
        assert!(res.success());
        process.assert_stderr();
    }

    #[rstest]
    #[tokio::test(flavor = "multi_thread", worker_threads = 2)]
    pub async fn test_go18_outgoing_traffic_single_request_enabled(#[future] service: EchoService) {
        let service = service.await;
        let command = vec!["go-e2e-outgoing/18"];
        let mirrord_args = vec!["-d", "-o", "-u"];
        let mut process = run(command, &service.pod_name, None, Some(mirrord_args)).await;
        let res = process.child.wait().await.unwrap();
        assert!(res.success());
        process.assert_stderr();
    }

    #[rstest]
    #[tokio::test(flavor = "multi_thread", worker_threads = 2)]
    pub async fn test_go19_outgoing_traffic_single_request_enabled(#[future] service: EchoService) {
        let service = service.await;
        let command = vec!["go-e2e-outgoing/19"];
        let mirrord_args = vec!["-d", "-o", "-u"];
        let mut process = run(command, &service.pod_name, None, Some(mirrord_args)).await;
        let res = process.child.wait().await.unwrap();
        assert!(res.success());
        process.assert_stderr();
    }
}<|MERGE_RESOLUTION|>--- conflicted
+++ resolved
@@ -961,14 +961,8 @@
     #[tokio::test(flavor = "multi_thread", worker_threads = 2)]
     pub async fn test_go19_remote_env_vars_works(#[future] service: EchoService) {
         let service = service.await;
-<<<<<<< HEAD
-        let command = vec!["go-e2e-env/go-e2e-env"];
+        let command = vec!["go-e2e-env/19"];
         let mut process = run(command, &service.pod_name, None, None).await;
-=======
-        let command = vec!["go-e2e-env/19"];
-        let mirrord_args = vec!["--override-env-vars-include", "*"];
-        let mut process = run(command, &service.pod_name, None, Some(mirrord_args)).await;
->>>>>>> 85b447bc
         let res = process.child.wait().await.unwrap();
         assert!(res.success());
         process.assert_stderr();
