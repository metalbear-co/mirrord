--- conflicted
+++ resolved
@@ -5,10 +5,9 @@
     use std::{
         collections::HashMap,
         fmt::Debug,
-        net::Ipv4Addr,
+        net::{Ipv4Addr, UdpSocket},
         process::Stdio,
         sync::{Arc, Mutex},
-        thread::sleep,
         time::Duration,
     };
 
@@ -1090,12 +1089,25 @@
         process.assert_stderr();
     }
 
+    #[rstest]
+    #[tokio::test(flavor = "multi_thread", worker_threads = 2)]
+    pub async fn test_outgoing_traffic_make_request_localhost(#[future] service: KubeService) {
+        let service = service.await;
+        let node_command = vec![
+            "node",
+            "node-e2e/outgoing/test_outgoing_traffic_make_request_localhost.mjs",
+        ];
+        let mut process = run(node_command, &service.pod_name, None, None).await;
+        let res = process.child.wait().await.unwrap();
+        assert!(res.success());
+        process.assert_stderr();
+    }
+
     /// Currently, mirrord only intercepts and forwards outgoing udp traffic if the application
     /// binds a non-0 port and calls `connect`. This test runs with mirrord a node app that does
     /// that and verifies that mirrord intercepts and forwards the outgoing udp message.
     #[rstest]
     #[tokio::test(flavor = "multi_thread", worker_threads = 2)]
-<<<<<<< HEAD
     #[timeout(Duration::from_secs(240))]
     pub async fn test_outgoing_traffic_udp_with_connect(
         #[future] udp_logger_service: KubeService,
@@ -1116,27 +1128,6 @@
             tail_lines: None,
             timestamps: false,
         };
-=======
-    pub async fn test_outgoing_traffic_make_request_localhost(#[future] service: EchoService) {
-        let service = service.await;
-        let node_command = vec![
-            "node",
-            "node-e2e/outgoing/test_outgoing_traffic_make_request_localhost.mjs",
-        ];
-        let mut process = run(node_command, &service.pod_name, None, None).await;
-        let res = process.child.wait().await.unwrap();
-        assert!(res.success());
-        process.assert_stderr();
-    }
-
-    #[rstest]
-    #[tokio::test(flavor = "multi_thread", worker_threads = 2)]
-    #[timeout(Duration::from_secs(30))]
-    pub async fn test_outgoing_traffic_udp(#[future] service: EchoService) {
-        let service = service.await;
-        let socket = UdpSocket::bind("127.0.0.1:0").unwrap();
-        let port = socket.local_addr().unwrap().port().to_string();
->>>>>>> 0cd66805
 
         let node_command = vec![
             "node",
@@ -1192,12 +1183,8 @@
     /// application calls `connect` on a UDP socket with outgoing traffic disabled on mirrord.
     #[rstest]
     #[tokio::test(flavor = "multi_thread", worker_threads = 2)]
-<<<<<<< HEAD
-    pub async fn test_go18_outgoing_traffic_single_request_enabled(#[future] service: KubeService) {
-=======
     #[timeout(Duration::from_secs(30))]
-    pub async fn test_outgoing_disabled_udp(#[future] service: EchoService) {
->>>>>>> 0cd66805
+    pub async fn test_outgoing_disabled_udp(#[future] service: KubeService) {
         let service = service.await;
         // Binding specific port, because if we bind 0 then we get a  port that is bypassed by
         // mirrord and then the tested crash is not prevented by the fix but by the bypassed port.
@@ -1223,13 +1210,7 @@
         process.assert_stderr();
     }
 
-<<<<<<< HEAD
-    #[rstest]
-    #[tokio::test(flavor = "multi_thread", worker_threads = 2)]
-    pub async fn test_go19_outgoing_traffic_single_request_enabled(#[future] service: KubeService) {
-=======
-    pub async fn test_go(service: impl Future<Output = EchoService>, command: Vec<&str>) {
->>>>>>> 0cd66805
+    pub async fn test_go(service: impl Future<Output = KubeService>, command: Vec<&str>) {
         let service = service.await;
         let mut process = run(command, &service.pod_name, None, None).await;
         let res = process.child.wait().await.unwrap();
@@ -1239,14 +1220,14 @@
 
     #[rstest]
     #[tokio::test(flavor = "multi_thread", worker_threads = 2)]
-    pub async fn test_go18_outgoing_traffic_single_request_enabled(#[future] service: EchoService) {
+    pub async fn test_go18_outgoing_traffic_single_request_enabled(#[future] service: KubeService) {
         let command = vec!["go-e2e-outgoing/18"];
         test_go(service, command).await;
     }
 
     #[rstest]
     #[tokio::test(flavor = "multi_thread", worker_threads = 2)]
-    pub async fn test_go19_outgoing_traffic_single_request_enabled(#[future] service: EchoService) {
+    pub async fn test_go19_outgoing_traffic_single_request_enabled(#[future] service: KubeService) {
         let command = vec!["go-e2e-outgoing/19"];
         test_go(service, command).await;
     }
