--- conflicted
+++ resolved
@@ -739,28 +739,7 @@
             "node",
             "node-e2e/remote_dns/test_remote_dns_lookup_google.mjs",
         ];
-<<<<<<< HEAD
         let mirrord_args = vec!["-d"];
-=======
-        let mirrord_args = vec!["-d", "true"];
-        let mut process = run(node_command, &service.pod_name, None, Some(mirrord_args)).await;
-
-        let res = process.child.wait().await.unwrap();
-        assert!(res.success());
-        process.assert_stderr();
-    }
-
-    #[rstest]
-    #[tokio::test(flavor = "multi_thread", worker_threads = 2)]
-    #[timeout(Duration::from_secs(240))]
-    pub async fn test_remote_dns_lookup_pod_service(#[future] service: EchoService) {
-        let service = service.await;
-        let node_command = vec![
-            "node",
-            "node-e2e/remote_dns/test_remote_dns_lookup_pod_service.mjs",
-        ];
-        let mirrord_args = vec!["-d", "true"];
->>>>>>> df99db77
         let mut process = run(node_command, &service.pod_name, None, Some(mirrord_args)).await;
 
         let res = process.child.wait().await.unwrap();
