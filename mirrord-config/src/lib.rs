--- conflicted
+++ resolved
@@ -73,15 +73,7 @@
     #[config(nested)]
     pub agent: AgentFileConfig,
 
-<<<<<<< HEAD
-    // START | To be removed after deprecated functionality is removed
-    #[serde(default)]
-    #[config(nested)]
-    pub pod: PodFileConfig,
-    // END
     /// Controls mirrord features, see [`feature::FeatureFileConfig`].
-=======
->>>>>>> 8f68724a
     #[serde(default)]
     #[config(nested)]
     pub feature: FeatureFileConfig,
@@ -185,7 +177,7 @@
 
                     [feature.network.outgoing]
                     tcp = true
-                    udp = false                    
+                    udp = false
                     "#
                 }
                 ConfigType::Yaml => {
@@ -210,7 +202,7 @@
                             incoming: "mirror"
                             outgoing:
                                 tcp: true
-                                udp: false                    
+                                udp: false
                     "#
                 }
             }
