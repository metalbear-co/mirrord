--- conflicted
+++ resolved
@@ -4,9 +4,5 @@
 ARG VARIANT="buster"
 FROM mcr.microsoft.com/vscode/devcontainers/rust:0-${VARIANT}
 
-<<<<<<< HEAD
 RUN apt update && apt install -y libpcap-dev cmake clang
-=======
-RUN apt update && apt install -y libpcap-dev cmake clang
-RUN rustup toolchain install nightly-x86_64-unknown-linux-gnu && rustup component add rustfmt --toolchain nightly-x86_64-unknown-linux-gnu && rustup component add clippy --toolchain nightly-x86_64-unknown-linux-gnu
->>>>>>> 6440e759
+RUN rustup toolchain install nightly-x86_64-unknown-linux-gnu && rustup component add rustfmt --toolchain nightly-x86_64-unknown-linux-gnu && rustup component add clippy --toolchain nightly-x86_64-unknown-linux-gnu