use mirrord_protocol::{
    tcp::{DaemonTcp, LayerTcpSteal},
    FileRequest, FileResponse, Port,
};
use thiserror::Error;

use crate::sniffer::SnifferCommand;

#[derive(Debug, Error)]
pub enum AgentError {
    #[error("Agent failed with `{0}`")]
    IO(#[from] std::io::Error),

    #[error("SnifferCommand sender failed with `{0}`")]
    SendSnifferCommand(#[from] tokio::sync::mpsc::error::SendError<SnifferCommand>),

    #[error("FileRequest sender failed with `{0}`")]
    SendFileRequest(#[from] tokio::sync::mpsc::error::SendError<(u32, FileRequest)>),

    #[error("FileResponse sender failed with `{0}`")]
    SendFileResponse(#[from] tokio::sync::mpsc::error::SendError<(u32, FileResponse)>),

    #[error("DaemonTcp sender failed with `{0}`")]
    SendDaemonTcp(#[from] tokio::sync::mpsc::error::SendError<DaemonTcp>),

    #[error("task::Join failed with `{0}`")]
    Join(#[from] tokio::task::JoinError),

    #[error("time::Elapsed failed with `{0}`")]
    Elapsed(#[from] tokio::time::error::Elapsed),

    #[error("tonic::Transport failed with `{0}`")]
    Transport(#[from] containerd_client::tonic::transport::Error),

    #[error("tonic::Status failed with `{0}`")]
    Status(#[from] containerd_client::tonic::Status),

    #[error("NotFound failed with `{0}`")]
    NotFound(String),

    #[error("Serde failed with `{0}`")]
    SerdeJson(#[from] serde_json::Error),

    #[error("Errno failed with `{0}`")]
    Errno(#[from] nix::errno::Errno),

    #[error("Pcap failed with `{0}`")]
    Pcap(#[from] pcap::Error),

    #[error("Path failed with `{0}`")]
    StripPrefixError(#[from] std::path::StripPrefixError),

    #[error("Bollard failed with `{0}`")]
    Bollard(#[from] bollard::errors::Error),

<<<<<<< HEAD
    #[error("Connection received from unexepcted port `{0}`")]
    UnexpectedConnection(Port),

    #[error("LayerTcpSteal sender failed with `{0}`")]
    SendLayerTcpSteal(#[from] tokio::sync::mpsc::error::SendError<LayerTcpSteal>),

    #[error("IPTables failed with `{0}`")]
    IPTablesError(String),
}

pub type Result<T> = std::result::Result<T, AgentError>;
=======
    #[error("Join task failed")]
    JoinTask,
}
>>>>>>> 0749e00e
<|MERGE_RESOLUTION|>--- conflicted
+++ resolved
@@ -53,7 +53,6 @@
     #[error("Bollard failed with `{0}`")]
     Bollard(#[from] bollard::errors::Error),
 
-<<<<<<< HEAD
     #[error("Connection received from unexepcted port `{0}`")]
     UnexpectedConnection(Port),
 
@@ -62,11 +61,9 @@
 
     #[error("IPTables failed with `{0}`")]
     IPTablesError(String),
-}
 
-pub type Result<T> = std::result::Result<T, AgentError>;
-=======
     #[error("Join task failed")]
     JoinTask,
 }
->>>>>>> 0749e00e
+
+pub type Result<T> = std::result::Result<T, AgentError>;