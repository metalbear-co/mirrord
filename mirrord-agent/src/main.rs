#![feature(result_option_inspect)]
#![feature(hash_drain_filter)]

use std::{
    collections::{HashMap, HashSet},
    net::{Ipv4Addr, SocketAddrV4},
    path::PathBuf,
};

use actix_codec::Framed;
use cli::parse_args;
use error::AgentError;
use file::FileManager;
use futures::{
    stream::{FuturesUnordered, StreamExt},
    SinkExt,
};
use mirrord_protocol::{
    tcp::{DaemonTcp, LayerTcp, LayerTcpSteal},
    AddrInfoHint, AddrInfoInternal, ClientMessage, DaemonCodec, DaemonMessage, GetAddrInfoRequest,
    GetEnvVarsRequest, RemoteResult, ResponseError,
};
use sniffer::{SnifferCommand, TCPConnectionSniffer, TCPSnifferAPI};
use tcp::outgoing::TcpOutgoingApi;
use tokio::{
    io::AsyncReadExt,
    net::{TcpListener, TcpStream},
    select,
    sync::mpsc::{self, Receiver, Sender},
};
use tokio_util::sync::CancellationToken;
use tracing::{debug, error, info, trace};
use tracing_subscriber::prelude::*;
use util::{ClientID, IndexAllocator};

use crate::{runtime::get_container_pid, util::run_thread};

mod cli;
mod error;
mod file;
mod runtime;
mod sniffer;
<<<<<<< HEAD
mod steal;
mod util;

use cli::parse_args;
use sniffer::{SnifferCommand, TCPConnectionSniffer, TCPSnifferAPI};
use steal::steal_worker;
use util::{ClientID, IndexAllocator};

use crate::{runtime::get_container_pid, util::run_thread};

=======
mod tcp;
mod util;

>>>>>>> 10fdf1cd
trait AddrInfoHintExt {
    fn into_lookup(self) -> dns_lookup::AddrInfoHints;
}

impl AddrInfoHintExt for AddrInfoHint {
    fn into_lookup(self) -> dns_lookup::AddrInfoHints {
        dns_lookup::AddrInfoHints {
            socktype: self.ai_socktype,
            protocol: self.ai_protocol,
            address: self.ai_family,
            flags: self.ai_flags,
        }
    }
}

const CHANNEL_SIZE: usize = 1024;

#[derive(Debug)]
struct State {
    pub clients: HashSet<ClientID>,
    index_allocator: IndexAllocator<ClientID>,
}

impl State {
    pub fn new() -> State {
        State {
            clients: HashSet::new(),
            index_allocator: IndexAllocator::new(),
        }
    }

    pub fn generate_id(&mut self) -> Option<ClientID> {
        self.index_allocator.next_index()
    }

    pub fn remove_client(&mut self, client_id: ClientID) {
        self.clients.remove(&client_id);
        self.index_allocator.free_index(client_id)
    }
}

/// Helper function that loads the process' environment variables, and selects only those that were
/// requested from `mirrord-layer` (ignores vars specified in `filter_env_vars`).
///
/// Returns an error if none of the requested environment variables were found.
async fn select_env_vars(
    environ_path: PathBuf,
    filter_env_vars: HashSet<String>,
    select_env_vars: HashSet<String>,
) -> RemoteResult<HashMap<String, String>> {
    trace!(
        "select_env_vars -> environ_path {:#?} filter_env_vars {:#?} select_env_vars {:#?}",
        environ_path,
        filter_env_vars,
        select_env_vars
    );

    let mut environ_file = tokio::fs::File::open(environ_path).await?;

    let mut raw_env_vars = String::with_capacity(8192);

    // TODO: nginx doesn't play nice when we do this, it only returns a string that goes like
    // "nginx -g daemon off;".
    let _read_amount = environ_file.read_to_string(&mut raw_env_vars).await?;

    // TODO: These are env vars that should usually be ignored. Revisit this list if a user
    // ever asks for a way to NOT filter out these.
    let mut default_filter = HashSet::with_capacity(2);
    default_filter.insert("PATH".to_string());
    default_filter.insert("HOME".to_string());

    let env_vars = raw_env_vars
        // "DB=foo.db\0PORT=99\0HOST=\0PATH=/fake\0"
        .split_terminator(char::from(0))
        // ["DB=foo.db", "PORT=99", "HOST=", "PATH=/fake"]
        .map(|key_and_value| key_and_value.split_terminator('=').collect::<Vec<_>>())
        // [["DB", "foo.db"], ["PORT", "99"], ["HOST"], ["PATH", "/fake"]]
        .filter_map(
            |mut keys_and_values| match (keys_and_values.pop(), keys_and_values.pop()) {
                (Some(value), Some(key)) => Some((key.to_string(), value.to_string())),
                _ => None,
            },
        )
        .filter(|(key, _)| !default_filter.contains(key))
        // [("DB", "foo.db"), ("PORT", "99"), ("PATH", "/fake")]
        .filter(|(key, _)| !filter_env_vars.contains(key))
        // [("DB", "foo.db"), ("PORT", "99")]
        .filter(|(key, _)| {
            select_env_vars.is_empty()
                || select_env_vars.contains("*")
                || select_env_vars.contains(key)
        })
        // [("DB", "foo.db")]
        .collect::<HashMap<_, _>>();

    Ok(env_vars)
}

/// Handles the `getaddrinfo` call from mirrord-layer.
fn get_addr_info(request: GetAddrInfoRequest) -> RemoteResult<Vec<AddrInfoInternal>> {
    trace!("get_addr_info -> request {:#?}", request);

    let GetAddrInfoRequest {
        node,
        service,
        hints,
    } = request;

    dns_lookup::getaddrinfo(
        node.as_deref(),
        service.as_deref(),
        hints.map(|h| h.into_lookup()),
    )
    .map(|addrinfo_iter| {
        addrinfo_iter
            .map(|result| {
                // Each element in the iterator is actually a `Result<AddrInfo, E>`, so
                // we have to `map` individually, then convert to one of our errors.
                result.map(Into::into).map_err(From::from)
            })
            // Now we can flatten and transpose the whole thing into this.
            .collect::<Result<Vec<AddrInfoInternal>, _>>()
    })
    .map_err(|fail| ResponseError::from(std::io::Error::from(fail)))
    // Stable rust equivalent to `Result::flatten`.
    .and_then(std::convert::identity)
}

struct ClientConnectionHandler {
    /// Used to prevent closing the main loop (`handle_loop`) when any request is done (tcp
    /// outgoing feature). Stays `true` until `agent` receives an `ExitRequest`.
    id: ClientID,
    file_manager: FileManager,
    stream: Framed<TcpStream, DaemonCodec>,
    pid: Option<u64>,
    tcp_sniffer_api: TCPSnifferAPI,
<<<<<<< HEAD
    tcp_stealer_sender: Sender<LayerTcpSteal>,
    tcp_stealer_receiver: Receiver<DaemonTcp>,
=======
    tcp_outgoing_api: TcpOutgoingApi,
>>>>>>> 10fdf1cd
}

impl ClientConnectionHandler {
    /// A loop that handles client connection and state. Breaks upon receiver/sender drop.
    pub async fn start(
        id: ClientID,
        stream: TcpStream,
        pid: Option<u64>,
        ephemeral: bool,
        sniffer_command_sender: Sender<SnifferCommand>,
        cancel_token: CancellationToken,
    ) -> Result<(), AgentError> {
        let file_manager = match pid {
            Some(_) => FileManager::new(pid),
            None if ephemeral => FileManager::new(Some(1)),
            None => FileManager::new(None),
        };
        let stream = actix_codec::Framed::new(stream, DaemonCodec::new());

        let (tcp_sender, tcp_receiver) = mpsc::channel(CHANNEL_SIZE);
        let tcp_sniffer_api =
            TCPSnifferAPI::new(id, sniffer_command_sender, tcp_receiver, tcp_sender).await?;
        let (tcp_steal_layer_sender, tcp_steal_layer_receiver) = mpsc::channel(CHANNEL_SIZE);
        let (tcp_steal_daemon_sender, tcp_steal_daemon_receiver) = mpsc::channel(CHANNEL_SIZE);

        let _ = run_thread(steal_worker(
            tcp_steal_layer_receiver,
            tcp_steal_daemon_sender,
            pid,
        ));

        let tcp_outgoing_api = TcpOutgoingApi::new(pid);

        let mut client_handler = ClientConnectionHandler {
            id,
            file_manager,
            stream,
            pid,
            tcp_sniffer_api,
<<<<<<< HEAD
            tcp_stealer_receiver: tcp_steal_daemon_receiver,
            tcp_stealer_sender: tcp_steal_layer_sender,
=======
            tcp_outgoing_api,
>>>>>>> 10fdf1cd
        };

        client_handler.handle_loop(cancel_token).await?;
        Ok(())
    }

    async fn respond(&mut self, response: DaemonMessage) -> Result<(), AgentError> {
        trace!("respond -> response {:#?}", response);

        Ok(self.stream.send(response).await?)
    }

    async fn handle_loop(&mut self, token: CancellationToken) -> Result<(), AgentError> {
        let mut running = true;
        while running {
            select! {
                message = self.stream.next() => {
                    if let Some(message) = message {
                        running = self.handle_client_message(message?).await?;
                    } else {
                        debug!("Client {} disconnected", self.id);
                        break;
                    }
                },
                message = self.tcp_sniffer_api.recv() => {
                    if let Some(message) = message {
                        self.respond(DaemonMessage::Tcp(message)).await?;
                    } else {
                        error!("tcp sniffer stopped?");
                        break;
                    }
<<<<<<< HEAD
                },
                message = self.tcp_stealer_receiver.recv() => {
                    if let Some(message) = message {
                        self.stream.send(DaemonMessage::TcpSteal(message)).await?;
                    } else {
                        error!("tcp stealer stopped?");
                        break;
                    }
                },
=======
                }
                message = self.tcp_outgoing_api.daemon_message() => {
                    self.respond(DaemonMessage::TcpOutgoing(message?)).await?;
                }
>>>>>>> 10fdf1cd
                _ = token.cancelled() => {
                    break;
                }
            }
        }
        debug!("client closing");
        Ok(())
    }

    /// Handle incoming messages from the client. Returns False if the client disconnected.
    async fn handle_client_message(&mut self, message: ClientMessage) -> Result<bool, AgentError> {
        debug!("client_handler -> client sent message {:?}", message);
        match message {
            ClientMessage::FileRequest(req) => {
                let response = self.file_manager.handle_message(req)?;
                self.respond(DaemonMessage::File(response)).await?
            }
            ClientMessage::TcpOutgoing(layer_message) => {
                self.tcp_outgoing_api.layer_message(layer_message).await?
            }
            ClientMessage::GetEnvVarsRequest(GetEnvVarsRequest {
                env_vars_filter,
                env_vars_select,
            }) => {
                debug!(
                    "ClientMessage::GetEnvVarsRequest client id {:?} filter {:?} select {:?}",
                    self.id, env_vars_filter, env_vars_select
                );

                let pid = self
                    .pid
                    .map(|i| i.to_string())
                    .unwrap_or_else(|| "self".to_string());
                let environ_path = PathBuf::from("/proc").join(pid).join("environ");

                let env_vars_result =
                    select_env_vars(environ_path, env_vars_filter, env_vars_select).await;

                self.respond(DaemonMessage::GetEnvVarsResponse(env_vars_result))
                    .await?
            }
            ClientMessage::GetAddrInfoRequest(request) => {
                let response = get_addr_info(request);

                trace!("GetAddrInfoRequest -> response {:#?}", response);

                self.respond(DaemonMessage::GetAddrInfoResponse(response))
                    .await?
            }
            ClientMessage::Ping => self.respond(DaemonMessage::Pong).await?,
            ClientMessage::Tcp(message) => self.handle_client_tcp(message).await?,
            ClientMessage::TcpSteal(message) => self.tcp_stealer_sender.send(message).await?,
            ClientMessage::Close => {
                return Ok(false);
            }
        }
        Ok(true)
    }

    async fn handle_client_tcp(&mut self, message: LayerTcp) -> Result<(), AgentError> {
        match message {
            LayerTcp::PortSubscribe(port) => self.tcp_sniffer_api.subscribe(port).await,
            LayerTcp::ConnectionUnsubscribe(connection_id) => {
                self.tcp_sniffer_api
                    .connection_unsubscribe(connection_id)
                    .await
            }
            LayerTcp::PortUnsubscribe(port) => self.tcp_sniffer_api.port_unsubscribe(port).await,
        }
    }
}

async fn start_agent() -> Result<(), AgentError> {
    let args = parse_args();

    debug!("starting with args {args:?}");

    let listener = TcpListener::bind(SocketAddrV4::new(
        Ipv4Addr::new(0, 0, 0, 0),
        args.communicate_port,
    ))
    .await?;

    let pid = match (args.container_id, args.container_runtime) {
        (Some(container_id), Some(container_runtime)) => {
            Some(get_container_pid(&container_id, &container_runtime).await?)
        }
        _ => None,
    };

    let mut state = State::new();
    let cancellation_token = CancellationToken::new();
    // Cancel all other tasks on exit
    let cancel_guard = cancellation_token.clone().drop_guard();
    let (sniffer_command_tx, sniffer_command_rx) = mpsc::channel::<SnifferCommand>(1000);

    let sniffer_task = run_thread(TCPConnectionSniffer::start(
        sniffer_command_rx,
        pid,
        args.interface,
        cancellation_token.clone(),
    ));

    info!("agent ready");
    let mut clients = FuturesUnordered::new();
    loop {
        select! {
            Ok((stream, addr)) = listener.accept() => {
                debug!("start -> Connection accepted from {:?}", addr);

                if let Some(client_id) = state.generate_id() {

                    state.clients.insert(client_id);
                    let sniffer_command_tx = sniffer_command_tx.clone();
                    let cancellation_token = cancellation_token.clone();
                    let client = tokio::spawn(async move {
                        match ClientConnectionHandler::start(client_id, stream, pid, args.ephemeral_container, sniffer_command_tx, cancellation_token).await {
                            Ok(_) => {
                                debug!("ClientConnectionHandler::start -> Client {} disconnected", client_id);
                            }
                            Err(e) => {
                                error!("ClientConnectionHandler::start -> Client {} disconnected with error: {}", client_id, e);
                            }
                        }
                        client_id

                    });
                    clients.push(client);
                } else {
                    error!("start_client -> Ran out of connections, dropping new connection");
                }

            },
            Some(client) = clients.next() => {
                let client_id = client?;
                state.remove_client(client_id);
            },
            _ = tokio::time::sleep(std::time::Duration::from_secs(args.communication_timeout.into())) => {
                if state.clients.is_empty() {
                    debug!("start_agent -> main thread timeout, no clients connected");
                    break;
                }
            }
        }
    }

    debug!("start_agent -> shutting down start");
    drop(cancel_guard);
    if let Err(err) = sniffer_task.join().map_err(|_| AgentError::JoinTask)? {
        error!("start_agent -> sniffer task failed with error: {}", err);
    }

    debug!("shutdown done");
    Ok(())
}

#[tokio::main]
async fn main() -> Result<(), AgentError> {
    tracing_subscriber::registry()
        .with(tracing_subscriber::fmt::layer())
        .with(tracing_subscriber::EnvFilter::from_default_env())
        .init();

    debug!("main -> Initializing mirrord-agent.");

    match start_agent().await {
        Ok(_) => {
            info!("main -> mirrord-agent `start` exiting successfully.")
        }
        Err(fail) => {
            error!(
                "main -> mirrord-agent `start` exiting with error {:#?}",
                fail
            )
        }
    }
    Ok(())
}<|MERGE_RESOLUTION|>--- conflicted
+++ resolved
@@ -40,8 +40,8 @@
 mod file;
 mod runtime;
 mod sniffer;
-<<<<<<< HEAD
 mod steal;
+mod tcp;
 mod util;
 
 use cli::parse_args;
@@ -51,11 +51,6 @@
 
 use crate::{runtime::get_container_pid, util::run_thread};
 
-=======
-mod tcp;
-mod util;
-
->>>>>>> 10fdf1cd
 trait AddrInfoHintExt {
     fn into_lookup(self) -> dns_lookup::AddrInfoHints;
 }
@@ -192,12 +187,9 @@
     stream: Framed<TcpStream, DaemonCodec>,
     pid: Option<u64>,
     tcp_sniffer_api: TCPSnifferAPI,
-<<<<<<< HEAD
     tcp_stealer_sender: Sender<LayerTcpSteal>,
     tcp_stealer_receiver: Receiver<DaemonTcp>,
-=======
     tcp_outgoing_api: TcpOutgoingApi,
->>>>>>> 10fdf1cd
 }
 
 impl ClientConnectionHandler {
@@ -237,12 +229,9 @@
             stream,
             pid,
             tcp_sniffer_api,
-<<<<<<< HEAD
             tcp_stealer_receiver: tcp_steal_daemon_receiver,
             tcp_stealer_sender: tcp_steal_layer_sender,
-=======
             tcp_outgoing_api,
->>>>>>> 10fdf1cd
         };
 
         client_handler.handle_loop(cancel_token).await?;
@@ -274,7 +263,6 @@
                         error!("tcp sniffer stopped?");
                         break;
                     }
-<<<<<<< HEAD
                 },
                 message = self.tcp_stealer_receiver.recv() => {
                     if let Some(message) = message {
@@ -284,12 +272,9 @@
                         break;
                     }
                 },
-=======
-                }
                 message = self.tcp_outgoing_api.daemon_message() => {
                     self.respond(DaemonMessage::TcpOutgoing(message?)).await?;
-                }
->>>>>>> 10fdf1cd
+                },
                 _ = token.cancelled() => {
                     break;
                 }
