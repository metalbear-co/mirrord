#![feature(result_option_inspect)]
#![feature(never_type)]

use std::{
    borrow::Borrow,
    collections::HashSet,
    hash::{Hash, Hasher},
    net::{Ipv4Addr, SocketAddrV4},
};

use anyhow::Result;
use error::AgentError;
use futures::SinkExt;
use mirrord_protocol::{
    ClientMessage, ConnectionID, DaemonCodec, DaemonMessage, FileRequest, FileResponse, Port,
};
use tokio::{
    net::{TcpListener, TcpStream},
    select,
    sync::mpsc::{self},
};
use tokio_stream::StreamExt;
<<<<<<< HEAD
use tracing::{debug, error, info};
=======
use tracing::{debug, error, info, trace};
use tracing_subscriber::prelude::*;
>>>>>>> df4b15ef

mod cli;
mod error;
mod file;
mod runtime;
mod sniffer;
mod util;

use cli::parse_args;
use sniffer::{packet_worker, SnifferCommand, SnifferOutput};
use tracing_subscriber::prelude::*;
use util::{IndexAllocator, Subscriptions};

use crate::file::file_worker;

type PeerID = u32;

#[derive(Debug)]
struct Peer {
    id: PeerID,
    channel: mpsc::Sender<DaemonMessage>,
}

impl Peer {
    pub fn new(id: PeerID, channel: mpsc::Sender<DaemonMessage>) -> Peer {
        Peer { id, channel }
    }
}
impl Eq for Peer {}

impl PartialEq for Peer {
    fn eq(&self, other: &Peer) -> bool {
        self.id == other.id
    }
}

impl Hash for Peer {
    fn hash<H: Hasher>(&self, state: &mut H) {
        self.id.hash(state);
    }
}

impl Borrow<PeerID> for Peer {
    fn borrow(&self) -> &PeerID {
        &self.id
    }
}

#[derive(Debug)]
struct State {
    pub peers: HashSet<Peer>,
    index_allocator: IndexAllocator<PeerID>,
    pub port_subscriptions: Subscriptions<Port, PeerID>,
    pub connections_subscriptions: Subscriptions<ConnectionID, PeerID>,
}

impl State {
    pub fn new() -> State {
        State {
            peers: HashSet::new(),
            index_allocator: IndexAllocator::new(),
            port_subscriptions: Subscriptions::new(),
            connections_subscriptions: Subscriptions::new(),
        }
    }

    pub fn generate_id(&mut self) -> Option<PeerID> {
        self.index_allocator.next_index()
    }

    pub fn remove_peer(&mut self, peer_id: PeerID) {
        self.peers.remove(&peer_id);
        self.port_subscriptions.remove_client(peer_id);
        self.connections_subscriptions.remove_client(peer_id);
        self.index_allocator.free_index(peer_id)
    }
}

#[derive(Debug)]
struct PeerMessage {
    client_message: ClientMessage,
    peer_id: PeerID,
}

async fn handle_peer_messages(
    // TODO: Possibly refactor `state` out to be more "independent", and live in its own worker
    // thread.
    state: &mut State,
    sniffer_command_tx: mpsc::Sender<SnifferCommand>,
    file_request_tx: mpsc::Sender<(PeerID, FileRequest)>,
    peer_message: PeerMessage,
) -> Result<(), AgentError> {
    match peer_message.client_message {
        ClientMessage::PortSubscribe(ports) => {
            debug!(
                "ClientMessage::PortSubscribe -> peer id {:#?} asked to subscribe to {:#?}",
                peer_message.peer_id, ports
            );
            state
                .port_subscriptions
                .subscribe_many(peer_message.peer_id, ports);

            let ports = state.port_subscriptions.get_subscribed_topics();
            sniffer_command_tx
                .send(SnifferCommand::SetPorts(ports))
                .await?;
        }
        ClientMessage::Close => {
            debug!(
                "ClientMessage::Close -> peer id {:#?} sent close",
                &peer_message.peer_id
            );
            state.remove_peer(peer_message.peer_id);

            let ports = state.port_subscriptions.get_subscribed_topics();
            sniffer_command_tx
                .send(SnifferCommand::SetPorts(ports))
                .await?;
        }
        ClientMessage::ConnectionUnsubscribe(connection_id) => {
            debug!("ClientMessage::ConnectionUnsubscribe -> peer id {:#?} unsubscribe connection id {:#?}", &peer_message.peer_id, connection_id);
            state
                .connections_subscriptions
                .unsubscribe(peer_message.peer_id, connection_id);
        }
        ClientMessage::FileRequest(file_request) => {
            debug!(
                "ClientMessage::FileRequest peer id {:?} requesting {:?}",
                peer_message.peer_id, file_request
            );

            file_request_tx
                .send((peer_message.peer_id, file_request))
                .await?;
        }
    }

    Ok(())
}

async fn peer_handler(
    mut daemon_messages_rx: mpsc::Receiver<DaemonMessage>,
    peer_messages_tx: mpsc::Sender<PeerMessage>,
    stream: TcpStream,
    peer_id: PeerID,
) -> Result<()> {
    let mut daemon_stream = actix_codec::Framed::new(stream, DaemonCodec::new());

    loop {
        select! {
            message = daemon_stream.next() => {
                debug!("peer_handler -> daemon_stream.next received a message {:?}", message);

                match message {
                    Some(message) => {
                        let message = PeerMessage {
                            client_message: message?,
                            peer_id
                        };

                        debug!("peer_handler -> client sent message {:?}", message);
                        peer_messages_tx.send(message).await?;
                    }
                    None => break
                }
            },
            message = daemon_messages_rx.recv() => {
                debug!("peer_handler -> daemon_messages_rx.recv received a message {:?}", message);

                match message {
                    Some(message) => {
                        debug!("peer_handler -> send message to client");
                        daemon_stream.send(message).await?;
                    }
                    None => ()
                }

            }
        }
    }

    peer_messages_tx
        .send(PeerMessage {
            client_message: ClientMessage::Close,
            peer_id,
        })
        .await?;

    Ok(())
}

async fn start_agent() -> Result<(), AgentError> {
    let args = parse_args();

    let listener = TcpListener::bind(SocketAddrV4::new(
        Ipv4Addr::new(0, 0, 0, 0),
        args.communicate_port,
    ))
    .await?;

    let mut state = State::new();

    let (peer_messages_tx, mut peer_messages_rx) = mpsc::channel::<PeerMessage>(1000);
    let (sniffer_output_tx, mut sniffer_output_rx) = mpsc::channel::<SnifferOutput>(1000);
    let (sniffer_command_tx, sniffer_command_rx) = mpsc::channel::<SnifferCommand>(1000);

    // We use tokio spawn so it'll create another thread (default tokio runtime configuration).
    let packet_task = tokio::spawn(packet_worker(
        sniffer_output_tx,
        sniffer_command_rx,
        args.interface.clone(),
        args.container_id.clone(),
        args.container_runtime.clone(),
    ));

    let (file_request_tx, file_request_rx) = mpsc::channel::<(PeerID, FileRequest)>(1000);
    let (file_response_tx, mut file_response_rx) = mpsc::channel::<(PeerID, FileResponse)>(1000);

    // Create a task to handle file operations, similar to sniffer.
    let file_task = tokio::spawn(file_worker(
        file_request_rx,
        file_response_tx,
        args.container_id.clone(),
    ));

    loop {
        select! {
            Ok((stream, addr)) = listener.accept() => {
                debug!("start -> Connection accepted from {:?}", addr);

                if let Some(peer_id) = state.generate_id() {
                    let (daemon_message_tx, daemon_message_rx) = mpsc::channel::<DaemonMessage>(1000);
                    let peer_messages_tx = peer_messages_tx.clone();

                    state.peers.insert(Peer::new(peer_id, daemon_message_tx));

                    tokio::spawn(async move {
                        let _ = peer_handler(daemon_message_rx, peer_messages_tx, stream, peer_id)
                            .await
                            .inspect(|_| debug!("start_agent -> Peer {:#?} closed", peer_id))
                            .inspect_err(|fail| error!("start_agent -> Peer {:#?} failed with {:#?}", peer_id, fail));
                    });
                }
                else {
                    error!("start_agent -> Ran out of connections, dropping new connection");
                }

            },
<<<<<<< HEAD
            Some(peer_message) = peer_messages_rx.recv() => {
                handle_peer_messages(&mut state, sniffer_command_tx.clone(), file_request_tx.clone(), peer_message).await?;
=======
            Some(message) = peers_rx.recv() => {
                match message.msg {
                    ClientMessage::PortSubscribe(ports) => {
                        debug!("peer id {:?} asked to subscribe to {:?}", message.peer_id, ports);
                        state.port_subscriptions.subscribe_many(message.peer_id, ports);
                        let ports = state.port_subscriptions.get_subscribed_topics();
                        packet_command_tx.send(SnifferCommand::SetPorts(ports)).await?;
                    }
                    ClientMessage::Close => {
                        debug!("peer id {:?} sent close", &message.peer_id);
                        state.remove_peer(message.peer_id);
                        let ports = state.port_subscriptions.get_subscribed_topics();
                        packet_command_tx.send(SnifferCommand::SetPorts(ports)).await?;
                    },
                    ClientMessage::ConnectionUnsubscribe(connection_id) => {
                        state.connections_subscriptions.unsubscribe(message.peer_id, connection_id);
                    }
                    ClientMessage::Ping => {
                        trace!("peer id {:?} sent ping", &message.peer_id);
                        let peer = state.peers.get(&message.peer_id).unwrap();
                        peer.channel.send(DaemonMessage::Pong).await?;
                    }

                }
>>>>>>> df4b15ef
            },
            Some((peer_id, file_response)) = file_response_rx.recv() => {
                if let Some(peer) = state.peers.get(&peer_id) {
                    peer.channel.send(DaemonMessage::FileResponse(file_response))
                        .await
                        .inspect_err(|fail| error!("Failed sending message {:?} to peer {:?}", fail, peer_id))?;
                }
            }
            sniffer_output = sniffer_output_rx.recv() => {
                match sniffer_output {
                    Some(sniffer_output) => {
                        match sniffer_output {
                            SnifferOutput::NewTCPConnection(new_connection) => {
                                debug!("SnifferOutput::NewTCPConnection -> connection {:#?}", new_connection);
                                let peer_ids = state.port_subscriptions.get_topic_subscribers(new_connection.destination_port);

                                for peer_id in peer_ids {
                                    state.connections_subscriptions.subscribe(peer_id, new_connection.connection_id);

                                    if let Some(peer) = state.peers.get(&peer_id) {
                                        match peer.channel.send(DaemonMessage::NewTCPConnection(new_connection.clone())).await {
                                            Ok(_) => {},
                                            Err(err) => {
                                                error!("error sending message {:?}", err);
                                            }
                                        }
                                    }
                                }
                            },
                            SnifferOutput::TCPClose(close) => {
                                debug!("SnifferOutput::TCPClose -> close {:#?}", close);
                                let peer_ids = state.connections_subscriptions.get_topic_subscribers(close.connection_id);

                                for peer_id in peer_ids {
                                    if let Some(peer) = state.peers.get(&peer_id) {
                                        match peer.channel.send(DaemonMessage::TCPClose(close.clone())).await {
                                            Ok(_) => {},
                                            Err(err) => {
                                                error!("error sending message {:?}", err);
                                            }
                                        }
                                    }
                                }
                                state.connections_subscriptions.remove_topic(close.connection_id);
                            },
                            SnifferOutput::TCPData(data) => {
                                debug!("SnifferOutput::TCPData -> data");
                                let peer_ids = state.connections_subscriptions.get_topic_subscribers(data.connection_id);

                                for peer_id in peer_ids {
                                    if let Some(peer) = state.peers.get(&peer_id) {
                                        match peer.channel.send(DaemonMessage::TCPData(data.clone())).await {
                                            Ok(_) => {},
                                            Err(err) => {
                                                error!("error sending message {:?}", err);
                                            }
                                        }
                                    }
                                }
                            },
                        }
                    }
                    None => {
                        info!("statr_agent -> None in SnifferOutput, exiting");
                        break;
                    }
                }
            },
            _ = tokio::time::sleep(std::time::Duration::from_secs(args.communication_timeout.into())) => {
                if state.peers.is_empty() {
                    debug!("start_agent -> main thread timeout, no peers connected");
                    break;
                }
            }
        }
    }

    debug!("start_agent -> shutting down start");
    if !sniffer_command_tx.is_closed() {
        sniffer_command_tx.send(SnifferCommand::Close).await?;
    };

    drop(sniffer_command_tx);
    drop(sniffer_output_rx);

    tokio::time::timeout(std::time::Duration::from_secs(10), packet_task).await???;
    tokio::time::timeout(std::time::Duration::from_secs(10), file_task).await???;

    Ok(())
}

#[tokio::main]
async fn main() -> Result<()> {
    tracing_subscriber::registry()
        .with(tracing_subscriber::fmt::layer())
        .with(tracing_subscriber::EnvFilter::from_default_env())
        .init();

    debug!("main -> Initializing mirrord-agent.");

    match start_agent().await {
        Ok(_) => {
            info!("main -> mirrord-agent `start` exiting successfully.")
        }
        Err(err) => {
            error!(
                "main -> mirrord-agent `start` exiting with error {:?}",
                err.to_string()
            )
        }
    }
    Ok(())
}<|MERGE_RESOLUTION|>--- conflicted
+++ resolved
@@ -20,12 +20,8 @@
     sync::mpsc::{self},
 };
 use tokio_stream::StreamExt;
-<<<<<<< HEAD
-use tracing::{debug, error, info};
-=======
 use tracing::{debug, error, info, trace};
 use tracing_subscriber::prelude::*;
->>>>>>> df4b15ef
 
 mod cli;
 mod error;
@@ -36,7 +32,6 @@
 
 use cli::parse_args;
 use sniffer::{packet_worker, SnifferCommand, SnifferOutput};
-use tracing_subscriber::prelude::*;
 use util::{IndexAllocator, Subscriptions};
 
 use crate::file::file_worker;
@@ -151,6 +146,11 @@
                 .connections_subscriptions
                 .unsubscribe(peer_message.peer_id, connection_id);
         }
+        ClientMessage::Ping => {
+            trace!("peer id {:?} sent ping", &peer_message.peer_id);
+            let peer = state.peers.get(&peer_message.peer_id).unwrap();
+            peer.channel.send(DaemonMessage::Pong).await?;
+        }
         ClientMessage::FileRequest(file_request) => {
             debug!(
                 "ClientMessage::FileRequest peer id {:?} requesting {:?}",
@@ -274,35 +274,9 @@
                 }
 
             },
-<<<<<<< HEAD
             Some(peer_message) = peer_messages_rx.recv() => {
                 handle_peer_messages(&mut state, sniffer_command_tx.clone(), file_request_tx.clone(), peer_message).await?;
-=======
-            Some(message) = peers_rx.recv() => {
-                match message.msg {
-                    ClientMessage::PortSubscribe(ports) => {
-                        debug!("peer id {:?} asked to subscribe to {:?}", message.peer_id, ports);
-                        state.port_subscriptions.subscribe_many(message.peer_id, ports);
-                        let ports = state.port_subscriptions.get_subscribed_topics();
-                        packet_command_tx.send(SnifferCommand::SetPorts(ports)).await?;
-                    }
-                    ClientMessage::Close => {
-                        debug!("peer id {:?} sent close", &message.peer_id);
-                        state.remove_peer(message.peer_id);
-                        let ports = state.port_subscriptions.get_subscribed_topics();
-                        packet_command_tx.send(SnifferCommand::SetPorts(ports)).await?;
-                    },
-                    ClientMessage::ConnectionUnsubscribe(connection_id) => {
-                        state.connections_subscriptions.unsubscribe(message.peer_id, connection_id);
-                    }
-                    ClientMessage::Ping => {
-                        trace!("peer id {:?} sent ping", &message.peer_id);
-                        let peer = state.peers.get(&message.peer_id).unwrap();
-                        peer.channel.send(DaemonMessage::Pong).await?;
-                    }
-
-                }
->>>>>>> df4b15ef
+
             },
             Some((peer_id, file_response)) = file_response_rx.recv() => {
                 if let Some(peer) = state.peers.get(&peer_id) {
