#![feature(result_option_inspect)]
#![feature(hash_drain_filter)]

use std::{
    borrow::Borrow,
    collections::{HashMap, HashSet},
    hash::{Hash, Hasher},
    net::{Ipv4Addr, SocketAddrV4},
    path::PathBuf,
};

use error::AgentError;
use futures::SinkExt;
use mirrord_protocol::{
<<<<<<< HEAD
    ClientMessage, ConnectionID, DaemonCodec, DaemonMessage, FileError, FileRequest, FileResponse,
    GetEnvVarsRequest, Port, ResponseError,
=======
    tcp::{DaemonTcp, LayerTcp},
    ClientMessage, ConnectionID, DaemonCodec, DaemonMessage, FileRequest, FileResponse, Port,
>>>>>>> 98a3675b
};
use tokio::{
    io::AsyncReadExt,
    net::{TcpListener, TcpStream},
    select,
    sync::mpsc,
};
use tokio_stream::StreamExt;
use tracing::{debug, error, info, trace};
use tracing_subscriber::prelude::*;

mod cli;
mod error;
mod file;
mod runtime;
mod sniffer;
mod util;

use cli::parse_args;
use sniffer::{packet_worker, SnifferCommand, SnifferOutput};
use util::{IndexAllocator, Subscriptions};

use crate::{file::file_worker, runtime::get_container_pid, sniffer::DEFAULT_RUNTIME};

type PeerID = u32;

#[derive(Debug)]
struct Peer {
    id: PeerID,
    channel: mpsc::Sender<DaemonMessage>,
}

impl Peer {
    pub fn new(id: PeerID, channel: mpsc::Sender<DaemonMessage>) -> Peer {
        Peer { id, channel }
    }
}
impl Eq for Peer {}

impl PartialEq for Peer {
    fn eq(&self, other: &Peer) -> bool {
        self.id == other.id
    }
}

impl Hash for Peer {
    fn hash<H: Hasher>(&self, state: &mut H) {
        self.id.hash(state);
    }
}

impl Borrow<PeerID> for Peer {
    fn borrow(&self) -> &PeerID {
        &self.id
    }
}

#[derive(Debug)]
struct State {
    pub peers: HashSet<Peer>,
    index_allocator: IndexAllocator<PeerID>,
    pub port_subscriptions: Subscriptions<Port, PeerID>,
    pub connections_subscriptions: Subscriptions<ConnectionID, PeerID>,
}

impl State {
    pub fn new() -> State {
        State {
            peers: HashSet::new(),
            index_allocator: IndexAllocator::new(),
            port_subscriptions: Subscriptions::new(),
            connections_subscriptions: Subscriptions::new(),
        }
    }

    pub fn generate_id(&mut self) -> Option<PeerID> {
        self.index_allocator.next_index()
    }

    pub fn remove_peer(&mut self, peer_id: PeerID) {
        self.peers.remove(&peer_id);
        self.port_subscriptions.remove_client(peer_id);
        self.connections_subscriptions.remove_client(peer_id);
        self.index_allocator.free_index(peer_id)
    }
}

#[derive(Debug)]
pub struct PeerMessage {
    client_message: ClientMessage,
    peer_id: PeerID,
}

/// Helper function that loads the process' environment variables, and selects only those that were
/// requested from `mirrord-layer` (ignores vars specified in `filter_env_vars`).
///
/// Returns an error if none of the requested environment variables were found.
async fn select_env_vars(
    environ_path: PathBuf,
    filter_env_vars: HashSet<String>,
) -> Result<HashMap<String, String>, ResponseError> {
    debug!(
        "select_env_vars -> environ_path {:#?} filter_env_vars {:#?}",
        environ_path, filter_env_vars
    );

    let mut environ_file = tokio::fs::File::open(environ_path).await.map_err(|fail| {
        ResponseError::FileOperation(FileError {
            operation: "open".to_string(),
            raw_os_error: fail.raw_os_error(),
            kind: fail.kind().into(),
        })
    })?;

    let mut raw_env_vars = String::with_capacity(8192);

    // TODO: nginx doesn't play nice when we do this, it only returns a string that goes like
    // "nginx -g daemon off;".
    let read_amount = environ_file
        .read_to_string(&mut raw_env_vars)
        .await
        .map_err(|fail| {
            ResponseError::FileOperation(FileError {
                operation: "read_to_string".to_string(),
                raw_os_error: fail.raw_os_error(),
                kind: fail.kind().into(),
            })
        })?;
    debug!(
        "select_env_vars -> read {:#?} bytes with pure ENV_VARS {:#?}",
        read_amount, raw_env_vars
    );

    let env_vars = raw_env_vars
        // "DB=foo.db\0PORT=99\0HOST=\0PATH=/fake\0"
        .split_terminator(char::from(0))
        // ["DB=foo.db", "PORT=99", "HOST=", "PATH=/fake"]
        .map(|key_and_value| key_and_value.split_terminator('=').collect::<Vec<_>>())
        // [["DB", "foo.db"], ["PORT", "99"], ["HOST"], ["PATH", "/fake"]]
        .filter_map(
            |mut keys_and_values| match (keys_and_values.pop(), keys_and_values.pop()) {
                (Some(value), Some(key)) => Some((key.to_string(), value.to_string())),
                _ => None,
            },
        )
        // [("DB", "foo.db"), ("PORT", "99"), ("PATH", "/fake")]
        .filter(|(key, _)| !filter_env_vars.contains(key))
        // [("DB", "foo.db"), ("PORT", "99")]
        .collect::<HashMap<_, _>>();

    debug!("select_env_vars -> selected env vars found {:?}", env_vars);

    if env_vars.is_empty() {
        Err(ResponseError::NotFound)
    } else {
        Ok(env_vars)
    }
}

async fn handle_peer_messages(
    // TODO: Possibly refactor `state` out to be more "independent", and live in its own worker
    // thread.
    state: &mut State,
    sniffer_command_tx: mpsc::Sender<SnifferCommand>,
    file_request_tx: mpsc::Sender<(PeerID, FileRequest)>,
    peer_message: PeerMessage,
    container_id: &Option<String>,
    container_runtime: &Option<String>,
) -> Result<(), AgentError> {
    match peer_message.client_message {
        ClientMessage::Tcp(LayerTcp::PortUnsubscribe(port)) => {
            debug!(
                "ClientMessage::PortUnsubscribe -> peer id {:#?}, port {port:#?}",
                peer_message.peer_id
            );
            state
                .port_subscriptions
                .unsubscribe(peer_message.peer_id, port);
        }
        ClientMessage::Tcp(LayerTcp::PortSubscribe(port)) => {
            debug!(
                "ClientMessage::PortSubscribe -> peer id {:#?} asked to subscribe to {:#?}",
                peer_message.peer_id, port
            );
            state
                .port_subscriptions
                .subscribe(peer_message.peer_id, port);

            let ports = state.port_subscriptions.get_subscribed_topics();
            sniffer_command_tx
                .send(SnifferCommand::SetPorts(ports))
                .await?;
        }
        ClientMessage::Close => {
            debug!(
                "ClientMessage::Close -> peer id {:#?} sent close",
                &peer_message.peer_id
            );
            state.remove_peer(peer_message.peer_id);

            let ports = state.port_subscriptions.get_subscribed_topics();
            sniffer_command_tx
                .send(SnifferCommand::SetPorts(ports))
                .await?;
        }
        ClientMessage::Tcp(LayerTcp::ConnectionUnsubscribe(connection_id)) => {
            debug!("ClientMessage::ConnectionUnsubscribe -> peer id {:#?} unsubscribe connection id {:#?}", &peer_message.peer_id, connection_id);
            state
                .connections_subscriptions
                .unsubscribe(peer_message.peer_id, connection_id);
        }
        ClientMessage::Ping => {
            trace!("peer id {:?} sent ping", &peer_message.peer_id);
            let peer = state.peers.get(&peer_message.peer_id).unwrap();
            peer.channel.send(DaemonMessage::Pong).await?;
        }
        ClientMessage::FileRequest(file_request) => {
            debug!(
                "ClientMessage::FileRequest peer id {:?} requesting {:?}",
                peer_message.peer_id, file_request
            );

            file_request_tx
                .send((peer_message.peer_id, file_request))
                .await?;
        }
        ClientMessage::GetEnvVarsRequest(GetEnvVarsRequest {
            env_vars_filter: filter_env_vars,
        }) => {
            debug!(
                "ClientMessage::GetEnvVarsRequest peer id {:?} requesting {:?}",
                peer_message.peer_id, filter_env_vars
            );

            let container_runtime = container_runtime
                .as_ref()
                .map(String::as_str)
                .unwrap_or(DEFAULT_RUNTIME);

            let pid = match container_id {
                Some(container_id) => get_container_pid(container_id, container_runtime).await,
                None => Err(AgentError::NotFound(format!(
                    "handle_peer_messages -> Container ID not specified {:#?} for runtime {:#?}!",
                    container_id, container_runtime
                ))),
            }?;

            let environ_path = PathBuf::from("/proc").join(pid.to_string()).join("environ");
            let env_vars_result = select_env_vars(environ_path, filter_env_vars).await;

            let peer = state.peers.get(&peer_message.peer_id).unwrap();
            peer.channel
                .send(DaemonMessage::GetEnvVarsResponse(env_vars_result))
                .await?;
        }
    }

    Ok(())
}

async fn peer_handler(
    mut daemon_messages_rx: mpsc::Receiver<DaemonMessage>,
    peer_messages_tx: mpsc::Sender<PeerMessage>,
    stream: TcpStream,
    peer_id: PeerID,
) -> Result<(), AgentError> {
    let mut daemon_stream = actix_codec::Framed::new(stream, DaemonCodec::new());

    loop {
        select! {
            message = daemon_stream.next() => {
                debug!("peer_handler -> daemon_stream.next received a message {:?}", message);

                match message {
                    Some(message) => {
                        let message = PeerMessage {
                            client_message: message?,
                            peer_id
                        };

                        debug!("peer_handler -> client sent message {:?}", message);
                        peer_messages_tx.send(message).await?;
                    }
                    None => break
                }
            },
            message = daemon_messages_rx.recv() => {
                debug!("peer_handler -> daemon_messages_rx.recv received a message");

                match message {
                    Some(message) => {
                        debug!("peer_handler -> send message to client");
                        daemon_stream.send(message).await?;
                    }
                    None => ()
                }

            }
        }
    }

    peer_messages_tx
        .send(PeerMessage {
            client_message: ClientMessage::Close,
            peer_id,
        })
        .await?;

    Ok(())
}

async fn start_agent() -> Result<(), AgentError> {
    let args = parse_args();

    let listener = TcpListener::bind(SocketAddrV4::new(
        Ipv4Addr::new(0, 0, 0, 0),
        args.communicate_port,
    ))
    .await?;

    let mut state = State::new();

    let (peer_messages_tx, mut peer_messages_rx) = mpsc::channel::<PeerMessage>(1000);
    let (sniffer_output_tx, mut sniffer_output_rx) = mpsc::channel::<SnifferOutput>(1000);
    let (sniffer_command_tx, sniffer_command_rx) = mpsc::channel::<SnifferCommand>(1000);

    // We use tokio spawn so it'll create another thread (default tokio runtime configuration).
    let packet_task = tokio::spawn(packet_worker(
        sniffer_output_tx,
        sniffer_command_rx,
        args.interface.clone(),
        args.container_id.clone(),
        args.container_runtime.clone(),
    ));

    let (file_request_tx, file_request_rx) = mpsc::channel::<(PeerID, FileRequest)>(1000);
    let (file_response_tx, mut file_response_rx) = mpsc::channel::<(PeerID, FileResponse)>(1000);
    // Create a task to handle file operations, similar to sniffer.
    let file_task = tokio::spawn(file_worker(
        file_request_rx,
        file_response_tx,
        args.container_id.clone(),
        args.container_runtime.clone(),
    ));

    loop {
        select! {
            Ok((stream, addr)) = listener.accept() => {
                debug!("start -> Connection accepted from {:?}", addr);

                if let Some(peer_id) = state.generate_id() {
                    let (daemon_message_tx, daemon_message_rx) = mpsc::channel::<DaemonMessage>(1000);
                    let peer_messages_tx = peer_messages_tx.clone();

                    state.peers.insert(Peer::new(peer_id, daemon_message_tx));

                    tokio::spawn(async move {
                        let _ = peer_handler(daemon_message_rx, peer_messages_tx, stream, peer_id)
                            .await
                            .inspect(|_| debug!("start_agent -> Peer {:#?} closed", peer_id))
                            .inspect_err(|fail| error!("start_agent -> Peer {:#?} failed with {:#?}", peer_id, fail));
                    });
                }
                else {
                    error!("start_agent -> Ran out of connections, dropping new connection");
                }

            },
            Some(peer_message) = peer_messages_rx.recv() => {
                handle_peer_messages(&mut state,
                    sniffer_command_tx.clone(),
                    file_request_tx.clone(),
                    peer_message,
                    &args.container_id,
                    &args.container_runtime,
                ).await?;

            },
            Some((peer_id, file_response)) = file_response_rx.recv() => {
                if let Some(peer) = state.peers.get(&peer_id) {
                    peer.channel.send(DaemonMessage::FileResponse(file_response))
                        .await
                        .inspect_err(|fail| error!("Failed sending message {:?} to peer {:?}", fail, peer_id))?;
                }
            }
            sniffer_output = sniffer_output_rx.recv() => {
                match sniffer_output {
                    Some(sniffer_output) => {
                        match sniffer_output {
                            SnifferOutput::NewTcpConnection(new_connection) => {
                                debug!("SnifferOutput::NewTcpConnection -> connection {:#?}", new_connection);
                                let peer_ids = state.port_subscriptions.get_topic_subscribers(new_connection.destination_port);

                                for peer_id in peer_ids {
                                    state.connections_subscriptions.subscribe(peer_id, new_connection.connection_id);

                                    if let Some(peer) = state.peers.get(&peer_id) {
                                        match peer.channel.send(DaemonMessage::Tcp(DaemonTcp::NewConnection(new_connection.clone()))).await {
                                            Ok(_) => {},
                                            Err(err) => {
                                                error!("error sending message {:?}", err);
                                            }
                                        }
                                    }
                                }
                            },
                            SnifferOutput::TcpClose(close) => {
                                debug!("SnifferOutput::TcpClose -> close {:#?}", close);
                                let peer_ids = state.connections_subscriptions.get_topic_subscribers(close.connection_id);

                                for peer_id in peer_ids {
                                    if let Some(peer) = state.peers.get(&peer_id) {
                                        match peer.channel.send(DaemonMessage::Tcp(DaemonTcp::Close(close.clone()))).await {
                                            Ok(_) => {},
                                            Err(err) => {
                                                error!("error sending message {:?}", err);
                                            }
                                        }
                                    }
                                }
                                state.connections_subscriptions.remove_topic(close.connection_id);
                            },
                            SnifferOutput::TcpData(data) => {
                                debug!("SnifferOutput::TcpData -> data");
                                let peer_ids = state.connections_subscriptions.get_topic_subscribers(data.connection_id);

                                for peer_id in peer_ids {
                                    if let Some(peer) = state.peers.get(&peer_id) {
                                        match peer.channel.send(DaemonMessage::Tcp(DaemonTcp::Data(data.clone()))).await {
                                            Ok(_) => {},
                                            Err(err) => {
                                                error!("error sending message {:?}", err);
                                            }
                                        }
                                    }
                                }
                            },
                        }
                    }
                    None => {
                        info!("statr_agent -> None in SnifferOutput, exiting");
                        break;
                    }
                }
            },
            _ = tokio::time::sleep(std::time::Duration::from_secs(args.communication_timeout.into())) => {
                if state.peers.is_empty() {
                    debug!("start_agent -> main thread timeout, no peers connected");
                    break;
                }
            }
        }
    }

    debug!("start_agent -> shutting down start");
    if !sniffer_command_tx.is_closed() {
        sniffer_command_tx.send(SnifferCommand::Close).await?;
    };

    // To make tasks stop (need to add drain..)
    drop(sniffer_command_tx);
    drop(sniffer_output_rx);
    drop(file_request_tx);
    drop(file_response_rx);

    tokio::time::timeout(std::time::Duration::from_secs(10), packet_task).await???;
    tokio::time::timeout(std::time::Duration::from_secs(10), file_task).await???;

    Ok(())
}

#[tokio::main]
async fn main() -> Result<(), AgentError> {
    tracing_subscriber::registry()
        .with(tracing_subscriber::fmt::layer())
        .with(tracing_subscriber::EnvFilter::from_default_env())
        .init();

    debug!("main -> Initializing mirrord-agent.");

    match start_agent().await {
        Ok(_) => {
            info!("main -> mirrord-agent `start` exiting successfully.")
        }
        Err(fail) => {
            error!(
                "main -> mirrord-agent `start` exiting with error {:#?}",
                fail
            )
        }
    }
    Ok(())
}<|MERGE_RESOLUTION|>--- conflicted
+++ resolved
@@ -12,13 +12,9 @@
 use error::AgentError;
 use futures::SinkExt;
 use mirrord_protocol::{
-<<<<<<< HEAD
+    tcp::{DaemonTcp, LayerTcp},
     ClientMessage, ConnectionID, DaemonCodec, DaemonMessage, FileError, FileRequest, FileResponse,
     GetEnvVarsRequest, Port, ResponseError,
-=======
-    tcp::{DaemonTcp, LayerTcp},
-    ClientMessage, ConnectionID, DaemonCodec, DaemonMessage, FileRequest, FileResponse, Port,
->>>>>>> 98a3675b
 };
 use tokio::{
     io::AsyncReadExt,
