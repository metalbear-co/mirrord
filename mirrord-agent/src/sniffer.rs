use std::{
    collections::{HashMap, HashSet},
    hash::{Hash, Hasher},
    net::{IpAddr, Ipv4Addr},
    path::PathBuf,
};

use futures::StreamExt;
use mirrord_protocol::{
<<<<<<< HEAD
    tcp::{DaemonTcp, TcpClose, TcpData, TcpNewConnection},
    ConnectionID, Port,
=======
    tcp::{DaemonTcp, NewTcpConnection, TcpClose, TcpData},
    ConnectionId, Port,
>>>>>>> 10fdf1cd
};
use pcap::{Active, Capture, Device, Linktype, PacketCodec, PacketStream};
use pnet::packet::{
    ethernet::{EtherTypes, EthernetPacket},
    ip::IpNextHeaderProtocols,
    ipv4::Ipv4Packet,
    tcp::{TcpFlags, TcpPacket},
    Packet,
};
use tokio::{
    select,
    sync::mpsc::{Receiver, Sender},
};
use tokio_util::sync::CancellationToken;
use tracing::{debug, error, trace, warn};

use crate::{
    error::AgentError,
    runtime::set_namespace,
    util::{ClientID, IndexAllocator, Subscriptions},
};

const DUMMY_BPF: &str =
    "tcp dst port 1 and tcp src port 1 and dst host 8.1.2.3 and src host 8.1.2.3";

#[derive(Debug, Eq, Copy, Clone)]
pub struct TcpSessionIdentifier {
    source_addr: Ipv4Addr,
    dest_addr: Ipv4Addr,
    source_port: u16,
    dest_port: u16,
}

impl PartialEq for TcpSessionIdentifier {
    /// It's the same session if 4 tuple is same/opposite.
    fn eq(&self, other: &TcpSessionIdentifier) -> bool {
        self.source_addr == other.source_addr
            && self.dest_addr == other.dest_addr
            && self.source_port == other.source_port
            && self.dest_port == other.dest_port
            || self.source_addr == other.dest_addr
                && self.dest_addr == other.source_addr
                && self.source_port == other.dest_port
                && self.dest_port == other.source_port
    }
}

impl Hash for TcpSessionIdentifier {
    fn hash<H: Hasher>(&self, state: &mut H) {
        if self.source_addr > self.dest_addr {
            self.source_addr.hash(state);
            self.dest_addr.hash(state);
        } else {
            self.dest_addr.hash(state);
            self.source_addr.hash(state);
        }
        if self.source_port > self.dest_port {
            self.source_port.hash(state);
            self.dest_port.hash(state);
        } else {
            self.dest_port.hash(state);
            self.source_port.hash(state);
        }
    }
}

#[derive(Debug)]
struct TCPSession {
    id: ConnectionId,
    clients: HashSet<ClientID>,
}

type TCPSessionMap = HashMap<TcpSessionIdentifier, TCPSession>;

fn is_new_connection(flags: u16) -> bool {
    0 != (flags & TcpFlags::SYN) && 0 == (flags & (TcpFlags::ACK | TcpFlags::RST | TcpFlags::FIN))
}

fn is_closed_connection(flags: u16) -> bool {
    0 != (flags & (TcpFlags::FIN | TcpFlags::RST))
}

#[derive(Debug, Clone)]
pub struct TcpManagerCodec;

impl PacketCodec for TcpManagerCodec {
    type Item = Vec<u8>;

    fn decode(&mut self, packet: pcap::Packet) -> Self::Item {
        packet.data.to_vec()
    }
}

fn prepare_sniffer(interface: String) -> Result<Capture<Active>, AgentError> {
    debug!("prepare_sniffer -> Preparing interface.");

    let interface_names_match = |iface: &Device| iface.name == interface;
    let interfaces = Device::list()?;

    let interface = interfaces
        .into_iter()
        .find(interface_names_match)
        .ok_or_else(|| AgentError::NotFound("Interface not found!".to_string()))?;

    let mut capture = Capture::from_device(interface)?
        .immediate_mode(true)
        .open()?;

    capture.set_datalink(Linktype::ETHERNET)?;
    // Set a dummy filter that shouldn't capture anything. This makes the code easier.
    capture.filter(DUMMY_BPF, true)?;
    capture = capture.setnonblock()?;

    Ok(capture)
}

#[derive(Debug)]
struct TcpPacketData {
    bytes: Vec<u8>,
    flags: u16,
}

fn get_tcp_packet(eth_packet: Vec<u8>) -> Option<(TcpSessionIdentifier, TcpPacketData)> {
    let eth_packet = EthernetPacket::new(&eth_packet[..])?;
    debug!("get_tcp_packet_start");
    let ip_packet = match eth_packet.get_ethertype() {
        EtherTypes::Ipv4 => Ipv4Packet::new(eth_packet.payload())?,
        _ => return None,
    };
    debug!("ip_packet");
    let tcp_packet = match ip_packet.get_next_level_protocol() {
        IpNextHeaderProtocols::Tcp => TcpPacket::new(ip_packet.payload())?,
        _ => return None,
    };

    let dest_port = tcp_packet.get_destination();
    let source_port = tcp_packet.get_source();

    let identifier = TcpSessionIdentifier {
        source_addr: ip_packet.get_source(),
        dest_addr: ip_packet.get_destination(),
        source_port,
        dest_port,
    };
    debug!("identifier {identifier:?}");
    Some((
        identifier,
        TcpPacketData {
            flags: tcp_packet.get_flags(),
            bytes: tcp_packet.payload().to_vec(),
        },
    ))
}
/// Build a filter of format: "tcp port (80 or 443 or 50 or 90)"
fn format_bpf(ports: &[u16]) -> String {
    format!(
        "tcp port ({})",
        ports
            .iter()
            .map(|p| p.to_string())
            .collect::<Vec<String>>()
            .join(" or ")
    )
}

#[derive(Debug)]
enum SnifferCommands {
    NewAgent(Sender<DaemonTcp>),
    Subscribe(Port),
    UnsubscribePort(Port),
    UnsubscribeConnection(ConnectionId),
    AgentClosed,
}

#[derive(Debug)]
pub struct SnifferCommand {
    client_id: ClientID,
    command: SnifferCommands,
}

pub struct TCPSnifferAPI {
    client_id: ClientID,
    sender: Sender<SnifferCommand>,
    pub receiver: Receiver<DaemonTcp>,
}

impl TCPSnifferAPI {
    pub async fn new(
        client_id: ClientID,
        sniffer_sender: Sender<SnifferCommand>,
        receiver: Receiver<DaemonTcp>,
        tcp_sender: Sender<DaemonTcp>,
    ) -> Result<TCPSnifferAPI, AgentError> {
        sniffer_sender
            .send(SnifferCommand {
                client_id,
                command: SnifferCommands::NewAgent(tcp_sender),
            })
            .await?;
        Ok(Self {
            client_id,
            sender: sniffer_sender,
            receiver,
        })
    }

    pub async fn subscribe(&mut self, port: Port) -> Result<(), AgentError> {
        self.sender
            .send(SnifferCommand {
                client_id: self.client_id,
                command: SnifferCommands::Subscribe(port),
            })
            .await
            .map_err(From::from)
    }

    pub async fn connection_unsubscribe(
        &mut self,
        connection_id: ConnectionId,
    ) -> Result<(), AgentError> {
        self.sender
            .send(SnifferCommand {
                client_id: self.client_id,
                command: SnifferCommands::UnsubscribeConnection(connection_id),
            })
            .await
            .map_err(From::from)
    }

    pub async fn port_unsubscribe(&mut self, port: Port) -> Result<(), AgentError> {
        self.sender
            .send(SnifferCommand {
                client_id: self.client_id,
                command: SnifferCommands::UnsubscribePort(port),
            })
            .await
            .map_err(From::from)
    }

    pub async fn recv(&mut self) -> Option<DaemonTcp> {
        self.receiver.recv().await
    }
}

impl Drop for TCPSnifferAPI {
    fn drop(&mut self) {
        self.sender
            .try_send(SnifferCommand {
                client_id: self.client_id,
                command: SnifferCommands::AgentClosed,
            })
            .unwrap();
    }
}

pub struct TCPConnectionSniffer {
    port_subscriptions: Subscriptions<Port, ClientID>,
    receiver: Receiver<SnifferCommand>,
    client_senders: HashMap<ClientID, Sender<DaemonTcp>>,
    stream: PacketStream<Active, TcpManagerCodec>,
    sessions: TCPSessionMap,
    //todo: impl drop for index allocator and connection id..
    connection_id_to_tcp_identifier: HashMap<ConnectionId, TcpSessionIdentifier>,
    index_allocator: IndexAllocator<ConnectionId>,
}

impl TCPConnectionSniffer {
    pub async fn run(mut self, cancel_token: CancellationToken) -> Result<(), AgentError> {
        loop {
            select! {
                command = self.receiver.recv() => {
                    if let Some(command) = command {
                        self.handle_command(command).await?;
                    } else { break; }
                },
                packet = self.stream.next() => {
                    if let Some(packet) = packet {
                        self.handle_packet(packet?).await?;
                    } else { break; }
                }
                _ = cancel_token.cancelled() => {
                    break;
                }
            }
        }
        debug!("TCPConnectionSniffer exiting");
        Ok(())
    }

    pub async fn new(
        receiver: Receiver<SnifferCommand>,
        pid: Option<u64>,
        interface: String,
    ) -> Result<TCPConnectionSniffer, AgentError> {
        if let Some(pid) = pid {
            let namespace = PathBuf::from("/proc")
                .join(PathBuf::from(pid.to_string()))
                .join(PathBuf::from("ns/net"));

            set_namespace(namespace).unwrap();
        }

        debug!("preparing sniffer");
        let sniffer = prepare_sniffer(interface)?;
        let codec = TcpManagerCodec {};
        let stream = sniffer.stream(codec)?;
        Ok(TCPConnectionSniffer {
            receiver,
            stream,
            port_subscriptions: Subscriptions::new(),
            client_senders: HashMap::new(),
            sessions: TCPSessionMap::new(),
            //todo: impl drop for index allocator and connection id..
            connection_id_to_tcp_identifier: HashMap::new(),
            index_allocator: IndexAllocator::new(),
        })
    }

    pub async fn start(
        receiver: Receiver<SnifferCommand>,
        pid: Option<u64>,
        interface: String,
        cancel_token: CancellationToken,
    ) -> Result<(), AgentError> {
        let sniffer = Self::new(receiver, pid, interface).await?;
        sniffer.run(cancel_token).await
    }

    fn handle_new_client(&mut self, client_id: ClientID, sender: Sender<DaemonTcp>) {
        self.client_senders.insert(client_id, sender);
    }

    async fn handle_subscribe(
        &mut self,
        client_id: ClientID,
        port: Port,
    ) -> Result<(), AgentError> {
        self.port_subscriptions.subscribe(client_id, port);
        self.update_sniffer()?;
        self.send_message_to_client(&client_id, DaemonTcp::Subscribed)
            .await
    }

    fn handle_client_closed(&mut self, client_id: ClientID) -> Result<(), AgentError> {
        self.client_senders.remove(&client_id);
        self.port_subscriptions.remove_client(client_id);
        self.update_sniffer()
    }

    fn update_sniffer(&mut self) -> Result<(), AgentError> {
        let ports = self.port_subscriptions.get_subscribed_topics();
        let sniffer = self.stream.capture_mut();

        if ports.is_empty() {
            debug!("packet_worker -> empty ports, setting dummy bpf");
            sniffer.filter(DUMMY_BPF, true)?
        } else {
            let bpf = format_bpf(&ports);
            debug!("packet_worker -> setting bpf to {:?}", &bpf);

            sniffer.filter(&bpf, true)?
        };
        Ok(())
    }

    fn qualified_port(&self, port: u16) -> bool {
        self.port_subscriptions
            .get_subscribed_topics()
            .contains(&port)
    }

    async fn handle_command(&mut self, command: SnifferCommand) -> Result<(), AgentError> {
        match command {
            SnifferCommand {
                client_id,
                command: SnifferCommands::NewAgent(sender),
            } => {
                self.handle_new_client(client_id, sender);
            }
            SnifferCommand {
                client_id,
                command: SnifferCommands::Subscribe(port),
            } => {
                self.handle_subscribe(client_id, port).await?;
            }
            SnifferCommand {
                client_id,
                command: SnifferCommands::AgentClosed,
            } => {
                self.handle_client_closed(client_id)?;
            }
            SnifferCommand {
                client_id,
                command: SnifferCommands::UnsubscribeConnection(connection_id),
            } => {
                self.connection_id_to_tcp_identifier
                    .get(&connection_id)
                    .and_then(|identifier| {
                        self.sessions
                            .get_mut(identifier)
                            .map(|session| session.clients.remove(&client_id))
                    });
            }
            SnifferCommand {
                client_id,
                command: SnifferCommands::UnsubscribePort(port),
            } => {
                self.port_subscriptions.unsubscribe(client_id, port);
                self.update_sniffer()?;
            }
        }
        Ok(())
    }

    async fn send_message_to_clients(
        &mut self,
        clients: impl Iterator<Item = &ClientID>,
        message: DaemonTcp,
    ) -> Result<(), AgentError> {
        trace!(
            "TcpConnectionSniffer::send_message_to_clients -> message {:#?}",
            message
        );

        for client_id in clients {
            self.send_message_to_client(client_id, message.clone())
                .await?;
        }
        Ok(())
    }

    async fn send_message_to_client(
        &mut self,
        client_id: &ClientID,
        message: DaemonTcp,
    ) -> Result<(), AgentError> {
        if let Some(sender) = self.client_senders.get(client_id) {
            sender.send(message).await.map_err(|err| {
                warn!("failed to send message to client {}", client_id);
                let _ = self.handle_client_closed(*client_id);
                err
            })?;
        }
        Ok(())
    }

    async fn handle_packet(&mut self, eth_packet: Vec<u8>) -> Result<(), AgentError> {
        trace!(
            "TcpConnectionSniffer::handle_packet -> eth_packet {:#?}",
            eth_packet.len()
        );

        let (identifier, tcp_packet) = match get_tcp_packet(eth_packet) {
            Some(res) => res,
            None => return Ok(()),
        };

        let dest_port = identifier.dest_port;
        let source_port = identifier.source_port;
        let tcp_flags = tcp_packet.flags;
        debug!("TcpConnectionSniffer::handle_packet -> dest_port {:#?} | source_port {:#?} | tcp_flags {:#?}", dest_port, source_port, tcp_flags);

        let is_client_packet = self.qualified_port(dest_port);
        debug!(
            "TcpConnectionSniffer::handle_packet -> is_client_packet {:#?}",
            is_client_packet
        );

        let session = match self.sessions.remove(&identifier) {
            Some(session) => session,
            None => {
                if !is_new_connection(tcp_flags) {
                    if tcp_flags == 24 {
                        debug!("handle_packet -> wiwiwi {:?}", &tcp_packet);
                    }
                    debug!("not new connection {tcp_flags:?}");
                    return Ok(());
                }

                if !is_client_packet {
                    return Ok(());
                }

                let id = match self.index_allocator.next_index() {
                    Some(id) => id,
                    None => {
                        error!("connection index exhausted, dropping new connection");
                        return Ok(());
                    }
                };

                let client_ids = self.port_subscriptions.get_topic_subscribers(dest_port);
                debug!(
                    "TcpConnectionSniffer::handle_packet -> client_ids {:#?}",
                    client_ids
                );

                let message = DaemonTcp::NewConnection(TcpNewConnection {
                    destination_port: dest_port,
                    source_port,
                    connection_id: id,
                    address: IpAddr::V4(identifier.source_addr),
                });
                debug!(
                    "TcpConnectionSniffer::handle_packet -> message {:#?}",
                    message
                );

                self.send_message_to_clients(client_ids.iter(), message)
                    .await?;

                self.connection_id_to_tcp_identifier.insert(id, identifier);

                TCPSession {
                    id,
                    clients: client_ids.into_iter().collect(),
                }
            }
        };
        debug!(
            "TcpConnectionSniffer::handle_packet -> session {:#?}",
            session
        );

        if is_client_packet && !tcp_packet.bytes.is_empty() {
            let message = DaemonTcp::Data(TcpData {
                bytes: tcp_packet.bytes,
                connection_id: session.id,
            });

            debug!(
                "TcpConnectionSniffer::handle_packet -> message {:#?}",
                message
            );

            self.send_message_to_clients(session.clients.iter(), message)
                .await?;
        }

        if is_closed_connection(tcp_flags) {
            self.index_allocator.free_index(session.id);
            self.connection_id_to_tcp_identifier.remove(&session.id);
            let message = DaemonTcp::Close(TcpClose {
                connection_id: session.id,
            });

            debug!(
                "TcpConnectionSniffer::handle_packet -> message {:#?}",
                message
            );

            self.send_message_to_clients(session.clients.iter(), message)
                .await?;
        } else {
            self.sessions.insert(identifier, session);
        }

        trace!("TcpConnectionSniffer::handle_packet -> finished");
        Ok(())
    }
}<|MERGE_RESOLUTION|>--- conflicted
+++ resolved
@@ -7,13 +7,8 @@
 
 use futures::StreamExt;
 use mirrord_protocol::{
-<<<<<<< HEAD
-    tcp::{DaemonTcp, TcpClose, TcpData, TcpNewConnection},
-    ConnectionID, Port,
-=======
     tcp::{DaemonTcp, NewTcpConnection, TcpClose, TcpData},
     ConnectionId, Port,
->>>>>>> 10fdf1cd
 };
 use pcap::{Active, Capture, Device, Linktype, PacketCodec, PacketStream};
 use pnet::packet::{
