--- conflicted
+++ resolved
@@ -33,16 +33,12 @@
 dns-lookup.workspace = true
 num-traits = "0.2"
 bollard = "0.13"
-<<<<<<< HEAD
 tokio-util.workspace = true
 rand.workspace = true
 streammap-ext.workspace = true
 iptables = "0.5"
 libc = "0.2"
-=======
-tokio-util = "0.7"
 faccess = "0.2"
->>>>>>> 0120add8
 
 [dev-dependencies]
 test_bin = "0.4"