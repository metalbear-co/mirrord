--- conflicted
+++ resolved
@@ -10,7 +10,6 @@
             let function = frida_gum::Module::find_export_by_name(None, symbol_name)
                 .ok_or(LayerError::NoExportName(symbol_name.to_string()))?;
 
-<<<<<<< HEAD
             let replaced = interceptor.replace(
                 function,
                 frida_gum::NativePointer(detour as *mut libc::c_void),
@@ -32,11 +31,11 @@
             .and_then(|hooked| Ok($hook_fn.set(hooked).unwrap()))
     }};
 }
-=======
+
 #[cfg(target_os = "linux")]
 macro_rules! hook_symbol {
     ($interceptor:expr, $func:expr, $detour_name:expr, $binary:expr) => {
-        if let Some(symbol) = frida_gum::Module::find_symbol_by_name(Some($binary), $func) {
+        if let Some(symbol) = frida_gum::Module::find_symbol_by_name($binary, $func) {
             match $interceptor.replace(
                 symbol,
                 frida_gum::NativePointer($detour_name as *mut libc::c_void),
@@ -53,8 +52,5 @@
     };
 }
 
-pub(crate) use hook;
 #[cfg(target_os = "linux")]
-pub(crate) use hook_symbol;
-pub(crate) use try_hook;
->>>>>>> ccbe3ccf
+pub(crate) use hook_symbol;