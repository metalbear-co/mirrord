<<<<<<< HEAD
#![feature(c_variadic)]
=======
#![feature(once_cell)]
#![feature(result_option_inspect)]
#![feature(const_trait_impl)]

>>>>>>> ba1cb8a6
use std::{
    collections::HashMap,
    env,
    lazy::{SyncLazy, SyncOnceCell},
    net::{IpAddr, Ipv4Addr, Ipv6Addr, SocketAddr},
    os::unix::io::RawFd,
    sync::Mutex,
};

use actix_codec::{AsyncRead, AsyncWrite};
use common::{
    CloseFileHook, OpenFileHook, OpenRelativeFileHook, ReadFileHook, SeekFileHook, WriteFileHook,
};
use ctor::ctor;
use envconfig::Envconfig;
use file::OPEN_FILES;
use frida_gum::{interceptor::Interceptor, Gum};
use futures::{SinkExt, StreamExt};
use kube::api::Portforwarder;
use libc::c_int;
use mirrord_protocol::{
    ClientCodec, ClientMessage, CloseFileRequest, CloseFileResponse, DaemonMessage, FileRequest,
    FileResponse, OpenFileRequest, OpenFileResponse, OpenRelativeFileRequest, ReadFileRequest,
    ReadFileResponse, SeekFileRequest, SeekFileResponse, WriteFileRequest, WriteFileResponse,
};
use sockets::SOCKETS;
use tokio::{
    io::AsyncWriteExt,
    net::TcpStream,
    runtime::Runtime,
    select,
    sync::{
        mpsc::{channel, Receiver, Sender},
        oneshot,
    },
    task,
    time::{sleep, Duration},
};
use tracing::{debug, error, info, trace};
use tracing_subscriber::prelude::*;

mod common;
mod config;
mod error;
mod file;
mod macros;
mod pod_api;
mod sockets;

use crate::{
    common::{HookMessage, Port},
    config::Config,
    macros::hook,
    sockets::{SocketInformation, CONNECTION_QUEUE},
};

static RUNTIME: SyncLazy<Runtime> = SyncLazy::new(|| Runtime::new().unwrap());
static GUM: SyncLazy<Gum> = SyncLazy::new(|| unsafe { Gum::obtain() });

pub static mut HOOK_SENDER: Option<Sender<HookMessage>> = None;
pub static ENABLED_FILE_OPS: SyncOnceCell<bool> = SyncOnceCell::new();

#[derive(Debug)]
enum TcpTunnelMessages {
    Data(Vec<u8>),
    Close,
}

#[derive(Debug, Clone)]
struct ListenData {
    ipv6: bool,
    port: Port,
    fd: RawFd,
}

async fn tcp_tunnel(mut local_stream: TcpStream, mut receiver: Receiver<TcpTunnelMessages>) {
    loop {
        select! {
            message = receiver.recv() => {
                match message {
                    Some(TcpTunnelMessages::Data(data)) => {
                        local_stream.write_all(&data).await.unwrap()
                    },
                    Some(TcpTunnelMessages::Close) => break,
                    None => break
                };
            },
            _ = local_stream.readable() => {
                let mut data = vec![0; 1024];
                match local_stream.try_read(&mut data) {
                    Err(ref err) if err.kind() == std::io::ErrorKind::WouldBlock => {
                        continue
                    },
                    Err(err) => {
                        debug!("local stream ended with err {:?}", err);
                        break;
                    }
                    Ok(n) if n == 0 => break,
                    Ok(_) => {}
                }

            }
        }
    }
    debug!("exiting tcp tunnel");
}

#[ctor]
fn init() {
    tracing_subscriber::registry()
        .with(tracing_subscriber::fmt::layer())
        .with(tracing_subscriber::EnvFilter::from_default_env())
        .init();

    info!("Initializing mirrord-layer!");

    let config = Config::init_from_env().unwrap();

    let port_forwarder = RUNTIME.block_on(pod_api::create_agent(
        &config.impersonated_pod_name,
        &config.impersonated_pod_namespace,
        &config.agent_namespace,
        config.agent_rust_log,
        config.agent_image.unwrap_or_else(|| {
            concat!("ghcr.io/metalbear-co/mirrord:", env!("CARGO_PKG_VERSION")).to_string()
        }),
    ));

    let (sender, receiver) = channel::<HookMessage>(1000);
    unsafe {
        HOOK_SENDER = Some(sender);
    };

    let enabled_file_ops = ENABLED_FILE_OPS.get_or_init(|| config.enabled_file_ops);
    enable_hooks(*enabled_file_ops);

    RUNTIME.spawn(poll_agent(port_forwarder, receiver));
}

#[allow(clippy::too_many_arguments)]
async fn handle_hook_message(
    hook_message: HookMessage,
    port_mapping: &mut HashMap<Port, ListenData>,
    codec: &mut actix_codec::Framed<impl AsyncRead + AsyncWrite + Unpin, ClientCodec>,
    // TODO: There is probably a better abstraction for this.
    open_file_handler: &Mutex<Vec<oneshot::Sender<OpenFileResponse>>>,
    open_relative_file_handler: &Mutex<Vec<oneshot::Sender<OpenFileResponse>>>,
    read_file_handler: &Mutex<Vec<oneshot::Sender<ReadFileResponse>>>,
    seek_file_handler: &Mutex<Vec<oneshot::Sender<SeekFileResponse>>>,
    write_file_handler: &Mutex<Vec<oneshot::Sender<WriteFileResponse>>>,
    close_file_handler: &Mutex<Vec<oneshot::Sender<CloseFileResponse>>>,
) {
    match hook_message {
        HookMessage::Listen(listen_message) => {
            debug!("HookMessage::Listen {:?}", listen_message);

            let _listen_data = codec
                .send(ClientMessage::PortSubscribe(vec![listen_message.real_port]))
                .await
                .map(|()| {
                    port_mapping.insert(
                        listen_message.real_port,
                        ListenData {
                            port: listen_message.fake_port,
                            ipv6: listen_message.ipv6,
                            fd: listen_message.fd,
                        },
                    )
                });
        }
        HookMessage::OpenFileHook(OpenFileHook {
            path,
            file_channel_tx,
            open_options,
        }) => {
            debug!(
                "HookMessage::OpenFileHook path {:#?} | options {:#?}",
                path, open_options
            );

            // Lock the file handler and insert a channel that will be used to retrieve the file
            // data when it comes back from `DaemonMessage::OpenFileResponse`.
            open_file_handler.lock().unwrap().push(file_channel_tx);

            let open_file_request = OpenFileRequest { path, open_options };

            let request = ClientMessage::FileRequest(FileRequest::Open(open_file_request));
            let codec_result = codec.send(request).await;

            debug!("HookMessage::OpenFileHook codec_result {:#?}", codec_result);
        }
        HookMessage::OpenRelativeFileHook(OpenRelativeFileHook {
            relative_fd,
            path,
            file_channel_tx,
            open_options,
        }) => {
            debug!(
                "HookMessage::OpenRelativeFileHook fd {:#?} | path {:#?} | options {:#?}",
                relative_fd, path, open_options
            );

            open_relative_file_handler
                .lock()
                .unwrap()
                .push(file_channel_tx);

            let open_relative_file_request = OpenRelativeFileRequest {
                relative_fd,
                path,
                open_options,
            };

            let request =
                ClientMessage::FileRequest(FileRequest::OpenRelative(open_relative_file_request));
            let codec_result = codec.send(request).await;

            debug!("HookMessage::OpenFileHook codec_result {:#?}", codec_result);
        }
        HookMessage::ReadFileHook(ReadFileHook {
            fd,
            buffer_size,
            file_channel_tx,
        }) => {
            debug!(
                "HookMessage::ReadFileHook fd {:#?} | buffer_size {:#?}",
                fd, buffer_size
            );

            read_file_handler.lock().unwrap().push(file_channel_tx);

            debug!(
                "HookMessage::ReadFileHook read_file_handler {:#?}",
                read_file_handler
            );

            let read_file_request = ReadFileRequest { fd, buffer_size };

            debug!(
                "HookMessage::ReadFileHook read_file_request {:#?}",
                read_file_request
            );

            let request = ClientMessage::FileRequest(FileRequest::Read(read_file_request));
            let codec_result = codec.send(request).await;

            debug!("HookMessage::ReadFileHook codec_result {:#?}", codec_result);
        }
        HookMessage::SeekFileHook(SeekFileHook {
            fd,
            seek_from,
            file_channel_tx,
        }) => {
            debug!(
                "HookMessage::SeekFileHook fd {:#?} | seek_from {:#?}",
                fd, seek_from
            );

            seek_file_handler.lock().unwrap().push(file_channel_tx);

            let seek_file_request = SeekFileRequest {
                fd,
                seek_from: seek_from.into(),
            };

            let request = ClientMessage::FileRequest(FileRequest::Seek(seek_file_request));
            let codec_result = codec.send(request).await;

            debug!("HookMessage::SeekFileHook codec_result {:#?}", codec_result);
        }
        HookMessage::WriteFileHook(WriteFileHook {
            fd,
            write_bytes,
            file_channel_tx,
        }) => {
            debug!(
                "HookMessage::WriteFileHook fd {:#?} | length {:#?}",
                fd,
                write_bytes.len()
            );

            write_file_handler.lock().unwrap().push(file_channel_tx);

            let write_file_request = WriteFileRequest { fd, write_bytes };

            let request = ClientMessage::FileRequest(FileRequest::Write(write_file_request));
            let codec_result = codec.send(request).await;

            debug!(
                "HookMessage::WriteFileHook codec_result {:#?}",
                codec_result
            );
        }
        HookMessage::CloseFileHook(CloseFileHook {
            fd,
            file_channel_tx,
        }) => {
            debug!("HookMessage::CloseFileHook fd {:#?}", fd);

            close_file_handler.lock().unwrap().push(file_channel_tx);

            let close_file_request = CloseFileRequest { fd };

            let request = ClientMessage::FileRequest(FileRequest::Close(close_file_request));
            let codec_result = codec.send(request).await;

            debug!(
                "HookMessage::CloseFileHook codec_result {:#?}",
                codec_result
            );
        }
    }
}

#[allow(clippy::too_many_arguments)]
async fn handle_daemon_message(
    daemon_message: DaemonMessage,
    port_mapping: &mut HashMap<Port, ListenData>,
    active_connections: &mut HashMap<u16, Sender<TcpTunnelMessages>>,
    // TODO: There is probably a better abstraction for this.
    open_file_handler: &Mutex<Vec<oneshot::Sender<OpenFileResponse>>>,
    read_file_handler: &Mutex<Vec<oneshot::Sender<ReadFileResponse>>>,
    seek_file_handler: &Mutex<Vec<oneshot::Sender<SeekFileResponse>>>,
    write_file_handler: &Mutex<Vec<oneshot::Sender<WriteFileResponse>>>,
    close_file_handler: &Mutex<Vec<oneshot::Sender<CloseFileResponse>>>,
    ping: &mut bool,
) {
    match daemon_message {
        DaemonMessage::NewTCPConnection(conn) => {
            debug!("DaemonMessage::NewTCPConnection {conn:#?}");

            let _ = port_mapping
                .get(&conn.destination_port)
                .map(|listen_data| {
                    let addr = match listen_data.ipv6 {
                        false => SocketAddr::new(IpAddr::V4(Ipv4Addr::LOCALHOST), listen_data.port),
                        true => SocketAddr::new(IpAddr::V6(Ipv6Addr::LOCALHOST), listen_data.port),
                    };

                    let info =
                        SocketInformation::new(SocketAddr::new(conn.address, conn.source_port));
                    {
                        CONNECTION_QUEUE.lock().unwrap().add(&listen_data.fd, info);
                    }

                    TcpStream::connect(addr)
                })
                .map(|stream| {
                    let (sender, receiver) = channel::<TcpTunnelMessages>(1000);

                    active_connections.insert(conn.connection_id, sender);

                    task::spawn(async move { tcp_tunnel(stream.await.unwrap(), receiver).await })
                });
        }
        DaemonMessage::TCPData(msg) => {
            if let Err(fail) = active_connections
                .get(&msg.connection_id)
                .map(|sender| sender.send(TcpTunnelMessages::Data(msg.data)))
                .unwrap()
                .await
            {
                error!("DaemonMessage::TCPData error {fail:#?}");
                active_connections.remove(&msg.connection_id);
            }
        }
        DaemonMessage::TCPClose(msg) => {
            if let Err(fail) = active_connections
                .get(&msg.connection_id)
                .map(|sender| sender.send(TcpTunnelMessages::Close))
                .unwrap()
                .await
            {
                error!("DaemonMessage::TCPClose error {fail:#?}");
                active_connections.remove(&msg.connection_id);
            }
        }
        DaemonMessage::FileResponse(FileResponse::Open(open_file)) => {
            debug!("DaemonMessage::OpenFileResponse {open_file:#?}!");

            open_file_handler
                .lock()
                .unwrap()
                .pop()
                .unwrap()
                .send(open_file.unwrap())
                .unwrap();
        }
        DaemonMessage::FileResponse(FileResponse::Read(read_file)) => {
            // The debug message is too big if we just log it directly.
            let _ = read_file
                .as_ref()
                .inspect(|success| {
                    debug!("DaemonMessage::ReadFileResponse {:#?}", success.read_amount)
                })
                .inspect_err(|fail| error!("DaemonMessage::ReadFileResponse {:#?}", fail));

            read_file_handler
                .lock()
                .unwrap()
                .pop()
                .unwrap()
                .send(read_file.unwrap())
                .unwrap();
        }
        DaemonMessage::FileResponse(FileResponse::Seek(seek_file)) => {
            debug!("DaemonMessage::SeekFileResponse {:#?}!", seek_file);

            seek_file_handler
                .lock()
                .unwrap()
                .pop()
                .unwrap()
                .send(seek_file.unwrap())
                .unwrap();
        }
        DaemonMessage::FileResponse(FileResponse::Write(write_file)) => {
            debug!("DaemonMessage::WriteFileResponse {:#?}!", write_file);

            write_file_handler
                .lock()
                .unwrap()
                .pop()
                .unwrap()
                .send(write_file.unwrap())
                .unwrap();
        }
        DaemonMessage::FileResponse(FileResponse::Close(close_file)) => {
            debug!("DaemonMessage::CloseFileResponse {:#?}!", close_file);

            close_file_handler
                .lock()
                .unwrap()
                .pop()
                .unwrap()
                .send(close_file.unwrap())
                .unwrap();
        }
        DaemonMessage::Pong => {
            if *ping {
                *ping = false;
                trace!("Daemon sent pong!");
            } else {
                panic!("Daemon: unmatched pong!");
            }
        }
        DaemonMessage::Close => todo!(),
        DaemonMessage::LogMessage(_) => todo!(),
    }
}

async fn poll_agent(mut pf: Portforwarder, mut receiver: Receiver<HookMessage>) {
    let port = pf.take_stream(61337).unwrap(); // TODO: Make port configurable

    // `codec` is used to retrieve messages from the daemon (messages that are sent from -agent to
    // -layer)
    let mut codec = actix_codec::Framed::new(port, ClientCodec::new());
    let mut port_mapping: HashMap<Port, ListenData> = HashMap::new();
    let mut active_connections = HashMap::new();

    // TODO: Starting to think about a better abstraction over this whole mess. File operations are
    // pretty much just `std::fs::File` things, so I think the best approach would be to create
    // a `FakeFile`, and implement `std::io` traits on it.
    //
    // Maybe every `FakeFile` could hold it's own `oneshot` channel, read more about this on the
    // `common` module above `XHook` structs.

    // Stores a list of `oneshot`s that communicates with the hook side (send a message from -layer
    // to -agent, and when we receive a message from -agent to -layer).
    let open_file_handler = Mutex::new(Vec::with_capacity(4));
    let open_relative_file_handler = Mutex::new(Vec::with_capacity(4));
    let read_file_handler = Mutex::new(Vec::with_capacity(4));
    let seek_file_handler = Mutex::new(Vec::with_capacity(4));
    let write_file_handler = Mutex::new(Vec::with_capacity(4));
    let close_file_handler = Mutex::new(Vec::with_capacity(4));

    let mut ping = false;
    loop {
        select! {
            hook_message = receiver.recv() => {
                handle_hook_message(hook_message.unwrap(),
                    &mut port_mapping,
                    &mut codec,
                    &open_file_handler,
                    &open_relative_file_handler,
                    &read_file_handler,
                    &seek_file_handler,
                    &write_file_handler,
                    &close_file_handler,
                ).await;
            }
            daemon_message = codec.next() => {
                handle_daemon_message(daemon_message.unwrap().unwrap(),
                    &mut port_mapping,
                    &mut active_connections,
                    &open_file_handler,
                    &read_file_handler,
                    &seek_file_handler,
                    &write_file_handler,
                    &close_file_handler,
                    &mut ping,
                ).await;
            }
            _ = sleep(Duration::from_secs(60)) => {
                if !ping {
                    codec.send(ClientMessage::Ping).await.unwrap();
                    trace!("sent ping to daemon");
                    ping = true;
                } else {
                    panic!("Client: unmatched ping");
                }
            }
        }
    }
}

/// Enables file (behind `MIRRORD_FILE_OPS` option) and socket hooks.
fn enable_hooks(enabled_file_ops: bool) {
    let mut interceptor = Interceptor::obtain(&GUM);
    interceptor.begin_transaction();

    hook!(interceptor, "close", close_detour);

    sockets::enable_socket_hooks(&mut interceptor);

    if enabled_file_ops {
        file::hooks::enable_file_hooks(&mut interceptor);
    }

    interceptor.end_transaction();
}

/// Attempts to close on a managed `Socket`, if there is no socket with `fd`, then this means we
/// either let the `fd` bypass and call `libc::close` directly, or it might be a managed file `fd`,
/// so it tries to do the same for files.
unsafe extern "C" fn close_detour(fd: c_int) -> c_int {
    let enabled_file_ops = ENABLED_FILE_OPS
        .get()
        .expect("Should be set during initialization!");

    if SOCKETS.lock().unwrap().remove(&fd) {
        libc::close(fd)
    } else if *enabled_file_ops {
        let remote_fd = OPEN_FILES.lock().unwrap().remove(&fd);

        if let Some(remote_fd) = remote_fd {
            let close_file_result = file::ops::close(remote_fd);

            close_file_result
                .map_err(|fail| {
                    error!("Failed writing file with {fail:#?}");
                    -1
                })
                .unwrap_or_else(|fail| fail)
        } else {
            libc::close(fd)
        }
    } else {
        libc::close(fd)
    }
}<|MERGE_RESOLUTION|>--- conflicted
+++ resolved
@@ -1,11 +1,8 @@
-<<<<<<< HEAD
 #![feature(c_variadic)]
-=======
 #![feature(once_cell)]
 #![feature(result_option_inspect)]
 #![feature(const_trait_impl)]
 
->>>>>>> ba1cb8a6
 use std::{
     collections::HashMap,
     env,
@@ -546,7 +543,7 @@
         .get()
         .expect("Should be set during initialization!");
 
-    if SOCKETS.lock().unwrap().remove(&fd) {
+    if let Some(_) = SOCKETS.lock().unwrap().remove(&fd) {
         libc::close(fd)
     } else if *enabled_file_ops {
         let remote_fd = OPEN_FILES.lock().unwrap().remove(&fd);
