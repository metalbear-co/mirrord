--- conflicted
+++ resolved
@@ -1,6 +1,3 @@
-<<<<<<< HEAD
-#![feature(result_option_inspect)]
-=======
 #![feature(once_cell)]
 #![feature(result_option_inspect)]
 #![feature(const_trait_impl)]
@@ -14,7 +11,6 @@
     sync::Mutex,
 };
 
->>>>>>> bb759030
 use actix_codec::{AsyncRead, AsyncWrite};
 use common::{
     CloseFileHook, OpenFileHook, OpenRelativeFileHook, ReadFileHook, SeekFileHook, WriteFileHook,
@@ -35,12 +31,6 @@
 use tokio::{
     runtime::Runtime,
     select,
-<<<<<<< HEAD
-    sync::mpsc::{channel, Receiver, Sender},
-    time::{sleep, Duration},
-};
-use tracing::{debug, info, trace};
-=======
     sync::{
         mpsc::{channel, Receiver, Sender},
         oneshot,
@@ -50,7 +40,6 @@
 };
 use tracing::{debug, error, info, trace};
 use tracing_subscriber::prelude::*;
->>>>>>> bb759030
 
 mod common;
 mod config;
@@ -59,23 +48,17 @@
 mod macros;
 mod pod_api;
 mod sockets;
-<<<<<<< HEAD
 mod tcp;
 mod tcp_mirror;
 use tracing_subscriber::prelude::*;
-=======
->>>>>>> bb759030
 
 use crate::{
     common::HookMessage,
     config::Config,
-<<<<<<< HEAD
     tcp::{create_tcp_handler, TCPApi, TCPHandler},
     tcp_mirror::TCPMirrorHandler,
-=======
     macros::hook,
     sockets::{SocketInformation, CONNECTION_QUEUE},
->>>>>>> bb759030
 };
 
 static RUNTIME: SyncLazy<Runtime> = SyncLazy::new(|| Runtime::new().unwrap());
@@ -84,54 +67,6 @@
 pub static mut HOOK_SENDER: Option<Sender<HookMessage>> = None;
 pub static ENABLED_FILE_OPS: SyncOnceCell<bool> = SyncOnceCell::new();
 
-<<<<<<< HEAD
-=======
-#[derive(Debug)]
-enum TcpTunnelMessages {
-    Data(Vec<u8>),
-    Close,
-}
-
-#[derive(Debug, Clone)]
-struct ListenData {
-    ipv6: bool,
-    port: Port,
-    fd: RawFd,
-}
-
-async fn tcp_tunnel(mut local_stream: TcpStream, mut receiver: Receiver<TcpTunnelMessages>) {
-    loop {
-        select! {
-            message = receiver.recv() => {
-                match message {
-                    Some(TcpTunnelMessages::Data(data)) => {
-                        local_stream.write_all(&data).await.unwrap()
-                    },
-                    Some(TcpTunnelMessages::Close) => break,
-                    None => break
-                };
-            },
-            _ = local_stream.readable() => {
-                let mut data = vec![0; 1024];
-                match local_stream.try_read(&mut data) {
-                    Err(ref err) if err.kind() == std::io::ErrorKind::WouldBlock => {
-                        continue
-                    },
-                    Err(err) => {
-                        debug!("local stream ended with err {:?}", err);
-                        break;
-                    }
-                    Ok(n) if n == 0 => break,
-                    Ok(_) => {}
-                }
-
-            }
-        }
-    }
-    debug!("exiting tcp tunnel");
-}
-
->>>>>>> bb759030
 #[ctor]
 fn init() {
     tracing_subscriber::registry()
@@ -334,18 +269,13 @@
 #[allow(clippy::too_many_arguments)]
 async fn handle_daemon_message(
     daemon_message: DaemonMessage,
-<<<<<<< HEAD
     mirror_api: &mut TCPApi,
-=======
-    port_mapping: &mut HashMap<Port, ListenData>,
-    active_connections: &mut HashMap<u16, Sender<TcpTunnelMessages>>,
     // TODO: There is probably a better abstraction for this.
     open_file_handler: &Mutex<Vec<oneshot::Sender<OpenFileResponse>>>,
     read_file_handler: &Mutex<Vec<oneshot::Sender<ReadFileResponse>>>,
     seek_file_handler: &Mutex<Vec<oneshot::Sender<SeekFileResponse>>>,
     write_file_handler: &Mutex<Vec<oneshot::Sender<WriteFileResponse>>>,
     close_file_handler: &Mutex<Vec<oneshot::Sender<CloseFileResponse>>>,
->>>>>>> bb759030
     ping: &mut bool,
 ) {
     match daemon_message {
@@ -354,33 +284,10 @@
             mirror_api.new_tcp_connection(conn).await.unwrap();
         }
         DaemonMessage::TCPData(msg) => {
-<<<<<<< HEAD
             mirror_api.tcp_data(msg).await.unwrap();
         }
         DaemonMessage::TCPClose(msg) => {
             mirror_api.tcp_close(msg).await.unwrap();
-=======
-            if let Err(fail) = active_connections
-                .get(&msg.connection_id)
-                .map(|sender| sender.send(TcpTunnelMessages::Data(msg.data)))
-                .unwrap()
-                .await
-            {
-                error!("DaemonMessage::TCPData error {fail:#?}");
-                active_connections.remove(&msg.connection_id);
-            }
-        }
-        DaemonMessage::TCPClose(msg) => {
-            if let Err(fail) = active_connections
-                .get(&msg.connection_id)
-                .map(|sender| sender.send(TcpTunnelMessages::Close))
-                .unwrap()
-                .await
-            {
-                error!("DaemonMessage::TCPClose error {fail:#?}");
-                active_connections.remove(&msg.connection_id);
-            }
->>>>>>> bb759030
         }
         DaemonMessage::FileResponse(FileResponse::Open(open_file)) => {
             debug!("DaemonMessage::OpenFileResponse {open_file:#?}!");
@@ -462,11 +369,6 @@
     // `codec` is used to retrieve messages from the daemon (messages that are sent from -agent to
     // -layer)
     let mut codec = actix_codec::Framed::new(port, ClientCodec::new());
-<<<<<<< HEAD
-=======
-    let mut port_mapping: HashMap<Port, ListenData> = HashMap::new();
-    let mut active_connections = HashMap::new();
-
     // TODO: Starting to think about a better abstraction over this whole mess. File operations are
     // pretty much just `std::fs::File` things, so I think the best approach would be to create
     // a `FakeFile`, and implement `std::io` traits on it.
@@ -483,34 +385,26 @@
     let write_file_handler = Mutex::new(Vec::with_capacity(4));
     let close_file_handler = Mutex::new(Vec::with_capacity(4));
 
->>>>>>> bb759030
     let mut ping = false;
     let (tcp_mirror_handler, mut mirror_api, config) = create_tcp_handler::<TCPMirrorHandler>();
     tokio::spawn(async move { tcp_mirror_handler.run(config).await });
     loop {
         select! {
             hook_message = receiver.recv() => {
-<<<<<<< HEAD
-                handle_hook_message(hook_message.unwrap(), &mut mirror_api, &mut codec).await;
-            }
-            daemon_message = codec.next() => {
-                handle_daemon_message(daemon_message.unwrap().unwrap(),&mut mirror_api, &mut ping).await;
-=======
                 handle_hook_message(hook_message.unwrap(),
-                    &mut port_mapping,
-                    &mut codec,
-                    &open_file_handler,
-                    &open_relative_file_handler,
-                    &read_file_handler,
-                    &seek_file_handler,
-                    &write_file_handler,
-                    &close_file_handler,
-                ).await;
+                &mut mirror_api
+                &mut codec,
+                &open_file_handler,
+                &open_relative_file_handler,
+                &read_file_handler,
+                &seek_file_handler,
+                &write_file_handler,
+                &close_file_handler,
+            ).await;
             }
             daemon_message = codec.next() => {
                 handle_daemon_message(daemon_message.unwrap().unwrap(),
-                    &mut port_mapping,
-                    &mut active_connections,
+                    &mut mirror_api
                     &open_file_handler,
                     &read_file_handler,
                     &seek_file_handler,
@@ -518,7 +412,6 @@
                     &close_file_handler,
                     &mut ping,
                 ).await;
->>>>>>> bb759030
             }
             _ = sleep(Duration::from_secs(60)) => {
                 if !ping {
