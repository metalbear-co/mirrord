--- conflicted
+++ resolved
@@ -47,10 +47,6 @@
 mod tcp_mirror;
 
 use crate::{common::HookMessage, config::LayerConfig, file::FileHandler};
-<<<<<<< HEAD
-
-=======
->>>>>>> 7026590d
 static RUNTIME: LazyLock<Runtime> = LazyLock::new(|| Runtime::new().unwrap());
 static GUM: LazyLock<Gum> = LazyLock::new(|| unsafe { Gum::obtain() });
 
@@ -58,12 +54,9 @@
 
 pub static ENABLED_FILE_OPS: OnceLock<bool> = OnceLock::new();
 
-<<<<<<< HEAD
-=======
 /// Wrapper around `std::sync::OnceLock`, mainly used for the `Deref` implementation to simplify
 /// calls to the original functions as `FN_ORIGINAL()`, instead of `FN_ORIGINAL.get().unwrap()`.
 #[derive(Debug)]
->>>>>>> 7026590d
 pub(crate) struct HookFn<T>(std::sync::OnceLock<T>);
 
 impl<T> Deref for HookFn<T> {
@@ -74,15 +67,12 @@
     }
 }
 
-<<<<<<< HEAD
-=======
 impl<T> const Default for HookFn<T> {
     fn default() -> Self {
         Self(std::sync::OnceLock::new())
     }
 }
 
->>>>>>> 7026590d
 impl<T> HookFn<T> {
     pub(crate) fn set(&self, value: T) -> Result<(), T> {
         self.0.set(value)
@@ -117,18 +107,12 @@
     let enabled_file_ops = ENABLED_FILE_OPS.get_or_init(|| config.enabled_file_ops);
     enable_hooks(*enabled_file_ops, config.remote_dns);
 
-<<<<<<< HEAD
-    // TODO(alex) [mid] 2022-07-27: Maybe if this is not a tokio thingy (std spawn) we could avoid
-    // the whole issue? Basically trying to take out tokio out of the way as much as possible?
-    RUNTIME.block_on(start_layer_thread(port_forwarder, receiver, config));
-=======
     RUNTIME.block_on(start_layer_thread(
         port_forwarder,
         receiver,
         config,
         connection_port,
     ));
->>>>>>> 7026590d
 }
 
 struct Layer<T>
@@ -356,11 +340,7 @@
     interceptor.begin_transaction();
 
     unsafe {
-<<<<<<< HEAD
-        let _ = hook!(&mut interceptor, "close", close_detour, FnClose, FN_CLOSE);
-=======
         let _ = replace!(&mut interceptor, "close", close_detour, FnClose, FN_CLOSE);
->>>>>>> 7026590d
     };
 
     unsafe { socket::hooks::enable_socket_hooks(&mut interceptor, enabled_remote_dns) };
