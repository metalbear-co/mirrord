#![feature(c_variadic)]
#![feature(once_cell)]
#![feature(result_option_inspect)]
#![feature(const_trait_impl)]
#![feature(naked_functions)]
#![feature(result_flattening)]

use std::{
    cell::RefCell,
    collections::{HashSet, VecDeque},
    ops::Deref,
    sync::{LazyLock, OnceLock},
};

use common::{blocking_send_hook_message, GetAddrInfoHook, HookMessageExit, ResponseChannel};
use ctor::ctor;
use envconfig::Envconfig;
use error::LayerError;
use file::OPEN_FILES;
use frida_gum::{interceptor::Interceptor, Gum};
use futures::{SinkExt, StreamExt};
use kube::api::Portforwarder;
use libc::c_int;
use mirrord_macro::hook_fn;
use mirrord_protocol::{
    AddrInfoInternal, ClientCodec, ClientMessage, DaemonMessage, EnvVars, GetAddrInfoRequest,
    GetEnvVarsRequest,
};
use rand::Rng;
use socket::SOCKETS;
use tcp::{outgoing::TcpOutgoingHandler, TcpHandler};
use tcp_mirror::TcpMirrorHandler;
use tokio::{
    runtime::Runtime,
    select,
    sync::{
        mpsc::{channel, Receiver, Sender},
        oneshot,
    },
    time::{sleep, Duration},
};
use tracing::{debug, error, info, trace, warn};
use tracing_subscriber::prelude::*;

mod common;
mod config;
mod error;
mod file;
mod go_hooks;
mod macros;
mod pod_api;
mod socket;
mod tcp;
mod tcp_mirror;

use crate::{common::HookMessage, config::LayerConfig, file::FileHandler};
static RUNTIME: LazyLock<Runtime> = LazyLock::new(|| {
    tokio::runtime::Builder::new_multi_thread()
        .enable_all()
        .on_thread_start(detour_bypass_on)
        .on_thread_stop(detour_bypass_off)
        .build()
        .unwrap()
});
static GUM: LazyLock<Gum> = LazyLock::new(|| unsafe { Gum::obtain() });

<<<<<<< HEAD
pub(crate) static mut HOOK_SENDER: Option<Sender<HookMessage>> = None;

=======
pub static mut HOOK_SENDER: Option<Sender<HookMessage>> = None;
>>>>>>> 757ee0ec
pub static ENABLED_FILE_OPS: OnceLock<bool> = OnceLock::new();

thread_local!(pub(crate) static DETOUR_BYPASS: RefCell<bool> = RefCell::new(false));

fn detour_bypass_on() {
    DETOUR_BYPASS.with(|enabled| *enabled.borrow_mut() = true);
}

fn detour_bypass_off() {
    DETOUR_BYPASS.with(|enabled| *enabled.borrow_mut() = false);
}

pub(crate) struct DetourGuard;

impl DetourGuard {
    /// Create a new DetourGuard if it's not already enabled.
    pub(crate) fn new() -> Option<Self> {
        DETOUR_BYPASS.with(|enabled| {
            if *enabled.borrow() {
                None
            } else {
                *enabled.borrow_mut() = true;
                Some(Self)
            }
        })
    }
}

impl Drop for DetourGuard {
    fn drop(&mut self) {
        detour_bypass_off();
    }
}

/// Wrapper around `std::sync::OnceLock`, mainly used for the `Deref` implementation to simplify
/// calls to the original functions as `FN_ORIGINAL()`, instead of `FN_ORIGINAL.get().unwrap()`.
#[derive(Debug)]
pub(crate) struct HookFn<T>(std::sync::OnceLock<T>);

impl<T> Deref for HookFn<T> {
    type Target = T;

    fn deref(&self) -> &Self::Target {
        self.0.get().unwrap()
    }
}

impl<T> const Default for HookFn<T> {
    fn default() -> Self {
        Self(std::sync::OnceLock::new())
    }
}

impl<T> HookFn<T> {
    pub(crate) fn set(&self, value: T) -> Result<(), T> {
        self.0.set(value)
    }
}

#[ctor]
fn init() {
    tracing_subscriber::registry()
        .with(tracing_subscriber::fmt::layer())
        .with(tracing_subscriber::EnvFilter::from_default_env())
        .init();

    info!("Initializing mirrord-layer!");

    let config = LayerConfig::init_from_env().unwrap();
    let connection_port: u16 = rand::thread_rng().gen_range(30000..=65535);

    info!("Using port `{connection_port:?}` for communication");

    let port_forwarder = RUNTIME
        .block_on(pod_api::create_agent(config.clone(), connection_port))
        .unwrap_or_else(|e| {
            panic!("failed to create agent: {}", e);
        });

    let (sender, receiver) = channel::<HookMessage>(1000);
    unsafe {
        HOOK_SENDER = Some(sender);
    };

    let enabled_file_ops = ENABLED_FILE_OPS.get_or_init(|| config.enabled_file_ops);
    enable_hooks(*enabled_file_ops, config.remote_dns);

    RUNTIME.block_on(start_layer_thread(
        port_forwarder,
        receiver,
        config,
        connection_port,
    ));
}

struct Layer<T>
where
    T: tokio::io::AsyncRead + tokio::io::AsyncWrite + Unpin + Send,
{
    pub codec: actix_codec::Framed<T, ClientCodec>,
    ping: bool,
    tcp_mirror_handler: TcpMirrorHandler,
    tcp_outgoing_handler: TcpOutgoingHandler,
    // TODO: Starting to think about a better abstraction over this whole mess. File operations are
    // pretty much just `std::fs::File` things, so I think the best approach would be to create
    // a `FakeFile`, and implement `std::io` traits on it.
    //
    // Maybe every `FakeFile` could hold it's own `oneshot` channel, read more about this on the
    // `common` module above `XHook` structs.
    file_handler: FileHandler,

    // Stores a list of `oneshot`s that communicates with the hook side (send a message from -layer
    // to -agent, and when we receive a message from -agent to -layer).
    getaddrinfo_handler_queue: VecDeque<ResponseChannel<Vec<AddrInfoInternal>>>,
}

impl<T> Layer<T>
where
    T: tokio::io::AsyncRead + tokio::io::AsyncWrite + Unpin + Send,
{
    fn new(codec: actix_codec::Framed<T, ClientCodec>) -> Layer<T> {
        Self {
            codec,
            ping: false,
            tcp_mirror_handler: TcpMirrorHandler::default(),
            tcp_outgoing_handler: TcpOutgoingHandler::default(),
            file_handler: FileHandler::default(),
            getaddrinfo_handler_queue: VecDeque::new(),
        }
    }

    async fn handle_hook_message(&mut self, hook_message: HookMessage) {
        trace!(
            "Layer::handle_hook_message -> hook_message {:?}",
            hook_message
        );

        match hook_message {
            HookMessage::Tcp(message) => {
                self.tcp_mirror_handler
                    .handle_hook_message(message, &mut self.codec)
                    .await
                    .unwrap();
            }
            HookMessage::File(message) => {
                self.file_handler
                    .handle_hook_message(message, &mut self.codec)
                    .await
                    .unwrap();
            }
            HookMessage::GetAddrInfoHook(GetAddrInfoHook {
                node,
                service,
                hints,
                hook_channel_tx,
            }) => {
                trace!("HookMessage::GetAddrInfo");

                self.getaddrinfo_handler_queue.push_back(hook_channel_tx);

                let request = ClientMessage::GetAddrInfoRequest(GetAddrInfoRequest {
                    node,
                    service,
                    hints,
                });

                self.codec.send(request).await.unwrap();
            }
            HookMessage::TcpOutgoing(message) => self
                .tcp_outgoing_handler
                .handle_hook_message(message, &mut self.codec)
                .await
                .unwrap(),
            HookMessage::Exit(message) => {
                trace!("HookMessage::Exit");

                let request = ClientMessage::ExitRequest;

                self.codec.send(request).await.unwrap();

                message.hook_channel_tx.send(Ok(())).unwrap();
            }
        }
    }

    async fn handle_daemon_message(
        &mut self,
        daemon_message: DaemonMessage,
    ) -> Result<(), LayerError> {
        match daemon_message {
            DaemonMessage::Tcp(message) => {
                self.tcp_mirror_handler.handle_daemon_message(message).await
            }
            DaemonMessage::File(message) => self.file_handler.handle_daemon_message(message).await,
            DaemonMessage::TcpOutgoing(message) => {
                self.tcp_outgoing_handler
                    .handle_daemon_message(message)
                    .await
            }
            DaemonMessage::Pong => {
                if self.ping {
                    self.ping = false;
                    trace!("Daemon sent pong!");
                } else {
                    Err(LayerError::UnmatchedPong)?;
                }

                Ok(())
            }
            DaemonMessage::GetEnvVarsResponse(_) => {
                unreachable!("We get env vars only on initialization right now, shouldn't happen")
            }
            DaemonMessage::GetAddrInfoResponse(get_addr_info) => {
                trace!("DaemonMessage::GetAddrInfoResponse {:#?}", get_addr_info);

                self.getaddrinfo_handler_queue
                    .pop_front()
                    .ok_or(LayerError::SendErrorGetAddrInfoResponse)?
                    .send(get_addr_info)
                    .map_err(|_| LayerError::SendErrorGetAddrInfoResponse)
            }
            DaemonMessage::Close => todo!(),
            DaemonMessage::LogMessage(_) => todo!(),
        }
    }
}

async fn thread_loop(
    mut receiver: Receiver<HookMessage>,
    codec: actix_codec::Framed<
        impl tokio::io::AsyncRead + tokio::io::AsyncWrite + Unpin + Send,
        ClientCodec,
    >,
) {
    let mut layer = Layer::new(codec);
    loop {
        select! {
            hook_message = receiver.recv() => {
                layer.handle_hook_message(hook_message.unwrap()).await;
            }
            daemon_message = layer.codec.next() => {
                match daemon_message {
                    Some(Ok(message)) => {
                        if let Err(err) = layer.handle_daemon_message(
                            message).await {
                            error!("Error handling daemon message: {:?}", err);
                            break;
                        }
                    },
                    Some(Err(err)) => {
                        error!("Error receiving daemon message: {:?}", err);
                        break;
                    }
                    None => {
                        error!("agent disconnected");
                        break;
                    }
                }
            },
            _ = sleep(Duration::from_secs(60)) => {
                if !layer.ping {
                    layer.codec.send(ClientMessage::Ping).await.unwrap();
                    trace!("sent ping to daemon");
                    layer.ping = true;
                } else {
                    panic!("Client: unmatched ping");
                }
            }
        }
    }
}

async fn start_layer_thread(
    mut pf: Portforwarder,
    receiver: Receiver<HookMessage>,
    config: LayerConfig,
    connection_port: u16,
) {
    let port = pf.take_stream(connection_port).unwrap(); // TODO: Make port configurable

    // `codec` is used to retrieve messages from the daemon (messages that are sent from -agent to
    // -layer)
    let mut codec = actix_codec::Framed::new(port, ClientCodec::new());

    if !config.override_env_vars_exclude.is_empty() && !config.override_env_vars_include.is_empty()
    {
        panic!(
            r#"mirrord-layer encountered an issue:

            mirrord doesn't support specifying both
            `OVERRIDE_ENV_VARS_EXCLUDE` and `OVERRIDE_ENV_VARS_INCLUDE` at the same time!

            > Use either `--override_env_vars_exclude` or `--override_env_vars_include`.
            >> If you want to include all, use `--override_env_vars_include="*"`."#
        );
    } else {
        let env_vars_filter = HashSet::from(EnvVars(config.override_env_vars_exclude));
        let env_vars_select = HashSet::from(EnvVars(config.override_env_vars_include));

        if !env_vars_filter.is_empty() || !env_vars_select.is_empty() {
            // TODO: Handle this error. We're just ignoring it here and letting -layer crash later.
            let _codec_result = codec
                .send(ClientMessage::GetEnvVarsRequest(GetEnvVarsRequest {
                    env_vars_filter,
                    env_vars_select,
                }))
                .await;

            let msg = codec.next().await;
            if let Some(Ok(DaemonMessage::GetEnvVarsResponse(Ok(remote_env_vars)))) = msg {
                debug!("DaemonMessage::GetEnvVarsResponse {:#?}!", remote_env_vars);

                for (key, value) in remote_env_vars.into_iter() {
                    debug!(
                        "DaemonMessage::GetEnvVarsResponse set key {:#?} value {:#?}",
                        key, value
                    );

                    std::env::set_var(&key, &value);
                    debug_assert_eq!(std::env::var(key), Ok(value));
                }
            } else {
                panic!("unexpected response - expected env vars response {msg:?}");
            }
        }
    }

    let _ = tokio::spawn(thread_loop(receiver, codec));
}

/// Enables file (behind `MIRRORD_FILE_OPS` option) and socket hooks.
fn enable_hooks(enabled_file_ops: bool, enabled_remote_dns: bool) {
    let mut interceptor = Interceptor::obtain(&GUM);
    interceptor.begin_transaction();

    unsafe {
        let _ = replace!(&mut interceptor, "close", close_detour, FnClose, FN_CLOSE);
        let _ = replace!(&mut interceptor, "exit", exit_detour, FnExit, FN_EXIT);
    };

    unsafe { socket::hooks::enable_socket_hooks(&mut interceptor, enabled_remote_dns) };

    if enabled_file_ops {
        unsafe { file::hooks::enable_file_hooks(&mut interceptor) };
    }
    #[cfg(target_os = "linux")]
    #[cfg(target_arch = "x86_64")]
    {
        let modules = frida_gum::Module::enumerate_modules();
        let binary = &modules.first().unwrap().name;
        go_hooks::go_socket_hooks::enable_socket_hooks(&mut interceptor, binary);
    }
    interceptor.end_transaction();
}

/// Attempts to close on a managed `Socket`, if there is no socket with `fd`, then this means we
/// either let the `fd` bypass and call `libc::close` directly, or it might be a managed file `fd`,
/// so it tries to do the same for files.
#[hook_fn]
unsafe extern "C" fn close_detour(fd: c_int) -> c_int {
    trace!("close_detour -> fd {:#?}", fd);

    let enabled_file_ops = ENABLED_FILE_OPS
        .get()
        .expect("Should be set during initialization!");

    if SOCKETS.lock().unwrap().remove(&fd).is_some() {
        FN_CLOSE(fd)
    } else if *enabled_file_ops {
        let remote_fd = OPEN_FILES.lock().unwrap().remove(&fd);

        if let Some(remote_fd) = remote_fd {
            let close_file_result = file::ops::close(remote_fd);

            close_file_result
                .map_err(|fail| {
                    error!("Failed writing file with {fail:#?}");
                    -1
                })
                .unwrap_or_else(|fail| fail)
        } else {
            FN_CLOSE(fd)
        }
    } else {
        FN_CLOSE(fd)
    }
}

fn exit() -> Result<(), LayerError> {
    trace!("exit ->");
    let (hook_channel_tx, hook_channel_rx) = oneshot::channel();

    let exit_hook = HookMessageExit { hook_channel_tx };

    blocking_send_hook_message(HookMessage::Exit(exit_hook))?;

    Ok(hook_channel_rx.blocking_recv()??)
}

#[hook_fn]
unsafe extern "C" fn exit_detour(status: c_int) {
    trace!("exit_detour -> status {:#?}", status);
    let (Ok(result) | Err(result)) = exit().map(|()| 0).map_err(From::from);

    if result != status {
        warn!("exit_detour -> result {:#?} | status {:#?}", result, status);
    }

    FN_EXIT(status)
}<|MERGE_RESOLUTION|>--- conflicted
+++ resolved
@@ -64,13 +64,9 @@
 });
 static GUM: LazyLock<Gum> = LazyLock::new(|| unsafe { Gum::obtain() });
 
-<<<<<<< HEAD
 pub(crate) static mut HOOK_SENDER: Option<Sender<HookMessage>> = None;
 
-=======
-pub static mut HOOK_SENDER: Option<Sender<HookMessage>> = None;
->>>>>>> 757ee0ec
-pub static ENABLED_FILE_OPS: OnceLock<bool> = OnceLock::new();
+pub(crate) static ENABLED_FILE_OPS: OnceLock<bool> = OnceLock::new();
 
 thread_local!(pub(crate) static DETOUR_BYPASS: RefCell<bool> = RefCell::new(false));
 
