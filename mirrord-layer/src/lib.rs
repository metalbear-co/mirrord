--- conflicted
+++ resolved
@@ -1,18 +1,10 @@
 #![feature(c_variadic)]
 #![feature(once_cell)]
 #![feature(result_option_inspect)]
-<<<<<<< HEAD
+#![feature(const_trait_impl)]
 
 use std::{
-    collections::{HashMap, HashSet},
-=======
-#![feature(const_trait_impl)]
-#![feature(type_alias_impl_trait)]
-#![feature(generic_associated_types)]
-
-use std::{
-    env,
->>>>>>> 3aa0ca17
+    collections::HashSet,
     lazy::{SyncLazy, SyncOnceCell},
     sync::Mutex,
 };
@@ -58,16 +50,7 @@
 mod tcp;
 mod tcp_mirror;
 
-<<<<<<< HEAD
-use crate::{
-    common::{HookMessage, Port},
-    config::LayerConfig,
-    macros::hook,
-    sockets::{SocketInformation, CONNECTION_QUEUE},
-};
-=======
-use crate::{common::HookMessage, config::Config, macros::hook, tcp::TCPApi};
->>>>>>> 3aa0ca17
+use crate::{common::HookMessage, config::LayerConfig, macros::hook, tcp::TCPApi};
 
 static RUNTIME: SyncLazy<Runtime> = SyncLazy::new(|| Runtime::new().unwrap());
 static GUM: SyncLazy<Gum> = SyncLazy::new(|| unsafe { Gum::obtain() });
@@ -419,7 +402,6 @@
 
     let mut ping = false;
 
-<<<<<<< HEAD
     if config.enabled_override_env_vars {
         let env_vars_filter = HashSet::from(EnvVarsFilter(config.override_env_vars_filter));
 
@@ -434,10 +416,9 @@
             codec_result
         );
     }
-=======
+
     let (tcp_mirror_handler, mut mirror_api, handler_receiver) = create_tcp_mirror_handler();
     tokio::spawn(async move { tcp_mirror_handler.run(handler_receiver).await });
->>>>>>> 3aa0ca17
 
     loop {
         select! {
