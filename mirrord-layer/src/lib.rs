--- conflicted
+++ resolved
@@ -85,11 +85,7 @@
         .with(
             tracing_subscriber::fmt::layer()
                 .with_thread_ids(true)
-<<<<<<< HEAD
-                .with_span_events(FmtSpan::FULL),
-=======
                 .with_span_events(FmtSpan::ACTIVE),
->>>>>>> c0808f5a
         )
         .with(tracing_subscriber::EnvFilter::from_default_env())
         .init();
