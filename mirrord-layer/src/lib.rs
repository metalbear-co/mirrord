--- conflicted
+++ resolved
@@ -4,14 +4,8 @@
 #![feature(const_trait_impl)]
 
 use std::{
-<<<<<<< HEAD
     collections::HashSet,
-    lazy::{SyncLazy, SyncOnceCell},
-    sync::Mutex,
-=======
-    env,
     sync::{LazyLock, Mutex, OnceLock},
->>>>>>> 82e48fe8
 };
 
 use actix_codec::{AsyncRead, AsyncWrite};
@@ -62,12 +56,8 @@
 static GUM: LazyLock<Gum> = LazyLock::new(|| unsafe { Gum::obtain() });
 
 pub static mut HOOK_SENDER: Option<Sender<HookMessage>> = None;
-<<<<<<< HEAD
-pub static ENABLED_FILE_OPS: SyncOnceCell<bool> = SyncOnceCell::new();
-pub static ENABLED_OVERRIDE_ENV_VARS: SyncOnceCell<bool> = SyncOnceCell::new();
-=======
+
 pub static ENABLED_FILE_OPS: OnceLock<bool> = OnceLock::new();
->>>>>>> 82e48fe8
 
 #[ctor]
 fn init() {
