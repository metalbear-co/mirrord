--- conflicted
+++ resolved
@@ -9,14 +9,7 @@
 };
 
 use actix_codec::{AsyncRead, AsyncWrite};
-<<<<<<< HEAD
 use common::GetAddrInfoHook;
-=======
-use common::{
-    CloseFileHook, GetAddrInfoHook, OpenFileHook, OpenRelativeFileHook, ReadFileHook, SeekFileHook,
-    WriteFileHook,
-};
->>>>>>> 0017a195
 use ctor::ctor;
 use envconfig::Envconfig;
 use error::LayerError;
@@ -26,15 +19,8 @@
 use kube::api::Portforwarder;
 use libc::c_int;
 use mirrord_protocol::{
-<<<<<<< HEAD
     ClientCodec, ClientMessage, DaemonMessage, EnvVars, GetAddrInfoRequest, GetAddrInfoResponse,
     GetEnvVarsRequest,
-=======
-    ClientCodec, ClientMessage, CloseFileRequest, CloseFileResponse, DaemonMessage, EnvVars,
-    FileRequest, FileResponse, GetAddrInfoRequest, GetAddrInfoResponse, GetEnvVarsRequest,
-    OpenFileRequest, OpenFileResponse, OpenRelativeFileRequest, ReadFileRequest, ReadFileResponse,
-    ResponseError, SeekFileRequest, SeekFileResponse, WriteFileRequest, WriteFileResponse,
->>>>>>> 0017a195
 };
 use socket::SOCKETS;
 use tcp::TcpHandler;
@@ -102,18 +88,8 @@
     hook_message: HookMessage,
     tcp_mirror_handler: &mut TcpMirrorHandler,
     codec: &mut actix_codec::Framed<impl AsyncRead + AsyncWrite + Unpin + Send, ClientCodec>,
-<<<<<<< HEAD
     getaddrinfo_handler: &Mutex<Vec<oneshot::Sender<GetAddrInfoResponse>>>,
     file_handler: &mut FileHandler,
-=======
-    // TODO: There is probably a better abstraction for this.
-    open_file_handler: &Mutex<Vec<oneshot::Sender<Result<OpenFileResponse, ResponseError>>>>,
-    read_file_handler: &Mutex<Vec<oneshot::Sender<Result<ReadFileResponse, ResponseError>>>>,
-    seek_file_handler: &Mutex<Vec<oneshot::Sender<Result<SeekFileResponse, ResponseError>>>>,
-    write_file_handler: &Mutex<Vec<oneshot::Sender<Result<WriteFileResponse, ResponseError>>>>,
-    close_file_handler: &Mutex<Vec<oneshot::Sender<Result<CloseFileResponse, ResponseError>>>>,
-    getaddrinfo_handler: &Mutex<Vec<oneshot::Sender<GetAddrInfoResponse>>>,
->>>>>>> 0017a195
 ) {
     match hook_message {
         HookMessage::Tcp(message) => {
@@ -154,16 +130,7 @@
 async fn handle_daemon_message(
     daemon_message: DaemonMessage,
     tcp_mirror_handler: &mut TcpMirrorHandler,
-<<<<<<< HEAD
     file_handler: &mut FileHandler,
-=======
-    // TODO: There is probably a better abstraction for this.
-    open_file_handler: &Mutex<Vec<oneshot::Sender<Result<OpenFileResponse, ResponseError>>>>,
-    read_file_handler: &Mutex<Vec<oneshot::Sender<Result<ReadFileResponse, ResponseError>>>>,
-    seek_file_handler: &Mutex<Vec<oneshot::Sender<Result<SeekFileResponse, ResponseError>>>>,
-    write_file_handler: &Mutex<Vec<oneshot::Sender<Result<WriteFileResponse, ResponseError>>>>,
-    close_file_handler: &Mutex<Vec<oneshot::Sender<Result<CloseFileResponse, ResponseError>>>>,
->>>>>>> 0017a195
     getaddrinfo_handler: &Mutex<Vec<oneshot::Sender<GetAddrInfoResponse>>>,
     ping: &mut bool,
 ) -> Result<(), LayerError> {
@@ -213,14 +180,6 @@
 
     // Stores a list of `oneshot`s that communicates with the hook side (send a message from -layer
     // to -agent, and when we receive a message from -agent to -layer).
-<<<<<<< HEAD
-=======
-    let open_file_handler = Mutex::new(Vec::with_capacity(4));
-    let read_file_handler = Mutex::new(Vec::with_capacity(4));
-    let seek_file_handler = Mutex::new(Vec::with_capacity(4));
-    let write_file_handler = Mutex::new(Vec::with_capacity(4));
-    let close_file_handler = Mutex::new(Vec::with_capacity(4));
->>>>>>> 0017a195
     let getaddrinfo_handler = Mutex::new(Vec::with_capacity(4));
 
     let mut ping = false;
@@ -234,17 +193,8 @@
                     hook_message.unwrap(),
                     &mut tcp_mirror_handler,
                     &mut codec,
-<<<<<<< HEAD
                     &getaddrinfo_handler,
                     &mut file_handler,
-=======
-                    &open_file_handler,
-                    &read_file_handler,
-                    &seek_file_handler,
-                    &write_file_handler,
-                    &close_file_handler,
-                    &getaddrinfo_handler,
->>>>>>> 0017a195
                 ).await;
             }
             daemon_message = codec.next() => {
@@ -252,15 +202,7 @@
                     if let Err(err) = handle_daemon_message(
                         message,
                         &mut tcp_mirror_handler,
-<<<<<<< HEAD
                         &mut file_handler,
-=======
-                        &open_file_handler,
-                        &read_file_handler,
-                        &seek_file_handler,
-                        &write_file_handler,
-                        &close_file_handler,
->>>>>>> 0017a195
                         &getaddrinfo_handler,
                         &mut ping,
                     ).await {
