use std::{io::SeekFrom, path::PathBuf};

use mirrord_protocol::{
<<<<<<< HEAD
    AddrInfoHint, CloseFileResponse, GetAddrInfoResponse, OpenFileResponse, OpenOptionsInternal,
    ReadFileResponse, SeekFileResponse, WriteFileResponse,
=======
    CloseFileResponse, OpenFileResponse, OpenOptionsInternal, ReadFileResponse, ResponseError,
    SeekFileResponse, WriteFileResponse,
>>>>>>> 5b4f4974
};
use tokio::sync::oneshot;

use crate::{error::LayerError, tcp::HookMessageTcp, HOOK_SENDER};

pub(crate) fn blocking_send_hook_message(message: HookMessage) -> Result<(), LayerError> {
    unsafe {
        HOOK_SENDER
            .as_ref()
            .ok_or(LayerError::EmptyHookSender)
            .and_then(|hook_sender| hook_sender.blocking_send(message).map_err(Into::into))
    }
}

// TODO: Some ideas around abstracting file operations:
// Alright, all these are pretty much the same thing, they could be
// abstract over a generic dependent-ish type like so:
/*
struct FakeFile<Operation: FileOperation> {
    pub(crate) file_channel_tx: oneshot::Sender<Operation::Response>,
}

struct OpenHook {
    pub(crate) path: PathBuf,
}

impl FileOperation for OpenHook {
    type Response = OpenFileResponse;
}
 */
// But maybe `FakeFile` could be even simpler? These are just some initial thoughts.
//
// An issue I can see right now is that we would be tying file operations to the fake file holder,
// which isn't nice (it would be just the same handling as it is right now, but with improved
// guarantees).
#[derive(Debug)]
pub struct OpenFileHook {
    pub(crate) path: PathBuf,
    pub(crate) file_channel_tx: oneshot::Sender<Result<OpenFileResponse, ResponseError>>,
    pub(crate) open_options: OpenOptionsInternal,
}

#[derive(Debug)]
pub struct OpenRelativeFileHook {
    pub(crate) relative_fd: usize,
    pub(crate) path: PathBuf,
    pub(crate) file_channel_tx: oneshot::Sender<Result<OpenFileResponse, ResponseError>>,
    pub(crate) open_options: OpenOptionsInternal,
}

#[derive(Debug)]
pub struct ReadFileHook {
    pub(crate) fd: usize,
    pub(crate) buffer_size: usize,
    pub(crate) file_channel_tx: oneshot::Sender<Result<ReadFileResponse, ResponseError>>,
}

#[derive(Debug)]
pub struct SeekFileHook {
    pub(crate) fd: usize,
    pub(crate) seek_from: SeekFrom,
    pub(crate) file_channel_tx: oneshot::Sender<Result<SeekFileResponse, ResponseError>>,
}

#[derive(Debug)]
pub struct WriteFileHook {
    pub(crate) fd: usize,
    pub(crate) write_bytes: Vec<u8>,
    pub(crate) file_channel_tx: oneshot::Sender<Result<WriteFileResponse, ResponseError>>,
}

#[derive(Debug)]
pub struct CloseFileHook {
    pub(crate) fd: usize,
    pub(crate) file_channel_tx: oneshot::Sender<Result<CloseFileResponse, ResponseError>>,
}

#[derive(Debug)]
pub struct GetAddrInfoHook {
    pub(crate) node: Option<String>,
    pub(crate) service: Option<String>,
    pub(crate) hints: Option<AddrInfoHint>,
    pub(crate) hook_channel_tx: oneshot::Sender<GetAddrInfoResponse>,
}

/// These messages are handled internally by -layer, and become `ClientMessage`s sent to -agent.
#[derive(Debug)]
pub enum HookMessage {
    Tcp(HookMessageTcp),
    OpenFileHook(OpenFileHook),
    OpenRelativeFileHook(OpenRelativeFileHook),
    ReadFileHook(ReadFileHook),
    SeekFileHook(SeekFileHook),
    WriteFileHook(WriteFileHook),
    CloseFileHook(CloseFileHook),
    GetAddrInfoHook(GetAddrInfoHook),
}<|MERGE_RESOLUTION|>--- conflicted
+++ resolved
@@ -1,13 +1,8 @@
 use std::{io::SeekFrom, path::PathBuf};
 
 use mirrord_protocol::{
-<<<<<<< HEAD
     AddrInfoHint, CloseFileResponse, GetAddrInfoResponse, OpenFileResponse, OpenOptionsInternal,
-    ReadFileResponse, SeekFileResponse, WriteFileResponse,
-=======
-    CloseFileResponse, OpenFileResponse, OpenOptionsInternal, ReadFileResponse, ResponseError,
-    SeekFileResponse, WriteFileResponse,
->>>>>>> 5b4f4974
+    ReadFileResponse, SeekFileResponse, WriteFileResponse, ResponseError,
 };
 use tokio::sync::oneshot;
 
