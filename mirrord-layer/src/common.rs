--- conflicted
+++ resolved
@@ -1,13 +1,4 @@
-<<<<<<< HEAD
-use std::{io::SeekFrom, path::PathBuf};
-
-use mirrord_protocol::{
-    AddrInfoHint, AddrInfoInternal, CloseFileResponse, OpenFileResponse, OpenOptionsInternal,
-    ReadFileResponse, RemoteResult, SeekFileResponse, WriteFileResponse,
-};
-=======
-use mirrord_protocol::{AddrInfoHint, GetAddrInfoResponse};
->>>>>>> 0d7f1b10
+use mirrord_protocol::{AddrInfoHint, AddrInfoInternal, RemoteResult};
 use tokio::sync::oneshot;
 
 use crate::{error::LayerError, file::HookMessageFile, tcp::HookMessageTcp, HOOK_SENDER};
@@ -21,74 +12,8 @@
     }
 }
 
-<<<<<<< HEAD
 pub(crate) type ResponseSender<T> = oneshot::Sender<RemoteResult<T>>;
 
-// TODO: Some ideas around abstracting file operations:
-// Alright, all these are pretty much the same thing, they could be
-// abstract over a generic dependent-ish type like so:
-/*
-struct FakeFile<Operation: FileOperation> {
-    pub(crate) file_channel_tx: oneshot::Sender<Operation::Response>,
-}
-
-struct OpenHook {
-    pub(crate) path: PathBuf,
-}
-
-impl FileOperation for OpenHook {
-    type Response = OpenFileResponse;
-}
- */
-// But maybe `FakeFile` could be even simpler? These are just some initial thoughts.
-//
-// An issue I can see right now is that we would be tying file operations to the fake file holder,
-// which isn't nice (it would be just the same handling as it is right now, but with improved
-// guarantees).
-#[derive(Debug)]
-pub struct OpenFileHook {
-    pub(crate) path: PathBuf,
-    pub(crate) file_channel_tx: ResponseSender<OpenFileResponse>,
-    pub(crate) open_options: OpenOptionsInternal,
-}
-
-#[derive(Debug)]
-pub struct OpenRelativeFileHook {
-    pub(crate) relative_fd: usize,
-    pub(crate) path: PathBuf,
-    pub(crate) file_channel_tx: ResponseSender<OpenFileResponse>,
-    pub(crate) open_options: OpenOptionsInternal,
-}
-
-#[derive(Debug)]
-pub struct ReadFileHook {
-    pub(crate) fd: usize,
-    pub(crate) buffer_size: usize,
-    pub(crate) file_channel_tx: ResponseSender<ReadFileResponse>,
-}
-
-#[derive(Debug)]
-pub struct SeekFileHook {
-    pub(crate) fd: usize,
-    pub(crate) seek_from: SeekFrom,
-    pub(crate) file_channel_tx: ResponseSender<SeekFileResponse>,
-}
-
-#[derive(Debug)]
-pub struct WriteFileHook {
-    pub(crate) fd: usize,
-    pub(crate) write_bytes: Vec<u8>,
-    pub(crate) file_channel_tx: ResponseSender<WriteFileResponse>,
-}
-
-#[derive(Debug)]
-pub struct CloseFileHook {
-    pub(crate) fd: usize,
-    pub(crate) file_channel_tx: ResponseSender<CloseFileResponse>,
-}
-
-=======
->>>>>>> 0d7f1b10
 #[derive(Debug)]
 pub struct GetAddrInfoHook {
     pub(crate) node: Option<String>,
