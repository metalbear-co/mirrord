//! We implement each hook function in a safe function as much as possible, having the unsafe do the
//! absolute minimum
use std::{
<<<<<<< HEAD
    collections::{HashMap, VecDeque},
=======
    borrow::Borrow,
    collections::{HashMap, HashSet, VecDeque},
    hash::{Hash, Hasher},
    lazy::SyncLazy,
>>>>>>> ba1cb8a6
    net::{IpAddr, Ipv4Addr, Ipv6Addr, SocketAddr},
    os::unix::io::RawFd,
    sync::{Arc, Mutex},
};

use errno::{errno, set_errno, Errno};
use frida_gum::interceptor::Interceptor;
use libc::{c_int, sockaddr, socklen_t};
use os_socketaddr::OsSocketAddr;
use tracing::{debug, error};

use crate::{
    common::{HookMessage, Listen, Port},
    macros::{hook, try_hook},
    HOOK_SENDER,
};

<<<<<<< HEAD
lazy_static! {
    static ref SOCKETS: Mutex<HashMap<RawFd, Arc<Socket>>> = Mutex::new(HashMap::new());
    pub static ref CONNECTION_QUEUE: Mutex<ConnectionQueue> =
        Mutex::new(ConnectionQueue::default());
}
=======
pub(crate) static SOCKETS: SyncLazy<Mutex<HashSet<Socket>>> =
    SyncLazy::new(|| Mutex::new(HashSet::new()));

pub static CONNECTION_QUEUE: SyncLazy<Mutex<ConnectionQueue>> =
    SyncLazy::new(|| Mutex::new(ConnectionQueue::default()));
>>>>>>> ba1cb8a6

/// Struct sent over the socket once created to pass metadata to the hook
#[derive(Debug)]
pub struct SocketInformation {
    pub address: SocketAddr,
}

/// poll_agent loop inserts connection data into this queue, and accept reads it.
#[derive(Debug, Default)]
pub struct ConnectionQueue {
    connections: HashMap<RawFd, VecDeque<SocketInformation>>,
}

impl ConnectionQueue {
    pub fn add(&mut self, fd: &RawFd, info: SocketInformation) {
        self.connections.entry(*fd).or_default().push_back(info);
    }
    pub fn get(&mut self, fd: &RawFd) -> Option<SocketInformation> {
        let mut queue = self.connections.remove(fd)?;
        if let Some(info) = queue.pop_front() {
            if !queue.is_empty() {
                self.connections.insert(*fd, queue);
            }
            Some(info)
        } else {
            None
        }
    }
}

impl SocketInformation {
    pub fn new(address: SocketAddr) -> Self {
        Self { address }
    }
}

trait GetPeerName {
    fn get_peer_name(&self) -> SocketAddr;
}

#[derive(Debug)]
pub struct Connected {
    /// Remote address we're connected to
    remote_address: SocketAddr,
    /// Local address it's connected from
    local_address: SocketAddr,
}

#[derive(Debug, Clone, Copy)]
pub struct Bound {
    address: SocketAddr,
}

#[derive(Debug)]
pub enum SocketState {
    Initialized,
    Bound(Bound),
    Listening(Bound),
    Connected(Connected),
}

impl Default for SocketState {
    fn default() -> Self {
        SocketState::Initialized
    }
}

#[derive(Debug)]
#[allow(dead_code)]
<<<<<<< HEAD
struct Socket {
=======
pub(crate) struct Socket {
    fd: RawFd,
>>>>>>> ba1cb8a6
    domain: c_int,
    type_: c_int,
    protocol: c_int,
    pub state: SocketState,
}

#[inline]
fn is_ignored_port(port: Port) -> bool {
    port == 0 || (port > 50000 && port < 60000)
}

/// Create the socket, add it to SOCKETS if successful and matching protocol and domain (TCPv4/v6)
fn socket(domain: c_int, type_: c_int, protocol: c_int) -> RawFd {
    debug!("socket called domain:{:?}, type:{:?}", domain, type_);
    let fd = unsafe { libc::socket(domain, type_, protocol) };
    if fd == -1 {
        error!("socket failed");
        return fd;
    }
    // We don't handle non TCPv4 sockets
    if !((domain == libc::AF_INET) || (domain == libc::AF_INET6) && (type_ & libc::SOCK_STREAM) > 0)
    {
        debug!("non TCP socket domain:{:?}, type:{:?}", domain, type_);
        return fd;
    }
    let mut sockets = SOCKETS.lock().unwrap();
    sockets.insert(
        fd,
        Arc::new(Socket {
            domain,
            type_,
            protocol,
            state: SocketState::default(),
        }),
    );
    fd
}

unsafe extern "C" fn socket_detour(domain: c_int, type_: c_int, protocol: c_int) -> c_int {
    socket(domain, type_, protocol)
}

/// Check if the socket is managed by us, if it's managed by us and it's not an ignored port,
/// update the socket state and don't call bind (will be called later). In any other case, we call
/// regular bind.
#[allow(clippy::significant_drop_in_scrutinee)]
/// See https://github.com/rust-lang/rust-clippy/issues/8963
fn bind(sockfd: c_int, addr: *const sockaddr, addrlen: socklen_t) -> c_int {
    debug!("bind called sockfd: {:?}", sockfd);
    let mut socket = {
        let mut sockets = SOCKETS.lock().unwrap();
        match sockets.remove(&sockfd) {
            Some(socket) if !matches!(socket.state, SocketState::Initialized) => {
                error!("socket is in invalid state for bind {:?}", socket.state);
                return libc::EINVAL;
            }
            Some(socket) => socket,
            None => {
                debug!("bind: no socket found for fd: {}", &sockfd);
                return unsafe { libc::bind(sockfd, addr, addrlen) };
            }
        }
    };

    let raw_addr = unsafe { OsSocketAddr::from_raw_parts(addr as *const u8, addrlen as usize) };
    let parsed_addr = match raw_addr.into_addr() {
        Some(addr) => addr,
        None => {
            error!("bind: failed to parse addr");
            return libc::EINVAL;
        }
    };

    debug!("bind:port: {}", parsed_addr.port());
    if is_ignored_port(parsed_addr.port()) {
        debug!("bind: ignoring port: {}", parsed_addr.port());
        return unsafe { libc::bind(sockfd, addr, addrlen) };
    }

    Arc::get_mut(&mut socket).unwrap().state = SocketState::Bound(Bound {
        address: parsed_addr,
    });

    let mut sockets = SOCKETS.lock().unwrap();
    sockets.insert(sockfd, socket);
    0
}

unsafe extern "C" fn bind_detour(
    sockfd: c_int,
    addr: *const sockaddr,
    addrlen: socklen_t,
) -> c_int {
    bind(sockfd, addr, addrlen)
}

/// Bind the socket to a fake, local port, and subscribe to the agent on the real port.
/// Messages received from the agent on the real port will later be routed to the fake local port.
#[allow(clippy::significant_drop_in_scrutinee)]
/// See https://github.com/rust-lang/rust-clippy/issues/8963
fn listen(sockfd: RawFd, _backlog: c_int) -> c_int {
    debug!("listen called");
    let mut socket = {
        let mut sockets = SOCKETS.lock().unwrap();
        match sockets.remove(&sockfd) {
            Some(socket) => socket,
            None => {
                debug!("listen: no socket found for fd: {}", &sockfd);
                return unsafe { libc::listen(sockfd, _backlog) };
            }
        }
    };
    match &socket.state {
        SocketState::Bound(bound) => {
            let real_port = bound.address.port();
            Arc::get_mut(&mut socket).unwrap().state = SocketState::Listening(*bound);
            let mut os_addr = match socket.domain {
                libc::AF_INET => {
                    OsSocketAddr::from(SocketAddr::new(IpAddr::V4(Ipv4Addr::LOCALHOST), 0))
                }
                libc::AF_INET6 => {
                    OsSocketAddr::from(SocketAddr::new(IpAddr::V6(Ipv6Addr::UNSPECIFIED), 0))
                }
                _ => {
                    // shouldn't happen
                    debug!("unsupported domain");
                    return libc::EINVAL;
                }
            };

            let ret = unsafe { libc::bind(sockfd, os_addr.as_ptr(), os_addr.len()) };
            if ret != 0 {
                error!(
                    "listen: failed to bind socket ret: {:?}, addr: {:?}, sockfd: {:?}, errno: {:?}",
                    ret, os_addr, sockfd, errno()
                );
                return ret;
            }
            let mut addr_len = os_addr.len();
            // We need to find out what's the port we bound to, that'll be used by `poll_agent` to
            // connect to.
            let ret = unsafe { libc::getsockname(sockfd, os_addr.as_mut_ptr(), &mut addr_len) };
            if ret != 0 {
                error!(
                    "listen: failed to get sockname ret: {:?}, addr: {:?}, sockfd: {:?}",
                    ret, os_addr, sockfd
                );
                return ret;
            }
            let result_addr = match os_addr.into_addr() {
                Some(addr) => addr,
                None => {
                    error!("listen: failed to parse addr");
                    return libc::EINVAL;
                }
            };
            let ret = unsafe { libc::listen(sockfd, _backlog) };
            if ret != 0 {
                error!(
                    "listen: failed to listen ret: {:?}, addr: {:?}, sockfd: {:?}",
                    ret, result_addr, sockfd
                );
                return ret;
            }
            let sender = unsafe { HOOK_SENDER.as_ref().unwrap() };
            match sender.blocking_send(HookMessage::Listen(Listen {
                fake_port: result_addr.port(),
                real_port,
                ipv6: result_addr.is_ipv6(),
                fd: sockfd,
            })) {
                Ok(_) => {}
                Err(e) => {
                    error!("listen: failed to send listen message: {:?}", e);
                    return libc::EFAULT;
                }
            };
        }
        _ => {
            error!(
                "listen: socket is not bound or already listening, state: {:?}",
                socket.state
            );
            return libc::EINVAL;
        }
    }
    debug!("listen: success");
    let mut sockets = SOCKETS.lock().unwrap();
    sockets.insert(sockfd, socket);
    0
}

unsafe extern "C" fn listen_detour(sockfd: RawFd, backlog: c_int) -> c_int {
    listen(sockfd, backlog)
}

#[allow(clippy::significant_drop_in_scrutinee)]
/// See https://github.com/rust-lang/rust-clippy/issues/8963
fn connect(sockfd: RawFd, address: *const sockaddr, len: socklen_t) -> c_int {
    debug!("connect called");

    let socket = {
        let mut sockets = SOCKETS.lock().unwrap();
        match sockets.remove(&sockfd) {
            Some(socket) => socket,
            None => {
                debug!("connect: no socket found for fd: {}", &sockfd);
                return unsafe { libc::connect(sockfd, address, len) };
            }
        }
    };

    // We don't handle this socket, so restore state if there was any. (delay execute bind)
    if let SocketState::Bound(bound) = &socket.state {
        let os_addr = OsSocketAddr::from(bound.address);
        let ret = unsafe { libc::bind(sockfd, os_addr.as_ptr(), os_addr.len()) };
        if ret != 0 {
            error!(
                "connect: failed to bind socket ret: {:?}, addr: {:?}, sockfd: {:?}",
                ret, os_addr, sockfd
            );
            return ret;
        }
    };
    unsafe { libc::connect(sockfd, address, len) }
}

unsafe extern "C" fn connect_detour(
    sockfd: RawFd,
    address: *const sockaddr,
    len: socklen_t,
) -> c_int {
    connect(sockfd, address, len)
}

/// Resolve fake local address to real remote address. (IP & port of incoming traffic on the
/// cluster)
#[allow(clippy::significant_drop_in_scrutinee)]
/// See https://github.com/rust-lang/rust-clippy/issues/8963
fn getpeername(sockfd: RawFd, address: *mut sockaddr, address_len: *mut socklen_t) -> c_int {
    debug!("getpeername called");
    let remote_address = {
        let sockets = SOCKETS.lock().unwrap();
        match sockets.get(&sockfd) {
            Some(socket) => match &socket.state {
                SocketState::Connected(connected) => connected.remote_address,
                _ => {
                    debug!(
                        "getpeername: socket is not connected, state: {:?}",
                        socket.state
                    );
                    set_errno(Errno(libc::ENOTCONN));
                    return -1;
                }
            },
            None => {
                debug!("getpeername: no socket found for fd: {}", &sockfd);
                return unsafe { libc::getpeername(sockfd, address, address_len) };
            }
        }
    };
    debug!("remote_address: {:?}", remote_address);
    fill_address(address, address_len, remote_address)
}

unsafe extern "C" fn getpeername_detour(
    sockfd: RawFd,
    address: *mut sockaddr,
    address_len: *mut socklen_t,
) -> i32 {
    getpeername(sockfd, address, address_len)
}

/// Resolve the fake local address to the real local address.
#[allow(clippy::significant_drop_in_scrutinee)]
/// See https://github.com/rust-lang/rust-clippy/issues/8963
fn getsockname(sockfd: RawFd, address: *mut sockaddr, address_len: *mut socklen_t) -> c_int {
    debug!("getsockname called");
    let local_address = {
        let sockets = SOCKETS.lock().unwrap();
        match sockets.get(&sockfd) {
            Some(socket) => match &socket.state {
                SocketState::Connected(connected) => connected.local_address,
                SocketState::Bound(bound) => bound.address,
                SocketState::Listening(bound) => bound.address,
                _ => {
                    debug!(
                        "getsockname: socket is not bound or connected, state: {:?}",
                        socket.state
                    );
                    return unsafe { libc::getsockname(sockfd, address, address_len) };
                }
            },
            None => {
                debug!("getsockname: no socket found for fd: {}", &sockfd);
                return unsafe { libc::getsockname(sockfd, address, address_len) };
            }
        }
    };
    debug!("local_address: {:?}", local_address);
    fill_address(address, address_len, local_address)
}

unsafe extern "C" fn getsockname_detour(
    sockfd: RawFd,
    address: *mut sockaddr,
    address_len: *mut socklen_t,
) -> i32 {
    getsockname(sockfd, address, address_len)
}

/// Fill in the sockaddr structure for the given address.
#[inline]
fn fill_address(
    address: *mut sockaddr,
    address_len: *mut socklen_t,
    new_address: SocketAddr,
) -> c_int {
    if address.is_null() {
        return 0;
    }
    if address_len.is_null() {
        set_errno(Errno(libc::EINVAL));
        return -1;
    }
    let os_address: OsSocketAddr = new_address.into();
    unsafe {
        let len = std::cmp::min(*address_len as usize, os_address.len() as usize);
        std::ptr::copy_nonoverlapping(os_address.as_ptr() as *const u8, address as *mut u8, len);
        *address_len = os_address.len();
    }
    0
}

/// When the fd is "ours", we accept and recv the first bytes that contain metadata on the
/// connection to be set in our lock This enables us to have a safe way to get "remote" information
/// (remote ip, port, etc).
fn accept(
    sockfd: RawFd,
    address: *mut sockaddr,
    address_len: *mut socklen_t,
    new_fd: RawFd,
) -> RawFd {
    let (local_address, domain, protocol, type_) = {
        if let Some(socket) = SOCKETS.lock().unwrap().get(&sockfd) {
            if let SocketState::Listening(bound) = &socket.state {
                (bound.address, socket.domain, socket.protocol, socket.type_)
            } else {
                error!("original socket is not listening");
                return new_fd;
            }
        } else {
            debug!("origin socket not found");
            return new_fd;
        }
    };
    let socket_info = { CONNECTION_QUEUE.lock().unwrap().get(&sockfd) };
    let remote_address = match socket_info {
        Some(socket_info) => socket_info,
        None => {
            debug!("accept: socketinformation not found, probably not ours");
            return new_fd;
        }
    }
    .address;
    let new_socket = Socket {
        domain,
        protocol,
        type_,
        state: SocketState::Connected(Connected {
            remote_address,
            local_address,
        }),
    };
    fill_address(address, address_len, remote_address);

    SOCKETS.lock().unwrap().insert(new_fd, Arc::new(new_socket));
    new_fd
}

unsafe extern "C" fn accept_detour(
    sockfd: c_int,
    address: *mut sockaddr,
    address_len: *mut socklen_t,
) -> i32 {
    let accept_fd = libc::accept(sockfd, address, address_len);

    if accept_fd == -1 {
        accept_fd
    } else {
        accept(sockfd, address, address_len, accept_fd)
    }
}

#[cfg(target_os = "linux")]
unsafe extern "C" fn accept4_detour(
    sockfd: i32,
    address: *mut sockaddr,
    address_len: *mut socklen_t,
    flags: i32,
) -> i32 {
    let accept_fd = libc::accept4(sockfd, address, address_len, flags);

    if accept_fd == -1 {
        accept_fd
    } else {
        accept(sockfd, address, address_len, accept_fd)
    }
}

<<<<<<< HEAD
fn fcntl(fcntl_fd: c_int, cmd: c_int) -> c_int {
    match cmd {
        libc::F_DUPFD | libc::F_DUPFD_CLOEXEC => {
            let mut sockets = SOCKETS.lock().unwrap();
            if let Some(socket) = sockets.get(&fcntl_fd) {
                let fcntl_socket = socket.clone();
                sockets.insert(fcntl_fd as RawFd, fcntl_socket);
            }
        }
        _ => (),
    }
    fcntl_fd
}

unsafe extern "C" fn fcntl_detour(fd: c_int, cmd: c_int, arg: ...) -> c_int {
    let fcntl_fd = libc::fcntl(fd, cmd, arg);
    if fcntl_fd < 0 {
        error!("fcntl failed");
        return fcntl_fd;
    }
    fcntl(fcntl_fd, cmd)
}

fn dup(fd: c_int) -> c_int {
    let dup_fd = unsafe { libc::dup(fd) };
    if dup_fd == -1 {
        error!("dup failed");
        return dup_fd;
    }
    let mut sockets = SOCKETS.lock().unwrap();
    if let Some(socket) = sockets.get(&fd) {
        let dup_socket = socket.clone();
        sockets.insert(dup_fd as RawFd, dup_socket);
    }
    dup_fd
}

unsafe extern "C" fn dup_detour(fd: c_int) -> c_int {
    dup(fd)
}

fn dup2(oldfd: c_int, newfd: c_int) -> c_int {
    if oldfd == newfd {
        return newfd;
    }
    let dup2_fd = unsafe { libc::dup2(oldfd, newfd) };
    if dup2_fd == -1 {
        error!("dup2 failed");
        return dup2_fd;
    }

    let mut sockets = SOCKETS.lock().unwrap();
    if let Some(socket) = sockets.get(&oldfd) {
        let dup2_socket = socket.clone();
        sockets.insert(dup2_fd as RawFd, dup2_socket);
    }
    dup2_fd
}

unsafe extern "C" fn dup2_detour(oldfd: c_int, newfd: c_int) -> c_int {
    dup2(oldfd, newfd)
}

#[cfg(target_os = "linux")]
fn dup3(oldfd: c_int, newfd: c_int, flags: c_int) -> c_int {
    let dup3_fd = unsafe { libc::dup3(oldfd, newfd, flags) };
    if dup3_fd == -1 {
        error!("dup3 failed");
        return dup3_fd;
    }

    let mut sockets = SOCKETS.lock().unwrap();
    if let Some(socket) = sockets.get(&oldfd) {
        let dup3_socket = socket.clone();
        sockets.insert(dup3_fd as RawFd, dup3_socket);
    }
    dup3_fd
}

#[cfg(target_os = "linux")]
unsafe extern "C" fn dup3_detour(oldfd: c_int, newfd: c_int, flags: c_int) -> c_int {
    dup3(oldfd, newfd, flags)
}

pub fn enable_hooks(mut interceptor: Interceptor) {
    hook!(interceptor, "close", close_detour);
=======
pub fn enable_socket_hooks(interceptor: &mut Interceptor) {
>>>>>>> ba1cb8a6
    hook!(interceptor, "socket", socket_detour);
    hook!(interceptor, "bind", bind_detour);
    hook!(interceptor, "listen", listen_detour);
    hook!(interceptor, "connect", connect_detour);
    hook!(interceptor, "fcntl", fcntl_detour);
    hook!(interceptor, "dup", dup_detour);
    hook!(interceptor, "dup2", dup2_detour);
    try_hook!(interceptor, "getpeername", getpeername_detour);
    try_hook!(interceptor, "getsockname", getsockname_detour);
    #[cfg(target_os = "linux")]
    {
        try_hook!(interceptor, "uv__accept4", accept4_detour);
        try_hook!(interceptor, "accept4", accept4_detour);
        try_hook!(interceptor, "dup3", dup3_detour);
    }
    try_hook!(interceptor, "accept", accept_detour);
}<|MERGE_RESOLUTION|>--- conflicted
+++ resolved
@@ -1,14 +1,8 @@
 //! We implement each hook function in a safe function as much as possible, having the unsafe do the
 //! absolute minimum
-use std::{
-<<<<<<< HEAD
-    collections::{HashMap, VecDeque},
-=======
-    borrow::Borrow,
-    collections::{HashMap, HashSet, VecDeque},
-    hash::{Hash, Hasher},
+use std::{    
+    collections::{HashMap, VecDeque},    
     lazy::SyncLazy,
->>>>>>> ba1cb8a6
     net::{IpAddr, Ipv4Addr, Ipv6Addr, SocketAddr},
     os::unix::io::RawFd,
     sync::{Arc, Mutex},
@@ -26,19 +20,11 @@
     HOOK_SENDER,
 };
 
-<<<<<<< HEAD
-lazy_static! {
-    static ref SOCKETS: Mutex<HashMap<RawFd, Arc<Socket>>> = Mutex::new(HashMap::new());
-    pub static ref CONNECTION_QUEUE: Mutex<ConnectionQueue> =
-        Mutex::new(ConnectionQueue::default());
-}
-=======
-pub(crate) static SOCKETS: SyncLazy<Mutex<HashSet<Socket>>> =
-    SyncLazy::new(|| Mutex::new(HashSet::new()));
+pub(crate) static SOCKETS: SyncLazy<Mutex<HashMap<RawFd, Arc<Socket>>>> =
+    SyncLazy::new(|| Mutex::new(HashMap::new()));
 
 pub static CONNECTION_QUEUE: SyncLazy<Mutex<ConnectionQueue>> =
     SyncLazy::new(|| Mutex::new(ConnectionQueue::default()));
->>>>>>> ba1cb8a6
 
 /// Struct sent over the socket once created to pass metadata to the hook
 #[derive(Debug)]
@@ -108,12 +94,7 @@
 
 #[derive(Debug)]
 #[allow(dead_code)]
-<<<<<<< HEAD
-struct Socket {
-=======
-pub(crate) struct Socket {
-    fd: RawFd,
->>>>>>> ba1cb8a6
+pub struct Socket {
     domain: c_int,
     type_: c_int,
     protocol: c_int,
@@ -524,7 +505,6 @@
     }
 }
 
-<<<<<<< HEAD
 fn fcntl(fcntl_fd: c_int, cmd: c_int) -> c_int {
     match cmd {
         libc::F_DUPFD | libc::F_DUPFD_CLOEXEC => {
@@ -609,11 +589,7 @@
     dup3(oldfd, newfd, flags)
 }
 
-pub fn enable_hooks(mut interceptor: Interceptor) {
-    hook!(interceptor, "close", close_detour);
-=======
 pub fn enable_socket_hooks(interceptor: &mut Interceptor) {
->>>>>>> ba1cb8a6
     hook!(interceptor, "socket", socket_detour);
     hook!(interceptor, "bind", bind_detour);
     hook!(interceptor, "listen", listen_detour);
