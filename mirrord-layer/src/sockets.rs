--- conflicted
+++ resolved
@@ -2,22 +2,14 @@
 //! absolute minimum
 use std::{
     borrow::Borrow,
-<<<<<<< HEAD
-    collections::HashSet,
-=======
     collections::{HashMap, HashSet, VecDeque},
->>>>>>> 190ebba4
     hash::{Hash, Hasher},
     net::{IpAddr, Ipv4Addr, Ipv6Addr, SocketAddr},
     os::unix::io::RawFd,
     sync::Mutex,
 };
 
-<<<<<<< HEAD
-use errno::errno;
-=======
 use errno::{errno, set_errno, Errno};
->>>>>>> 190ebba4
 use frida_gum::interceptor::Interceptor;
 use lazy_static::lazy_static;
 use libc::{c_int, sockaddr, socklen_t};
@@ -26,12 +18,64 @@
 
 use crate::{
     common::{HookMessage, Listen, Port},
-<<<<<<< HEAD
-    macros::hook,
+    macros::{hook, try_hook},
     HOOK_SENDER,
 };
 
+lazy_static! {
+    static ref SOCKETS: Mutex<HashSet<Socket>> = Mutex::new(HashSet::new());
+    pub static ref CONNECTION_QUEUE: Mutex<ConnectionQueue> =
+        Mutex::new(ConnectionQueue::default());
+}
+
+/// Struct sent over the socket once created to pass metadata to the hook
 #[derive(Debug)]
+pub struct SocketInformation {
+    pub address: SocketAddr,
+}
+
+/// poll_agent loop inserts connection data into this queue, and accept reads it.
+#[derive(Debug, Default)]
+pub struct ConnectionQueue {
+    connections: HashMap<RawFd, VecDeque<SocketInformation>>,
+}
+
+impl ConnectionQueue {
+    pub fn add(&mut self, fd: &RawFd, info: SocketInformation) {
+        self.connections.entry(*fd).or_default().push_back(info);
+    }
+    pub fn get(&mut self, fd: &RawFd) -> Option<SocketInformation> {
+        let mut queue = self.connections.remove(fd)?;
+        if let Some(info) = queue.pop_front() {
+            if !queue.is_empty() {
+                self.connections.insert(*fd, queue);
+            }
+            Some(info)
+        } else {
+            None
+        }
+    }
+}
+
+impl SocketInformation {
+    pub fn new(address: SocketAddr) -> Self {
+        Self { address }
+    }
+}
+
+trait GetPeerName {
+    fn get_peer_name(&self) -> SocketAddr;
+}
+
+#[derive(Debug)]
+pub struct Connected {
+    /// Remote address we're connected to
+    remote_address: SocketAddr,
+    /// Local address it's connected from
+    local_address: SocketAddr,
+}
+
+#[derive(Debug, Clone)]
 pub struct Bound {
     address: SocketAddr,
 }
@@ -40,7 +84,8 @@
 pub enum SocketState {
     Initialized,
     Bound(Bound),
-    Listening,
+    Listening(Bound),
+    Connected(Connected),
 }
 
 impl Default for SocketState {
@@ -67,102 +112,6 @@
 
 impl Eq for Socket {}
 
-=======
-    macros::{hook, try_hook},
-    HOOK_SENDER,
-};
-
-lazy_static! {
-    static ref SOCKETS: Mutex<HashSet<Socket>> = Mutex::new(HashSet::new());
-    pub static ref CONNECTION_QUEUE: Mutex<ConnectionQueue> =
-        Mutex::new(ConnectionQueue::default());
-}
-
-/// Struct sent over the socket once created to pass metadata to the hook
-#[derive(Debug)]
-pub struct SocketInformation {
-    pub address: SocketAddr,
-}
-
-/// poll_agent loop inserts connection data into this queue, and accept reads it.
-#[derive(Debug, Default)]
-pub struct ConnectionQueue {
-    connections: HashMap<RawFd, VecDeque<SocketInformation>>,
-}
-
-impl ConnectionQueue {
-    pub fn add(&mut self, fd: &RawFd, info: SocketInformation) {
-        self.connections.entry(*fd).or_default().push_back(info);
-    }
-    pub fn get(&mut self, fd: &RawFd) -> Option<SocketInformation> {
-        let mut queue = self.connections.remove(fd)?;
-        if let Some(info) = queue.pop_front() {
-            if !queue.is_empty() {
-                self.connections.insert(*fd, queue);
-            }
-            Some(info)
-        } else {
-            None
-        }
-    }
-}
-
-impl SocketInformation {
-    pub fn new(address: SocketAddr) -> Self {
-        Self { address }
-    }
-}
-
-trait GetPeerName {
-    fn get_peer_name(&self) -> SocketAddr;
-}
-
-#[derive(Debug)]
-pub struct Connected {
-    /// Remote address we're connected to
-    remote_address: SocketAddr,
-    /// Local address it's connected from
-    local_address: SocketAddr,
-}
-
-#[derive(Debug, Clone)]
-pub struct Bound {
-    address: SocketAddr,
-}
-
-#[derive(Debug)]
-pub enum SocketState {
-    Initialized,
-    Bound(Bound),
-    Listening(Bound),
-    Connected(Connected),
-}
-
-impl Default for SocketState {
-    fn default() -> Self {
-        SocketState::Initialized
-    }
-}
-
-#[derive(Debug)]
-#[allow(dead_code)]
-struct Socket {
-    fd: RawFd,
-    domain: c_int,
-    type_: c_int,
-    protocol: c_int,
-    pub state: SocketState,
-}
-
-impl PartialEq for Socket {
-    fn eq(&self, other: &Self) -> bool {
-        self.fd == other.fd
-    }
-}
-
-impl Eq for Socket {}
-
->>>>>>> 190ebba4
 impl Hash for Socket {
     fn hash<H: Hasher>(&self, state: &mut H) {
         self.fd.hash(state);
@@ -175,23 +124,11 @@
     }
 }
 
-<<<<<<< HEAD
-lazy_static! {
-    static ref SOCKETS: Mutex<HashSet<Socket>> = Mutex::new(HashSet::new());
-}
-
 #[inline]
 fn is_ignored_port(port: Port) -> bool {
     port == 0 || (port > 50000 && port < 60000)
 }
 
-=======
-#[inline]
-fn is_ignored_port(port: Port) -> bool {
-    port == 0 || (port > 50000 && port < 60000)
-}
-
->>>>>>> 190ebba4
 /// Create the socket, add it to SOCKETS if sucesssful and matching protocol and domain (TCPv4/v6)
 fn socket(domain: c_int, type_: c_int, protocol: c_int) -> RawFd {
     debug!("socket called domain:{:?}, type:{:?}", domain, type_);
@@ -199,7 +136,6 @@
     if fd == -1 {
         error!("socket failed");
         return fd;
-<<<<<<< HEAD
     }
     // We don't handle non TCPv4 sockets
     if !((domain == libc::AF_INET) || (domain == libc::AF_INET6) && (type_ & libc::SOCK_STREAM) > 0)
@@ -207,15 +143,6 @@
         debug!("non TCP socket domain:{:?}, type:{:?}", domain, type_);
         return fd;
     }
-=======
-    }
-    // We don't handle non TCPv4 sockets
-    if !((domain == libc::AF_INET) || (domain == libc::AF_INET6) && (type_ & libc::SOCK_STREAM) > 0)
-    {
-        debug!("non TCP socket domain:{:?}, type:{:?}", domain, type_);
-        return fd;
-    }
->>>>>>> 190ebba4
     let mut sockets = SOCKETS.lock().unwrap();
     sockets.insert(Socket {
         fd,
@@ -226,19 +153,11 @@
     });
     fd
 }
-<<<<<<< HEAD
 
 unsafe extern "C" fn socket_detour(domain: c_int, type_: c_int, protocol: c_int) -> c_int {
     socket(domain, type_, protocol)
 }
 
-=======
-
-unsafe extern "C" fn socket_detour(domain: c_int, type_: c_int, protocol: c_int) -> c_int {
-    socket(domain, type_, protocol)
-}
-
->>>>>>> 190ebba4
 /// Check if the socket is managed by us, if it's managed by us and it's not an ignored port,
 /// update the socket state and don't call bind (will be called later). In any other case, we call
 /// regular bind.
@@ -291,11 +210,8 @@
     bind(sockfd, addr, addrlen)
 }
 
-<<<<<<< HEAD
-=======
 /// Bind the socket to a fake, local port, and subscribe to the agent on the real port.
 /// Messages received from the agent on the real port will later be routed to the fake local port.
->>>>>>> 190ebba4
 fn listen(sockfd: RawFd, _backlog: c_int) -> c_int {
     debug!("listen called");
     let mut socket = {
@@ -310,12 +226,8 @@
     };
     match socket.state {
         SocketState::Bound(bound) => {
-<<<<<<< HEAD
-            socket.state = SocketState::Listening;
-=======
             let real_port = bound.address.port();
             socket.state = SocketState::Listening(bound);
->>>>>>> 190ebba4
             let mut os_addr = match socket.domain {
                 libc::AF_INET => {
                     OsSocketAddr::from(SocketAddr::new(IpAddr::V4(Ipv4Addr::LOCALHOST), 0))
@@ -339,11 +251,8 @@
                 return ret;
             }
             let mut addr_len = os_addr.len();
-<<<<<<< HEAD
-=======
             // We need to find out what's the port we bound to, that'll be used by `poll_agent` to
             // connect to.
->>>>>>> 190ebba4
             let ret = unsafe { libc::getsockname(sockfd, os_addr.as_mut_ptr(), &mut addr_len) };
             if ret != 0 {
                 error!(
@@ -370,14 +279,9 @@
             let sender = unsafe { HOOK_SENDER.as_ref().unwrap() };
             match sender.blocking_send(HookMessage::Listen(Listen {
                 fake_port: result_addr.port(),
-<<<<<<< HEAD
-                real_port: bound.address.port(),
-                ipv6: result_addr.is_ipv6(),
-=======
                 real_port,
                 ipv6: result_addr.is_ipv6(),
                 fd: sockfd,
->>>>>>> 190ebba4
             })) {
                 Ok(_) => {}
                 Err(e) => {
@@ -406,113 +310,6 @@
 
 fn connect(sockfd: RawFd, address: *const sockaddr, len: socklen_t) -> c_int {
     debug!("connect called");
-<<<<<<< HEAD
-
-    let socket = {
-        let mut sockets = SOCKETS.lock().unwrap();
-        match sockets.take(&sockfd) {
-            Some(socket) => socket,
-            None => {
-                debug!("connect: no socket found for fd: {}", &sockfd);
-                return unsafe { libc::connect(sockfd, address, len) };
-            }
-        }
-    };
-
-    // We don't handle this socket, so restore state if there was any. (delay execute bind)
-    if let SocketState::Bound(Bound { address }) = socket.state {
-        let os_addr = OsSocketAddr::from(address);
-        let ret = unsafe { libc::bind(sockfd, os_addr.as_ptr(), os_addr.len()) };
-        if ret != 0 {
-            error!(
-                "connect: failed to bind socket ret: {:?}, addr: {:?}, sockfd: {:?}",
-                ret, os_addr, sockfd
-            );
-            return ret;
-        }
-    };
-    unsafe { libc::connect(sockfd, address, len) }
-}
-
-unsafe extern "C" fn connect_detour(
-    sockfd: RawFd,
-    address: *const sockaddr,
-    len: socklen_t,
-) -> c_int {
-    connect(sockfd, address, len)
-}
-
-//     debug!("listen called");
-
-//     match SOCKETS.set_connection_state(sockfd, ConnectionState::Listening) {
-//         Ok(()) => {
-//             let sender = NEW_CONNECTION_SENDER.lock().unwrap();
-//             sender.as_ref().unwrap().blocking_send(sockfd).unwrap(); // Tell main thread to
-// subscribe to agent             0
-//         }
-//         Err(()) => {
-//             error!("Failed to set connection state to listening");
-//             -1
-//         }
-//     }
-// }
-
-// unsafe extern "C" fn getpeername_detour(
-//     sockfd: i32,
-//     addr: *mut sockaddr,
-//     addrlen: *mut socklen_t,
-// ) -> i32 {
-//     let socket_addr = SOCKETS.get_data_socket_address(sockfd).unwrap();
-//     let os_addr: OsSocketAddr = socket_addr.into();
-//     let len = std::cmp::min(*addrlen as usize, os_addr.len() as usize);
-//     std::ptr::copy_nonoverlapping(os_addr.as_ptr() as *const u8, addr as *mut u8, len);
-
-//     *addrlen = os_addr.len();
-//     0
-// }
-
-// unsafe extern "C" fn setsockopt_detour(
-//     _sockfd: i32,
-//     _level: i32,
-//     _optname: i32,
-//     _optval: *mut c_char,
-//     _optlen: socklen_t,
-// ) -> i32 {
-//     0
-// }
-
-// unsafe extern "C" fn accept_detour(
-//     sockfd: i32,
-//     addr: *mut sockaddr,
-//     addrlen: *mut socklen_t,
-// ) -> i32 {
-//     debug!(
-//         "Accept called with sockfd {:?}, addr {:?}, addrlen {:?}",
-//         &sockfd, &addr, &addrlen
-//     );
-//     let socket_addr = SOCKETS.get_connection_socket_address(sockfd).unwrap();
-
-//     if !addr.is_null() {
-//         debug!("received non-null address in accept");
-//         let os_addr: OsSocketAddr = socket_addr.into();
-//         std::ptr::copy_nonoverlapping(os_addr.as_ptr(), addr, os_addr.len() as usize);
-//     }
-
-//     let connection_id = SOCKETS.read_single_connection(sockfd);
-//     SOCKETS.create_data_socket(connection_id, socket_addr)
-// }
-
-// unsafe extern "C" fn accept4_detour(
-//     sockfd: i32,
-//     addr: *mut sockaddr,
-//     addrlen: *mut socklen_t,
-//     _flags: i32,
-// ) -> i32 {
-//     accept_detour(sockfd, addr, addrlen)
-// }
-
-pub fn enable_socket_hooks(interceptor: &mut Interceptor) {
-=======
 
     let socket = {
         let mut sockets = SOCKETS.lock().unwrap();
@@ -742,19 +539,11 @@
     accept(sockfd, address, address_len, res)
 }
 
-pub fn enable_hooks(mut interceptor: Interceptor) {
->>>>>>> 190ebba4
+pub fn enable_socket_hooks(interceptor: &mut Interceptor) {
     hook!(interceptor, "socket", socket_detour);
     hook!(interceptor, "bind", bind_detour);
     hook!(interceptor, "listen", listen_detour);
     hook!(interceptor, "connect", connect_detour);
-<<<<<<< HEAD
-    // hook!(interceptor, "getpeername", getpeername_detour);
-    // hook!(interceptor, "setsockopt", setsockopt_detour);
-    // try_hook!(interceptor, "uv__accept4", accept4_detour);
-    // try_hook!(interceptor, "accept4", accept4_detour);
-    // try_hook!(interceptor, "accept", accept_detour);
-=======
     hook!(interceptor, "getpeername", getpeername_detour);
     hook!(interceptor, "getsockname", getsockname_detour);
     // hook!(interceptor, "setsockopt", setsockopt_detour);
@@ -764,5 +553,4 @@
         try_hook!(interceptor, "accept4", accept4_detour);
     }
     try_hook!(interceptor, "accept", accept_detour);
->>>>>>> 190ebba4
 }