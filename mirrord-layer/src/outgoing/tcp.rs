use std::{
    collections::HashMap,
    future::Future,
    net::{IpAddr, Ipv4Addr, Ipv6Addr, SocketAddr},
};

use futures::{SinkExt, TryFutureExt};
use mirrord_protocol::{
    outgoing::{tcp::*, DaemonConnect, DaemonRead, LayerClose, LayerConnect, LayerWrite},
    ClientCodec, ClientMessage, ConnectionId,
};
use tokio::{
    io::{AsyncReadExt, AsyncWriteExt},
    net::TcpListener,
    select,
    sync::mpsc::{channel, Receiver, Sender},
    task,
};
use tokio_stream::{wrappers::ReceiverStream, StreamExt};
use tracing::{error, info, trace, warn};

use super::*;
use crate::{common::ResponseDeque, detour::DetourGuard, error::LayerError};

/// Hook messages handled by `TcpOutgoingHandler`.
#[derive(Debug)]
pub(crate) enum TcpOutgoing {
    Connect(Connect),
}

/// Responsible for handling hook and daemon messages for the outgoing traffic feature.
#[derive(Debug)]
pub(crate) struct TcpOutgoingHandler {
    /// Holds the channels used to send daemon messages to the interceptor socket, for the case
    /// where (agent) received data from the remote host, and sent it to (layer), to finally be
    /// passed all the way back to the user.
    mirrors: HashMap<ConnectionId, ConnectionMirror>,

    /// Holds the connection requests from the `connect` hook. It's main use is to reply back with
    /// the `SocketAddr` of the socket that'll be used to intercept the user's socket operations.
    connect_queue: ResponseDeque<MirrorAddress>,

    /// Channel used to pass messages (currently only `Write`) from an intercepted socket to the
    /// main `layer` loop.
    ///
    /// This is sent from `interceptor_task`.
    layer_tx: Sender<LayerTcpOutgoing>,
    layer_rx: Receiver<LayerTcpOutgoing>,
}

impl Default for TcpOutgoingHandler {
    fn default() -> Self {
        let (layer_tx, layer_rx) = channel(1000);

        Self {
            mirrors: Default::default(),
            connect_queue: Default::default(),
            layer_tx,
            layer_rx,
        }
    }
}

impl TcpOutgoingHandler {
<<<<<<< HEAD
    #[tracing::instrument(level = "trace", skip(layer_tx, remote_rx))]
=======
    #[tracing::instrument(level = "trace", skip(layer_tx, mirror_listener, remote_rx))]
>>>>>>> c0808f5a
    async fn interceptor_task(
        layer_tx: Sender<LayerTcpOutgoing>,
        connection_id: ConnectionId,
        mirror_listener: TcpListener,
        remote_rx: Receiver<Vec<u8>>,
    ) {
        // Accepts the user's socket connection, and finally becomes the interceptor socket.
        let (mut mirror_stream, _) = mirror_listener.accept().await.unwrap();

        let mut remote_stream = ReceiverStream::new(remote_rx);
        let mut buffer = vec![0; 1024];

        // Sends a message to close the remote stream in `agent`, when it's
        // being closed in `layer`.
        //
        // This happens when the `mirror_stream` has no more data to receive, or when it fails
        // `read`ing.
        let close_remote_stream = |layer_tx: Sender<_>| async move {
            let close = LayerClose { connection_id };
            let outgoing_close = LayerTcpOutgoing::Close(close);

            if let Err(fail) = layer_tx.send(outgoing_close).await {
                error!("Failed sending close message with {:#?}!", fail);
            }
        };

        loop {
            select! {
                biased; // To allow local socket to be read before being closed

                // Reads data that the user is sending from their socket to mirrord's interceptor
                // socket.
                read = mirror_stream.read(&mut buffer) => {
                    match read {
                        Err(fail) if fail.kind() == std::io::ErrorKind::WouldBlock => {
                            continue;
                        },
                        Err(fail) => {
                            error!("Failed reading mirror_stream with {:#?}", fail);
                            close_remote_stream(layer_tx.clone()).await;

                            break;
                        }
                        Ok(read_amount) if read_amount == 0 => {
                            info!("interceptor_task -> Stream {:#?} has no more data, closing!", connection_id);
                            close_remote_stream(layer_tx.clone()).await;

                            break;
                        },
                        Ok(read_amount) => {
                            // Sends the message that the user wrote to our interceptor socket to
                            // be handled on the `agent`, where it'll be forwarded to the remote.
                            let write = LayerWrite { connection_id, bytes: buffer[..read_amount].to_vec() };
                            let outgoing_write = LayerTcpOutgoing::Write(write);

                            if let Err(fail) = layer_tx.send(outgoing_write).await {
                                error!("Failed sending write message with {:#?}!", fail);

                                break;
                            }
                        }
                    }
                },
                bytes = remote_stream.next() => {
                    match bytes {
                        Some(bytes) => {
                            // Writes the data sent by `agent` (that came from the actual remote
                            // stream) to our interceptor socket. When the user tries to read the
                            // remote data, this'll be what they receive.
                            if let Err(fail) = mirror_stream.write_all(&bytes).await {
                                error!("Failed writing to mirror_stream with {:#?}!", fail);
                                break;
                            }
                        },
                        None => {
                            warn!("interceptor_task -> exiting due to remote stream closed!");
                            break;
                        }
                    }
                },
            }
        }
    }

    /// Handles the following hook messages:
    ///
    /// - `TcpOutgoing::Connect`: inserts the new connection request into a connection queue, and
    ///   sends it to (agent) as a `TcpOutgoingRequest::Connect` with the remote host's address.
    ///
    /// - `TcpOutgoing::Write`: sends a `TcpOutgoingRequest::Write` message to (agent) with the data
    ///   that our interceptor socket intercepted.
    #[tracing::instrument(level = "trace", skip(self, codec))]
    pub(crate) async fn handle_hook_message(
        &mut self,
        message: TcpOutgoing,
        codec: &mut actix_codec::Framed<
            impl tokio::io::AsyncRead + tokio::io::AsyncWrite + Unpin + Send,
            ClientCodec,
        >,
    ) -> Result<(), LayerError> {
        match message {
            TcpOutgoing::Connect(Connect {
                remote_address,
                channel_tx,
            }) => {
                trace!("Connect -> remote_address {:#?}", remote_address);

                // TODO: We could be losing track of the proper order to respond to these (aviram
                // suggests using a `HashMap`).
                self.connect_queue.push_back(channel_tx);

                Ok(codec
                    .send(ClientMessage::TcpOutgoing(LayerTcpOutgoing::Connect(
                        LayerConnect { remote_address },
                    )))
                    .await?)
            }
        }
    }

    /// Handles the following daemon messages:
    ///
    /// - `TcpOutgoingResponse::Connect`: grabs the reply from the connection request that was sent
    ///   to (agent), then creates a new `TcpListener` (the interceptor socket) that the user socket
    ///   will connect to. When everything succeeds, it spawns a new task that handles the
    ///   communication between user and interceptor sockets.
    ///
    /// - `TcpOutgoingResponse::Read`: (agent) received some data from the remote host and sent it
    ///   back to (layer). The data will be sent to our interceptor socket, which in turn will send
    ///   it back to the user socket.
    ///
    /// - `TcpOutgoingResponse::Write`: (agent) sent some data to the remote host, currently this
    ///   response is only significant to handle errors when this send failed.
    #[tracing::instrument(level = "trace", skip(self))]
    pub(crate) async fn handle_daemon_message(
        &mut self,
        response: DaemonTcpOutgoing,
    ) -> Result<(), LayerError> {
        match response {
            DaemonTcpOutgoing::Connect(connect) => {
                trace!("Connect -> connect {:#?}", connect);

                let response = async move { connect }
                    .and_then(
                        |DaemonConnect {
                             connection_id,
                             remote_address,
                         }| async move {
                            let _ = DetourGuard::new();

                            // Creates the listener that will wait for the user's socket
                            // connection.
                            let mirror_listener = match remote_address {
                                SocketAddr::V4(_) => {
                                    TcpListener::bind(SocketAddr::new(
                                        IpAddr::V4(Ipv4Addr::UNSPECIFIED),
                                        0,
                                    ))
                                    .await?
                                }
                                SocketAddr::V6(_) => {
                                    TcpListener::bind(SocketAddr::new(
                                        IpAddr::V6(Ipv6Addr::UNSPECIFIED),
                                        0,
                                    ))
                                    .await?
                                }
                            };

                            Ok((connection_id, mirror_listener))
                        },
                    )
                    .await
                    .and_then(|(connection_id, listener)| {
                        // Incoming remote channel (in the direction of agent -> layer).
                        // When the layer gets data from the agent, it writes it in via the
                        // remote_tx end. the interceptor_task then reads
                        // the data via the remote_rx end and writes it to
                        // mirror_stream.
                        // Agent ----> layer --> remote_tx=====remote_rx --> interceptor -->
                        // mirror_stream
                        let (remote_tx, remote_rx) = channel::<Vec<u8>>(1000);

                        let _ = DetourGuard::new();
                        let mirror_address = MirrorAddress(listener.local_addr()?);

                        self.mirrors
                            .insert(connection_id, ConnectionMirror(remote_tx));

                        // `user` and `interceptor` sockets are not yet connected to each other,
                        // spawn a new task to `accept` the conncetion and pair their reads/writes.
                        task::spawn(TcpOutgoingHandler::interceptor_task(
                            self.layer_tx.clone(),
                            connection_id,
                            listener,
                            remote_rx,
                        ));

                        Ok(mirror_address)
                    });

                self.connect_queue
                    .pop_front()
                    .ok_or(LayerError::SendErrorTcpResponse)?
                    .send(response)
                    .map_err(|_| LayerError::SendErrorTcpResponse)
            }
            DaemonTcpOutgoing::Read(read) => {
                // (agent) read something from remote, so we write it to the user.
                trace!("Read -> read {:?}", read);
                let DaemonRead {
                    connection_id,
                    bytes,
                } = read?;

                let sender = self
                    .mirrors
                    .get_mut(&connection_id)
                    .ok_or(LayerError::NoConnectionId(connection_id))?;

                sender.send(bytes).await.unwrap_or_else(|_| {
                    warn!(
                        "Got new data from agent after application closed socket. connection_id: \
                    connection_id: {connection_id}"
                    );
                });
                Ok(())
            }
            DaemonTcpOutgoing::Close(connection_id) => {
                // (agent) failed to perform some operation.
                trace!("Close -> connection_id {:?}", connection_id);
                self.mirrors.remove(&connection_id);

                Ok(())
            }
        }
    }

    /// Helper function to access the channel of messages that are to be passed directly as
    /// `ClientMessage` from `layer`.
    pub(crate) fn recv(&mut self) -> impl Future<Output = Option<LayerTcpOutgoing>> + '_ {
        self.layer_rx.recv()
    }
}<|MERGE_RESOLUTION|>--- conflicted
+++ resolved
@@ -62,11 +62,7 @@
 }
 
 impl TcpOutgoingHandler {
-<<<<<<< HEAD
-    #[tracing::instrument(level = "trace", skip(layer_tx, remote_rx))]
-=======
     #[tracing::instrument(level = "trace", skip(layer_tx, mirror_listener, remote_rx))]
->>>>>>> c0808f5a
     async fn interceptor_task(
         layer_tx: Sender<LayerTcpOutgoing>,
         connection_id: ConnectionId,
