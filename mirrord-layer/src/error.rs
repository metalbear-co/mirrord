use std::{env::VarError, os::unix::io::RawFd, str::ParseBoolError};

use kube::config::InferConfigError;
use mirrord_protocol::{tcp::LayerTcp, ResponseError};
use thiserror::Error;
use tokio::sync::{mpsc::error::SendError, oneshot::error::RecvError};

use super::HookMessage;

#[derive(Error, Debug)]
pub enum LayerError {
    #[error("mirrord-layer: Environment variable interaction failed with `{0}`!")]
    VarError(#[from] VarError),

    #[error("mirrord-layer: Parsing `bool` value failed with `{0}`!")]
    ParseBoolError(#[from] ParseBoolError),

    #[error("mirrord-layer: Sender<HookMessage> failed with `{0}`!")]
    SendErrorHookMessage(#[from] SendError<HookMessage>),

    #[error("mirrord-layer: Sender<Vec<u8>> failed with `{0}`!")]
    SendErrorConnection(#[from] SendError<Vec<u8>>),

    #[error("mirrord-layer: Sender<LayerTcp> failed with `{0}`!")]
    SendErrorLayerTcp(#[from] SendError<LayerTcp>),

    #[error("mirrord-layer: Failed to get `Sender` for sending file response!")]
    SendErrorFileResponse,

    #[error("mirrord-layer: Failed to get `Sender` for sending getaddrinfo response!")]
    SendErrorGetAddrInfoResponse,

    #[error("mirrord-layer: Receiver failed with `{0}`!")]
    RecvError(#[from] RecvError),

    #[error("mirrord-layer: Creating `CString` failed with `{0}`!")]
    Null(#[from] std::ffi::NulError),

    #[error("mirrord-layer: Converting int failed with `{0}`!")]
    TryFromInt(#[from] std::num::TryFromIntError),

    #[error("mirrord-layer: Failed to find local fd `{0}`!")]
    LocalFDNotFound(RawFd),

    #[error("mirrord-layer: HOOK_SENDER is `None`!")]
    EmptyHookSender,

    #[error("mirrord-layer: No connection found for id `{0}`!")]
    NoConnectionId(u16),

    #[error("mirrord-layer: IO failed with `{0}`!")]
    IO(#[from] std::io::Error),

    #[error("mirrord-layer: Failed to find port `{0}`!")]
    PortNotFound(u16),

    #[error("mirrord-layer: Failed to find connection_id `{0}`!")]
    ConnectionIdNotFound(u16),

    #[error("mirrord-layer: Failed inserting listen, already exists!")]
    ListenAlreadyExists,

    #[error("mirrord-layer: Failed to `Lock` resource!")]
    LockError,

    #[error("mirrord-layer: Failed while getting a response!")]
    ResponseError(#[from] ResponseError),

    #[error("mirrord-layer: Unmatched pong!")]
    UnmatchedPong,

<<<<<<< HEAD
=======
    #[error("mirrord-layer: Failed to get `KubeConfig`!")]
    KubeConfigError(#[from] InferConfigError),

    #[error("mirrord-layer: Failed to get `Spec` for Pod `{0}`!")]
    PodSpecNotFound(String),

    #[error("mirrord-layer: Kube failed with error `{0}`!")]
    KubeError(#[from] kube::Error),

    #[error("mirrord-layer: JSON convert error")]
    JSONConvertError(#[from] serde_json::Error),

    #[error("mirrord-layer: Timed Out!")]
    TimeOutError,

>>>>>>> 0017a195
    #[error("mirrord-layer: DNS does not resolve!")]
    DNSNoName,
}

// Cannot have a generic From<T> implementation for this error, so explicitly implemented here.
impl<'a, T> From<std::sync::PoisonError<std::sync::MutexGuard<'a, T>>> for LayerError {
    fn from(_: std::sync::PoisonError<std::sync::MutexGuard<T>>) -> Self {
        LayerError::LockError
    }
}<|MERGE_RESOLUTION|>--- conflicted
+++ resolved
@@ -69,8 +69,6 @@
     #[error("mirrord-layer: Unmatched pong!")]
     UnmatchedPong,
 
-<<<<<<< HEAD
-=======
     #[error("mirrord-layer: Failed to get `KubeConfig`!")]
     KubeConfigError(#[from] InferConfigError),
 
@@ -86,7 +84,6 @@
     #[error("mirrord-layer: Timed Out!")]
     TimeOutError,
 
->>>>>>> 0017a195
     #[error("mirrord-layer: DNS does not resolve!")]
     DNSNoName,
 }
