use std::{env::VarError, os::unix::io::RawFd, ptr, str::ParseBoolError};

use errno::set_errno;
use kube::config::InferConfigError;
use libc::FILE;
use mirrord_protocol::{tcp::LayerTcp, ConnectionID, ResponseError};
use thiserror::Error;
use tokio::sync::{mpsc::error::SendError, oneshot::error::RecvError};
use tracing::{error, warn};

use super::HookMessage;

#[derive(Error, Debug)]
pub(crate) enum LayerError {
    #[error("mirrord-layer: Frida failed with `{0}`!")]
    Frida(#[from] frida_gum::Error),

    #[error("mirrord-layer: Failed to find export for name `{0}`!")]
    NoExportName(String),

    #[error("mirrord-layer: Environment variable interaction failed with `{0}`!")]
    VarError(#[from] VarError),

    #[error("mirrord-layer: Parsing `bool` value failed with `{0}`!")]
    ParseBoolError(#[from] ParseBoolError),

    #[error("mirrord-layer: Sender<HookMessage> failed with `{0}`!")]
    SendErrorHookMessage(#[from] SendError<HookMessage>),

    #[error("mirrord-layer: Sender<Vec<u8>> failed with `{0}`!")]
    SendErrorConnection(#[from] SendError<Vec<u8>>),

    #[error("mirrord-layer: Sender<LayerTcp> failed with `{0}`!")]
    SendErrorLayerTcp(#[from] SendError<LayerTcp>),

    #[error("mirrord-layer: JoinError failed with `{0}`!")]
    Join(#[from] tokio::task::JoinError),

    #[error("mirrord-layer: Failed to get `Sender` for sending file response!")]
    SendErrorFileResponse,

    #[error("mirrord-layer: Failed to get `Sender` for sending getaddrinfo response!")]
    SendErrorGetAddrInfoResponse,

    #[error("mirrord-layer: Receiver failed with `{0}`!")]
    RecvError(#[from] RecvError),

    #[error("mirrord-layer: Creating `CString` failed with `{0}`!")]
    Null(#[from] std::ffi::NulError),

    #[error("mirrord-layer: Converting int failed with `{0}`!")]
    TryFromInt(#[from] std::num::TryFromIntError),

    #[error("mirrord-layer: Failed to find local fd `{0}`!")]
    LocalFDNotFound(RawFd),

    #[error("mirrord-layer: HOOK_SENDER is `None`!")]
    EmptyHookSender,

    #[error("mirrord-layer: No connection found for id `{0}`!")]
    NoConnectionId(ConnectionID),

    #[error("mirrord-layer: IO failed with `{0}`!")]
    IO(#[from] std::io::Error),

    #[error("mirrord-layer: Failed to find port `{0}`!")]
    PortNotFound(u16),

    #[error("mirrord-layer: Failed to find connection_id `{0}`!")]
    ConnectionIdNotFound(ConnectionID),

    #[error("mirrord-layer: Failed inserting listen, already exists!")]
    ListenAlreadyExists,

    #[error("mirrord-layer: Failed to `Lock` resource!")]
    LockError,

    #[error("mirrord-layer: Failed while getting a response!")]
    ResponseError(#[from] ResponseError),

    #[error("mirrord-layer: Unmatched pong!")]
    UnmatchedPong,

    #[error("mirrord-layer: Failed to get `KubeConfig`!")]
    KubeConfigError(#[from] InferConfigError),

    #[error("mirrord-layer: Failed to get `Spec` for Pod `{0}`!")]
    PodSpecNotFound(String),

    #[error("mirrord-layer: Failed to get Pod for Job `{0}`!")]
    PodNotFound(String),

    #[error("mirrord-layer: Kube failed with error `{0}`!")]
    KubeError(#[from] kube::Error),

    #[error("mirrord-layer: JSON convert error")]
    JSONConvertError(#[from] serde_json::Error),

    #[error("mirrord-layer: DNS does not resolve!")]
    DNSNoName,

    #[error("mirrord-layer: Failed converting `to_str` with `{0}`!")]
    Utf8(#[from] std::str::Utf8Error),

<<<<<<< HEAD
    #[error("mirrord-layer: TCP Steal message while not initialized!")]
    UninitializedTcpSteal,
=======
    #[error("mirrord-layer: Failed converting `sockaddr`!")]
    AddressConversion,

    #[error("mirrord-layer: Failed request to create socket with domain `{0}`!")]
    UnsupportedDomain(i32),

    #[error("mirrord-layer: Socket operation called on port `{0}` that is not handled by us!")]
    BypassedPort(u16),

    #[error("mirrord-layer: Socket `{0}` is in an invalid state!")]
    SocketInvalidState(RawFd),

    #[error("mirrord-layer: Null pointer found!")]
    NullPointer,
>>>>>>> 0120add8
}

// Cannot have a generic From<T> implementation for this error, so explicitly implemented here.
impl<'a, T> From<std::sync::PoisonError<std::sync::MutexGuard<'a, T>>> for LayerError {
    fn from(_: std::sync::PoisonError<std::sync::MutexGuard<T>>) -> Self {
        LayerError::LockError
    }
}

// mapping based on - https://man7.org/linux/man-pages/man3/errno.3.html

impl From<LayerError> for i64 {
    fn from(fail: LayerError) -> Self {
        match fail {
            LayerError::SocketInvalidState(_) | LayerError::LocalFDNotFound(_) => {
                warn!("Recoverable issue >> {:#?}", fail)
            }
            _ => error!("Error occured in Layer >> {:?}", fail),
        };

        let libc_error = match fail {
            LayerError::Frida(_) => libc::EINVAL,
            LayerError::NoExportName(_) => libc::EINVAL,
            LayerError::VarError(_) => libc::EINVAL,
            LayerError::ParseBoolError(_) => libc::EINVAL,
            LayerError::SendErrorHookMessage(_) => libc::EBADMSG,
            LayerError::SendErrorConnection(_) => libc::EBADMSG,
            LayerError::Join(_) => libc::EBADMSG,
            LayerError::SendErrorLayerTcp(_) => libc::EBADMSG,
            LayerError::RecvError(_) => libc::EBADMSG,
            LayerError::Null(_) => libc::EINVAL,
            LayerError::TryFromInt(_) => libc::EINVAL,
            LayerError::LocalFDNotFound(..) => libc::EBADF,
            LayerError::EmptyHookSender => libc::EINVAL,
            LayerError::NoConnectionId(_) => libc::ECONNREFUSED,
            LayerError::IO(io_fail) => io_fail.raw_os_error().unwrap_or(libc::EIO),
            LayerError::PortNotFound(_) => libc::EADDRNOTAVAIL,
            LayerError::ConnectionIdNotFound(_) => libc::EADDRNOTAVAIL,
            LayerError::ListenAlreadyExists => libc::EEXIST,
            LayerError::SendErrorFileResponse => libc::EINVAL,
            LayerError::SendErrorGetAddrInfoResponse => libc::EINVAL,
            LayerError::LockError => libc::EINVAL,
            LayerError::ResponseError(response_fail) => match response_fail {
                ResponseError::AllocationFailure(_) => libc::ENOMEM,
                ResponseError::NotFound(_) => libc::ENOENT,
                ResponseError::NotDirectory(_) => libc::ENOTDIR,
                ResponseError::NotFile(_) => libc::EISDIR,
                ResponseError::RemoteIO(io_fail) => io_fail.raw_os_error.unwrap_or(libc::EIO),
            },
            LayerError::UnmatchedPong => libc::ETIMEDOUT,
            LayerError::KubeConfigError(_) => libc::EINVAL,
            LayerError::PodSpecNotFound(_) => libc::EINVAL,
            LayerError::KubeError(_) => libc::EINVAL,
            LayerError::JSONConvertError(_) => libc::EINVAL,
            LayerError::DNSNoName => libc::EFAULT,
            LayerError::Utf8(_) => libc::EINVAL,
<<<<<<< HEAD
            _ => libc::EINVAL,
=======
            LayerError::AddressConversion => libc::EINVAL,
            LayerError::UnsupportedDomain(_) => libc::EINVAL,
            LayerError::BypassedPort(_) => libc::EINVAL,
            LayerError::SocketInvalidState(_) => libc::EINVAL,
            LayerError::NullPointer => libc::EINVAL,
            LayerError::PodNotFound(_) => libc::EINVAL,
>>>>>>> 0120add8
        };

        set_errno(errno::Errno(libc_error));

        -1
    }
}

impl From<LayerError> for isize {
    fn from(fail: LayerError) -> Self {
        i64::from(fail) as _
    }
}

impl From<LayerError> for usize {
    fn from(fail: LayerError) -> Self {
        let _ = i64::from(fail);

        0
    }
}

impl From<LayerError> for i32 {
    fn from(fail: LayerError) -> Self {
        i64::from(fail) as _
    }
}

impl From<LayerError> for *mut FILE {
    fn from(fail: LayerError) -> Self {
        let _ = i64::from(fail);

        ptr::null_mut()
    }
}<|MERGE_RESOLUTION|>--- conflicted
+++ resolved
@@ -102,10 +102,9 @@
     #[error("mirrord-layer: Failed converting `to_str` with `{0}`!")]
     Utf8(#[from] std::str::Utf8Error),
 
-<<<<<<< HEAD
     #[error("mirrord-layer: TCP Steal message while not initialized!")]
     UninitializedTcpSteal,
-=======
+
     #[error("mirrord-layer: Failed converting `sockaddr`!")]
     AddressConversion,
 
@@ -120,7 +119,6 @@
 
     #[error("mirrord-layer: Null pointer found!")]
     NullPointer,
->>>>>>> 0120add8
 }
 
 // Cannot have a generic From<T> implementation for this error, so explicitly implemented here.
@@ -177,16 +175,13 @@
             LayerError::JSONConvertError(_) => libc::EINVAL,
             LayerError::DNSNoName => libc::EFAULT,
             LayerError::Utf8(_) => libc::EINVAL,
-<<<<<<< HEAD
-            _ => libc::EINVAL,
-=======
             LayerError::AddressConversion => libc::EINVAL,
             LayerError::UnsupportedDomain(_) => libc::EINVAL,
             LayerError::BypassedPort(_) => libc::EINVAL,
             LayerError::SocketInvalidState(_) => libc::EINVAL,
             LayerError::NullPointer => libc::EINVAL,
             LayerError::PodNotFound(_) => libc::EINVAL,
->>>>>>> 0120add8
+            LayerError::UninitializedTcpSteal => libc::EINVAL,
         };
 
         set_errno(errno::Errno(libc_error));
