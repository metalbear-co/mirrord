use envconfig::Envconfig;

pub mod env;
pub mod file;

#[derive(Clone)]
pub struct LayerConfig {
    pub agent_rust_log: String,
<<<<<<< HEAD
    pub agent_namespace: String,
=======

    #[envconfig(from = "MIRRORD_AGENT_NAMESPACE")]
    pub agent_namespace: Option<String>,

    #[envconfig(from = "MIRRORD_AGENT_IMAGE")]
>>>>>>> 808512da
    pub agent_image: Option<String>,
    pub image_pull_policy: String,
    pub impersonated_pod_name: String,
    pub impersonated_pod_namespace: String,
    pub impersonated_container_name: Option<String>,
    pub accept_invalid_certificates: bool,
    pub agent_ttl: u16,
    pub agent_tcp_steal_traffic: bool,
    pub agent_communication_timeout: Option<u16>,
    pub enabled_file_ops: bool,
    pub enabled_file_ro_ops: bool,
    pub override_env_vars_exclude: Option<String>,
    pub override_env_vars_include: Option<String>,
    pub ephemeral_container: bool,
    pub remote_dns: bool,
    pub enabled_tcp_outgoing: bool,
    pub enabled_udp_outgoing: bool,
}<|MERGE_RESOLUTION|>--- conflicted
+++ resolved
@@ -6,15 +6,7 @@
 #[derive(Clone)]
 pub struct LayerConfig {
     pub agent_rust_log: String,
-<<<<<<< HEAD
-    pub agent_namespace: String,
-=======
-
-    #[envconfig(from = "MIRRORD_AGENT_NAMESPACE")]
     pub agent_namespace: Option<String>,
-
-    #[envconfig(from = "MIRRORD_AGENT_IMAGE")]
->>>>>>> 808512da
     pub agent_image: Option<String>,
     pub image_pull_policy: String,
     pub impersonated_pod_name: String,
