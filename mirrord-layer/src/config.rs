--- conflicted
+++ resolved
@@ -29,13 +29,11 @@
     #[envconfig(from = "MIRRORD_AGENT_TTL", default = "0")]
     pub agent_ttl: u16,
 
-<<<<<<< HEAD
     #[envconfig(from = "MIRRORD_AGENT_TCP_STEAL_TRAFFIC", default = "false")]
     pub agent_steal_tcp_traffic: bool,
-=======
+
     #[envconfig(from = "MIRRORD_AGENT_COMMUNICATION_TIMEOUT")]
     pub agent_communication_timeout: Option<u16>,
->>>>>>> 0120add8
 
     #[envconfig(from = "MIRRORD_FILE_OPS", default = "false")]
     pub enabled_file_ops: bool,
