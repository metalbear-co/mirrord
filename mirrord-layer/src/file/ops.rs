use std::{ffi::CString, io::SeekFrom, os::unix::io::RawFd, path::PathBuf};

use libc::{c_int, c_uint, FILE, O_CREAT, O_RDONLY, S_IRUSR, S_IWUSR, S_IXUSR};
use mirrord_protocol::{
    CloseFileResponse, OpenFileResponse, OpenOptionsInternal, ReadFileResponse, RemoteResult,
    SeekFileResponse, WriteFileResponse,
};
use tokio::sync::oneshot;
use tracing::{debug, error};

use crate::{
    common::blocking_send_hook_message,
    error::LayerError,
    file::{
        Close, HookMessageFile, Open, OpenOptionsInternalExt, OpenRelative, Read, Seek, Write,
        OPEN_FILES,
    },
    HookMessage,
};

fn blocking_send_file_message(message: HookMessageFile) -> Result<(), LayerError> {
    blocking_send_hook_message(HookMessage::File(message))
}
/// Blocking wrapper around `libc::open` call.
///
/// **Bypassed** when trying to load system files, and files from the current working directory
/// (which is different anyways when running in `-agent` context).
///
/// When called for a valid file, it blocks and sends an open file request to be handled by
/// `mirrord-agent`, and waits until it receives an open file response.
///
/// `open` is also used by other _open-ish_ functions, and it takes care of **creating** the _local_
/// and _remote_ file association, plus **inserting** it into the storage for `OPEN_FILES`.
pub(crate) fn open(path: PathBuf, open_options: OpenOptionsInternal) -> Result<RawFd, LayerError> {
<<<<<<< HEAD
    let (file_channel_tx, file_channel_rx) = oneshot::channel::<RemoteResult<OpenFileResponse>>();
=======
    let (file_channel_tx, file_channel_rx) = oneshot::channel();
>>>>>>> 0d7f1b10

    let requesting_file = Open {
        path,
        open_options,
        file_channel_tx,
    };

    blocking_send_file_message(HookMessageFile::Open(requesting_file))?;

    let OpenFileResponse { fd: remote_fd } = file_channel_rx.blocking_recv()??;

    // TODO: Need a way to say "open a directory", right now `is_dir` always returns false.
    // This requires having a fake directory name (`/fake`, for example), instead of just converting
    // the fd to a string.
    let fake_local_file_name = CString::new(remote_fd.to_string())?;

    // The pair `shm_open`, `shm_unlink` are used to create a temporary file
    // (in `/dev/shm/`), and then remove it, as we only care about the `fd`. This is done to
    // preserve `open_flags`, as `memfd_create` will always return a `File` with read and write
    // permissions.
    let local_file_fd = unsafe {
        // `mode` is access rights: user, root, ...
        let local_file_fd = libc::shm_open(
            fake_local_file_name.as_ptr(),
            O_RDONLY | O_CREAT,
            (S_IRUSR | S_IWUSR | S_IXUSR) as c_uint,
        );

        libc::shm_unlink(fake_local_file_name.as_ptr());

        local_file_fd
    };

    // Close the remote file if the call to `libc::shm_open` failed and we have an invalid local fd.
    if local_file_fd == -1 {
        let _ = close_remote_file_on_failure(remote_fd)?;
    }

    OPEN_FILES.lock().unwrap().insert(local_file_fd, remote_fd);

    Ok(local_file_fd)
}

fn close_remote_file_on_failure(fd: usize) -> Result<CloseFileResponse, LayerError> {
    // Close the remote file if the call to `libc::shm_open` failed and we have an invalid local fd.
    error!("Call to `libc::shm_open` resulted in an error, closing the file remotely!");

    let (file_channel_tx, file_channel_rx) = oneshot::channel::<RemoteResult<CloseFileResponse>>();

    blocking_send_file_message(HookMessageFile::Close(Close {
        fd,
        file_channel_tx,
    }))?;

    file_channel_rx.blocking_recv()?.map_err(From::from)
}

pub(crate) fn openat(
    path: PathBuf,
    open_flags: c_int,
    relative_fd: usize,
) -> Result<RawFd, LayerError> {
    debug!(
        "openat -> trying to open valid file {:?} with relative dir {:?}.",
        path, relative_fd
    );
    let (file_channel_tx, file_channel_rx) = oneshot::channel::<RemoteResult<OpenFileResponse>>();

    let open_options = OpenOptionsInternalExt::from_flags(open_flags);

    let requesting_file = OpenRelative {
        relative_fd,
        path,
        open_options,
        file_channel_tx,
    };

    blocking_send_file_message(HookMessageFile::OpenRelative(requesting_file))?;

    let OpenFileResponse { fd: remote_fd } = file_channel_rx.blocking_recv()??;
    let fake_file_name = CString::new(remote_fd.to_string())?;

    // The pair `shm_open`, `shm_unlink` are used to create a temporary file
    // (in `/dev/shm/`), and then remove it, as we only care about the `fd`. This is done to
    // preserve `open_flags`, as `memfd_create` will always return a `File` with read and write
    // permissions.
    let local_file_fd = unsafe {
        // `mode` is access rights: user, root.
        let local_file_fd = libc::shm_open(
            fake_file_name.as_ptr(),
            O_RDONLY | O_CREAT,
            (S_IRUSR | S_IWUSR | S_IXUSR) as c_uint,
        );

        libc::shm_unlink(fake_file_name.as_ptr());

        local_file_fd
    };

    // Close the remote file if the call to `libc::shm_open` failed and we have an invalid local fd.
    if local_file_fd == -1 {
        let _ = close_remote_file_on_failure(remote_fd)?;
    }

    debug!(
        "openat -> local_fd {local_file_fd:#?} | remote_fd {:#?}",
        remote_fd
    );

    OPEN_FILES.lock().unwrap().insert(local_file_fd, remote_fd);

    Ok(local_file_fd)
}

/// Calls `open` and returns a `FILE` pointer based on the **local** `fd`.
pub(crate) fn fopen(
    path: PathBuf,
    open_options: OpenOptionsInternal,
) -> Result<*mut FILE, LayerError> {
    debug!(
        "fopen -> trying to fopen valid file {:?} with options {:#?}",
        path, open_options
    );

    let local_file_fd = open(path, open_options)?;
    let open_files = OPEN_FILES.lock().unwrap();

    open_files
        .get_key_value(&local_file_fd)
        .ok_or(LayerError::LocalFDNotFound(local_file_fd))
        // Convert the fd into a `*FILE`, this is be ok as long as `OPEN_FILES` holds the fd.
        .map(|(local_fd, _)| local_fd as *const _ as *mut _)
}

pub(crate) fn fdopen(
    local_fd: &RawFd,
    remote_fd: usize,
    _open_options: OpenOptionsInternal,
) -> Result<*mut FILE, LayerError> {
    debug!("fdopen -> trying to fdopen valid file {:#?}", remote_fd);

    // TODO: Check that the constraint: remote file must have the same mode stuff that is passed
    // here.
    Ok(local_fd as *const _ as *mut _)
}

/// Blocking wrapper around `libc::read` call.
///
/// **Bypassed** when trying to load system files, and files from the current working directory, see
/// `open`.
pub(crate) fn read(fd: usize, read_amount: usize) -> Result<ReadFileResponse, LayerError> {
    debug!("read -> trying to read valid file {:?}.", fd);

    let (file_channel_tx, file_channel_rx) = oneshot::channel::<RemoteResult<ReadFileResponse>>();

    let reading_file = Read {
        fd,
        buffer_size: read_amount,
        file_channel_tx,
    };

    blocking_send_file_message(HookMessageFile::Read(reading_file))?;

    let read_file_response = file_channel_rx.blocking_recv()??;
    Ok(read_file_response)
}

pub(crate) fn lseek(fd: usize, seek_from: SeekFrom) -> Result<u64, LayerError> {
    debug!("lseek -> trying to seek valid file {:?}.", fd);
    let (file_channel_tx, file_channel_rx) = oneshot::channel::<RemoteResult<SeekFileResponse>>();

    let seeking_file = Seek {
        fd,
        seek_from,
        file_channel_tx,
    };

    blocking_send_file_message(HookMessageFile::Seek(seeking_file))?;

    let SeekFileResponse { result_offset } = file_channel_rx.blocking_recv()??;
    Ok(result_offset)
}

pub(crate) fn write(fd: usize, write_bytes: Vec<u8>) -> Result<isize, LayerError> {
    debug!("write -> trying to write valid file {:?}.", fd);
    let (file_channel_tx, file_channel_rx) = oneshot::channel::<RemoteResult<WriteFileResponse>>();

    let writing_file = Write {
        fd,
        write_bytes,
        file_channel_tx,
    };

    blocking_send_file_message(HookMessageFile::Write(writing_file))?;

    let WriteFileResponse { written_amount } = file_channel_rx.blocking_recv()??;
    Ok(written_amount.try_into()?)
}

pub(crate) fn close(fd: usize) -> Result<c_int, LayerError> {
    debug!("close -> trying to close valid file {:?}.", fd);
    let (file_channel_tx, file_channel_rx) = oneshot::channel::<RemoteResult<CloseFileResponse>>();

    let closing_file = Close {
        fd,
        file_channel_tx,
    };

    blocking_send_file_message(HookMessageFile::Close(closing_file))?;

    file_channel_rx.blocking_recv()??;
    Ok(0)
}<|MERGE_RESOLUTION|>--- conflicted
+++ resolved
@@ -32,11 +32,7 @@
 /// `open` is also used by other _open-ish_ functions, and it takes care of **creating** the _local_
 /// and _remote_ file association, plus **inserting** it into the storage for `OPEN_FILES`.
 pub(crate) fn open(path: PathBuf, open_options: OpenOptionsInternal) -> Result<RawFd, LayerError> {
-<<<<<<< HEAD
-    let (file_channel_tx, file_channel_rx) = oneshot::channel::<RemoteResult<OpenFileResponse>>();
-=======
     let (file_channel_tx, file_channel_rx) = oneshot::channel();
->>>>>>> 0d7f1b10
 
     let requesting_file = Open {
         path,
