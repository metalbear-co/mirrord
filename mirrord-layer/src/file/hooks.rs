use std::{ffi::CStr, io::SeekFrom, os::unix::io::RawFd, path::PathBuf, ptr, slice};

use frida_gum::interceptor::Interceptor;
<<<<<<< HEAD
use libc::{self, c_char, c_int, c_void, off_t, size_t, ssize_t, AT_FDCWD, FILE};
use mirrord_macro::{hook_guard_fn};
=======
use libc::{self, c_char, c_int, c_void, off_t, size_t, ssize_t, AT_EACCESS, AT_FDCWD, FILE};
use mirrord_macro::hook_fn;
>>>>>>> 312d1113
use mirrord_protocol::ReadFileResponse;
use tracing::{error, trace};

use super::{
    ops::{fdopen, fopen, openat},
    OpenOptionsInternalExt, IGNORE_FILES, OPEN_FILES,
};
use crate::{
    error::LayerError,
    file::ops::{access, lseek, open, read, write},
    replace,
};

/// Hook for `libc::open`.
///
/// **Bypassed** by `raw_path`s that match `IGNORE_FILES` regex.
#[hook_guard_fn]
pub(super) unsafe extern "C" fn open_detour(raw_path: *const c_char, open_flags: c_int) -> RawFd {
    trace!("open_detour -> open_flags {:#?}", open_flags);

    let path = match CStr::from_ptr(raw_path)
        .to_str()
        .map_err(LayerError::from)
        .map(PathBuf::from)
    {
        Ok(path) => path,
        Err(fail) => return fail.into(),
    };

    // Calls with non absolute paths are sent to libc::open.
    if IGNORE_FILES.is_match(path.to_str().unwrap_or_default()) || !path.is_absolute() {
        FN_OPEN(raw_path, open_flags)
    } else {
        let open_options = OpenOptionsInternalExt::from_flags(open_flags);
        let open_result = open(path, open_options);

        let (Ok(result) | Err(result)) = open_result.map_err(From::from);
        result
    }
}

/// Hook for `libc::fopen`.
///
/// **Bypassed** by `raw_path`s that match `IGNORE_FILES` regex.
#[hook_guard_fn]
pub(super) unsafe extern "C" fn fopen_detour(
    raw_path: *const c_char,
    raw_mode: *const c_char,
) -> *mut FILE {
    trace!("fopen_detour ->");

    let path = match CStr::from_ptr(raw_path)
        .to_str()
        .map_err(LayerError::from)
        .map(PathBuf::from)
    {
        Ok(path) => path,
        Err(fail) => return fail.into(),
    };

    let mode = match CStr::from_ptr(raw_mode)
        .to_str()
        .map(String::from)
        .map_err(LayerError::from)
    {
        Ok(mode) => mode,
        Err(fail) => return fail.into(),
    };

    if IGNORE_FILES.is_match(path.to_str().unwrap()) || !path.is_absolute() {
        FN_FOPEN(raw_path, raw_mode)
    } else {
        let open_options = OpenOptionsInternalExt::from_mode(mode);
        let fopen_result = fopen(path, open_options);

        let (Ok(result) | Err(result)) = fopen_result.map_err(From::from);
        result
    }
}

/// Hook for `libc::fdopen`.
///
/// Converts a `RawFd` into `*mut FILE` only for files that are already being managed by
/// mirrord-layer.
#[hook_guard_fn]
pub(super) unsafe extern "C" fn fdopen_detour(fd: RawFd, raw_mode: *const c_char) -> *mut FILE {
    trace!("fdopen_detour -> fd {:#?}", fd);

    let mode = match CStr::from_ptr(raw_mode)
        .to_str()
        .map(String::from)
        .map_err(LayerError::from)
    {
        Ok(mode) => mode,
        Err(fail) => return fail.into(),
    };

    let open_files = OPEN_FILES.lock().unwrap();
    let open_file = open_files.get_key_value(&fd);

    if let Some((local_fd, remote_fd)) = open_file {
        let open_options = OpenOptionsInternalExt::from_mode(mode);
        let fdopen_result = fdopen(local_fd, *remote_fd, open_options);

        let (Ok(result) | Err(result)) = fdopen_result.map_err(From::from);
        result
    } else {
        FN_FDOPEN(fd, raw_mode)
    }
}

/// Equivalent to `open_detour`, **except** when `raw_path` specifies a relative path.
///
/// If `fd == AT_FDCWD`, the current working directory is used, and the behavior is the same as
/// `open_detour`.
/// `fd` for a file descriptor with the `O_DIRECTORY` flag.
#[hook_guard_fn]
pub(super) unsafe extern "C" fn openat_detour(
    fd: RawFd,
    raw_path: *const c_char,
    open_flags: c_int,
) -> RawFd {
    trace!(
        "openat_detour -> fd {:#?} | open_flags {:#?}",
        fd,
        open_flags
    );

    let path = match CStr::from_ptr(raw_path)
        .to_str()
        .map_err(LayerError::from)
        .map(PathBuf::from)
    {
        Ok(path) => path,
        Err(fail) => return fail.into(),
    };

    // `openat` behaves the same as `open` when the path is absolute.
    // when called with AT_FDCWD, the call is propagated to `open`.

    if path.is_absolute() || fd == AT_FDCWD {
        open_detour(raw_path, open_flags)
    } else {
        // Relative path requires special handling, we must identify the relative part (relative to
        // what).
        let remote_fd = OPEN_FILES.lock().unwrap().get(&fd).cloned();

        // Are we managing the relative part?
        if let Some(remote_fd) = remote_fd {
            let openat_result = openat(path, open_flags, remote_fd);

            let (Ok(result) | Err(result)) = openat_result.map_err(From::from);
            result
        } else {
            // Nope, it's relative outside of our hands.

            FN_OPENAT(fd, raw_path, open_flags)
        }
    }
}

/// Hook for `libc::read`.
///
/// Reads `count` bytes into `out_buffer`, only for `fd`s that are being managed by mirrord-layer.
#[hook_guard_fn]
pub(crate) unsafe extern "C" fn read_detour(
    fd: RawFd,
    out_buffer: *mut c_void,
    count: size_t,
) -> ssize_t {
    trace!("read_detour -> fd {:#?} | count {:#?}", fd, count);

    // We're only interested in files that are paired with mirrord-agent.
    let remote_fd = OPEN_FILES.lock().unwrap().get(&fd).cloned();

    if let Some(remote_fd) = remote_fd {
        let read_result = read(remote_fd, count).map(|read_file| {
            let ReadFileResponse { bytes, read_amount } = read_file;

            // There is no distinction between reading 0 bytes or if we hit EOF, but we only copy to
            // buffer if we have something to copy.
            if read_amount > 0 {
                let read_ptr = bytes.as_ptr();
                let out_buffer = out_buffer.cast();
                ptr::copy(read_ptr, out_buffer, read_amount);
            }

            // WARN: Must be careful when it comes to `EOF`, incorrect handling may appear as the
            // `read` call being repeated.
            read_amount.try_into().unwrap()
        });

        let (Ok(result) | Err(result)) = read_result.map_err(From::from);
        result
    } else {
        FN_READ(fd, out_buffer, count)
    }
}

/// Hook for `libc::fread`.
///
/// Reads `element_size * number_of_elements` bytes into `out_buffer`, only for `*mut FILE`s that
/// are being managed by mirrord-layer.
#[hook_guard_fn]
pub(crate) unsafe extern "C" fn fread_detour(
    out_buffer: *mut c_void,
    element_size: size_t,
    number_of_elements: size_t,
    file_stream: *mut FILE,
) -> size_t {
    trace!(
        "fread_detour -> element_size {:#?} | number_of_elements {:#?}",
        element_size,
        number_of_elements
    );

    // Extract the fd from stream and check if it's managed by us, or should be bypassed.
    let fd = fileno_detour(file_stream);

    // We're only interested in files that are handled by `mirrord-agent`.
    let remote_fd = OPEN_FILES.lock().unwrap().get(&fd).cloned();
    if let Some(remote_fd) = remote_fd {
        let read_result = read(remote_fd, element_size * number_of_elements).map(|read_file| {
            let ReadFileResponse { bytes, read_amount } = read_file;

            // There is no distinction between reading 0 bytes or if we hit EOF, but we only
            // copy to buffer if we have something to copy.
            if read_amount > 0 {
                let read_ptr = bytes.as_ptr();
                let out_buffer = out_buffer.cast();
                ptr::copy(read_ptr, out_buffer, read_amount);
            }

            // TODO: The function fread() does not distinguish between end-of-file and error,
            // and callers must use feof(3) and ferror(3) to determine which occurred.
            read_amount
        });

        let (Ok(result) | Err(result)) = read_result.map_err(From::from);
        result
    } else {
        FN_FREAD(out_buffer, element_size, number_of_elements, file_stream)
    }
}

/// Hook for `libc::fileno`.
///
/// Converts a `*mut FILE` stream into an fd.
#[hook_guard_fn]
pub(crate) unsafe extern "C" fn fileno_detour(file_stream: *mut FILE) -> c_int {
    trace!("fileno_detour ->");

    let local_fd = *(file_stream as *const _);

    if OPEN_FILES.lock().unwrap().contains_key(&local_fd) {
        local_fd
    } else {
        FN_FILENO(file_stream)
    }
}

/// Hook for `libc::lseek`.
///
/// **Bypassed** by `fd`s that are not managed by us (not found in `OPEN_FILES`).
#[hook_guard_fn]
pub(crate) unsafe extern "C" fn lseek_detour(fd: RawFd, offset: off_t, whence: c_int) -> off_t {
    trace!(
        "lseek_detour -> fd {:#?} | offset {:#?} | whence {:#?}",
        fd,
        offset,
        whence
    );

    let remote_fd = OPEN_FILES.lock().unwrap().get(&fd).cloned();

    if let Some(remote_fd) = remote_fd {
        let seek_from = match whence {
            libc::SEEK_SET => SeekFrom::Start(offset as u64),
            libc::SEEK_CUR => SeekFrom::Current(offset),
            libc::SEEK_END => SeekFrom::End(offset),
            invalid => {
                error!(
                    "lseek_detour -> potential invalid value {:#?} for whence {:#?}",
                    invalid, whence
                );
                return -1;
            }
        };

        let lseek_result = lseek(remote_fd, seek_from).map(|offset| offset.try_into().unwrap());

        let (Ok(result) | Err(result)) = lseek_result.map_err(From::from);
        result
    } else {
        FN_LSEEK(fd, offset, whence)
    }
}

/// Hook for `libc::write`.
///
/// **Bypassed** by `fd`s that are not managed by us (not found in `OPEN_FILES`).
#[hook_guard_fn]
pub(crate) unsafe extern "C" fn write_detour(
    fd: RawFd,
    buffer: *const c_void,
    count: size_t,
) -> ssize_t {
    trace!("write_detour -> fd {:#?} | count {:#?}", fd, count);

    let remote_fd = OPEN_FILES.lock().unwrap().get(&fd).cloned();

    if let Some(remote_fd) = remote_fd {
        if buffer.is_null() {
            return -1;
        }

        // WARN: Be veeery careful here, you cannot construct the `Vec` directly, as the
        // buffer allocation is handled on the C side.
        let outside_buffer = slice::from_raw_parts(buffer as *const u8, count);
        let write_bytes = outside_buffer.to_vec();

        let write_result = write(remote_fd, write_bytes);

        let (Ok(result) | Err(result)) = write_result.map_err(From::from);
        result
    } else {
        FN_WRITE(fd, buffer, count)
    }
}

/// Hook for `libc::access`.
#[hook_fn]
pub(crate) unsafe extern "C" fn access_detour(raw_path: *const c_char, mode: c_int) -> c_int {
    trace!("access_detour -> path {:#?} | mode {:#?}", raw_path, mode);

    let path = match CStr::from_ptr(raw_path)
        .to_str()
        .map_err(LayerError::from)
        .map(PathBuf::from)
    {
        Ok(path) => path,
        Err(fail) => return fail.into(),
    };

    // Calls with non absolute paths are sent to libc::open.
    if IGNORE_FILES.is_match(path.to_str().unwrap_or_default()) || !path.is_absolute() {
        FN_ACCESS(raw_path, mode)
    } else {
        let access_result = access(path, mode as u8);

        let (Ok(result) | Err(result)) = access_result.map_err(From::from);
        result
    }
}

/// Hook for `libc::faccessat`.
#[hook_fn]
pub(crate) unsafe extern "C" fn faccessat_detour(
    dirfd: RawFd,
    pathname: *const c_char,
    mode: c_int,
    flags: c_int,
) -> c_int {
    trace!(
        "faccessat_detour -> dirfd {:#?} | pathname {:#?} | mode {:#?} | flags {:#?}",
        dirfd,
        pathname,
        mode,
        flags
    );

    if dirfd == AT_FDCWD && flags == AT_EACCESS {
        access_detour(pathname, mode)
    } else {
        FN_FACCESSAT(dirfd, pathname, mode, flags)
    }
}

/// Convenience function to setup file hooks (`x_detour`) with `frida_gum`.
pub(crate) unsafe fn enable_file_hooks(interceptor: &mut Interceptor) {
    let _ = replace!(interceptor, "open", open_detour, FnOpen, FN_OPEN);
    let _ = replace!(interceptor, "openat", openat_detour, FnOpenat, FN_OPENAT);
    let _ = replace!(interceptor, "fopen", fopen_detour, FnFopen, FN_FOPEN);
    let _ = replace!(interceptor, "fdopen", fdopen_detour, FnFdopen, FN_FDOPEN);
    let _ = replace!(interceptor, "read", read_detour, FnRead, FN_READ);
    let _ = replace!(interceptor, "fread", fread_detour, FnFread, FN_FREAD);
    let _ = replace!(interceptor, "fileno", fileno_detour, FnFileno, FN_FILENO);
    let _ = replace!(interceptor, "lseek", lseek_detour, FnLseek, FN_LSEEK);
    let _ = replace!(interceptor, "write", write_detour, FnWrite, FN_WRITE);
    let _ = replace!(interceptor, "access", access_detour, FnAccess, FN_ACCESS);
    let _ = replace!(
        interceptor,
        "faccessat",
        faccessat_detour,
        FnFaccessat,
        FN_FACCESSAT
    );
}<|MERGE_RESOLUTION|>--- conflicted
+++ resolved
@@ -1,13 +1,8 @@
 use std::{ffi::CStr, io::SeekFrom, os::unix::io::RawFd, path::PathBuf, ptr, slice};
 
 use frida_gum::interceptor::Interceptor;
-<<<<<<< HEAD
-use libc::{self, c_char, c_int, c_void, off_t, size_t, ssize_t, AT_FDCWD, FILE};
+use libc::{self, c_char, c_int, c_void, off_t, size_t, ssize_t, AT_EACCESS, AT_FDCWD, FILE};
 use mirrord_macro::{hook_guard_fn};
-=======
-use libc::{self, c_char, c_int, c_void, off_t, size_t, ssize_t, AT_EACCESS, AT_FDCWD, FILE};
-use mirrord_macro::hook_fn;
->>>>>>> 312d1113
 use mirrord_protocol::ReadFileResponse;
 use tracing::{error, trace};
 
@@ -339,7 +334,7 @@
 }
 
 /// Hook for `libc::access`.
-#[hook_fn]
+#[hook_guard_fn]
 pub(crate) unsafe extern "C" fn access_detour(raw_path: *const c_char, mode: c_int) -> c_int {
     trace!("access_detour -> path {:#?} | mode {:#?}", raw_path, mode);
 
