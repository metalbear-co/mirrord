--- conflicted
+++ resolved
@@ -308,11 +308,7 @@
 ///
 /// **Bypassed** by `fd`s that are not managed by us (not found in `OPEN_FILES`).
 #[hook_guard_fn]
-<<<<<<< HEAD
-// TODO(alex): `tracing::instrument` here crashes node apps when `fd == 1`.
-// #[tracing::instrument(level = "trace", skip(buffer))]
-=======
->>>>>>> 592ded23
+#[tracing::instrument(level = "trace", skip(buffer))]
 pub(crate) unsafe extern "C" fn write_detour(
     fd: RawFd,
     buffer: *const c_void,
