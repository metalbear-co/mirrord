use std::{
    ffi::CString,
    io,
    net::{IpAddr, Ipv4Addr, Ipv6Addr, SocketAddr},
    os::unix::io::RawFd,
    ptr,
    sync::Arc,
};

use dns_lookup::AddrInfo;
use libc::{c_int, sockaddr, socklen_t};
use socket2::SockAddr;
use tokio::sync::oneshot;
use tracing::{debug, error, trace};

use super::{hooks::*, *};
use crate::{
    common::{blocking_send_hook_message, GetAddrInfoHook, HookMessage},
    error::{HookError, HookResult as Result},
    tcp::{HookMessageTcp, Listen},
};

/// Create the socket, add it to SOCKETS if successful and matching protocol and domain (Tcpv4/v6)
pub(super) fn socket(sockfd: RawFd, domain: c_int, type_: c_int, protocol: c_int) -> Result<RawFd> {
    trace!("socket -> domain {:#?} | type:{:#?}", domain, type_);

    if !((domain == libc::AF_INET) || (domain == libc::AF_INET6) && (type_ & libc::SOCK_STREAM) > 0)
    {
        debug!("non Tcp socket domain:{:?}, type:{:?}", domain, type_);
    } else {
        let mut sockets = SOCKETS.lock()?;

        sockets.insert(
            sockfd,
            Arc::new(MirrorSocket {
                domain,
                type_,
                protocol,
                state: SocketState::default(),
            }),
        );
    }

    Ok(sockfd)
}

/// Check if the socket is managed by us, if it's managed by us and it's not an ignored port,
/// update the socket state and don't call bind (will be called later). In any other case, we call
/// regular bind.
pub(super) fn bind(sockfd: c_int, address: SocketAddr) -> Result<()> {
    trace!("bind -> sockfd {:#?} | address {:#?}", sockfd, address);

    let mut socket = {
        SOCKETS
            .lock()?
            .remove(&sockfd)
            .ok_or(HookError::LocalFDNotFound(sockfd))
            .and_then(|socket| {
                if !matches!(socket.state, SocketState::Initialized) {
                    Err(HookError::SocketInvalidState(sockfd))
                } else {
                    Ok(socket)
                }
            })?
    };

    (!is_ignored_port(address.port()))
        .then_some(())
        .ok_or_else(|| HookError::BypassedPort(address.port()))?;

    Arc::get_mut(&mut socket).unwrap().state = SocketState::Bound(Bound { address });

    SOCKETS.lock()?.insert(sockfd, socket);

    Ok(())
}

/// Bind the socket to a fake, local port, and subscribe to the agent on the real port.
/// Messages received from the agent on the real port will later be routed to the fake local port.
pub(super) fn listen(sockfd: RawFd, backlog: c_int) -> Result<()> {
    debug!("listen -> sockfd {:#?} | backlog {:#?}", sockfd, backlog);

    let mut socket = {
        SOCKETS
            .lock()?
            .remove(&sockfd)
            .ok_or(HookError::LocalFDNotFound(sockfd))?
    };

    match &socket.state {
        SocketState::Bound(bound) => {
            let real_port = bound.address.port();

            Arc::get_mut(&mut socket).unwrap().state = SocketState::Listening(*bound);

            let address = match socket.domain {
                libc::AF_INET => Ok(SockAddr::from(SocketAddr::new(
                    IpAddr::V4(Ipv4Addr::LOCALHOST),
                    0,
                ))),
                libc::AF_INET6 => Ok(SockAddr::from(SocketAddr::new(
                    IpAddr::V6(Ipv6Addr::UNSPECIFIED),
                    0,
                ))),
                invalid => Err(HookError::UnsupportedDomain(invalid)),
            }?;

            let bind_result = unsafe { FN_BIND(sockfd, address.as_ptr(), address.len()) };
            if bind_result != 0 {
                error!(
                    "listen -> Failed `bind` sockfd {:#?} to address {:#?} with errno {:#?}!",
                    sockfd,
                    address,
                    errno::errno()
                );
                return Err(io::Error::from_raw_os_error(bind_result).into());
            }

            // We need to find out what's the port we bound to, that'll be used by `poll_agent` to
            // connect to.
            let getsockname_result =
                unsafe { FN_GETSOCKNAME(sockfd, address.as_ptr() as *mut _, &mut address.len()) };
            if getsockname_result != 0 {
                error!("listen -> Failed `getsockname` sockfd {:#?}", sockfd);

                return Err(io::Error::from_raw_os_error(getsockname_result).into());
            }

            let address = address.as_socket().ok_or(HookError::AddressConversion)?;

            let listen_result = unsafe { FN_LISTEN(sockfd, backlog) };
            if listen_result != 0 {
                error!("listen -> Failed `listen` sockfd {:#?}", sockfd);

                return Err(io::Error::from_raw_os_error(listen_result).into());
            }

            blocking_send_hook_message(HookMessage::Tcp(HookMessageTcp::Listen(Listen {
                fake_port: address.port(),
                real_port,
                ipv6: address.is_ipv6(),
                fd: sockfd,
            })))?;

            Ok(())
        }
        _ => Err(HookError::SocketInvalidState(sockfd)),
    }?;

    SOCKETS.lock()?.insert(sockfd, socket);

    Ok(())
}

pub(super) fn connect(sockfd: RawFd, remote_address: SocketAddr) -> Result<()> {
    trace!(
        "connect -> sockfd {:#?} | remote_address {:#?}",
        sockfd,
        remote_address
    );

    let user_socket_info = {
        SOCKETS
            .lock()?
            .remove(&sockfd)
            .ok_or(HookError::LocalFDNotFound(sockfd))?
    };
    debug!("connect -> user_socket_info {:#?}", user_socket_info);

    if let SocketState::Bound(bound) = user_socket_info.state {
        trace!("connect -> SocketState::Bound {:#?}", user_socket_info);

        let address = SockAddr::from(bound.address);
        let bind_result = unsafe { FN_BIND(sockfd, address.as_ptr(), address.len()) };

        if bind_result != 0 {
            error!(
                "connect -> Failed to bind socket result {:?}, address: {:?}, sockfd: {:?}!",
                bind_result, address, sockfd
            );

            Err(io::Error::from_raw_os_error(bind_result))?
        } else {
            let rawish_remote_address = SockAddr::from(remote_address);
            let result = unsafe {
                FN_CONNECT(
                    sockfd,
                    rawish_remote_address.as_ptr(),
                    rawish_remote_address.len(),
                )
            };

            if result != 0 {
                Err(io::Error::from_raw_os_error(result))?
            } else {
                Ok::<_, HookError>(())
            }
        }
    } else {
        Err(HookError::SocketInvalidState(sockfd))
    }?;

    Ok(())
}

/// Resolve fake local address to real remote address. (IP & port of incoming traffic on the
/// cluster)
pub(super) fn getpeername(
    sockfd: RawFd,
    address: *mut sockaddr,
    address_len: *mut socklen_t,
) -> Result<()> {
    trace!("getpeername -> sockfd {:#?}", sockfd);

    let remote_address = {
        SOCKETS
            .lock()?
            .get(&sockfd)
            .ok_or(HookError::LocalFDNotFound(sockfd))
            .and_then(|socket| match &socket.state {
                SocketState::Connected(connected) => Ok(connected.remote_address),
                _ => Err(HookError::SocketInvalidState(sockfd)),
            })?
    };

    debug!("getpeername -> remote_address {:#?}", remote_address);

    fill_address(address, address_len, remote_address)
}
/// Resolve the fake local address to the real local address.
#[allow(clippy::significant_drop_in_scrutinee)]
/// See https://github.com/rust-lang/rust-clippy/issues/8963
pub(super) fn getsockname(
    sockfd: RawFd,
    address: *mut sockaddr,
    address_len: *mut socklen_t,
) -> Result<()> {
    trace!("getsockname -> sockfd {:#?}", sockfd);

    let local_address = {
        SOCKETS
            .lock()?
            .get(&sockfd)
            .ok_or(HookError::LocalFDNotFound(sockfd))
            .and_then(|socket| match &socket.state {
                SocketState::Connected(connected) => Ok(connected.local_address),
                SocketState::Bound(bound) => Ok(bound.address),
                SocketState::Listening(bound) => Ok(bound.address),
                _ => Err(HookError::SocketInvalidState(sockfd)),
            })?
    };

    debug!("getsockname -> local_address {:#?}", local_address);

    fill_address(address, address_len, local_address)
}

/// When the fd is "ours", we accept and recv the first bytes that contain metadata on the
/// connection to be set in our lock This enables us to have a safe way to get "remote" information
/// (remote ip, port, etc).
pub(super) fn accept(
    sockfd: RawFd,
    address: *mut sockaddr,
    address_len: *mut socklen_t,
    new_fd: RawFd,
) -> Result<RawFd> {
    let (local_address, domain, protocol, type_) = {
        SOCKETS
            .lock()?
            .get(&sockfd)
            .ok_or(HookError::LocalFDNotFound(sockfd))
            .and_then(|socket| match &socket.state {
                SocketState::Listening(bound) => {
                    Ok((bound.address, socket.domain, socket.protocol, socket.type_))
                }
                _ => Err(HookError::SocketInvalidState(sockfd)),
            })?
    };

    let remote_address = {
        CONNECTION_QUEUE
            .lock()?
            .get(&sockfd)
            .ok_or(HookError::LocalFDNotFound(sockfd))
            .map(|socket| socket.address)?
    };

    let new_socket = MirrorSocket {
        domain,
        protocol,
        type_,
        state: SocketState::Connected(Connected {
            remote_address,
            local_address,
        }),
    };
    fill_address(address, address_len, remote_address)?;

    SOCKETS.lock()?.insert(new_fd, Arc::new(new_socket));

    Ok(new_fd)
}

<<<<<<< HEAD
=======
pub(super) fn fcntl(orig_fd: c_int, cmd: c_int, fcntl_fd: i32) -> Result<()> {
    match cmd {
        libc::F_DUPFD | libc::F_DUPFD_CLOEXEC => dup(orig_fd, fcntl_fd),
        _ => Ok(()),
    }
}

pub(super) fn dup(fd: c_int, dup_fd: i32) -> Result<()> {
    let dup_socket = SOCKETS
        .lock()?
        .get(&fd)
        .ok_or(HookError::LocalFDNotFound(fd))?
        .clone();

    SOCKETS.lock()?.insert(dup_fd as RawFd, dup_socket);

    Ok(())
}

>>>>>>> 922e145c
/// Retrieves the result of calling `getaddrinfo` from a remote host (resolves remote DNS),
/// converting the result into a `Box` allocated raw pointer of `libc::addrinfo` (which is basically
/// a linked list of such type).
///
/// Even though individual parts of the received list may contain an error, this function will
/// still work fine, as it filters out such errors and returns a null pointer in this case.
///
/// # Protocol
///
/// `-layer` sends a request to `-agent` asking for the `-agent`'s list of `addrinfo`s (remote call
/// for the equivalent of this function).
pub(super) fn getaddrinfo(
    node: Option<String>,
    service: Option<String>,
    hints: Option<AddrInfoHint>,
) -> Result<*mut libc::addrinfo> {
    trace!(
        "getaddrinfo -> node {:#?} | service {:#?} | hints {:#?}",
        node,
        service,
        hints
    );

    let (hook_channel_tx, hook_channel_rx) = oneshot::channel();
    let hook = GetAddrInfoHook {
        node,
        service,
        hints,
        hook_channel_tx,
    };

    blocking_send_hook_message(HookMessage::GetAddrInfoHook(hook))?;

    let addr_info_list = hook_channel_rx.blocking_recv()??;

    addr_info_list
        .into_iter()
        .map(AddrInfo::from)
        .map(|addr_info| {
            let AddrInfo {
                socktype: ai_socktype,
                protocol: ai_protocol,
                address: ai_family,
                sockaddr,
                canonname,
                flags: ai_flags,
            } = addr_info;

            let rawish_sockaddr = socket2::SockAddr::from(sockaddr);
            let ai_addrlen = rawish_sockaddr.len();

            // Must outlive this function, as it is stored as a pointer in `libc::addrinfo`.
            let ai_addr = Box::into_raw(Box::new(unsafe { *rawish_sockaddr.as_ptr() }));

            let canonname = canonname.map(CString::new).transpose().unwrap();
            let ai_canonname = canonname.map_or_else(ptr::null, |c_string| {
                let c_str = c_string.as_c_str();
                c_str.as_ptr()
            }) as *mut _;

            libc::addrinfo {
                ai_flags,
                ai_family,
                ai_socktype,
                ai_protocol,
                ai_addrlen,
                ai_addr,
                ai_canonname,
                ai_next: ptr::null_mut(),
            }
        })
        .rev()
        .map(Box::new)
        .map(Box::into_raw)
        .reduce(|current, mut previous| {
            // Safety: These pointers were just allocated using `Box::new`, so they should be
            // fine regarding memory layout, and are not dangling.
            unsafe { (*previous).ai_next = current };
            previous
        })
        .ok_or(HookError::DNSNoName)
}<|MERGE_RESOLUTION|>--- conflicted
+++ resolved
@@ -301,28 +301,6 @@
     Ok(new_fd)
 }
 
-<<<<<<< HEAD
-=======
-pub(super) fn fcntl(orig_fd: c_int, cmd: c_int, fcntl_fd: i32) -> Result<()> {
-    match cmd {
-        libc::F_DUPFD | libc::F_DUPFD_CLOEXEC => dup(orig_fd, fcntl_fd),
-        _ => Ok(()),
-    }
-}
-
-pub(super) fn dup(fd: c_int, dup_fd: i32) -> Result<()> {
-    let dup_socket = SOCKETS
-        .lock()?
-        .get(&fd)
-        .ok_or(HookError::LocalFDNotFound(fd))?
-        .clone();
-
-    SOCKETS.lock()?.insert(dup_fd as RawFd, dup_socket);
-
-    Ok(())
-}
-
->>>>>>> 922e145c
 /// Retrieves the result of calling `getaddrinfo` from a remote host (resolves remote DNS),
 /// converting the result into a `Box` allocated raw pointer of `libc::addrinfo` (which is basically
 /// a linked list of such type).
