--- conflicted
+++ resolved
@@ -16,8 +16,7 @@
 use super::{hooks::*, *};
 use crate::{
     common::{blocking_send_hook_message, GetAddrInfoHook, HookMessage},
-<<<<<<< HEAD
-    error::LayerError,
+    error::HookError,
     tcp::{
         outgoing::{Connect, MirrorAddress, TcpOutgoing},
         HookMessageTcp, Listen,
@@ -26,27 +25,18 @@
 };
 
 /// Create the socket, add it to SOCKETS if successful and matching protocol and domain (Tcpv4/v6)
-pub(super) fn socket(domain: c_int, type_: c_int, protocol: c_int) -> Result<RawFd, LayerError> {
+pub(super) fn socket(domain: c_int, type_: c_int, protocol: c_int) -> Result<RawFd> {
     trace!(
         "socket -> domain {:#?} | type:{:#?} | protocol {:#?}",
         domain,
         type_,
         protocol
     );
-=======
-    error::{HookError, HookResult as Result},
-    tcp::{HookMessageTcp, Listen},
-};
-
-/// Create the socket, add it to SOCKETS if successful and matching protocol and domain (Tcpv4/v6)
-pub(super) fn socket(sockfd: RawFd, domain: c_int, type_: c_int, protocol: c_int) -> Result<RawFd> {
-    trace!("socket -> domain {:#?} | type:{:#?}", domain, type_);
->>>>>>> 922e145c
 
     if type_ & libc::SOCK_STREAM <= 0 {
-        Err(LayerError::BypassedType(type_))
+        Err(HookError::BypassedType(type_))
     } else if !((domain == libc::AF_INET) || (domain == libc::AF_INET6)) {
-        Err(LayerError::BypassedDomain(domain))
+        Err(HookError::BypassedDomain(domain))
     } else {
         Ok(())
     }?;
@@ -77,17 +67,11 @@
 }
 
 /// Check if the socket is managed by us, if it's managed by us and it's not an ignored port,
-<<<<<<< HEAD
 /// update the socket state.
-pub(super) fn bind(sockfd: c_int, address: SockAddr) -> Result<(), LayerError> {
-=======
-/// update the socket state and don't call bind (will be called later). In any other case, we call
-/// regular bind.
-pub(super) fn bind(sockfd: c_int, address: SocketAddr) -> Result<()> {
->>>>>>> 922e145c
+pub(super) fn bind(sockfd: c_int, address: SockAddr) -> Result<()> {
     trace!("bind -> sockfd {:#?} | address {:#?}", sockfd, address);
 
-    let requested_address = address.as_socket().ok_or(LayerError::AddressConversion)?;
+    let requested_address = address.as_socket().ok_or(HookError::AddressConversion)?;
 
     let mut socket = {
         SOCKETS
@@ -106,8 +90,7 @@
     let requested_port = requested_address.port();
     (!is_ignored_port(requested_port))
         .then_some(())
-<<<<<<< HEAD
-        .ok_or_else(|| LayerError::BypassedPort(requested_address.port()))?;
+        .ok_or_else(|| HookError::BypassedPort(requested_address.port()))?;
 
     let unbound_address = match socket.domain {
         libc::AF_INET => Ok(SockAddr::from(SocketAddr::new(
@@ -118,11 +101,8 @@
             IpAddr::V6(Ipv6Addr::UNSPECIFIED),
             0,
         ))),
-        invalid => Err(LayerError::UnsupportedDomain(invalid)),
+        invalid => Err(HookError::UnsupportedDomain(invalid)),
     }?;
-=======
-        .ok_or_else(|| HookError::BypassedPort(address.port()))?;
->>>>>>> 922e145c
 
     debug!("bind -> unbound_address {:#?}", unbound_address);
 
@@ -151,7 +131,7 @@
         })
     }
     .map(|(_, address)| address.as_socket())?
-    .ok_or(LayerError::AddressConversion)?;
+    .ok_or(HookError::AddressConversion)?;
 
     Arc::get_mut(&mut socket).unwrap().state = SocketState::Bound(Bound {
         requested_port,
@@ -163,15 +143,9 @@
     Ok(())
 }
 
-<<<<<<< HEAD
 /// Subscribe to the agent on the real port. Messages received from the agent on the real port will
 /// later be routed to the fake local port.
-pub(super) fn listen(sockfd: RawFd, backlog: c_int) -> Result<(), LayerError> {
-=======
-/// Bind the socket to a fake, local port, and subscribe to the agent on the real port.
-/// Messages received from the agent on the real port will later be routed to the fake local port.
 pub(super) fn listen(sockfd: RawFd, backlog: c_int) -> Result<()> {
->>>>>>> 922e145c
     debug!("listen -> sockfd {:#?} | backlog {:#?}", sockfd, backlog);
 
     let mut socket = {
@@ -181,55 +155,11 @@
             .ok_or(HookError::LocalFDNotFound(sockfd))?
     };
 
-<<<<<<< HEAD
     match socket.state {
         SocketState::Bound(Bound {
             requested_port,
             address,
         }) => {
-=======
-    match &socket.state {
-        SocketState::Bound(bound) => {
-            let real_port = bound.address.port();
-
-            Arc::get_mut(&mut socket).unwrap().state = SocketState::Listening(*bound);
-
-            let address = match socket.domain {
-                libc::AF_INET => Ok(SockAddr::from(SocketAddr::new(
-                    IpAddr::V4(Ipv4Addr::LOCALHOST),
-                    0,
-                ))),
-                libc::AF_INET6 => Ok(SockAddr::from(SocketAddr::new(
-                    IpAddr::V6(Ipv6Addr::UNSPECIFIED),
-                    0,
-                ))),
-                invalid => Err(HookError::UnsupportedDomain(invalid)),
-            }?;
-
-            let bind_result = unsafe { FN_BIND(sockfd, address.as_ptr(), address.len()) };
-            if bind_result != 0 {
-                error!(
-                    "listen -> Failed `bind` sockfd {:#?} to address {:#?} with errno {:#?}!",
-                    sockfd,
-                    address,
-                    errno::errno()
-                );
-                return Err(io::Error::from_raw_os_error(bind_result).into());
-            }
-
-            // We need to find out what's the port we bound to, that'll be used by `poll_agent` to
-            // connect to.
-            let getsockname_result =
-                unsafe { FN_GETSOCKNAME(sockfd, address.as_ptr() as *mut _, &mut address.len()) };
-            if getsockname_result != 0 {
-                error!("listen -> Failed `getsockname` sockfd {:#?}", sockfd);
-
-                return Err(io::Error::from_raw_os_error(getsockname_result).into());
-            }
-
-            let address = address.as_socket().ok_or(HookError::AddressConversion)?;
-
->>>>>>> 922e145c
             let listen_result = unsafe { FN_LISTEN(sockfd, backlog) };
             if listen_result != 0 {
                 error!("listen -> Failed `listen` sockfd {:#?}", sockfd);
@@ -259,7 +189,6 @@
     Ok(())
 }
 
-<<<<<<< HEAD
 /// Handles 3 different cases, depending if the outgoing traffic feature is enabled or not:
 ///
 /// 1. Outgoing traffic is **disabled**: this just becomes a normal `libc::connect` call, removing
@@ -269,10 +198,7 @@
 /// that will be handled by `TcpOutgoingHandler`, starting the request interception procedure.
 ///
 /// 3. `sockt.state` is `Bound`: part of the tcp mirror feature.
-pub(super) fn connect(sockfd: RawFd, remote_address: SocketAddr) -> Result<(), LayerError> {
-=======
 pub(super) fn connect(sockfd: RawFd, remote_address: SocketAddr) -> Result<()> {
->>>>>>> 922e145c
     trace!(
         "connect -> sockfd {:#?} | remote_address {:#?}",
         sockfd,
@@ -313,7 +239,6 @@
                 Ok::<_, HookError>(())
             }
         }
-<<<<<<< HEAD
         SocketState::Initialized => {
             // Prepare this socket to be intercepted.
             trace!(
@@ -355,7 +280,7 @@
 
             Arc::get_mut(&mut user_socket_info).unwrap().state = SocketState::Connected(connected);
 
-            Ok::<(), LayerError>(())
+            Ok::<(), HookError>(())
         }
         SocketState::Bound(Bound { address, .. }) => {
             trace!("connect -> SocketState::Bound {:#?}", user_socket_info);
@@ -383,15 +308,11 @@
                 if result != 0 {
                     Err(io::Error::from_raw_os_error(result))?
                 } else {
-                    Ok::<_, LayerError>(())
+                    Ok::<_, HookError>(())
                 }
             }
         }
-        _ => Err(LayerError::SocketInvalidState(sockfd)),
-=======
-    } else {
-        Err(HookError::SocketInvalidState(sockfd))
->>>>>>> 922e145c
+        _ => Err(HookError::SocketInvalidState(sockfd)),
     }?;
 
     Ok(())
@@ -592,13 +513,9 @@
             unsafe { (*previous).ai_next = current };
             previous
         })
-<<<<<<< HEAD
-        .ok_or(LayerError::DNSNoName);
+        .ok_or(HookError::DNSNoName);
 
     info!("getaddrinfo -> result {:#?}", result);
 
     result
-=======
-        .ok_or(HookError::DNSNoName)
->>>>>>> 922e145c
 }