use std::{
    borrow::Borrow,
    collections::HashSet,
    hash::{Hash, Hasher},
    time::Duration,
};

use async_trait::async_trait;
use futures::SinkExt;
use mirrord_protocol::{
<<<<<<< HEAD
    tcp::{LayerTcp, TcpClose, TcpData, TcpNewConnection},
    ClientCodec, ClientMessage, ConnectionID,
=======
    tcp::{NewTcpConnection, TcpClose, TcpData},
    ConnectionId,
>>>>>>> 10fdf1cd
};
use tokio::{
    io::{AsyncReadExt, AsyncWriteExt},
    net::TcpStream,
    select,
    sync::mpsc::{channel, Receiver, Sender},
    task,
    time::sleep,
};
use tokio_stream::{wrappers::ReceiverStream, StreamExt};
use tracing::{debug, error, trace, warn};

use crate::{
<<<<<<< HEAD
    error::LayerError,
    tcp::{Listen, ListenClose, TcpHandler},
=======
    error::{LayerError, Result},
    tcp::{Listen, TcpHandler},
>>>>>>> 10fdf1cd
};

async fn tcp_tunnel(mut local_stream: TcpStream, remote_stream: Receiver<Vec<u8>>) {
    trace!("tcp_tunnel -> local_stream {:#?}", local_stream);

    let mut remote_stream = ReceiverStream::new(remote_stream);
    let mut buffer = vec![0; 1024];
    let mut remote_stream_closed = false;
    loop {
        select! {
            // Read the application's response from the socket and discard the data, so that the socket doesn't fill up.
            read = local_stream.read(&mut buffer) => {
                match read {
                    Err(fail) if fail.kind() == std::io::ErrorKind::WouldBlock => {
                        continue;
                    },
                    Err(fail) => {
                        error!("Failed reading local_stream with {:#?}", fail);
                        break;
                    }
                    Ok(read_amount) if read_amount == 0 => {
                        warn!("tcp_tunnel -> exiting due to local stream closed!");
                        break;
                    },
                    Ok(_) => {}
                }
            },
            bytes = remote_stream.next(), if !remote_stream_closed => {
                match bytes {
                    Some(bytes) => {
                        if let Err(fail) = local_stream.write_all(&bytes).await {
                            error!("Failed writing to local_stream with {:#?}!", fail);
                            break;
                        }
                    },
                    None => {
                        // The remote stream has closed, sleep 1 second to let the local stream drain (i.e if a response is being sent)
                        debug!("remote stream closed");
                        remote_stream_closed = true;

                    }
                }
            },
            _ = sleep(Duration::from_secs(1)), if remote_stream_closed => {
                warn!("tcp_tunnel -> exiting due to remote stream closed!");
                break;
            }
        }
    }
    debug!("tcp_tunnel -> exiting");
}

struct Connection {
    writer: Sender<Vec<u8>>,
    id: ConnectionId,
}

impl Eq for Connection {}

impl PartialEq for Connection {
    fn eq(&self, other: &Connection) -> bool {
        self.id == other.id
    }
}

impl Hash for Connection {
    fn hash<H: Hasher>(&self, state: &mut H) {
        self.id.hash(state);
    }
}

impl Connection {
    pub fn new(id: ConnectionId, writer: Sender<Vec<u8>>) -> Self {
        Self { id, writer }
    }

    pub async fn write(&mut self, data: Vec<u8>) -> Result<()> {
        self.writer.send(data).await.map_err(From::from)
    }
}

impl Borrow<ConnectionId> for Connection {
    fn borrow(&self) -> &ConnectionId {
        &self.id
    }
}

/// Handles traffic mirroring
#[derive(Default)]
pub struct TcpMirrorHandler {
    ports: HashSet<Listen>,
    connections: HashSet<Connection>,
}

#[async_trait]
impl TcpHandler for TcpMirrorHandler {
    /// Handle NewConnection messages
<<<<<<< HEAD
    async fn handle_new_connection(
        &mut self,
        tcp_connection: TcpNewConnection,
    ) -> Result<(), LayerError> {
        debug!("handle_new_connection -> {:#?}", tcp_connection);
=======
    async fn handle_new_connection(&mut self, tcp_connection: NewTcpConnection) -> Result<()> {
        trace!("handle_new_connection -> {:#?}", tcp_connection);
>>>>>>> 10fdf1cd

        let stream = self.create_local_stream(&tcp_connection).await?;

        let (sender, receiver) = channel::<Vec<u8>>(1000);

        let new_connection = Connection::new(tcp_connection.connection_id, sender);
        self.connections.insert(new_connection);

        task::spawn(async move { tcp_tunnel(stream, receiver).await });

        Ok(())
    }

    /// Handle New Data messages
    async fn handle_new_data(&mut self, data: TcpData) -> Result<()> {
        trace!("handle_new_data -> id {:#?}", data.connection_id);

        // TODO: "remove -> op -> insert" pattern here, maybe we could improve the overlying
        // abstraction to use something that has mutable access.
        let mut connection = self
            .connections
            .take(&data.connection_id)
            .ok_or(LayerError::NoConnectionId(data.connection_id))?;

        debug!(
            "handle_new_data -> writing {:#?} bytes to id {:#?}",
            data.bytes.len(),
            connection.id
        );
        // TODO: Due to the above, if we fail here this connection is leaked (-agent won't be told
        // that we just removed it).
        connection.write(data.bytes).await?;

        self.connections.insert(connection);
        debug!("handle_new_data -> success");

        Ok(())
    }

    /// Handle connection close
    fn handle_close(&mut self, close: TcpClose) -> Result<()> {
        trace!("handle_close -> close {:#?}", close);

        let TcpClose { connection_id } = close;

        // Dropping the connection -> Sender drops -> Receiver disconnects -> tcp_tunnel ends
        self.connections
            .remove(&connection_id)
            .then_some(())
            .ok_or(LayerError::ConnectionIdNotFound(connection_id))
    }

    fn ports(&self) -> &HashSet<Listen> {
        &self.ports
    }

    fn ports_mut(&mut self) -> &mut HashSet<Listen> {
        &mut self.ports
    }

    async fn handle_listen_close(
        &mut self,
        close: ListenClose,
        codec: &mut actix_codec::Framed<
            impl tokio::io::AsyncRead + tokio::io::AsyncWrite + Unpin + Send,
            ClientCodec,
        >,
    ) -> Result<(), LayerError> {
        codec
            .send(ClientMessage::Tcp(LayerTcp::PortUnsubscribe(close.port)))
            .await
            .map_err(From::from)
    }

    async fn handle_listen(
        &mut self,
        listen: Listen,
        codec: &mut actix_codec::Framed<
            impl tokio::io::AsyncRead + tokio::io::AsyncWrite + Unpin + Send,
            ClientCodec,
        >,
    ) -> Result<(), LayerError> {
        debug!("handle_listen -> listen {:#?}", listen);

        let port = listen.real_port;

        self.ports_mut()
            .insert(listen)
            .then_some(())
            .ok_or(LayerError::ListenAlreadyExists)?;

        codec
            .send(ClientMessage::Tcp(LayerTcp::PortSubscribe(port)))
            .await
            .map_err(From::from)
    }
}<|MERGE_RESOLUTION|>--- conflicted
+++ resolved
@@ -8,13 +8,8 @@
 use async_trait::async_trait;
 use futures::SinkExt;
 use mirrord_protocol::{
-<<<<<<< HEAD
-    tcp::{LayerTcp, TcpClose, TcpData, TcpNewConnection},
-    ClientCodec, ClientMessage, ConnectionID,
-=======
     tcp::{NewTcpConnection, TcpClose, TcpData},
-    ConnectionId,
->>>>>>> 10fdf1cd
+    ConnectionID,
 };
 use tokio::{
     io::{AsyncReadExt, AsyncWriteExt},
@@ -28,13 +23,8 @@
 use tracing::{debug, error, trace, warn};
 
 use crate::{
-<<<<<<< HEAD
     error::LayerError,
-    tcp::{Listen, ListenClose, TcpHandler},
-=======
-    error::{LayerError, Result},
     tcp::{Listen, TcpHandler},
->>>>>>> 10fdf1cd
 };
 
 async fn tcp_tunnel(mut local_stream: TcpStream, remote_stream: Receiver<Vec<u8>>) {
@@ -132,16 +122,11 @@
 #[async_trait]
 impl TcpHandler for TcpMirrorHandler {
     /// Handle NewConnection messages
-<<<<<<< HEAD
     async fn handle_new_connection(
         &mut self,
-        tcp_connection: TcpNewConnection,
+        tcp_connection: NewTcpConnection,
     ) -> Result<(), LayerError> {
         debug!("handle_new_connection -> {:#?}", tcp_connection);
-=======
-    async fn handle_new_connection(&mut self, tcp_connection: NewTcpConnection) -> Result<()> {
-        trace!("handle_new_connection -> {:#?}", tcp_connection);
->>>>>>> 10fdf1cd
 
         let stream = self.create_local_stream(&tcp_connection).await?;
 
