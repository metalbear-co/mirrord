--- conflicted
+++ resolved
@@ -23,11 +23,7 @@
 nix.workspace = true
 tracing.workspace = true
 tracing-subscriber.workspace = true
-<<<<<<< HEAD
-frida-gum = { git = "https://github.com/frida/frida-rust", branch = "master", features = ["auto-download"] }
-=======
 frida-gum = { version = "0.7", features = ["auto-download"] }
->>>>>>> 7026590d
 futures.workspace = true
 clap.workspace = true
 k8s-openapi.workspace = true
@@ -37,11 +33,6 @@
 serde_json.workspace = true
 
 nanoid = "0.4"
-<<<<<<< HEAD
-mirrord-protocol = { path = "../mirrord-protocol" }
-mirrord-macro = { path = "../mirrord-macro" }
-=======
->>>>>>> 7026590d
 actix-codec.workspace = true
 bytes.workspace = true
 tokio-stream.workspace = true
