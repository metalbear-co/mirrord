[package]
name = "mirrord-layer"
version.workspace = true
authors.workspace = true
description.workspace = true
documentation.workspace = true
readme.workspace = true
homepage.workspace = true
repository.workspace = true
license.workspace = true
keywords.workspace = true
categories.workspace = true
publish.workspace = true
edition.workspace = true
# See more keys and their definitions at https://doc.rust-lang.org/cargo/reference/manifest.html

[dependencies]
mirrord-protocol = { path = "../mirrord-protocol"}
mirrord-macro = { path = "../mirrord-macro"}

ctor = "0.1"
libc = "0.2"
nix.workspace = true
tracing.workspace = true
tracing-subscriber.workspace = true
frida-gum = { version = "0.8", features = ["auto-download"] }
futures.workspace = true
k8s-openapi.workspace = true
kube.workspace = true

tokio.workspace = true
serde_json.workspace = true

actix-codec.workspace = true
bytes.workspace = true
tokio-stream.workspace = true
tokio-util.workspace = true
thiserror.workspace = true
dns-lookup.workspace = true
rand = "0.8"
envconfig = "0.10"
regex = "1"
errno = "0.2"
async-trait = "0.1"
socket2 = "0.4"
<<<<<<< HEAD
anyhow.workspace = true
streammap-ext.workspace = true
=======
stacker = "0.1"
>>>>>>> 10fdf1cd

[lib]
crate_type = ["cdylib"]
<|MERGE_RESOLUTION|>--- conflicted
+++ resolved
@@ -43,12 +43,9 @@
 errno = "0.2"
 async-trait = "0.1"
 socket2 = "0.4"
-<<<<<<< HEAD
 anyhow.workspace = true
 streammap-ext.workspace = true
-=======
 stacker = "0.1"
->>>>>>> 10fdf1cd
 
 [lib]
 crate_type = ["cdylib"]
